--- conflicted
+++ resolved
@@ -163,10 +163,6 @@
     return y.get_num_time_points()-1
 
 
-<<<<<<< HEAD
-
-=======
->>>>>>> baa1fba4
 def run_secir_simulation(show_plot=True):
     """
     Runs the c++ secir model using one age group 

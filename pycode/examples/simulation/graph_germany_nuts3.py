--- conflicted
+++ resolved
@@ -219,7 +219,6 @@
     import bayesflow as bf
 
     simulator = bf.simulators.make_simulator([prior, run_germany_nuts3_simulation])
-<<<<<<< HEAD
     trainings_data = simulator.sample(1000)
 
     for region in range(400):
@@ -227,20 +226,6 @@
 
     with open('trainings_data10.pickle', 'wb') as f:
         pickle.dump(trainings_data, f, pickle.HIGHEST_PROTOCOL)
-=======
-    # trainings_data = simulator.sample(5)
-
-    # with open('trainings_data.pickle', 'wb') as f:
-    #     pickle.dump(trainings_data, f, pickle.HIGHEST_PROTOCOL)
-
-    with open('trainings_data.pickle', 'rb') as f:
-        trainings_data = pickle.load(f)
-
-    trainings_data['region0'] = trainings_data['region0'][8]
-
-    trainings_data = {k:v for k, v in trainings_data.items() if k in ('damping_value', 'region0', 'region1')}
-    print("Loaded training data:", trainings_data)
->>>>>>> 284d5ace
 
     # with open('trainings_data1.pickle', 'rb') as f:
     #     trainings_data = pickle.load(f)
@@ -252,7 +237,6 @@
     # with open('validation_data.pickle', 'rb') as f:
     #     validation_data = pickle.load(f)
 
-<<<<<<< HEAD
     # adapter = (
     #     bf.Adapter()
     #     .to_array()
@@ -263,37 +247,6 @@
     #     .log("summary_variables", p1=True)
     # )
 
-    # summary_network = bf.networks.TimeSeriesNetwork(summary_dim=4)
-    # inference_network = bf.networks.CouplingFlow()
-
-    # workflow = bf.BasicWorkflow(
-    #     simulator=simulator, 
-    #     adapter=adapter,
-    #     summary_network=summary_network,
-    #     inference_network=inference_network
-    # )
-
-    # history = workflow.fit_offline(data=trainings_data, epochs=1, batch_size=32, validation_data=validation_data)
-
-    # workflow.approximator.save(filepath=os.path.join(os.path.dirname(__file__), "model.keras"))
-
-    # plots = workflow.plot_default_diagnostics(test_data=validation_data, calibration_ecdf_kwargs={'difference': True})
-    # plots['losses'].savefig('losses.png')
-    # plots['recovery'].savefig('recovery.png')
-    # plots['calibration_ecdf'].savefig('calibration_ecdf.png')
-    # plots['z_score_contraction'].savefig('z_score_contraction.png')
-=======
-    adapter = (
-        bf.Adapter()
-        .to_array()
-        .convert_dtype("float64", "float32")
-        .constrain("damping_value", lower=0.0, upper=1.0)
-        .concatenate(["region"+str(region) for region in range(len(trainings_data)-1)], into="summary_variables")
-        .rename("damping_value", "inference_variables")
-        .log("summary_variables", p1=True)
-        .standardize("summary_variables")
-    )
-
     summary_network = bf.networks.TimeSeriesNetwork(summary_dim=4)
     inference_network = bf.networks.CouplingFlow()
 
@@ -304,6 +257,12 @@
         inference_network=inference_network
     )
 
-    history = workflow.fit_offline(data=trainings_data, epochs=2, batch_size=2, validation_data=trainings_data)
-    f = bf.diagnostics.plots.loss(history)
->>>>>>> 284d5ace
+    # history = workflow.fit_offline(data=trainings_data, epochs=1, batch_size=32, validation_data=validation_data)
+
+    # workflow.approximator.save(filepath=os.path.join(os.path.dirname(__file__), "model.keras"))
+
+    # plots = workflow.plot_default_diagnostics(test_data=validation_data, calibration_ecdf_kwargs={'difference': True})
+    # plots['losses'].savefig('losses.png')
+    # plots['recovery'].savefig('recovery.png')
+    # plots['calibration_ecdf'].savefig('calibration_ecdf.png')
+    # plots['z_score_contraction'].savefig('z_score_contraction.png')
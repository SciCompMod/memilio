#############################################################################
# Copyright (C) 2020-2023 German Aerospace Center (DLR-SC)
#
# Authors:
#
# Contact: Martin J. Kuehn <Martin.Kuehn@DLR.de>
#
# Licensed under the Apache License, Version 2.0 (the "License");
# you may not use this file except in compliance with the License.
# You may obtain a copy of the License at
#
#     http://www.apache.org/licenses/LICENSE-2.0
#
# Unless required by applicable law or agreed to in writing, software
# distributed under the License is distributed on an "AS IS" BASIS,
# WITHOUT WARRANTIES OR CONDITIONS OF ANY KIND, either express or implied.
# See the License for the specific language governing permissions and
# limitations under the License.
#############################################################################

import argparse

import numpy as np

import memilio.simulation as mio
import memilio.simulation.secir as secir


def parameter_study():
    # setup basic parameters
    num_groups = 6
    model = secir.Model(num_groups)

    for i in range(num_groups):
        group = mio.AgeGroup(i)

        model.parameters.IncubationTime[group] = 5.2
        model.parameters.TimeInfectedSymptoms[group] = 6
        model.parameters.SerialInterval[group] = 4.2
        model.parameters.TimeInfectedSevere[group] = 12
        model.parameters.TimeInfectedCritical[group] = 8

        model.populations[group, secir.InfectionState.Exposed] = 100
        model.populations[group, secir.InfectionState.InfectedNoSymptoms] = 50
        model.populations[group, secir.InfectionState.InfectedSymptoms] = 20
        model.populations[group, secir.InfectionState.InfectedSevere] = 20
        model.populations[group, secir.InfectionState.InfectedCritical] = 10
        model.populations[group, secir.InfectionState.Recovered] = 50
        model.populations[group, secir.InfectionState.Dead] = 10
        model.populations.set_difference_from_group_total_AgeGroup(
            (group, secir.InfectionState.Susceptible), 10000)

        model.parameters.TransmissionProbabilityOnContact[group].set_distribution(
            mio.ParameterDistributionUniform(0.1, 0.2))
        model.parameters.RecoveredPerInfectedNoSymptoms[group] = 0.09
        model.parameters.RiskOfInfectionFromSymptomatic[group] = 0.25
        model.parameters.SeverePerInfectedSymptoms[group] = 0.2
        model.parameters.CriticalPerSevere[group] = 0.25
        model.parameters.DeathsPerCritical[group] = 0.3

    model.parameters.ContactPatterns.cont_freq_mat = mio.ContactMatrixGroup(
        4, num_groups)
    model.parameters.ContactPatterns.cont_freq_mat[0] = mio.ContactMatrix(
        np.ones((num_groups, num_groups))*0.5)
    model.parameters.ContactPatterns.cont_freq_mat[1] = mio.ContactMatrix(
        np.ones((num_groups, num_groups))*0.5)
    model.parameters.ContactPatterns.cont_freq_mat[2] = mio.ContactMatrix(
        np.ones((num_groups, num_groups))*0.5)
    model.parameters.ContactPatterns.cont_freq_mat[3] = mio.ContactMatrix(
        np.ones((num_groups, num_groups))*0.5)
    model.parameters.ContactPatterns.cont_freq_mat.add_damping(
        mio.Damping(np.ones((num_groups, num_groups))*0.7, 30.0))
    print(model.parameters.ContactPatterns.cont_freq_mat[1].baseline)
    # process the result of one run

<<<<<<< HEAD
    def handle_result(graph):
        group = mio.AgeGroup(0)
=======
    def handle_result(graph, run_idx):
        group = secir.AgeGroup(0)
>>>>>>> 265bf2db
        print("run {} with infection rate {:.2G}".format(handle_result.c, graph.get_node(
            0).property.model.parameters.TransmissionProbabilityOnContact[group].value))
        print("compartments at t = {}:".format(
            graph.get_node(0).property.result.get_time(0)))
        print(graph.get_node(0).property.result.get_value(0))
        print("compartments at t = {}:".format(
            graph.get_node(0).property.result.get_last_time()))
        print(graph.get_node(0).property.result.get_last_value())
        handle_result.c += 1
    handle_result.c = 0

    # study the effect of different infection rates

    model.apply_constraints()

    graph = secir.ModelGraph()
    graph.add_node(0, model)
    graph.add_node(1, model)
    graph.add_edge(0, 1, 0.01 * np.ones(model.populations.numel()*num_groups))
    graph.add_edge(1, 0, 0.01 * np.ones(model.populations.numel()*num_groups))

    study = secir.ParameterStudy(graph, t0=1, tmax=10, dt=0.5, num_runs=3)
    study.run(handle_result)


if __name__ == "__main__":
    arg_parser = argparse.ArgumentParser(
        'parameter_studies',
        description='Example demonstrating ensemble runs of a SECIR model.')
    args = arg_parser.parse_args()
    parameter_study()<|MERGE_RESOLUTION|>--- conflicted
+++ resolved
@@ -73,13 +73,8 @@
     print(model.parameters.ContactPatterns.cont_freq_mat[1].baseline)
     # process the result of one run
 
-<<<<<<< HEAD
-    def handle_result(graph):
+    def handle_result(graph, run_idx):
         group = mio.AgeGroup(0)
-=======
-    def handle_result(graph, run_idx):
-        group = secir.AgeGroup(0)
->>>>>>> 265bf2db
         print("run {} with infection rate {:.2G}".format(handle_result.c, graph.get_node(
             0).property.model.parameters.TransmissionProbabilityOnContact[group].value))
         print("compartments at t = {}:".format(

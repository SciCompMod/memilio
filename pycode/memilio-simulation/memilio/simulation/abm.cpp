--- conflicted
+++ resolved
@@ -52,15 +52,12 @@
         .value("Age60to79", mio::abm::AgeGroup::Age60to79)
         .value("Age80plus", mio::abm::AgeGroup::Age80plus);
 
-<<<<<<< HEAD
-=======
     pymio::iterable_enum<mio::abm::VirusVariant>(m, "VirusVariant").value("Wildtype", mio::abm::VirusVariant::Wildtype);
 
     pymio::iterable_enum<mio::abm::VaccinationState>(m, "VaccinationState")
         .value("Unvaccinated", mio::abm::VaccinationState::Unvaccinated)
         .value("Vaccinated", mio::abm::VaccinationState::Vaccinated);
 
->>>>>>> cfebeba9
     pymio::iterable_enum<mio::abm::LocationType>(m, "LocationType")
         .value("Home", mio::abm::LocationType::Home)
         .value("School", mio::abm::LocationType::School)

/* 
* Copyright (C) 2020-2024 MEmilio
*
* Authors: Martin Siggel, Daniel Abele, Martin J. Kuehn, Jan Kleinert, Khoa Nguyen
*
* Contact: Martin J. Kuehn <Martin.Kuehn@DLR.de>
*
* Licensed under the Apache License, Version 2.0 (the "License");
* you may not use this file except in compliance with the License.
* You may obtain a copy of the License at
*
*     http://www.apache.org/licenses/LICENSE-2.0
*
* Unless required by applicable law or agreed to in writing, software
* distributed under the License is distributed on an "AS IS" BASIS,
* WITHOUT WARRANTIES OR CONDITIONS OF ANY KIND, either express or implied.
* See the License for the specific language governing permissions and
* limitations under the License.
*/

#include "pybind_util.h"
#include "utils/custom_index_array.h"
#include "utils/parameter_set.h"
#include "utils/index.h"
#include "abm/simulation.h"
#include "pybind11/attr.h"
#include "pybind11/cast.h"
#include "pybind11/pybind11.h"
#include "pybind11/operators.h"
#include <type_traits>

namespace py = pybind11;

PYBIND11_MODULE(_simulation_abm, m)
{
    pymio::iterable_enum<mio::abm::InfectionState>(m, "InfectionState")
        .value("Susceptible", mio::abm::InfectionState::Susceptible)
        .value("Exposed", mio::abm::InfectionState::Exposed)
        .value("InfectedNoSymptoms", mio::abm::InfectionState::InfectedNoSymptoms)
        .value("InfectedSymptoms", mio::abm::InfectionState::InfectedSymptoms)
        .value("InfectedSevere", mio::abm::InfectionState::InfectedSevere)
        .value("InfectedCritical", mio::abm::InfectionState::InfectedCritical)
        .value("Recovered", mio::abm::InfectionState::Recovered)
        .value("Dead", mio::abm::InfectionState::Dead);

    pymio::iterable_enum<mio::abm::ExposureType>(m, "ExposureType")
        .value("NoProtection", mio::abm::ExposureType::NoProtection)
        .value("NaturalInfection", mio::abm::ExposureType::NaturalInfection)
        .value("GenericVaccine", mio::abm::ExposureType::GenericVaccine);

    pymio::iterable_enum<mio::abm::VirusVariant>(m, "VirusVariant").value("Wildtype", mio::abm::VirusVariant::Wildtype);

    pymio::iterable_enum<mio::abm::LocationType>(m, "LocationType")
        .value("Home", mio::abm::LocationType::Home)
        .value("School", mio::abm::LocationType::School)
        .value("Work", mio::abm::LocationType::Work)
        .value("SocialEvent", mio::abm::LocationType::SocialEvent)
        .value("BasicsShop", mio::abm::LocationType::BasicsShop)
        .value("Hospital", mio::abm::LocationType::Hospital)
        .value("ICU", mio::abm::LocationType::ICU)
        .value("Car", mio::abm::LocationType::Car)
        .value("PublicTransport", mio::abm::LocationType::PublicTransport)
        .value("TransportWithoutContact", mio::abm::LocationType::TransportWithoutContact);

    pymio::bind_class<mio::abm::TestParameters, pymio::EnablePickling::Never>(m, "TestParameters")
        .def(py::init<double, double>())
        .def_readwrite("sensitivity", &mio::abm::TestParameters::sensitivity)
        .def_readwrite("specificity", &mio::abm::TestParameters::specificity);

    pymio::bind_CustomIndexArray<mio::UncertainValue<double>, mio::abm::VirusVariant, mio::AgeGroup>(m, "_AgeParameterArray");
    pymio::bind_Index<mio::abm::ExposureType>(m, "ExposureTypeIndex");
    pymio::bind_ParameterSet<mio::abm::ParametersBase, pymio::EnablePickling::Never>(m, "ParametersBase");
    pymio::bind_class<mio::abm::Parameters, pymio::EnablePickling::Never, mio::abm::ParametersBase>(m, "Parameters")
        .def(py::init<int>())
        .def("check_constraints", &mio::abm::Parameters::check_constraints);

    pymio::bind_ParameterSet<mio::abm::LocalInfectionParameters, pymio::EnablePickling::Never>(m, "LocalInfectionParameters").def(py::init<size_t>());

    pymio::bind_class<mio::abm::TimeSpan, pymio::EnablePickling::Never>(m, "TimeSpan")
        .def(py::init<int>(), py::arg("seconds") = 0)
        .def_property_readonly("seconds", &mio::abm::TimeSpan::seconds)
        .def_property_readonly("hours", &mio::abm::TimeSpan::hours)
        .def_property_readonly("days", &mio::abm::TimeSpan::days)
        .def(py::self + py::self)
        .def(py::self += py::self)
        .def(py::self - py::self)
        .def(py::self -= py::self)
        .def(py::self * int{})
        .def(py::self *= int{})
        .def(py::self / int{})
        .def(py::self /= int{})
        .def(py::self == py::self)
        .def(py::self != py::self)
        .def(py::self < py::self)
        .def(py::self <= py::self)
        .def(py::self > py::self)
        .def(py::self <= py::self);

    m.def("seconds", &mio::abm::seconds);
    m.def("minutes", &mio::abm::minutes);
    m.def("hours", &mio::abm::hours);
    m.def("days", py::overload_cast<int>(&mio::abm::days));

    pymio::bind_class<mio::abm::TimePoint, pymio::EnablePickling::Never>(m, "TimePoint")
        .def(py::init<int>(), py::arg("seconds") = 0)
        .def_property_readonly("seconds", &mio::abm::TimePoint::seconds)
        .def_property_readonly("days", &mio::abm::TimePoint::days)
        .def_property_readonly("hours", &mio::abm::TimePoint::hours)
        .def_property_readonly("day_of_week", &mio::abm::TimePoint::day_of_week)
        .def_property_readonly("hour_of_day", &mio::abm::TimePoint::hour_of_day)
        .def_property_readonly("time_since_midnight", &mio::abm::TimePoint::time_since_midnight)
        .def(py::self == py::self)
        .def(py::self != py::self)
        .def(py::self < py::self)
        .def(py::self <= py::self)
        .def(py::self > py::self)
        .def(py::self >= py::self)
        .def(py::self - py::self)
        .def(py::self + mio::abm::TimeSpan{})
        .def(py::self += mio::abm::TimeSpan{})
        .def(py::self - mio::abm::TimeSpan{})
        .def(py::self -= mio::abm::TimeSpan{});

    pymio::bind_class<mio::abm::LocationId, pymio::EnablePickling::Never>(m, "LocationId")
        .def(py::init([](uint32_t idx, mio::abm::LocationType type) {
            return mio::abm::LocationId{idx, type};
        }))
        .def_readwrite("index", &mio::abm::LocationId::index)
        .def_readwrite("type", &mio::abm::LocationId::type)
        .def(py::self == py::self)
        .def(py::self != py::self);

<<<<<<< HEAD
    py::class_<mio::abm::PersonId>(m, "PersonId").def(py::init([](uint32_t id) {
        return mio::abm::PersonId{id};
    }));

    py::class_<mio::abm::Person>(m, "Person")
=======
    pymio::bind_class<mio::abm::Person, pymio::EnablePickling::Never>(m, "Person")
>>>>>>> 575a1467
        .def("set_assigned_location", py::overload_cast<mio::abm::LocationId>(&mio::abm::Person::set_assigned_location))
        .def_property_readonly("location", py::overload_cast<>(&mio::abm::Person::get_location, py::const_))
        .def_property_readonly("age", &mio::abm::Person::get_age)
        .def_property_readonly("is_in_quarantine", &mio::abm::Person::is_in_quarantine);

    pymio::bind_class<mio::abm::TestingCriteria, pymio::EnablePickling::Never>(m, "TestingCriteria")
        .def(py::init<const std::vector<mio::AgeGroup>&, const std::vector<mio::abm::InfectionState>&>(),
             py::arg("age_groups"), py::arg("infection_states"));
             
    pymio::bind_class<mio::abm::GenericTest, pymio::EnablePickling::Never>(m, "GenericTest").def(py::init<>());
    pymio::bind_class<mio::abm::AntigenTest, pymio::EnablePickling::Never, mio::abm::GenericTest>(m, "AntigenTest").def(py::init<>());
    pymio::bind_class<mio::abm::PCRTest, pymio::EnablePickling::Never, mio::abm::GenericTest>(m, "PCRTest").def(py::init<>());

    pymio::bind_class<mio::abm::TestingScheme, pymio::EnablePickling::Never>(m, "TestingScheme")
        .def(py::init<const mio::abm::TestingCriteria&, mio::abm::TimeSpan, mio::abm::TimePoint, mio::abm::TimePoint,
                      const mio::abm::GenericTest&, double>(),
             py::arg("testing_criteria"), py::arg("testing_min_time_since_last_test"), py::arg("start_date"),
             py::arg("end_date"), py::arg("test_type"), py::arg("probability"))
        .def_property_readonly("active", &mio::abm::TestingScheme::is_active);

    pymio::bind_class<mio::abm::Vaccination, pymio::EnablePickling::Never>(m, "Vaccination")
        .def(py::init<mio::abm::ExposureType, mio::abm::TimePoint>(), py::arg("exposure_type"), py::arg("time"))
        .def_readwrite("exposure_type", &mio::abm::Vaccination::exposure_type)
        .def_readwrite("time", &mio::abm::Vaccination::time);

    pymio::bind_class<mio::abm::TestingStrategy, pymio::EnablePickling::Never>(m, "TestingStrategy")
        .def(py::init<const std::unordered_map<mio::abm::LocationId, std::vector<mio::abm::TestingScheme>>&>());

    pymio::bind_class<mio::abm::Location, pymio::EnablePickling::Never>(m, "Location")
        .def_property_readonly("type", &mio::abm::Location::get_type)
        .def_property_readonly("index", &mio::abm::Location::get_index)
        .def_property("infection_parameters",
                      py::overload_cast<>(&mio::abm::Location::get_infection_parameters, py::const_),
                      [](mio::abm::Location& self, mio::abm::LocalInfectionParameters params) {
                          self.get_infection_parameters() = params;
                      });

    //copying and moving of ranges enabled below, see PYMIO_IGNORE_VALUE_TYPE
    pymio::bind_Range<decltype(std::declval<const mio::abm::World>().get_locations())>(m, "_WorldLocationsRange");
    pymio::bind_Range<decltype(std::declval<const mio::abm::World>().get_persons())>(m, "_WorldPersonsRange");

    pymio::bind_class<mio::abm::Trip, pymio::EnablePickling::Never>(m, "Trip")
        .def(py::init<uint32_t, mio::abm::TimePoint, mio::abm::LocationId, mio::abm::LocationId,
                      std::vector<uint32_t>>(),
             py::arg("person_id"), py::arg("time"), py::arg("destination"), py::arg("origin"),
             py::arg("cells") = std::vector<uint32_t>())
        .def_readwrite("person_id", &mio::abm::Trip::person_id)
        .def_readwrite("time", &mio::abm::Trip::time)
        .def_readwrite("destination", &mio::abm::Trip::migration_destination)
        .def_readwrite("origin", &mio::abm::Trip::migration_origin)
        .def_readwrite("cells", &mio::abm::Trip::cells);

    pymio::bind_class<mio::abm::TripList, pymio::EnablePickling::Never>(m, "TripList")
        .def(py::init<>())
        .def("add_trip", &mio::abm::TripList::add_trip, py::arg("trip"), py::arg("weekend") = false)
        .def("next_trip", &mio::abm::TripList::get_next_trip, py::arg("weekend") = false)
        .def("num_trips", &mio::abm::TripList::num_trips, py::arg("weekend") = false);

    pymio::bind_class<mio::abm::World, pymio::EnablePickling::Never>(m, "World")
        .def(py::init<int32_t>())
        .def("add_location", &mio::abm::World::add_location, py::arg("location_type"), py::arg("num_cells") = 1)
        .def("add_person",
             static_cast<mio::abm::PersonId (mio::abm::World::*)(mio::abm::LocationId, mio::AgeGroup)>(
                 &mio::abm::World::add_person),
             py::arg("location_id"), py::arg("age_group"))
        .def("get_person",
             static_cast<mio::abm::Person& (mio::abm::World::*)(mio::abm::PersonId)>(&mio::abm::World::get_person),
             py::arg("id"), py::return_value_policy::reference_internal)
        .def_property_readonly(
            "locations",
            static_cast<
                mio::Range<std::pair<mio::abm::World::ConstLocationIterator, mio::abm::World::ConstLocationIterator>> (
                    mio::abm::World::*)() const>(&mio::abm::World::get_locations),
            py::keep_alive<1, 0>{}) //keep this world alive while contents are referenced in ranges
        .def_property_readonly(
            "persons",
            static_cast<
                mio::Range<std::pair<mio::abm::World::ConstPersonIterator, mio::abm::World::ConstPersonIterator>> (
                    mio::abm::World::*)() const>(&mio::abm::World::get_persons),
            py::keep_alive<1, 0>{})
        .def_property(
            "trip_list", py::overload_cast<>(&mio::abm::World::get_trip_list),
            [](mio::abm::World& self, const mio::abm::TripList& list) {
                self.get_trip_list() = list;
            },
            py::return_value_policy::reference_internal)
        .def_property("use_migration_rules", py::overload_cast<>(&mio::abm::World::use_migration_rules, py::const_),
                      py::overload_cast<bool>(&mio::abm::World::use_migration_rules))
        .def_readwrite("parameters", &mio::abm::World::parameters)
        .def_property(
            "testing_strategy", py::overload_cast<>(&mio::abm::World::get_testing_strategy, py::const_),
            [](mio::abm::World& self, mio::abm::TestingStrategy strategy) {
                self.get_testing_strategy() = strategy;
            },
            py::return_value_policy::reference_internal);

    pymio::bind_class<mio::abm::Simulation, pymio::EnablePickling::Never>(m, "Simulation")
        .def(py::init<mio::abm::TimePoint, size_t>())
        .def("advance",
             static_cast<void (mio::abm::Simulation::*)(mio::abm::TimePoint)>(&mio::abm::Simulation::advance),
             py::arg("tmax"))
        .def_property_readonly("world", py::overload_cast<>(&mio::abm::Simulation::get_world));
}

PYMIO_IGNORE_VALUE_TYPE(decltype(std::declval<mio::abm::World>().get_locations()))
PYMIO_IGNORE_VALUE_TYPE(decltype(std::declval<mio::abm::World>().get_persons()))<|MERGE_RESOLUTION|>--- conflicted
+++ resolved
@@ -67,14 +67,17 @@
         .def_readwrite("sensitivity", &mio::abm::TestParameters::sensitivity)
         .def_readwrite("specificity", &mio::abm::TestParameters::specificity);
 
-    pymio::bind_CustomIndexArray<mio::UncertainValue<double>, mio::abm::VirusVariant, mio::AgeGroup>(m, "_AgeParameterArray");
+    pymio::bind_CustomIndexArray<mio::UncertainValue<double>, mio::abm::VirusVariant, mio::AgeGroup>(
+        m, "_AgeParameterArray");
     pymio::bind_Index<mio::abm::ExposureType>(m, "ExposureTypeIndex");
     pymio::bind_ParameterSet<mio::abm::ParametersBase, pymio::EnablePickling::Never>(m, "ParametersBase");
     pymio::bind_class<mio::abm::Parameters, pymio::EnablePickling::Never, mio::abm::ParametersBase>(m, "Parameters")
         .def(py::init<int>())
         .def("check_constraints", &mio::abm::Parameters::check_constraints);
 
-    pymio::bind_ParameterSet<mio::abm::LocalInfectionParameters, pymio::EnablePickling::Never>(m, "LocalInfectionParameters").def(py::init<size_t>());
+    pymio::bind_ParameterSet<mio::abm::LocalInfectionParameters, pymio::EnablePickling::Never>(
+        m, "LocalInfectionParameters")
+        .def(py::init<size_t>());
 
     pymio::bind_class<mio::abm::TimeSpan, pymio::EnablePickling::Never>(m, "TimeSpan")
         .def(py::init<int>(), py::arg("seconds") = 0)
@@ -130,15 +133,11 @@
         .def(py::self == py::self)
         .def(py::self != py::self);
 
-<<<<<<< HEAD
     py::class_<mio::abm::PersonId>(m, "PersonId").def(py::init([](uint32_t id) {
         return mio::abm::PersonId{id};
     }));
 
-    py::class_<mio::abm::Person>(m, "Person")
-=======
     pymio::bind_class<mio::abm::Person, pymio::EnablePickling::Never>(m, "Person")
->>>>>>> 575a1467
         .def("set_assigned_location", py::overload_cast<mio::abm::LocationId>(&mio::abm::Person::set_assigned_location))
         .def_property_readonly("location", py::overload_cast<>(&mio::abm::Person::get_location, py::const_))
         .def_property_readonly("age", &mio::abm::Person::get_age)
@@ -147,10 +146,12 @@
     pymio::bind_class<mio::abm::TestingCriteria, pymio::EnablePickling::Never>(m, "TestingCriteria")
         .def(py::init<const std::vector<mio::AgeGroup>&, const std::vector<mio::abm::InfectionState>&>(),
              py::arg("age_groups"), py::arg("infection_states"));
-             
+
     pymio::bind_class<mio::abm::GenericTest, pymio::EnablePickling::Never>(m, "GenericTest").def(py::init<>());
-    pymio::bind_class<mio::abm::AntigenTest, pymio::EnablePickling::Never, mio::abm::GenericTest>(m, "AntigenTest").def(py::init<>());
-    pymio::bind_class<mio::abm::PCRTest, pymio::EnablePickling::Never, mio::abm::GenericTest>(m, "PCRTest").def(py::init<>());
+    pymio::bind_class<mio::abm::AntigenTest, pymio::EnablePickling::Never, mio::abm::GenericTest>(m, "AntigenTest")
+        .def(py::init<>());
+    pymio::bind_class<mio::abm::PCRTest, pymio::EnablePickling::Never, mio::abm::GenericTest>(m, "PCRTest")
+        .def(py::init<>());
 
     pymio::bind_class<mio::abm::TestingScheme, pymio::EnablePickling::Never>(m, "TestingScheme")
         .def(py::init<const mio::abm::TestingCriteria&, mio::abm::TimeSpan, mio::abm::TimePoint, mio::abm::TimePoint,

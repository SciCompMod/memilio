/* 
* Copyright (C) 2020-2024 MEmilio
*
* Authors: Martin Siggel, Daniel Abele, Martin J. Kuehn, Jan Kleinert, Maximilian Betz
*
* Contact: Martin J. Kuehn <Martin.Kuehn@DLR.de>
*
* Licensed under the Apache License, Version 2.0 (the "License");
* you may not use this file except in compliance with the License.
* You may obtain a copy of the License at
*
*     http://www.apache.org/licenses/LICENSE-2.0
*
* Unless required by applicable law or agreed to in writing, software
* distributed under the License is distributed on an "AS IS" BASIS,
* WITHOUT WARRANTIES OR CONDITIONS OF ANY KIND, either express or implied.
* See the License for the specific language governing permissions and
* limitations under the License.
*/
#include "utils/uncertain_value.h"
#include "pybind_util.h"
#include "memilio/utils/uncertain_value.h"

namespace py = pybind11;

namespace pymio
{

void bind_uncertain_value(py::module_& m, std::string const& name)
{
<<<<<<< HEAD
    pymio::pybind_pickle_class<mio::UncertainValue<double>>(m, name.c_str())
=======
    bind_class<mio::UncertainValue, EnablePickling::Required>(m, name.c_str())
>>>>>>> 4badae56
        .def(py::init<ScalarType>(), py::arg("value") = 0.0)
        .def_property(
            "value",
            [](mio::UncertainValue<double>& self) {
                return ScalarType(self);
            },
            [](mio::UncertainValue<double>& self, ScalarType v) {
                self = v;
            })
        .def("set_distribution", //a property would be nicer but getter and setter use a different type
             &mio::UncertainValue<double>::set_distribution)
        .def(
            "get_distribution",
            [](const mio::UncertainValue<double>& self) {
                return self.get_distribution().get();
            },
            py::return_value_policy::reference_internal)
        .def(
            "get_distribution",
            [](mio::UncertainValue<double>& self) {
                return self.get_distribution().get();
            },
            py::return_value_policy::reference_internal)
        .def("draw_sample", &mio::UncertainValue<double>::draw_sample);
}

} // namespace pymio<|MERGE_RESOLUTION|>--- conflicted
+++ resolved
@@ -28,11 +28,7 @@
 
 void bind_uncertain_value(py::module_& m, std::string const& name)
 {
-<<<<<<< HEAD
-    pymio::pybind_pickle_class<mio::UncertainValue<double>>(m, name.c_str())
-=======
-    bind_class<mio::UncertainValue, EnablePickling::Required>(m, name.c_str())
->>>>>>> 4badae56
+    bind_class<mio::UncertainValue<double>, EnablePickling::Required>(m, name.c_str())
         .def(py::init<ScalarType>(), py::arg("value") = 0.0)
         .def_property(
             "value",

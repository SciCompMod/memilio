#############################################################################
# Copyright (C) 2020-2025 MEmilio
#
# Authors:
#
# Contact: Martin J. Kuehn <Martin.Kuehn@DLR.de>
#
# Licensed under the Apache License, Version 2.0 (the "License");
# you may not use this file except in compliance with the License.
# You may obtain a copy of the License at
#
#     http://www.apache.org/licenses/LICENSE-2.0
#
# Unless required by applicable law or agreed to in writing, software
# distributed under the License is distributed on an "AS IS" BASIS,
# WITHOUT WARRANTIES OR CONDITIONS OF ANY KIND, either express or implied.
# See the License for the specific language governing permissions and
# limitations under the License.
#############################################################################
import unittest

import numpy as np

import memilio.simulation as mio
import memilio.simulation.osecir as osecir


class Test_ParameterStudy(unittest.TestCase):
    """ """

    def _get_model(self):
        """ """
        model = osecir.Model(1)

        A0 = mio.AgeGroup(0)

        model.parameters.TimeExposed[A0] = 3.2
        model.parameters.TimeInfectedNoSymptoms[A0] = 2.
        model.parameters.TimeInfectedSymptoms[A0] = 6
        model.parameters.TimeInfectedSevere[A0] = 12
        model.parameters.TimeInfectedCritical[A0] = 8

        model.parameters.ContactPatterns.cont_freq_mat[0] = mio.ContactMatrix(np.r_[
                                                                              0.5])
        model.parameters.ContactPatterns.cont_freq_mat.add_damping(
            mio.Damping(np.r_[0.7], 30.0))

        model.populations[A0, osecir.InfectionState.Exposed] = 100
        model.populations[A0, osecir.InfectionState.InfectedNoSymptoms] = 50
        model.populations[A0,
                          osecir.InfectionState.InfectedNoSymptomsConfirmed] = 0
        model.populations[A0, osecir.InfectionState.InfectedSymptoms] = 50
        model.populations[A0,
                          osecir.InfectionState.InfectedSymptomsConfirmed] = 0
        model.populations[A0, osecir.InfectionState.InfectedSevere] = 20
        model.populations[A0, osecir.InfectionState.InfectedCritical] = 10
        model.populations[A0, osecir.InfectionState.Recovered] = 10
        model.populations[A0, osecir.InfectionState.Dead] = 0
        model.populations.set_difference_from_total(
            (A0, osecir.InfectionState.Susceptible), 10000)

        model.parameters.TransmissionProbabilityOnContact[A0] = 1.0
        model.parameters.RecoveredPerInfectedNoSymptoms[A0] = 0.09
        model.parameters.RiskOfInfectionFromSymptomatic[A0] = 0.25
        model.parameters.SeverePerInfectedSymptoms[A0] = 0.2
        model.parameters.CriticalPerSevere[A0] = 0.25
        model.parameters.DeathsPerCritical[A0] = 0.3

        model.apply_constraints()
        return model

    def test_graph(self):
        """ """
        model = self._get_model()
        graph = osecir.ModelGraph()
        graph.add_node(0, model)
        graph.add_node(1, model)
        graph.add_edge(0, 1, 0.01 * np.ones(10))
        graph.add_edge(1, 0, 0.01 * np.ones(10))

        study = osecir.GraphParameterStudy(
            graph, t0=1, tmax=10, dt=0.5, num_runs=3)

        self.assertEqual(study.parameters.num_nodes, 2)
        self.assertEqual(study.parameters.num_edges, 2)

    def test_run(self):
        """ """
        graph = osecir.ModelGraph()
        graph.add_node(0, self._get_model())

        t0 = 1
        tmax = 10
        dt = 0.1
        num_runs = 3
<<<<<<< HEAD
        study = osecir.ParameterStudy(graph, t0, tmax, dt, num_runs)
=======
        study = osecir.GraphParameterStudy(graph, t0, tmax, dt, num_runs)
>>>>>>> 7a332d8d

        self.assertEqual(study.t0, t0)
        self.assertEqual(study.tmax, tmax)
        self.assertEqual(study.num_runs, num_runs)

        # run as graph
        def handle_result_func(graph, run_idx):
            """

            :param graph: 
            :param run_idx: 

            """
            self.assertEqual(run_idx, handle_result_func.c)
            handle_result_func.c += 1
            handle_result_func.results.append(graph)
            self.assertAlmostEqual(graph.get_node(
                0).property.result.get_time(0), t0)
            self.assertAlmostEqual(graph.get_node(
                0).property.result.get_last_time(), tmax)

        handle_result_func.c = 0
        handle_result_func.results = []
        mio.seed_random_number_generator()  # must be seeded before ParameterStudy.run
        study.run(handle_result_func)

        self.assertEqual(handle_result_func.c, num_runs)

        # run as single node
        def handle_single_result_func(sim, run_idx):
            """

            :param sim: 
            :param run_idx: 

            """
            self.assertEqual(run_idx, handle_single_result_func.c)
            handle_single_result_func.c += 1
            handle_single_result_func.results.append(sim)
            self.assertAlmostEqual(sim.result.get_time(0), t0)
            self.assertAlmostEqual(sim.result.get_last_time(), tmax)

        handle_single_result_func.c = 0
        handle_single_result_func.results = []
        mio.seed_random_number_generator()  # must be seeded before ParameterStudy.run
        study = osecir.ParameterStudy(
            graph.get_node(0).property, t0, tmax, dt, num_runs)
        study.run(handle_single_result_func)

        self.assertEqual(handle_single_result_func.c, num_runs)


if __name__ == '__main__':
    unittest.main()<|MERGE_RESOLUTION|>--- conflicted
+++ resolved
@@ -93,11 +93,7 @@
         tmax = 10
         dt = 0.1
         num_runs = 3
-<<<<<<< HEAD
-        study = osecir.ParameterStudy(graph, t0, tmax, dt, num_runs)
-=======
         study = osecir.GraphParameterStudy(graph, t0, tmax, dt, num_runs)
->>>>>>> 7a332d8d
 
         self.assertEqual(study.t0, t0)
         self.assertEqual(study.tmax, tmax)

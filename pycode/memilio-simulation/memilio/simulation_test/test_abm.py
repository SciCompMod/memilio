#############################################################################
# Copyright (C) 2020-2023 German Aerospace Center (DLR-SC)
#
# Authors: Daniel Abele, Khoa Nguyen
#
# Contact: Martin J. Kuehn <Martin.Kuehn@DLR.de>
#
# Licensed under the Apache License, Version 2.0 (the "License");
# you may not use this file except in compliance with the License.
# You may obtain a copy of the License at
#
#     http://www.apache.org/licenses/LICENSE-2.0
#
# Unless required by applicable law or agreed to in writing, software
# distributed under the License is distributed on an "AS IS" BASIS,
# WITHOUT WARRANTIES OR CONDITIONS OF ANY KIND, either express or implied.
# See the License for the specific language governing permissions and
# limitations under the License.
#############################################################################

import unittest

import numpy as np

import memilio.simulation as mio
import memilio.simulation.abm as abm


class TestAbm(unittest.TestCase):
    def test_world(self):
        t0 = abm.TimePoint(0)
        sim = abm.Simulation(t0, 6)
        world = sim.world
        self.assertEqual(len(world.persons), 0)
        self.assertEqual(len(world.locations), 1)
        self.assertEqual(len(sim.result), 0)

    def test_locations(self):
        t0 = abm.TimePoint(0)
        sim = abm.Simulation(t0, 6)
        world = sim.world

        home_id = world.add_location(abm.LocationType.Home)
        social_event_id = world.add_location(abm.LocationType.SocialEvent)
        self.assertEqual(len(world.locations), 3)

        home = world.locations[home_id.index]
        self.assertEqual(home.type, abm.LocationType.Home)

        testing_ages = [mio.AgeGroup(0)]

        home.infection_parameters.MaximumContacts = 10
        self.assertEqual(home.infection_parameters.MaximumContacts, 10)

        testing_locations = [abm.LocationType.Home]
        testing_inf_states = []
        testing_crit = [abm.TestingCriteria(
            testing_ages, testing_locations, testing_inf_states)]
        testing_scheme = abm.TestingScheme(testing_crit, abm.days(
            1), t0, t0 + abm.days(1), abm.AntigenTest(), 1.0)
        # initially false, will only active once simulation starts
        self.assertEqual(testing_scheme.active, False)

    def test_persons(self):
        t0 = abm.TimePoint(0)
        sim = abm.Simulation(t0, 6)
        world = sim.world

        home_id = world.add_location(abm.LocationType.Home)
        social_event_id = world.add_location(abm.LocationType.SocialEvent)

        p1 = world.add_person(
            home_id, mio.AgeGroup(2))
        p2 = world.add_person(
            social_event_id, mio.AgeGroup(5))

        # check persons
        self.assertEqual(len(world.persons), 2)
<<<<<<< HEAD
        self.assertEqual(p1.age, mio.AgeGroup(2))
        self.assertEqual(p1.location.index, 0)
=======
        self.assertEqual(p1.age, abm.AgeGroup.Age15to34)
        self.assertEqual(p1.location.index, 1)
>>>>>>> eb1864f3
        self.assertEqual(world.persons[0], p1)
        self.assertEqual(world.persons[1], p2)

    def test_simulation(self):
        t0 = abm.TimePoint(0)
        sim = abm.Simulation(t0, 6)
        world = sim.world

        # add some locations and persons
        for type in abm.LocationType.values():
            world.add_location(type)
        home_id = abm.LocationId(0, abm.LocationType.Home)
        social_event_id = abm.LocationId(0, abm.LocationType.SocialEvent)
        work_id = abm.LocationId(0, abm.LocationType.Work)
        p1 = world.add_person(
            home_id, mio.AgeGroup(0))
        p2 = world.add_person(
            home_id, mio.AgeGroup(2))
        for type in abm.LocationType.values():
            p1.set_assigned_location(abm.LocationId(0, type))
            p2.set_assigned_location(abm.LocationId(0, type))

        social_event = world.locations[social_event_id.index]

<<<<<<< HEAD
        world.parameters.InfectedToSevere[abm.VirusVariant.Wildtype, mio.AgeGroup(0),
                                          abm.VaccinationState.Unvaccinated] = 0.0
        world.parameters.InfectedToRecovered[abm.VirusVariant.Wildtype, mio.AgeGroup(0),
                                             abm.VaccinationState.Unvaccinated] = 0.0
=======
        world.infection_parameters.InfectedSymptomsToSevere[abm.VirusVariant.Wildtype, abm.AgeGroup.Age0to4,
                                                            abm.VaccinationState.Unvaccinated] = 0.0
        world.infection_parameters.InfectedSymptomsToRecovered[abm.VirusVariant.Wildtype, abm.AgeGroup.Age0to4,
                                                               abm.VaccinationState.Unvaccinated] = 0.0
>>>>>>> eb1864f3

        # trips
        trip_list = abm.TripList()
        trip_list.add_trip(abm.Trip(0, abm.TimePoint(
            0) + abm.hours(8), social_event_id, home_id))
        trip_list.add_trip(abm.Trip(1, abm.TimePoint(0) +
                           abm.hours(8), work_id, home_id))
        world.trip_list = trip_list
        world.use_migration_rules = False
        self.assertEqual(world.trip_list.num_trips, 2)

        # run
        t1 = t0 + abm.days(1)
        sim.advance(t1)
        self.assertEqual(sim.result.get_num_time_points(), 25)


if __name__ == '__main__':
    unittest.main()<|MERGE_RESOLUTION|>--- conflicted
+++ resolved
@@ -76,13 +76,8 @@
 
         # check persons
         self.assertEqual(len(world.persons), 2)
-<<<<<<< HEAD
         self.assertEqual(p1.age, mio.AgeGroup(2))
-        self.assertEqual(p1.location.index, 0)
-=======
-        self.assertEqual(p1.age, abm.AgeGroup.Age15to34)
         self.assertEqual(p1.location.index, 1)
->>>>>>> eb1864f3
         self.assertEqual(world.persons[0], p1)
         self.assertEqual(world.persons[1], p2)
 
@@ -107,17 +102,8 @@
 
         social_event = world.locations[social_event_id.index]
 
-<<<<<<< HEAD
-        world.parameters.InfectedToSevere[abm.VirusVariant.Wildtype, mio.AgeGroup(0),
-                                          abm.VaccinationState.Unvaccinated] = 0.0
-        world.parameters.InfectedToRecovered[abm.VirusVariant.Wildtype, mio.AgeGroup(0),
-                                             abm.VaccinationState.Unvaccinated] = 0.0
-=======
-        world.infection_parameters.InfectedSymptomsToSevere[abm.VirusVariant.Wildtype, abm.AgeGroup.Age0to4,
-                                                            abm.VaccinationState.Unvaccinated] = 0.0
-        world.infection_parameters.InfectedSymptomsToRecovered[abm.VirusVariant.Wildtype, abm.AgeGroup.Age0to4,
-                                                               abm.VaccinationState.Unvaccinated] = 0.0
->>>>>>> eb1864f3
+        world.parameters.InfectedSymptomsToSevere[abm.VirusVariant.Wildtype, mio.AgeGroup(0)] = 0.0
+        world.parameters.InfectedSymptomsToRecovered[abm.VirusVariant.Wildtype, mio.AgeGroup(0)] = 0.0
 
         # trips
         trip_list = abm.TripList()

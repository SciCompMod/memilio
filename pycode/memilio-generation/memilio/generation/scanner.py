--- conflicted
+++ resolved
@@ -60,15 +60,8 @@
         """ Extract the information of the abstract syntax tree and save them in the dataclass intermed_repr.
         Call find_node to visit all nodes of abstract syntax tree and finalize to finish the extraction.
 
-<<<<<<< HEAD
         @param root_cursor Represents the root node of the abstract syntax tree as a Cursor object from libclang.
         @return Information extracted from the model saved as an IntermediateRepresentation.
-=======
-        :param root_cursor: Represents the root node of the abstract syntax tree as a Cursor object from libclang.
-        :param self: Self: 
-        :returns: Information extracted from the model saved as an IntermediateRepresentation.
-
->>>>>>> 12b041d8
         """
         if self.config.model_class != default_dict["model"]:
             raise AssertionError("set a model name")
@@ -166,11 +159,7 @@
     def check_class(
         self: Self, node: Cursor,
             intermed_repr: IntermediateRepresentation) -> None:
-<<<<<<< HEAD
         """! Inspect the nodes of kind CLASS_DECL and write information
-=======
-        """ Inspect the nodes of kind CLASS_DECL and write information
->>>>>>> 12b041d8
         (model_class, model_base, simulation_class, parameterset_wrapper) into intermed_repr.
 
         :param node: Current node represented as a Cursor object.
@@ -269,11 +258,7 @@
     def check_age_group(
         self: Self, node: Cursor,
             intermed_repr: IntermediateRepresentation) -> None:
-<<<<<<< HEAD
         """! Inspect the nodes of kind CLASS_DECL with the name defined in
-=======
-        """ Inspect the nodes of kind CLASS_DECL with the name defined in
->>>>>>> 12b041d8
         config.age_group and write needed information into intermed_repr.
         Information: age_group
 

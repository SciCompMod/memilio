#############################################################################
# Copyright (C) 2020-2025 MEmilio
#
# Authors: Maximilian Betz
#
# Contact: Martin J. Kuehn <Martin.Kuehn@DLR.de>
#
# Licensed under the Apache License, Version 2.0 (the "License");
# you may not use this file except in compliance with the License.
# You may obtain a copy of the License at
#
#     http://www.apache.org/licenses/LICENSE-2.0
#
# Unless required by applicable law or agreed to in writing, software
# distributed under the License is distributed on an "AS IS" BASIS,
# WITHOUT WARRANTIES OR CONDITIONS OF ANY KIND, either express or implied.
# See the License for the specific language governing permissions and
# limitations under the License.
#############################################################################
"""
:strong:`scanner.py`
Analyze the model and extract the needed information. Information get passed to the IntermediateRepresenation.
"""
from __future__ import annotations

import os
from typing import TYPE_CHECKING, Any, Callable

from clang.cindex import *
from typing_extensions import Self

from memilio.generation import IntermediateRepresentation, utility
from memilio.generation.default_generation_dict import default_dict


if TYPE_CHECKING:
    from memilio.generation import ScannerConfig


class Scanner:
    """ Analyze the model and extract the needed information."""

    def __init__(self: Self, conf: ScannerConfig) -> None:
        """
        Basic Constructor of Scanner class.

<<<<<<< HEAD
        @param conf: ScannerConfig dataclass with the configurations.
=======
        :param conf: ScannerConfig dataclass with the configurations.
>>>>>>> 12b041d8
        """
        self.config = conf
        utility.try_set_libclang_path(
            self.config.libclang_library_path)
        source_file = self.config.source_file
        from_folder = os.path.basename(os.path.dirname(source_file))
        self.python_module_name = "o" + from_folder.split("_")[1]
        self.namespace = default_dict["mio"] + \
            "::" + self.python_module_name + "::"

    def extract_results(self: Self, root_cursor: Cursor) -> IntermediateRepresentation:
        """ Extract the information of the abstract syntax tree and save them in the dataclass intermed_repr.
        Call find_node to visit all nodes of abstract syntax tree and finalize to finish the extraction.

<<<<<<< HEAD
        @param root_cursor: Represents the root node of the abstract syntax tree as a Cursor object from libclang.
        @return: Information extracted from the model saved as an IntermediateRepresentation.
=======
        :param root_cursor: Represents the root node of the abstract syntax tree as a Cursor object from libclang.
        :param self: Self: 
        :returns: Information extracted from the model saved as an IntermediateRepresentation.

>>>>>>> 12b041d8
        """
        if self.config.model_class != default_dict["model"]:
            raise AssertionError("set a model name")

        intermed_repr = IntermediateRepresentation()
        self.find_node(root_cursor, intermed_repr)
        self.finalize(intermed_repr)
        self.check_parameter_space(intermed_repr)
        return intermed_repr

    def check_parameter_space(self: Self, intermed_repr: IntermediateRepresentation) -> None:
        """! Checks for parameter_space.cpp in the model folder and set has_draw_sample

        @param intermed_repr: Dataclass used for saving the extracted model features.
        """
        source_file = self.config.source_file
        model_folder = os.path.dirname(source_file)
        parameter_space_file = os.path.join(
            model_folder, default_dict["parameterspacefile"])

        if (os.path.isfile(parameter_space_file)):
            intermed_repr.has_draw_sample = True

    def find_node(self: Self, node: Cursor,
                  intermed_repr: IntermediateRepresentation, namespace: str = "") -> None:
        """ Recursively walk over every node of an abstract syntax tree. Save the namespace the node is in.
        Call check_node_kind for extracting information from the nodes.

<<<<<<< HEAD
        @param node: Represents the current node of the abstract syntax tree as a Cursor object from libclang.
        @param intermed_repr: Dataclass used for saving the extracted model features.
        @param namespace: [Default = ""] Namespace of the current node.
=======
        :param node: Represents the current node of the abstract syntax tree as a Cursor object from libclang.
        :param intermed_repr: Dataclass used for saving the extracted model features.
        :param namespace: Default = ""] Namespace of the current node.
        :param self: Self: 

>>>>>>> 12b041d8
        """
        if node.kind == CursorKind.NAMESPACE:
            namespace = (namespace + node.spelling + "::")
        elif namespace == self.namespace:
            self.switch_node_kind(node.kind)(node, intermed_repr)

        for n in node.get_children():
            self.find_node(n, intermed_repr, namespace)

    def switch_node_kind(self: Self, kind: CursorKind) -> Callable[[Any,
                                                                   IntermediateRepresentation],
                                                                   None]:
        """ Dictionary to map CursorKind to methods. Works like a switch.

        :param Underlying: kind of the current node.
        :param self: Self: 
        :param kind: CursorKind: 
        :returns: Appropriate method for the given kind.

        """
        switch = {
            CursorKind.ENUM_DECL: self.check_enum,
            CursorKind.ENUM_CONSTANT_DECL: self.check_enum_const,
            CursorKind.CLASS_DECL: self.check_class,
            CursorKind.CLASS_TEMPLATE: self.check_class,
            CursorKind.CXX_BASE_SPECIFIER: self.check_base_specifier,
            CursorKind.CONSTRUCTOR: self.check_constructor,
            CursorKind.STRUCT_DECL: self.check_struct,
            CursorKind.TYPE_ALIAS_DECL: self.check_type_alias,
            CursorKind.TYPE_ALIAS_TEMPLATE_DECL: self.check_type_alias
        }
        return switch.get(kind, lambda *args: None)

    def check_enum(
        self: Self, node: Cursor,
            intermed_repr: IntermediateRepresentation) -> None:
        """ Inspect the nodes of kind ENUM_DECL and write needed information into intermed_repr.
        Information: Name of Enum

<<<<<<< HEAD
        @param node: Current node represented as a Cursor object.
        @param intermed_repr: Dataclass used for saving the extracted model features.
=======
        :param node: Current node represented as a Cursor object.
        :param intermed_repr: Dataclass used for saving the extracted model features.
        :param self: Self: 

>>>>>>> 12b041d8
        """
        if node.spelling.strip() != default_dict["emptystring"]:
            intermed_repr.enum_populations[node.spelling] = []

    def check_enum_const(
        self: Self, node: Cursor,
            intermed_repr: IntermediateRepresentation) -> None:
        """ Inspect the nodes of kind ENUM_CONSTANT_DECL and write needed information into intermed_repr.
        Information: Keys of an Enum

<<<<<<< HEAD
        @param node: Current node represented as a Cursor object.
        @param intermed_repr: Dataclass used for saving the extracted model features.
=======
        :param node: Current node represented as a Cursor object.
        :param intermed_repr: Dataclass used for saving the extracted model features.

>>>>>>> 12b041d8
        """
        if node.semantic_parent.spelling in intermed_repr.enum_populations.keys():
            key = node.semantic_parent.spelling
            intermed_repr.enum_populations[key].append(node.spelling)

    def check_class(
        self: Self, node: Cursor,
            intermed_repr: IntermediateRepresentation) -> None:
<<<<<<< HEAD
        """! Inspect the nodes of kind CLASS_DECL and write information
        (model_class, model_base, simulation_class, parameterset_wrapper) into intermed_repr.

        @param node: Current node represented as a Cursor object.
        @param intermed_repr: Dataclass used for saving the extracted model features.
=======
        """ Inspect the nodes of kind CLASS_DECL and write information
        (model_class, model_base, simulation_class, parameterset_wrapper) into intermed_repr.

        :param node: Current node represented as a Cursor object.
        :param intermed_repr: Dataclass used for saving the extracted model features.

>>>>>>> 12b041d8
        """
        if node.spelling == self.config.model_class:
            intermed_repr.model_class = node.spelling
            self.check_model_base(node, intermed_repr)
            self.check_model_includes(node, intermed_repr)
            self.check_age_group(node, intermed_repr)

        elif (node.spelling == default_dict["simulation"]):
            intermed_repr.simulation = True

        elif (intermed_repr.has_age_group and self.config.parameterset + "<FP>" in [base.spelling for base in node.get_children()]):
            intermed_repr.parameterset_wrapper = node.spelling

    def check_model_base(
        self: Self, node: Cursor,
            intermed_repr: IntermediateRepresentation) -> None:
        """ Helper function to retreive the model base.

        :param node: Current node represented as a Cursor object.
        :param intermed_repr: Dataclass used for saving the extracted model features.

<<<<<<< HEAD
        @param node: Current node represented as a Cursor object.
        @param intermed_repr: Dataclass used for saving the extracted model features.
=======
>>>>>>> 12b041d8
        """

        for base in node.get_children():

            if base.kind != CursorKind.CXX_BASE_SPECIFIER:
                continue

            base_name = base.spelling
            base_type = base.type

            if default_dict["flowmodel"] in base_name:
                intermed_repr.is_flowmodel = True

            if default_dict["compartmentalmodel"] in base_name and default_dict["mio"] in node.semantic_parent.spelling:
                intermed_repr.is_compartmentalmodel = True

            intermed_repr.model_base.append(
                utility.get_base_class_string(base_type))

            self.check_model_base(base.referenced, intermed_repr)

    def check_base_specifier(
        self: Self, node: Cursor,
            intermed_repr: IntermediateRepresentation) -> None:
        """ Not used yet.
        Inspect nodes which represent base specifier.
        For now this is handled by the parent node, which represents the class.

        :param self: Self: 
        :param node: Cursor: 
        :param intermed_repr: IntermediateRepresentation: 

        """
        pass

    def check_model_includes(
        self: Self, node: Cursor,
            intermed_repr: IntermediateRepresentation) -> None:
        """ Helper function to retrieve the model specific includes needed for pybind.

        :param node: Current node represented as a Cursor object.
        :param intermed_repr: Dataclass used for saving the extracted model features.
        :param self: Self: 

<<<<<<< HEAD
        @param node; Current node represented as a Cursor object.
        @param intermed_repr: Dataclass used for saving the extracted model features.
=======
>>>>>>> 12b041d8
        """
        filepath = node.location.file.name
        filepaths = filepath.split("../")

        model_has_analyze_results = False

        intermed_repr.include_list.append(filepaths[1])

        intermed_repr.include_list.append(
            filepaths[1].replace(default_dict["modelfile"], default_dict["emptystring"]) + default_dict["infectionstatefile"])

        for file in os.listdir(filepaths[0]):
            if file == default_dict["parameterspacefile"]:
                intermed_repr.include_list.append(filepaths[1].replace(
                    default_dict["modelfile"], default_dict["emptystring"]) +
                    default_dict["parameterspacefile"])
            elif file == default_dict["analyzeresultfile"]:
                model_has_analyze_results = True

        if model_has_analyze_results:
            intermed_repr.include_list.append(
                filepaths[1].replace(default_dict["modelfile"], default_dict["emptystring"]) + default_dict["analyzeresultfile"])
        else:
            intermed_repr.include_list.append("memilio/data/analyze_result.h")

    def check_age_group(
        self: Self, node: Cursor,
            intermed_repr: IntermediateRepresentation) -> None:
<<<<<<< HEAD
        """! Inspect the nodes of kind CLASS_DECL with the name defined in
        config.age_group and write needed information into intermed_repr.
        Information: age_group

        @param node: Current node represented as a Cursor object.
        @param intermed_repr: Dataclass used for saving the extracted model features.
=======
        """ Inspect the nodes of kind CLASS_DECL with the name defined in
        config.age_group and write needed information into intermed_repr.
        Information: age_group

        :param node: Current node represented as a Cursor object.
        :param intermed_repr: Dataclass used for saving the extracted model features.
        :param self: Self: 
>>>>>>> 12b041d8
        """
        for base in node.get_children():
            if base.kind != CursorKind.CXX_BASE_SPECIFIER:
                continue
            for base_template_arg in base.get_children():
                if (base_template_arg.kind == CursorKind.TYPE_REF and default_dict["agegroup"] in base_template_arg.spelling):
                    intermed_repr.has_age_group = True
                    for child in base_template_arg.get_definition().get_children():
                        if child.kind == CursorKind.CXX_BASE_SPECIFIER:
                            intermed_repr.age_group["base"] = child.get_definition(
                            ).type.spelling
                        elif child.kind == CursorKind.CONSTRUCTOR:
                            intermed_repr.age_group["init"] = [
                                arg.spelling
                                for arg in child.type.argument_types()]

    def check_constructor(
        self: Self, node: Cursor,
            intermed_repr: IntermediateRepresentation) -> None:
        """ Inspect the nodes of kind CONSTRUCTOR and write needed information into intermed_repr.
        Information: intermed_repr.init

<<<<<<< HEAD
        @param node: Current node represented as a Cursor object.
        @param intermed_repr: Dataclass used for saving the extracted model features.
=======
        :param node: Current node represented as a Cursor object.
        :param intermed_repr: Dataclass used for saving the extracted model features.
        :param self: Self: 

>>>>>>> 12b041d8
        """
        if intermed_repr.model_class == default_dict["model"]:
            if node.spelling.startswith(default_dict["model"]) and ('<' in node.spelling and '>' in node.spelling):
                init = {"type": [], "name": []}
                for arg in node.get_arguments():
                    tokens = []
                    for token in arg.get_tokens():
                        tokens.append(token.spelling)
                    init["type"].append(" ".join(tokens[:-1]))
                    init["name"].append(tokens[-1])
                intermed_repr.model_init.append(init)

    def check_type_alias(
        self: Self, node: Cursor,
            intermed_repr: IntermediateRepresentation) -> None:
        """ Inspect the nodes of kind TYPE_ALIAS_DECL and write needed information into intermed_repr.
        Information: intermed_repr.parameterset

<<<<<<< HEAD
        @param node: Current node represented as a Cursor object.
        @param intermed_repr: Dataclass used for saving the extracted model features.
=======
        :param node: Current node represented as a Cursor object.
        :param intermed_repr: Dataclass used for saving the extracted model features.
        :param self: Self: 

>>>>>>> 12b041d8
        """
        if node.spelling == self.config.parameterset:
            intermed_repr.parameterset = node.spelling

    def check_struct(
        self: Self, node: Cursor,
            intermed_repr: IntermediateRepresentation) -> None:
        """Not used yet.

        :param self: Self: 
        :param node: Cursor: 
        :param intermed_repr: IntermediateRepresentation: 

        """
        pass

    def finalize(self: Self, intermed_repr: IntermediateRepresentation) -> None:
        """ Finalize the IntermediateRepresenation as last step of the Scanner.
        Write needed information from config into intermed_repr,
        delet unnecesary enums and check for missing model features.

<<<<<<< HEAD
        @param intermed_repr: Dataclass used for saving the extracted model features.
=======
        :param intermed_repr: Dataclass used for saving the extracted model features.
        :param self: Self: 
>>>>>>> 12b041d8
        """

        population_groups = []
        for value in intermed_repr.model_base[0:]:
            if default_dict["flowmodel"] in value[0].strip():
                start = value[0].find("Populations<")
                end = value[0].find(">", start)

                if start != -1 and end != -1:
                    populations_part = value[0][start + 11:end]
                    population_groups = [
                        part.strip(" <>").split("::")[-1]
                        for part in populations_part.split(",")
                    ]

        intermed_repr.population_groups = population_groups

        new_enum = {}
        for key in intermed_repr.enum_populations:

            if key in population_groups:

                new_enum[key] = intermed_repr.enum_populations[key]

                intermed_repr.enum_populations = new_enum

        intermed_repr.set_attribute(
            "namespace", self.namespace)
        intermed_repr.set_attribute(
            "python_module_name", self.python_module_name)
        intermed_repr.set_attribute("target_folder", self.config.target_folder)
        intermed_repr.set_attribute(
            "python_generation_module_path", self.config.python_generation_module_path)<|MERGE_RESOLUTION|>--- conflicted
+++ resolved
@@ -44,11 +44,7 @@
         """
         Basic Constructor of Scanner class.
 
-<<<<<<< HEAD
-        @param conf: ScannerConfig dataclass with the configurations.
-=======
         :param conf: ScannerConfig dataclass with the configurations.
->>>>>>> 12b041d8
         """
         self.config = conf
         utility.try_set_libclang_path(
@@ -63,15 +59,10 @@
         """ Extract the information of the abstract syntax tree and save them in the dataclass intermed_repr.
         Call find_node to visit all nodes of abstract syntax tree and finalize to finish the extraction.
 
-<<<<<<< HEAD
-        @param root_cursor: Represents the root node of the abstract syntax tree as a Cursor object from libclang.
-        @return: Information extracted from the model saved as an IntermediateRepresentation.
-=======
         :param root_cursor: Represents the root node of the abstract syntax tree as a Cursor object from libclang.
         :param self: Self: 
         :returns: Information extracted from the model saved as an IntermediateRepresentation.
 
->>>>>>> 12b041d8
         """
         if self.config.model_class != default_dict["model"]:
             raise AssertionError("set a model name")
@@ -100,17 +91,11 @@
         """ Recursively walk over every node of an abstract syntax tree. Save the namespace the node is in.
         Call check_node_kind for extracting information from the nodes.
 
-<<<<<<< HEAD
-        @param node: Represents the current node of the abstract syntax tree as a Cursor object from libclang.
-        @param intermed_repr: Dataclass used for saving the extracted model features.
-        @param namespace: [Default = ""] Namespace of the current node.
-=======
         :param node: Represents the current node of the abstract syntax tree as a Cursor object from libclang.
         :param intermed_repr: Dataclass used for saving the extracted model features.
         :param namespace: Default = ""] Namespace of the current node.
         :param self: Self: 
 
->>>>>>> 12b041d8
         """
         if node.kind == CursorKind.NAMESPACE:
             namespace = (namespace + node.spelling + "::")
@@ -150,15 +135,10 @@
         """ Inspect the nodes of kind ENUM_DECL and write needed information into intermed_repr.
         Information: Name of Enum
 
-<<<<<<< HEAD
-        @param node: Current node represented as a Cursor object.
-        @param intermed_repr: Dataclass used for saving the extracted model features.
-=======
-        :param node: Current node represented as a Cursor object.
-        :param intermed_repr: Dataclass used for saving the extracted model features.
-        :param self: Self: 
-
->>>>>>> 12b041d8
+        :param node: Current node represented as a Cursor object.
+        :param intermed_repr: Dataclass used for saving the extracted model features.
+        :param self: Self: 
+
         """
         if node.spelling.strip() != default_dict["emptystring"]:
             intermed_repr.enum_populations[node.spelling] = []
@@ -169,14 +149,9 @@
         """ Inspect the nodes of kind ENUM_CONSTANT_DECL and write needed information into intermed_repr.
         Information: Keys of an Enum
 
-<<<<<<< HEAD
-        @param node: Current node represented as a Cursor object.
-        @param intermed_repr: Dataclass used for saving the extracted model features.
-=======
-        :param node: Current node represented as a Cursor object.
-        :param intermed_repr: Dataclass used for saving the extracted model features.
-
->>>>>>> 12b041d8
+        :param node: Current node represented as a Cursor object.
+        :param intermed_repr: Dataclass used for saving the extracted model features.
+
         """
         if node.semantic_parent.spelling in intermed_repr.enum_populations.keys():
             key = node.semantic_parent.spelling
@@ -185,20 +160,12 @@
     def check_class(
         self: Self, node: Cursor,
             intermed_repr: IntermediateRepresentation) -> None:
-<<<<<<< HEAD
-        """! Inspect the nodes of kind CLASS_DECL and write information
-        (model_class, model_base, simulation_class, parameterset_wrapper) into intermed_repr.
-
-        @param node: Current node represented as a Cursor object.
-        @param intermed_repr: Dataclass used for saving the extracted model features.
-=======
         """ Inspect the nodes of kind CLASS_DECL and write information
         (model_class, model_base, simulation_class, parameterset_wrapper) into intermed_repr.
 
         :param node: Current node represented as a Cursor object.
         :param intermed_repr: Dataclass used for saving the extracted model features.
 
->>>>>>> 12b041d8
         """
         if node.spelling == self.config.model_class:
             intermed_repr.model_class = node.spelling
@@ -220,11 +187,6 @@
         :param node: Current node represented as a Cursor object.
         :param intermed_repr: Dataclass used for saving the extracted model features.
 
-<<<<<<< HEAD
-        @param node: Current node represented as a Cursor object.
-        @param intermed_repr: Dataclass used for saving the extracted model features.
-=======
->>>>>>> 12b041d8
         """
 
         for base in node.get_children():
@@ -269,11 +231,6 @@
         :param intermed_repr: Dataclass used for saving the extracted model features.
         :param self: Self: 
 
-<<<<<<< HEAD
-        @param node; Current node represented as a Cursor object.
-        @param intermed_repr: Dataclass used for saving the extracted model features.
-=======
->>>>>>> 12b041d8
         """
         filepath = node.location.file.name
         filepaths = filepath.split("../")
@@ -302,14 +259,6 @@
     def check_age_group(
         self: Self, node: Cursor,
             intermed_repr: IntermediateRepresentation) -> None:
-<<<<<<< HEAD
-        """! Inspect the nodes of kind CLASS_DECL with the name defined in
-        config.age_group and write needed information into intermed_repr.
-        Information: age_group
-
-        @param node: Current node represented as a Cursor object.
-        @param intermed_repr: Dataclass used for saving the extracted model features.
-=======
         """ Inspect the nodes of kind CLASS_DECL with the name defined in
         config.age_group and write needed information into intermed_repr.
         Information: age_group
@@ -317,7 +266,6 @@
         :param node: Current node represented as a Cursor object.
         :param intermed_repr: Dataclass used for saving the extracted model features.
         :param self: Self: 
->>>>>>> 12b041d8
         """
         for base in node.get_children():
             if base.kind != CursorKind.CXX_BASE_SPECIFIER:
@@ -340,15 +288,10 @@
         """ Inspect the nodes of kind CONSTRUCTOR and write needed information into intermed_repr.
         Information: intermed_repr.init
 
-<<<<<<< HEAD
-        @param node: Current node represented as a Cursor object.
-        @param intermed_repr: Dataclass used for saving the extracted model features.
-=======
-        :param node: Current node represented as a Cursor object.
-        :param intermed_repr: Dataclass used for saving the extracted model features.
-        :param self: Self: 
-
->>>>>>> 12b041d8
+        :param node: Current node represented as a Cursor object.
+        :param intermed_repr: Dataclass used for saving the extracted model features.
+        :param self: Self: 
+
         """
         if intermed_repr.model_class == default_dict["model"]:
             if node.spelling.startswith(default_dict["model"]) and ('<' in node.spelling and '>' in node.spelling):
@@ -367,15 +310,10 @@
         """ Inspect the nodes of kind TYPE_ALIAS_DECL and write needed information into intermed_repr.
         Information: intermed_repr.parameterset
 
-<<<<<<< HEAD
-        @param node: Current node represented as a Cursor object.
-        @param intermed_repr: Dataclass used for saving the extracted model features.
-=======
-        :param node: Current node represented as a Cursor object.
-        :param intermed_repr: Dataclass used for saving the extracted model features.
-        :param self: Self: 
-
->>>>>>> 12b041d8
+        :param node: Current node represented as a Cursor object.
+        :param intermed_repr: Dataclass used for saving the extracted model features.
+        :param self: Self: 
+
         """
         if node.spelling == self.config.parameterset:
             intermed_repr.parameterset = node.spelling
@@ -397,12 +335,8 @@
         Write needed information from config into intermed_repr,
         delet unnecesary enums and check for missing model features.
 
-<<<<<<< HEAD
-        @param intermed_repr: Dataclass used for saving the extracted model features.
-=======
-        :param intermed_repr: Dataclass used for saving the extracted model features.
-        :param self: Self: 
->>>>>>> 12b041d8
+        :param intermed_repr: Dataclass used for saving the extracted model features.
+        :param self: Self: 
         """
 
         population_groups = []

#############################################################################
# Copyright (C) 2020-2025 MEmilio
#
# Authors: Maximilian Betz
#
# Contact: Martin J. Kuehn <Martin.Kuehn@DLR.de>
#
# Licensed under the Apache License, Version 2.0 (the "License");
# you may not use this file except in compliance with the License.
# You may obtain a copy of the License at
#
#     http://www.apache.org/licenses/LICENSE-2.0
#
# Unless required by applicable law or agreed to in writing, software
# distributed under the License is distributed on an "AS IS" BASIS,
# WITHOUT WARRANTIES OR CONDITIONS OF ANY KIND, either express or implied.
# See the License for the specific language governing permissions and
# limitations under the License.
#############################################################################
"""
@file template_string.py
@brief Generate small pieces of the target code as strings.
"""
from __future__ import annotations

from typing import TYPE_CHECKING

if TYPE_CHECKING:
    from memilio.generation import IntermediateRepresentation


def ScalarType(intermed_repr: IntermediateRepresentation) -> str:
    """! Set the datatype for the bindings via. intermediate_representation.
    @return string from intermediate_representation
<<<<<<< HEAD
=======
    """
    scalartypestr = intermed_repr.scalartype
    return scalartypestr


def includes(intermed_repr: IntermediateRepresentation) -> str:
>>>>>>> c7f439de
    """
    scalartypestr = intermed_repr.scalartype
    return scalartypestr


def includes(intermed_repr: IntermediateRepresentation) -> str:
    """! Fills in the Includes for the binding
    @param intermed_repr Dataclass holding the model features.
    @return Formatted string representing a part of the bindings.
    """
    substitution_string = (
        "//Includes from pymio\n"
        "#include \"pybind_util.h\"\n"
    )

    if intermed_repr.is_flowmodel:
        substitution_string += (
            "#include \"compartments/flow_simulation.h\"\n"
        )

    if intermed_repr.is_compartmentalmodel:
        substitution_string += (
            "#include \"compartments/simulation.h\"\n"
            "#include \"compartments/compartmentalmodel.h\"\n"
            "#include \"epidemiology/populations.h\"\n"
        )

    if intermed_repr.has_age_group:
        substitution_string += (
            "#include \"epidemiology/age_group.h\"\n"
            "#include \"utils/parameter_set.h\"\n"
        )

    substitution_string += (
        "#include \"utils/custom_index_array.h\"\n"
        "#include \"utils/index.h\"\n"
        "#include \"mobility/graph_simulation.h\"\n"
        "#include \"mobility/metapopulation_mobility_instant.h\"\n"
        "#include \"io/mobility_io.h\"\n"
        "#include \"io/result_io.h\"\n"
    )

    substitution_string += "\n//Includes from MEmilio\n"
    for inlcude in intermed_repr.include_list:
        substitution_string += "#include \"" + inlcude + "\"\n"

    substitution_string += (
        "#include \"memilio/compartments/parameter_studies.h\"\n"
        "#include \"memilio/data/analyze_result.h\"\n"
    )

    substitution_string += "\n#include \"pybind11/pybind11.h\"\n"
    if intermed_repr.simulation is True:
        substitution_string += (
            "#include \"pybind11/stl_bind.h\"\n"
            "#include \"Eigen/Core\"\n"
            "#include <vector>\n"
        )
    return substitution_string


def pretty_name_function(intermed_repr: IntermediateRepresentation) -> str:
    """ ! pretty_name_function 
    @param intermed_repr Dataclass holding the model features.
    @return Formatted string representing a part of the bindings.
    """
    substitution_string = (
        "namespace pymio"
        "{"
        "\n"
        "//specialization of pretty_name\n"
    )
    for key in intermed_repr.population_groups:
        if key == "FP":
            continue

        if key == "AgeGroup":
            if intermed_repr.has_age_group is False:
                substitution_string += (
                    "template <>\n"
                    "std::string pretty_name<mio::{enum_class}>()\n"
                    "{{\n"
                    "   return \"{enum_class}\";\n"
                    "}}\n"
                    "\n"
                ).format(
                    enum_class=key
                )
        else:
            substitution_string += (
                "template <>\n"
                "std::string pretty_name<{namespace}{enum_class}>()\n"
                "{{\n"
                "   return \"{enum_class}\";\n"
                "}}\n"
                "\n"

            ).format(
                namespace=intermed_repr.namespace,
                enum_class=key
            )

    return substitution_string + "} // namespace pymio\n"


def age_group(intermed_repr: IntermediateRepresentation) -> str:
    """! Generate the code for the AgeGroup class.
    Not used by every model.

    @param intermed_repr Dataclass holding the model features.
    @return Formatted string representing a part of the bindings.
<<<<<<< HEAD
=======
    """
    if not intermed_repr.age_group:
        return ""

    return (
        "py::class_<mio::AgeGroup, {base}>(m, \"AgeGroup\").def(py::init<{init}>());"
    ).format(
        namespace=intermed_repr.namespace,
        base=intermed_repr.age_group["base"],
        init=intermed_repr.age_group["init"][0]
    )


def population_enums(intermed_repr: IntermediateRepresentation) -> str:
>>>>>>> c7f439de
    """
    if not intermed_repr.age_group:
        return ""

    return (
        "py::class_<mio::AgeGroup, {base}>(m, \"AgeGroup\").def(py::init<{init}>());"
    ).format(
        namespace=intermed_repr.namespace,
        base=intermed_repr.age_group["base"],
        init=intermed_repr.age_group["init"][0]
    )


def population_enums(intermed_repr: IntermediateRepresentation) -> str:
    """! Sets the population enums as part of the bindings.

    @param intermed_repr Dataclass holding the model features.
    @return Formatted string representing a part of the bindings.
    """
    substitution_string = ""
    for key, values in intermed_repr.enum_populations.items():

        substitution_string += (
            "pymio::iterable_enum<{namespace}{enum_class}>(m, \"{enum_class}\")\n\t"
        ).format(
            namespace=intermed_repr.namespace,
            enum_class=key
        )

        for value in values[:-1]:
            substitution_string += (
                "    .value(\"{comp_class}\", {namespace}{enum_class}::{comp_class})\n\t"
            ).format(
                namespace=intermed_repr.namespace,
                comp_class=value,
                enum_class=key
            )
        substitution_string = substitution_string.rstrip() + ";\n\n"
    return substitution_string


def population(intermed_repr: IntermediateRepresentation) -> str:
    """

    @param intermed_repr Dataclass holding the model features.
    @return Formatted string representing a part of the bindings.

    """
    for value in intermed_repr.model_base[0:]:
        if "Population" in value[0]:
            return "Populations"


def draw_sample(intermed_repr: IntermediateRepresentation) -> str:
<<<<<<< HEAD
    """! Sets the draw_sample function as part of the bindings.

    @param intermed_repr Dataclass holding the model features.
    @return Formatted string representing a part of the bindings.  
    """
    for value in intermed_repr.model_base[0:]:
        if "Population" in value[0]:
            return "Populations"


def draw_sample(intermed_repr: IntermediateRepresentation) -> str:
    """! Sets the draw_sample function as part of the bindings.

    @param intermed_repr Dataclass holding the model features.
    @return Formatted string representing a part of the bindings.  
=======
    """ Sets the draw_sample function as part of the bindings.

    :param intermed_repr: Dataclass holding the model features.
    :return: Formatted string representing a part of the bindings.  
>>>>>>> c7f439de
    """
    if not intermed_repr.has_draw_sample:
        return ""
    return (

        'm.def(\n\t\t"draw_sample",\n\t\t[]({namespace}Model<' +
        ScalarType(intermed_repr) +
        '>& model) {{\n\t\t\treturn {namespace}draw_sample(model);\n\t}},\n\tpy::arg("model"));\n'
    ).format(
        namespace=intermed_repr.namespace
    )


def model_init(intermed_repr: IntermediateRepresentation) -> str:
    """

    :param intermed_repr: Dataclass holding the model features.
    :param intermed_repr: IntermediateRepresentation: 
    :returns: Formatted string representing a part of the bindings.

    """
    substitution_string = ""
    for init in intermed_repr.model_init:

        if len(init["type"]) > 1:
            continue
        elif len(init["type"]) == 0:
            substitution_string += "    .def(py::init<>())\n\t"
        else:
            substitution_string += (
                "    .def(py::init<{type}>(), py::arg(\"{name}\"))\n\t"
            ).format(
                type=init["type"][0],
                name=init["name"][0]
            )
    return substitution_string.rstrip() + ";\n"


def parameterset_indexing(intermed_repr: IntermediateRepresentation) -> str:
    """! Generate the code for the AgeGroup class.
    Not used by every model.

    :param intermed_repr: Dataclass holding the model features.
    :param intermed_repr: IntermediateRepresentation: 
    :returns: Formatted string representing a part of the bindings.

    """
    if not intermed_repr.has_age_group:
        return ""

    return (
        "pymio::bind_CustomIndexArray<mio::UncertainValue, mio::AgeGroup>(m, \"AgeGroupArray\");\n"
    )


def parameterset_wrapper(intermed_repr: IntermediateRepresentation) -> str:
    """! Generate the code for the parameterset_wrapper needed when using age groups.
    Not used by every model.

    :param intermed_repr: Dataclass holding the model features.
    :param intermed_repr: IntermediateRepresentation: 
    :returns: Formatted string representing a part of the bindings.

    """
    if intermed_repr.has_age_group is False:
        return ""

    return (
        "py::class_<{namespace}Parameters<"+ScalarType(
            intermed_repr)+">, pymio::EnablePickling::Required, {namespace}{parameterset}<"+ScalarType(intermed_repr)+">>(m, \"Parameters\")\n"
        "\t\t.def(py::init<mio::AgeGroup>())\n"
        "\t\t.def(\"check_constraints\", &{namespace}Parameters<" +
        ScalarType(intermed_repr)+">::check_constraints)\n"
        "\t\t.def(\"apply_constraints\", &{namespace}Parameters<" +
        ScalarType(intermed_repr)+">::apply_constraints);\n"
    ).format(
        namespace=intermed_repr.namespace,
        parameterset=intermed_repr.parameterset,
        parameterset_wrapper=intermed_repr.parameterset_wrapper
    )


def simulation(intermed_repr: IntermediateRepresentation) -> str:
    """! Generate the code for the Simulation class.
    Not used by every model.

    :param intermed_repr: Dataclass holding the model features.
    :param intermed_repr: IntermediateRepresentation: 
    :returns: Formatted string representing a part of the bindings.

    """
    namespace = intermed_repr.namespace

    if intermed_repr.simulation is True:

        simulation = "&" + namespace + "simulate<" + \
            ScalarType(intermed_repr)+">"
        flow_simulation = "&" + namespace + \
            "flow_simulation<"+ScalarType(intermed_repr)+">"
        bind_simulation_class_string = "" + namespace + "Simulation"
        bind_flowsimulation_class_string = "" + namespace + "FlowSimulation"
        bind_simulation_string = ""
    else:

        simulation = "&mio::simulate<"+ScalarType(intermed_repr) + \
            "," + namespace + "Model<"+ScalarType(intermed_repr)+">>"
        flow_simulation = "&mio::flow_simulation<" + \
            namespace + "Model<"+ScalarType(intermed_repr)+">>"
        bind_simulation_class_string = "mio::Simulation"
        bind_flowsimulation_class_string = "mio::FlowSimulation"
        bind_simulation_string = "" + \
            ScalarType(intermed_repr)+"," + namespace + \
            "Model<"+ScalarType(intermed_repr)+">"

    sub_string = ""

    sub_string += (
        "pymio::bind_Simulation<{b_sim}<{sub}>>(m, \"Simulation\");\n\n\t"

        'm.def(\n\t\t"simulate", {sim},\n\t\t'
        'py::arg("t0"), py::arg("tmax"), py::arg("dt"), py::arg("model"), py::arg("integrator") = py::none(),\n\t\t'
        '"Simulate a {namespace} from t0 to tmax."\n\t\t'
        ');\n\n\t'

        "pymio::bind_ModelNode<{namespace}Model<" +
        ScalarType(intermed_repr)+">>(m, \"ModelNode\");\n\t"
        "pymio::bind_SimulationNode<{namespace}Simulation<>>(m, \"SimulationNode\");\n\t"
        "pymio::bind_ModelGraph<{namespace}Model<" +
        ScalarType(intermed_repr)+">>(m, \"ModelGraph\");\n\t"
        "pymio::bind_MobilityGraph<{namespace}Simulation<>>(m, \"MobilityGraph\");\n\t"
        "pymio::bind_GraphSimulation<mio::Graph<mio::SimulationNode<{b_sim}<>>, mio::MobilityEdge<" +
        ScalarType(intermed_repr)+">>>(m, \"MobilitySimulation\");\n\n\t"

    ).format(
        namespace=intermed_repr.namespace,
        sim=simulation,
        b_sim=bind_simulation_class_string,
        sub=bind_simulation_string
    )

    if intermed_repr.is_flowmodel is True:

        sub_string += (
            "pymio::bind_Flow_Simulation<{b_sim}<"+ScalarType(intermed_repr) +
            ", mio::FlowSimulation<{sub}>>>(m, \"FlowSimulation\");\n\n\t"

            'm.def(\n\t\t"simulate_flows", {flow_sim},\n\t\t'
            'py::arg("t0"), py::arg("tmax"), py::arg("dt"), py::arg("model"), py::arg("integrator") = py::none(),\n\t\t'
            '"Simulate a {namespace} with flows from t0 to tmax."\n\t\t'
            ');\n\n\t'

            "pymio::bind_SimulationNode<{namespace}FlowSimulation<>>(m, \"SimulationNode\");\n\t"
            "pymio::bind_MobilityGraph<{namespace}FlowSimulation<>>(m, \"MobilityGraph\");\n\t"
            "pymio::bind_GraphSimulation<mio::Graph<mio::SimulationNode<{b_flowsim}<>>, mio::MobilityEdge<" +
            ScalarType(intermed_repr)+">>>(m, \"MobilitySimulation\");\n\t"

        ).format(
            namespace=intermed_repr.namespace,
            flow_sim=flow_simulation,
            b_sim=bind_simulation_class_string,
            b_flowsim=bind_flowsimulation_class_string,
            sub=bind_simulation_string
        )
    return sub_string


def simulation_vector_definition(
        intermed_repr: IntermediateRepresentation) -> str:
    """! Generate the code for vector definition.
    Not used by every model.

    :param intermed_repr: Dataclass holding the model features.
    :param intermed_repr: IntermediateRepresentation: 
    :returns: Formatted string representing a part of the bindings.

    """
    namespace = intermed_repr.namespace
    sub_string = ""
    if intermed_repr.simulation is True:
        sim_class = "" + namespace + "Simulation"
        flowsim_class = "" + namespace + "FlowSimulation"
    else:
        sim_class = "mio::Simulation"
        flowsim_class = "mio::FlowSimualtion"

    sub_string += (
        "PYBIND11_MAKE_OPAQUE(std::vector<mio::Graph<mio::SimulationNode<{simulation_class}<>>, mio::MobilityEdge<"+ScalarType(
            intermed_repr)+">>);\n"
    ).format(
        simulation_class=sim_class
    )

    if intermed_repr.is_flowmodel:
        sub_string += (
            "PYBIND11_MAKE_OPAQUE(std::vector<mio::Graph<mio::SimulationNode<{flowsimulation_class}<>>, mio::MobilityEdge<"+ScalarType(
                intermed_repr)+">>);\n"
        ).format(
            flowsimulation_class=flowsim_class
        )
    return sub_string<|MERGE_RESOLUTION|>--- conflicted
+++ resolved
@@ -32,15 +32,14 @@
 def ScalarType(intermed_repr: IntermediateRepresentation) -> str:
     """! Set the datatype for the bindings via. intermediate_representation.
     @return string from intermediate_representation
-<<<<<<< HEAD
-=======
     """
     scalartypestr = intermed_repr.scalartype
     return scalartypestr
 
 
-def includes(intermed_repr: IntermediateRepresentation) -> str:
->>>>>>> c7f439de
+def ScalarType(intermed_repr: IntermediateRepresentation) -> str:
+    """! Set the datatype for the bindings via. intermediate_representation.
+    @return string from intermediate_representation
     """
     scalartypestr = intermed_repr.scalartype
     return scalartypestr
@@ -152,23 +151,6 @@
 
     @param intermed_repr Dataclass holding the model features.
     @return Formatted string representing a part of the bindings.
-<<<<<<< HEAD
-=======
-    """
-    if not intermed_repr.age_group:
-        return ""
-
-    return (
-        "py::class_<mio::AgeGroup, {base}>(m, \"AgeGroup\").def(py::init<{init}>());"
-    ).format(
-        namespace=intermed_repr.namespace,
-        base=intermed_repr.age_group["base"],
-        init=intermed_repr.age_group["init"][0]
-    )
-
-
-def population_enums(intermed_repr: IntermediateRepresentation) -> str:
->>>>>>> c7f439de
     """
     if not intermed_repr.age_group:
         return ""
@@ -223,7 +205,6 @@
 
 
 def draw_sample(intermed_repr: IntermediateRepresentation) -> str:
-<<<<<<< HEAD
     """! Sets the draw_sample function as part of the bindings.
 
     @param intermed_repr Dataclass holding the model features.
@@ -235,16 +216,10 @@
 
 
 def draw_sample(intermed_repr: IntermediateRepresentation) -> str:
-    """! Sets the draw_sample function as part of the bindings.
-
-    @param intermed_repr Dataclass holding the model features.
-    @return Formatted string representing a part of the bindings.  
-=======
     """ Sets the draw_sample function as part of the bindings.
 
     :param intermed_repr: Dataclass holding the model features.
     :return: Formatted string representing a part of the bindings.  
->>>>>>> c7f439de
     """
     if not intermed_repr.has_draw_sample:
         return ""

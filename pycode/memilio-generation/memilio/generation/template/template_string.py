#############################################################################
# Copyright (C) 2020-2025 MEmilio
#
# Authors: Maximilian Betz
#
# Contact: Martin J. Kuehn <Martin.Kuehn@DLR.de>
#
# Licensed under the Apache License, Version 2.0 (the "License");
# you may not use this file except in compliance with the License.
# You may obtain a copy of the License at
#
#     http://www.apache.org/licenses/LICENSE-2.0
#
# Unless required by applicable law or agreed to in writing, software
# distributed under the License is distributed on an "AS IS" BASIS,
# WITHOUT WARRANTIES OR CONDITIONS OF ANY KIND, either express or implied.
# See the License for the specific language governing permissions and
# limitations under the License.
#############################################################################
"""
@file template_string.py
@brief Generate small pieces of the target code as strings.
"""
from __future__ import annotations

from typing import TYPE_CHECKING

if TYPE_CHECKING:
    from memilio.generation import IntermediateRepresentation


def ScalarType(intermed_repr: IntermediateRepresentation) -> str:
    """! Set the datatype for the bindings via. intermediate_representation.
    @return string from intermediate_representation
    """
<<<<<<< HEAD
    scalartypestr = intermed_repr.scalartype
    return scalartypestr


def includes(intermed_repr: IntermediateRepresentation) -> str:
    """! Fills in the Includes for the binding
    @param intermed_repr Dataclass holding the model features.
    @return Formatted string representing a part of the bindings.
=======

    :param intermed_repr: Dataclass holding the model features.
    :param intermed_repr: IntermediateRepresentation: 
    :returns: Formatted string representing a part of the bindings.

>>>>>>> 12b041d8
    """
    substitution_string = (
        "//Includes from pymio\n"
        "#include \"pybind_util.h\"\n"
    )

    if intermed_repr.is_flowmodel:
        substitution_string += (
            "#include \"compartments/flow_simulation.h\"\n"
        )

    if intermed_repr.is_compartmentalmodel:
        substitution_string += (
            "#include \"compartments/simulation.h\"\n"
            "#include \"compartments/compartmentalmodel.h\"\n"
            "#include \"epidemiology/populations.h\"\n"
        )

    if intermed_repr.has_age_group:
        substitution_string += (
            "#include \"epidemiology/age_group.h\"\n"
            "#include \"utils/parameter_set.h\"\n"
        )

    substitution_string += (
        "#include \"utils/custom_index_array.h\"\n"
        "#include \"utils/index.h\"\n"
        "#include \"mobility/graph_simulation.h\"\n"
        "#include \"mobility/metapopulation_mobility_instant.h\"\n"
        "#include \"io/mobility_io.h\"\n"
        "#include \"io/result_io.h\"\n"
    )

    substitution_string += "\n//Includes from MEmilio\n"
    for inlcude in intermed_repr.include_list:
        substitution_string += "#include \"" + inlcude + "\"\n"

    substitution_string += (
        "#include \"memilio/compartments/parameter_studies.h\"\n"
        "#include \"memilio/data/analyze_result.h\"\n"
    )

    substitution_string += "\n#include \"pybind11/pybind11.h\"\n"
    if intermed_repr.simulation is True:
        substitution_string += (
            "#include \"pybind11/stl_bind.h\"\n"
            "#include \"Eigen/Core\"\n"
            "#include <vector>\n"
        )
    return substitution_string


def pretty_name_function(intermed_repr: IntermediateRepresentation) -> str:
<<<<<<< HEAD
    """ ! pretty_name_function 
    @param intermed_repr Dataclass holding the model features.
    @return Formatted string representing a part of the bindings.
=======
    """

    :param intermed_repr: Dataclass holding the model features.
    :param intermed_repr: IntermediateRepresentation: 
    :returns: Formatted string representing a part of the bindings.

>>>>>>> 12b041d8
    """
    substitution_string = (
        "namespace pymio"
        "{"
        "\n"
        "//specialization of pretty_name\n"
    )
    for key in intermed_repr.population_groups:
        if key == "FP":
            continue

        if key == "AgeGroup":
            if intermed_repr.has_age_group is False:
                substitution_string += (
                    "template <>\n"
                    "std::string pretty_name<mio::{enum_class}>()\n"
                    "{{\n"
                    "   return \"{enum_class}\";\n"
                    "}}\n"
                    "\n"
                ).format(
                    enum_class=key
                )
        else:
            substitution_string += (
                "template <>\n"
                "std::string pretty_name<{namespace}{enum_class}>()\n"
                "{{\n"
                "   return \"{enum_class}\";\n"
                "}}\n"
                "\n"

            ).format(
                namespace=intermed_repr.namespace,
                enum_class=key
            )

    return substitution_string + "} // namespace pymio\n"


def age_group(intermed_repr: IntermediateRepresentation) -> str:
    """! Generate the code for the AgeGroup class.
    Not used by every model.

    @param intermed_repr Dataclass holding the model features.
    @return Formatted string representing a part of the bindings.
    """
<<<<<<< HEAD
    if not intermed_repr.age_group:
        return ""

    return (
        "py::class_<mio::AgeGroup, {base}>(m, \"AgeGroup\").def(py::init<{init}>());"
    ).format(
        namespace=intermed_repr.namespace,
        base=intermed_repr.age_group["base"],
        init=intermed_repr.age_group["init"][0]
    )


def population_enums(intermed_repr: IntermediateRepresentation) -> str:
    """! Sets the population enums as part of the bindings.

    @param intermed_repr Dataclass holding the model features.
    @return Formatted string representing a part of the bindings.
=======

    :param intermed_repr: Dataclass holding the model features.
    :param intermed_repr: IntermediateRepresentation: 
    :returns: Formatted string representing a part of the bindings.

>>>>>>> 12b041d8
    """
    substitution_string = ""
    for key, values in intermed_repr.enum_populations.items():

        substitution_string += (
            "pymio::iterable_enum<{namespace}{enum_class}>(m, \"{enum_class}\")\n\t"
        ).format(
            namespace=intermed_repr.namespace,
            enum_class=key
        )

        for value in values[:-1]:
            substitution_string += (
                "    .value(\"{comp_class}\", {namespace}{enum_class}::{comp_class})\n\t"
            ).format(
                namespace=intermed_repr.namespace,
                comp_class=value,
                enum_class=key
            )
        substitution_string = substitution_string.rstrip() + ";\n\n"
    return substitution_string


def population(intermed_repr: IntermediateRepresentation) -> str:
    """

    :param intermed_repr: Dataclass holding the model features.
    :param intermed_repr: IntermediateRepresentation: 
    :returns: Formatted string representing a part of the bindings.

    """
    for value in intermed_repr.model_base[0:]:
        if "Population" in value[0]:
            return "Populations"


def draw_sample(intermed_repr: IntermediateRepresentation) -> str:
    """! Sets the draw_sample function as part of the bindings.

    @param intermed_repr Dataclass holding the model features.
    @return Formatted string representing a part of the bindings.  
    """
    if not intermed_repr.has_draw_sample:
        return ""
    return (

        'm.def(\n\t\t"draw_sample",\n\t\t[]({namespace}Model<' +
        ScalarType(intermed_repr) +
        '>& model) {{\n\t\t\treturn {namespace}draw_sample(model);\n\t}},\n\tpy::arg("model"));\n'
    ).format(
        namespace=intermed_repr.namespace
    )


def model_init(intermed_repr: IntermediateRepresentation) -> str:
    """

    :param intermed_repr: Dataclass holding the model features.
    :param intermed_repr: IntermediateRepresentation: 
    :returns: Formatted string representing a part of the bindings.

    """
    substitution_string = ""
    for init in intermed_repr.model_init:

        if len(init["type"]) > 1:
            continue
        elif len(init["type"]) == 0:
            substitution_string += "    .def(py::init<>())\n\t"
        else:
            substitution_string += (
                "    .def(py::init<{type}>(), py::arg(\"{name}\"))\n\t"
            ).format(
                type=init["type"][0],
                name=init["name"][0]
            )
    return substitution_string.rstrip() + ";\n"


def parameterset_indexing(intermed_repr: IntermediateRepresentation) -> str:
<<<<<<< HEAD
    """! Generate the code for the AgeGroup class.
=======
    """Generate the code for the AgeGroup class.
>>>>>>> 12b041d8
    Not used by every model.

    :param intermed_repr: Dataclass holding the model features.
    :param intermed_repr: IntermediateRepresentation: 
    :returns: Formatted string representing a part of the bindings.

    """
    if not intermed_repr.has_age_group:
        return ""

    return (
        "pymio::bind_CustomIndexArray<mio::UncertainValue, mio::AgeGroup>(m, \"AgeGroupArray\");\n"
    )


def parameterset_wrapper(intermed_repr: IntermediateRepresentation) -> str:
<<<<<<< HEAD
    """! Generate the code for the parameterset_wrapper needed when using age groups.
=======
    """Generate the code for the parameterset_wrapper needed when using age groups.
>>>>>>> 12b041d8
    Not used by every model.

    :param intermed_repr: Dataclass holding the model features.
    :param intermed_repr: IntermediateRepresentation: 
    :returns: Formatted string representing a part of the bindings.

    """
    if intermed_repr.has_age_group is False:
        return ""

    return (
        "py::class_<{namespace}Parameters<"+ScalarType(
            intermed_repr)+">, pymio::EnablePickling::Required, {namespace}{parameterset}<"+ScalarType(intermed_repr)+">>(m, \"Parameters\")\n"
        "\t\t.def(py::init<mio::AgeGroup>())\n"
        "\t\t.def(\"check_constraints\", &{namespace}Parameters<" +
        ScalarType(intermed_repr)+">::check_constraints)\n"
        "\t\t.def(\"apply_constraints\", &{namespace}Parameters<" +
        ScalarType(intermed_repr)+">::apply_constraints);\n"
    ).format(
        namespace=intermed_repr.namespace,
        parameterset=intermed_repr.parameterset,
        parameterset_wrapper=intermed_repr.parameterset_wrapper
    )


<<<<<<< HEAD
def simulation(intermed_repr: IntermediateRepresentation) -> str:
    """! Generate the code for the Simulation class.
=======
def age_group(intermed_repr: IntermediateRepresentation) -> str:
    """Generate the code for the AgeGroup class.
    Not used by every model.

    :param intermed_repr: Dataclass holding the model features.
    :param intermed_repr: IntermediateRepresentation: 
    :returns: Formatted string representing a part of the bindings.

    """
    if not intermed_repr.age_group:
        return ""

    return (
        "py::class_<mio::AgeGroup, {base}>(m, \"AgeGroup\").def(py::init<{init}>());"
    ).format(
        namespace=intermed_repr.namespace,
        base=intermed_repr.age_group["base"],
        init=intermed_repr.age_group["init"][0]
    )


def simulation(intermed_repr: IntermediateRepresentation) -> str:
    """Generate the code for the Simulation class.
>>>>>>> 12b041d8
    Not used by every model.

    :param intermed_repr: Dataclass holding the model features.
    :param intermed_repr: IntermediateRepresentation: 
    :returns: Formatted string representing a part of the bindings.

    """
    namespace = intermed_repr.namespace

    if intermed_repr.simulation is True:

        simulation = "&" + namespace + "simulate<" + \
            ScalarType(intermed_repr)+">"
        flow_simulation = "&" + namespace + \
            "flow_simulation<"+ScalarType(intermed_repr)+">"
        bind_simulation_class_string = "" + namespace + "Simulation"
        bind_flowsimulation_class_string = "" + namespace + "FlowSimulation"
        bind_simulation_string = ""
    else:

        simulation = "&mio::simulate<"+ScalarType(intermed_repr) + \
            "," + namespace + "Model<"+ScalarType(intermed_repr)+">>"
        flow_simulation = "&mio::flow_simulation<" + \
            namespace + "Model<"+ScalarType(intermed_repr)+">>"
        bind_simulation_class_string = "mio::Simulation"
        bind_flowsimulation_class_string = "mio::FlowSimulation"
        bind_simulation_string = "" + \
            ScalarType(intermed_repr)+"," + namespace + \
            "Model<"+ScalarType(intermed_repr)+">"

    sub_string = ""

    sub_string += (
        "pymio::bind_Simulation<{b_sim}<{sub}>>(m, \"Simulation\");\n\n\t"

        'm.def(\n\t\t"simulate", {sim},\n\t\t'
        'py::arg("t0"), py::arg("tmax"), py::arg("dt"), py::arg("model"), py::arg("integrator") = py::none(),\n\t\t'
        '"Simulate a {namespace} from t0 to tmax."\n\t\t'
        ');\n\n\t'

        "pymio::bind_ModelNode<{namespace}Model<" +
        ScalarType(intermed_repr)+">>(m, \"ModelNode\");\n\t"
        "pymio::bind_SimulationNode<{namespace}Simulation<>>(m, \"SimulationNode\");\n\t"
        "pymio::bind_ModelGraph<{namespace}Model<" +
        ScalarType(intermed_repr)+">>(m, \"ModelGraph\");\n\t"
        "pymio::bind_MobilityGraph<{namespace}Simulation<>>(m, \"MobilityGraph\");\n\t"
        "pymio::bind_GraphSimulation<mio::Graph<mio::SimulationNode<{b_sim}<>>, mio::MobilityEdge<" +
        ScalarType(intermed_repr)+">>>(m, \"MobilitySimulation\");\n\n\t"

    ).format(
        namespace=intermed_repr.namespace,
        sim=simulation,
        b_sim=bind_simulation_class_string,
        sub=bind_simulation_string
    )

    if intermed_repr.is_flowmodel is True:

<<<<<<< HEAD
        sub_string += (
            "pymio::bind_Flow_Simulation<{b_sim}<"+ScalarType(intermed_repr) +
            ", mio::FlowSimulation<{sub}>>>(m, \"FlowSimulation\");\n\n\t"

            'm.def(\n\t\t"simulate_flows", {flow_sim},\n\t\t'
            'py::arg("t0"), py::arg("tmax"), py::arg("dt"), py::arg("model"), py::arg("integrator") = py::none(),\n\t\t'
            '"Simulate a {namespace} with flows from t0 to tmax."\n\t\t'
            ');\n\n\t'
=======
def simulation_graph(intermed_repr: IntermediateRepresentation) -> str:
    """Generate the code of the classes for graph simulations.
    Not used by every model.

    :param intermed_repr: Dataclass holding the model features.
    :param intermed_repr: IntermediateRepresentation: 
    :returns: Formatted string representing a part of the bindings.

    """
    if intermed_repr.simulation_class is None or (
            not intermed_repr.simulation_class.strip()):
        return ""
>>>>>>> 12b041d8

            "pymio::bind_SimulationNode<{namespace}FlowSimulation<>>(m, \"SimulationNode\");\n\t"
            "pymio::bind_MobilityGraph<{namespace}FlowSimulation<>>(m, \"MobilityGraph\");\n\t"
            "pymio::bind_GraphSimulation<mio::Graph<mio::SimulationNode<{b_flowsim}<>>, mio::MobilityEdge<" +
            ScalarType(intermed_repr)+">>>(m, \"MobilitySimulation\");\n\t"

        ).format(
            namespace=intermed_repr.namespace,
            flow_sim=flow_simulation,
            b_sim=bind_simulation_class_string,
            b_flowsim=bind_flowsimulation_class_string,
            sub=bind_simulation_string
        )
    return sub_string


def simulation_vector_definition(
        intermed_repr: IntermediateRepresentation) -> str:
<<<<<<< HEAD
    """! Generate the code for vector definition.
=======
    """Generate the code for vector definition.
>>>>>>> 12b041d8
    Not used by every model.

    :param intermed_repr: Dataclass holding the model features.
    :param intermed_repr: IntermediateRepresentation: 
    :returns: Formatted string representing a part of the bindings.

    """
    namespace = intermed_repr.namespace
    sub_string = ""
    if intermed_repr.simulation is True:
        sim_class = "" + namespace + "Simulation"
        flowsim_class = "" + namespace + "FlowSimulation"
    else:
        sim_class = "mio::Simulation"
        flowsim_class = "mio::FlowSimualtion"

    sub_string += (
        "PYBIND11_MAKE_OPAQUE(std::vector<mio::Graph<mio::SimulationNode<{simulation_class}<>>, mio::MobilityEdge<"+ScalarType(
            intermed_repr)+">>);\n"
    ).format(
        simulation_class=sim_class
    )

    if intermed_repr.is_flowmodel:
        sub_string += (
            "PYBIND11_MAKE_OPAQUE(std::vector<mio::Graph<mio::SimulationNode<{flowsimulation_class}<>>, mio::MobilityEdge<"+ScalarType(
                intermed_repr)+">>);\n"
        ).format(
            flowsimulation_class=flowsim_class
        )
    return sub_string<|MERGE_RESOLUTION|>--- conflicted
+++ resolved
@@ -33,7 +33,6 @@
     """! Set the datatype for the bindings via. intermediate_representation.
     @return string from intermediate_representation
     """
-<<<<<<< HEAD
     scalartypestr = intermed_repr.scalartype
     return scalartypestr
 
@@ -42,13 +41,6 @@
     """! Fills in the Includes for the binding
     @param intermed_repr Dataclass holding the model features.
     @return Formatted string representing a part of the bindings.
-=======
-
-    :param intermed_repr: Dataclass holding the model features.
-    :param intermed_repr: IntermediateRepresentation: 
-    :returns: Formatted string representing a part of the bindings.
-
->>>>>>> 12b041d8
     """
     substitution_string = (
         "//Includes from pymio\n"
@@ -102,18 +94,9 @@
 
 
 def pretty_name_function(intermed_repr: IntermediateRepresentation) -> str:
-<<<<<<< HEAD
     """ ! pretty_name_function 
     @param intermed_repr Dataclass holding the model features.
     @return Formatted string representing a part of the bindings.
-=======
-    """
-
-    :param intermed_repr: Dataclass holding the model features.
-    :param intermed_repr: IntermediateRepresentation: 
-    :returns: Formatted string representing a part of the bindings.
-
->>>>>>> 12b041d8
     """
     substitution_string = (
         "namespace pymio"
@@ -161,7 +144,6 @@
     @param intermed_repr Dataclass holding the model features.
     @return Formatted string representing a part of the bindings.
     """
-<<<<<<< HEAD
     if not intermed_repr.age_group:
         return ""
 
@@ -179,13 +161,6 @@
 
     @param intermed_repr Dataclass holding the model features.
     @return Formatted string representing a part of the bindings.
-=======
-
-    :param intermed_repr: Dataclass holding the model features.
-    :param intermed_repr: IntermediateRepresentation: 
-    :returns: Formatted string representing a part of the bindings.
-
->>>>>>> 12b041d8
     """
     substitution_string = ""
     for key, values in intermed_repr.enum_populations.items():
@@ -212,10 +187,20 @@
 def population(intermed_repr: IntermediateRepresentation) -> str:
     """
 
-    :param intermed_repr: Dataclass holding the model features.
-    :param intermed_repr: IntermediateRepresentation: 
-    :returns: Formatted string representing a part of the bindings.
-
+    @param intermed_repr Dataclass holding the model features.
+    @return Formatted string representing a part of the bindings.
+
+    """
+    for value in intermed_repr.model_base[0:]:
+        if "Population" in value[0]:
+            return "Populations"
+
+
+def draw_sample(intermed_repr: IntermediateRepresentation) -> str:
+    """! Sets the draw_sample function as part of the bindings.
+
+    @param intermed_repr Dataclass holding the model features.
+    @return Formatted string representing a part of the bindings.  
     """
     for value in intermed_repr.model_base[0:]:
         if "Population" in value[0]:
@@ -266,11 +251,7 @@
 
 
 def parameterset_indexing(intermed_repr: IntermediateRepresentation) -> str:
-<<<<<<< HEAD
     """! Generate the code for the AgeGroup class.
-=======
-    """Generate the code for the AgeGroup class.
->>>>>>> 12b041d8
     Not used by every model.
 
     :param intermed_repr: Dataclass holding the model features.
@@ -287,11 +268,7 @@
 
 
 def parameterset_wrapper(intermed_repr: IntermediateRepresentation) -> str:
-<<<<<<< HEAD
     """! Generate the code for the parameterset_wrapper needed when using age groups.
-=======
-    """Generate the code for the parameterset_wrapper needed when using age groups.
->>>>>>> 12b041d8
     Not used by every model.
 
     :param intermed_repr: Dataclass holding the model features.
@@ -317,34 +294,8 @@
     )
 
 
-<<<<<<< HEAD
 def simulation(intermed_repr: IntermediateRepresentation) -> str:
     """! Generate the code for the Simulation class.
-=======
-def age_group(intermed_repr: IntermediateRepresentation) -> str:
-    """Generate the code for the AgeGroup class.
-    Not used by every model.
-
-    :param intermed_repr: Dataclass holding the model features.
-    :param intermed_repr: IntermediateRepresentation: 
-    :returns: Formatted string representing a part of the bindings.
-
-    """
-    if not intermed_repr.age_group:
-        return ""
-
-    return (
-        "py::class_<mio::AgeGroup, {base}>(m, \"AgeGroup\").def(py::init<{init}>());"
-    ).format(
-        namespace=intermed_repr.namespace,
-        base=intermed_repr.age_group["base"],
-        init=intermed_repr.age_group["init"][0]
-    )
-
-
-def simulation(intermed_repr: IntermediateRepresentation) -> str:
-    """Generate the code for the Simulation class.
->>>>>>> 12b041d8
     Not used by every model.
 
     :param intermed_repr: Dataclass holding the model features.
@@ -403,7 +354,6 @@
 
     if intermed_repr.is_flowmodel is True:
 
-<<<<<<< HEAD
         sub_string += (
             "pymio::bind_Flow_Simulation<{b_sim}<"+ScalarType(intermed_repr) +
             ", mio::FlowSimulation<{sub}>>>(m, \"FlowSimulation\");\n\n\t"
@@ -412,20 +362,6 @@
             'py::arg("t0"), py::arg("tmax"), py::arg("dt"), py::arg("model"), py::arg("integrator") = py::none(),\n\t\t'
             '"Simulate a {namespace} with flows from t0 to tmax."\n\t\t'
             ');\n\n\t'
-=======
-def simulation_graph(intermed_repr: IntermediateRepresentation) -> str:
-    """Generate the code of the classes for graph simulations.
-    Not used by every model.
-
-    :param intermed_repr: Dataclass holding the model features.
-    :param intermed_repr: IntermediateRepresentation: 
-    :returns: Formatted string representing a part of the bindings.
-
-    """
-    if intermed_repr.simulation_class is None or (
-            not intermed_repr.simulation_class.strip()):
-        return ""
->>>>>>> 12b041d8
 
             "pymio::bind_SimulationNode<{namespace}FlowSimulation<>>(m, \"SimulationNode\");\n\t"
             "pymio::bind_MobilityGraph<{namespace}FlowSimulation<>>(m, \"MobilityGraph\");\n\t"
@@ -444,11 +380,7 @@
 
 def simulation_vector_definition(
         intermed_repr: IntermediateRepresentation) -> str:
-<<<<<<< HEAD
     """! Generate the code for vector definition.
-=======
-    """Generate the code for vector definition.
->>>>>>> 12b041d8
     Not used by every model.
 
     :param intermed_repr: Dataclass holding the model features.

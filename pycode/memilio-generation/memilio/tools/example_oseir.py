--- conflicted
+++ resolved
@@ -42,22 +42,6 @@
         with open(path) as file:
             conf = ScannerConfig.schema().loads(file.read(), many=True)[0]
 
-<<<<<<< HEAD
-    home_dir = os.path.expanduser("~")
-
-    relative_path = path.relative_to(home_dir)
-
-    user_specific_folder = relative_path.parts[0]
-
-    home_and_user_folder = os.path.join(home_dir, user_specific_folder)
-
-    conf.source_file = home_and_user_folder + \
-        "/memilio/cpp/models/ode_seir/model.cpp"
-
-    # Could be any target folder
-    conf.target_folder = home_and_user_folder + \
-        "/memilio/pycode/memilio-generation/../memilio-generation/memilio/generation"
-=======
     file_path = os.path.dirname(os.path.abspath(__file__))
 
     conf.source_file = os.path.abspath(os.path.join(
@@ -65,7 +49,6 @@
 
     # Could be any target folder
     conf.target_folder = file_path
->>>>>>> c7f439de
 
     scanner = Scanner(conf)
     ast = AST(conf)

--- conflicted
+++ resolved
@@ -52,16 +52,12 @@
         self.setUpPyfakefs()
 
     def gdd_calls(self, text=''):
-<<<<<<< HEAD
+        """
+
+        :param text:  (Default value = '')
+
+        """
         directory = os.path.join(self.path, 'Germany', 'pydata/')
-=======
-        """
-
-        :param text:  (Default value = '')
-
-        """
-        directory = os.path.join(self.path, 'Germany/')
->>>>>>> a985af3b
         gdd_calls = [
             call('Info: Data has been written to ' +
                  os.path.join(directory, 'FullData_DIVI.json')),

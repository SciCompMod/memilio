#############################################################################
# Copyright (C) 2020-2021 German Aerospace Center (DLR-SC)
#
# Authors:
#
# Contact: Martin J. Kuehn <Martin.Kuehn@DLR.de>
#
# Licensed under the Apache License, Version 2.0 (the "License");
# you may not use this file except in compliance with the License.
# You may obtain a copy of the License at
#
#     http://www.apache.org/licenses/LICENSE-2.0
#
# Unless required by applicable law or agreed to in writing, software
# distributed under the License is distributed on an "AS IS" BASIS,
# WITHOUT WARRANTIES OR CONDITIONS OF ANY KIND, either express or implied.
# See the License for the specific language governing permissions and
# limitations under the License.
#############################################################################
import json
import os
import unittest
from datetime import date, datetime
from unittest.mock import patch

import pandas as pd
from pyfakefs import fake_filesystem_unittest

from memilio.epidata import defaultDict as dd
from memilio.epidata import getCaseData as gcd
from memilio.epidata import getDataIntoPandasDataFrame as gd


class TestGetCaseData(fake_filesystem_unittest.TestCase):
    path = '/home/Case_Data'

    # strings for read, download and update data
    # be careful: not completely realistic data
    # In the json file there is one data set for each county (ensuring that the
    # completeness check evaluates to true) that is combined with some addional
    # test data sets defined below

    # Get a file object with write permission.
    here = os.path.dirname(os.path.abspath(__file__))

    # load test data for read
    filename = os.path.join(
        here, 'test_data', 'test_epidata_getCaseData_data_read.json')
    # Load JSON file data to a python dict object.
    with open(filename) as file_object:
        dict_object = json.load(file_object)
    test_string_all_federal_states_and_counties_read = json.dumps(dict_object)[:-1] +\
        (""",{"Altersgruppe":"A60-A79","Geschlecht":"M","AnzahlFall":1,"AnzahlTodesfall":0,"Meldedatum":"2020-08-11",\
    "IdLandkreis":1002,"NeuerFall":0,"NeuerTodesfall":-9,"Refdatum":"2020-08-07","NeuGenesen":0,"AnzahlGenesen":1,\
    "IstErkrankungsbeginn":1,"IdBundesland":1},\
    {"Altersgruppe":"A60-A79","Geschlecht":"M","AnzahlFall":1,"AnzahlTodesfall":1,"Meldedatum":"2020-03-24",\
    "IdLandkreis":1001,"NeuerFall":0,"NeuerTodesfall":0,"Refdatum":"2020-08-07","NeuGenesen":-9,"AnzahlGenesen":0,\
    "IstErkrankungsbeginn":1,"IdBundesland":1},\
    {"Altersgruppe":"A15-A34","Geschlecht":"W","AnzahlFall":1,"AnzahlTodesfall":0,"Meldedatum":"2020-08-13",\
    "IdLandkreis":2000,"NeuerFall":0,"NeuerTodesfall":-9,"Refdatum":"2020-08-07","NeuGenesen":0,"AnzahlGenesen":1,\
    "IstErkrankungsbeginn":1,"IdBundesland":2},\
    {"Altersgruppe":"A60-A79","Geschlecht":"M","AnzahlFall":1,"AnzahlTodesfall":0,"Meldedatum":"2020-08-07",\
    "IdLandkreis":3462,"NeuerFall":0,"NeuerTodesfall":-9,"Refdatum":"2021-01-09","NeuGenesen":0,"AnzahlGenesen":1,\
    "IstErkrankungsbeginn":0,"IdBundesland":3},\
    {"Altersgruppe":"A15-A34","Geschlecht":"W","AnzahlFall":1,"AnzahlTodesfall":0,"Meldedatum":"2021-04-04",\
    "IdLandkreis":4011,"NeuerFall":0,"NeuerTodesfall":-9,"Refdatum":"2020-08-07","NeuGenesen":0,"AnzahlGenesen":1,\
    "IstErkrankungsbeginn":1,"IdBundesland":4},\
    {"Altersgruppe":"A15-A34","Geschlecht":"M","AnzahlFall":1,"AnzahlTodesfall":0,"Meldedatum":"2020-08-07",\
    "IdLandkreis":5111,"NeuerFall":0,"NeuerTodesfall":-9,"Refdatum":"2020-06-22","NeuGenesen":0,"AnzahlGenesen":1,\
    "IstErkrankungsbeginn":0,"IdBundesland":5},\
    {"Altersgruppe":"A60-A79","Geschlecht":"W","AnzahlFall":1,"AnzahlTodesfall":1,"Meldedatum":"2020-04-21",\
    "IdLandkreis":6531,"NeuerFall":0,"NeuerTodesfall":0,"Refdatum":"2020-04-13","NeuGenesen":0,"AnzahlGenesen":1,\
    "IstErkrankungsbeginn":1,"IdBundesland":6},\
    {"Altersgruppe":"A35-A59","Geschlecht":"W","AnzahlFall":1,"AnzahlTodesfall":0,"Meldedatum":"2020-08-08",\
    "IdLandkreis":7231,"NeuerFall":0,"NeuerTodesfall":-9,"Refdatum":"2020-08-08","NeuGenesen":-9,"AnzahlGenesen":0,\
    "IstErkrankungsbeginn":1,"IdBundesland":7},\
    {"Altersgruppe":"A15-A34","Geschlecht":"W","AnzahlFall":2,"AnzahlTodesfall":0,"Meldedatum":"2020-03-25",\
    "IdLandkreis":8118,"NeuerFall":0,"NeuerTodesfall":-9,"Refdatum":"2020-03-25","NeuGenesen":0,"AnzahlGenesen":2,\
    "IstErkrankungsbeginn":0,"IdBundesland":8},\
    {"Altersgruppe":"A35-A59","Geschlecht":"M","AnzahlFall":1,"AnzahlTodesfall":0,"Meldedatum":"2020-08-11",\
    "IdLandkreis":9186,"NeuerFall":0,"NeuerTodesfall":-9,"Refdatum":"2020-08-11","NeuGenesen":0,"AnzahlGenesen":1,\
    "IstErkrankungsbeginn":1,"IdBundesland":9},\
    {"Altersgruppe":"A60-A79","Geschlecht":"W","AnzahlFall":1,"AnzahlTodesfall":0,"Meldedatum":"2020-06-10",\
    "IdLandkreis":10042,"NeuerFall":0,"NeuerTodesfall":-9,"Refdatum":"2020-06-10","NeuGenesen":0,"AnzahlGenesen":1,\
    "IstErkrankungsbeginn":0,"IdBundesland":10},\
    {"Altersgruppe":"A60-A79","Geschlecht":"M","AnzahlFall":1,"AnzahlTodesfall":0,"Meldedatum":"2020-06-04",\
    "IdLandkreis":11004,"NeuerFall":0,"NeuerTodesfall" :-9,"Refdatum":"2020-06-04","NeuGenesen":0,"AnzahlGenesen":1,\
    "IstErkrankungsbeginn":1,"IdBundesland":11},\
    {"Altersgruppe":"A60-A79","Geschlecht":"M","AnzahlFall":1,"AnzahlTodesfall":0,"Meldedatum":"2020-06-04",\
    "IdLandkreis":11011,"NeuerFall":0,"NeuerTodesfall":-9,"Refdatum":"2020-06-04","NeuGenesen":0,"AnzahlGenesen":1,\
    "IstErkrankungsbeginn":0,"IdBundesland":11},\
    {"Altersgruppe":"A35-A59","Geschlecht":"M","AnzahlFall":5,"AnzahlTodesfall":3,"Meldedatum":"2020-08-10",\
    "IdLandkreis":12066,"NeuerFall":0,"NeuerTodesfall":3,"Refdatum":"2020-08-10","NeuGenesen":0,"AnzahlGenesen":2,\
    "IstErkrankungsbeginn":1,"IdBundesland":12},\
    {"Altersgruppe": "A35-A59","Geschlecht":"M","AnzahlFall":2,"AnzahlTodesfall":0,"Meldedatum":"2021-01-12",\
    "IdLandkreis":13074,"NeuerFall":0,"NeuerTodesfall":-9,"Refdatum":"2020-08-09","NeuGenesen":0,"AnzahlGenesen":2,\
    "IstErkrankungsbeginn":1,"IdBundesland":13},\
    {"Altersgruppe":"A05-A14","Geschlecht":"M","AnzahlFall":4,"AnzahlTodesfall":0,"Meldedatum":"2020-08-09",\
    "IdLandkreis":14511,"NeuerFall":0,"NeuerTodesfall":-9,"Refdatum":"2020-12-10","NeuGenesen":0,"AnzahlGenesen":4,\
    "IstErkrankungsbeginn":0,"IdBundesland":14},\
    {"Altersgruppe":"A05-A14","Geschlecht":"M","AnzahlFall":1,"AnzahlTodesfall":0,"Meldedatum":"2020-08-09",\
    "IdLandkreis":15003,"NeuerFall":0,"NeuerTodesfall":-9,"Refdatum":"2020-08-09","NeuGenesen":0,"AnzahlGenesen":1,\
    "IstErkrankungsbeginn":1,"IdBundesland":15},\
    {"Altersgruppe":"A35-A59","Geschlecht":"M","AnzahlFall":1,"AnzahlTodesfall":0,"Meldedatum":"2020-08-09",\
    "IdLandkreis":16061,"NeuerFall":0,"NeuerTodesfall":-9,"Refdatum":"2020-08-09","NeuGenesen":0,"AnzahlGenesen":1,\
    "IstErkrankungsbeginn":1,"IdBundesland":16},\
    {"Altersgruppe":"A35-A59","Geschlecht":"M","AnzahlFall":1,"AnzahlTodesfall":1,"Meldedatum":"2021-01-21",\
    "IdLandkreis":16061,"NeuerFall":0,"NeuerTodesfall":0,"Refdatum":"2021-01-21","NeuGenesen":0,"AnzahlGenesen":1,\
    "IstErkrankungsbeginn":1,"IdBundesland":16}]""")

    # load test data for download formatted as data from github
    # (https://github.com/robert-koch-institut/SARS-CoV-2-Infektionen_in_Deutschland)
    filename = os.path.join(
        here, 'test_data', 'test_epidata_getCaseData_data_github.json')
    # Load JSON file data to a python dict object.
    with open(filename) as file_object:
        dict_object_github = json.load(file_object)

    test_string_all_federal_states_and_counties_github = json.dumps(
        dict_object_github)[:-1] + ("""]""")

    # load test data for download formatted as data from arcgis
    # (https://npgeo-corona-npgeo-de.hub.arcgis.com/datasets/66876b81065340a4a48710b062319336/about)
    filename = os.path.join(
        here, 'test_data', 'test_epidata_getCaseData_data_arcgis.json')
    # Load JSON file data to a python dict object.
    with open(filename) as file_object:
        dict_object_arcgis = json.load(file_object)

    test_string_all_federal_states_and_counties_arcgis = json.dumps(
        dict_object_arcgis)[:-1] + ("""]""")

    string_not_all_states = (
        """[{"Altersgruppe":"A60-A79","Geschlecht":"M","AnzahlFall":1,"AnzahlTodesfall":0,"Meldedatum":"2020-08-11",\
        "IdLandkreis":1002,"NeuerFall":0,"NeuerTodesfall":-9,"Refdatum":"2020-08-07","NeuGenesen":0,"AnzahlGenesen":1,\
        "IstErkrankungsbeginn":1, "IdBundesland":1}]""")

    def setUp(self):
        self.setUpPyfakefs()

    def write_case_data(self, out_folder):
        # write dataset for reading data
        case_file = "CaseDataFull.json"
        case_file_with_path = os.path.join(out_folder, case_file)
        with open(case_file_with_path, 'w') as f:
            f.write(self.test_string_all_federal_states_and_counties_read)

    def write_case_data_arcgis(self, out_folder):
        # write dataset from source for mocking download from arcgis
        case_file = "CaseDataArcgis.json"
        case_file_with_path = os.path.join(out_folder, case_file)
        with open(case_file_with_path, 'w') as f:
            f.write(self.test_string_all_federal_states_and_counties_arcgis)

    def write_case_data_not_all_states(self, out_folder):
        case_file = "CaseDataNotFull.json"
        case_file_with_path = os.path.join(out_folder, case_file)
        with open(case_file_with_path, 'w') as f:
            f.write(self.string_not_all_states)

<<<<<<< HEAD
    @patch('memilio.epidata.getDataIntoPandasDataFrame.get_file')
    def test_get_case_data(self, mock_file):
=======
    def test_get_case_data_read_all_files(self):
        # Test without downloading data
        read_data = True
        file_format = 'json_timeasstring'
        out_folder = self.path
        no_raw = False
        start_date = date(2020, 1, 1)
        end_date = date.today()
        impute_dates = False
        moving_average = 0
        make_plot = False
        split_berlin = False
        rep_date = False
        files = 'All'

        directory = os.path.join(out_folder, 'Germany/')
        gd.check_dir(directory)

        # Test case where file does not exist
        file = "CaseDataFull.json"
        file_with_path = os.path.join(directory, file)

        with self.assertRaises(FileNotFoundError) as error:
            gcd.get_case_data(
                read_data=read_data, file_format=file_format,
                out_folder=out_folder, no_raw=no_raw, start_date=start_date,
                end_date=end_date, impute_dates=impute_dates,
                moving_average=moving_average, make_plot=make_plot,
                split_berlin=split_berlin, rep_date=rep_date, files=files)

        self.assertEqual(
            str(error.exception),
            "Error: The file: " + file_with_path +
            " does not exist. Call program without -r flag to get it.")

        # Test case where file exists
        self.write_case_data(directory)
        # check if expected file is written
        self.assertEqual(len(os.listdir(directory)), 1)

        gcd.get_case_data(
            read_data=read_data, file_format=file_format,
            out_folder=out_folder, no_raw=no_raw, start_date=start_date,
            end_date=end_date, impute_dates=impute_dates,
            moving_average=moving_average, make_plot=make_plot,
            split_berlin=split_berlin, rep_date=rep_date, files=files)

        # check if expected files are written
        self.assertEqual(len(os.listdir(directory)), 14)

        # test output files
        file = "cases_all_germany.json"
        f_read = os.path.join(directory, file)
        df = pd.read_json(f_read)

        file = 'cases_infected.json'
        f_read = os.path.join(directory, file)
        df_infected = pd.read_json(f_read)

        file = 'cases_deaths.json'
        f_read = os.path.join(directory, file)
        df_deaths = pd.read_json(f_read)

        data_list = df.columns.values.tolist()
        self.assertEqual(
            data_list, ["Date", "Confirmed", "Deaths", "Recovered"])
        self.assertEqual(df[(df['Date'] == "2020-08-07")]['Confirmed'].item(),
                         df_infected[(df_infected['Date'] == "2020-08-07")]['Confirmed'].item())
        self.assertEqual(df[(df['Date'] == "2020-08-07")]
                         ['Confirmed'].item(), 15)
        self.assertEqual(
            df[(df['Date'] == "2020-08-07")]['Deaths'].item(),
            df_deaths[(df_deaths['Date'] == "2020-08-07")]['Deaths'].item())
        self.assertEqual(df[(df['Date'] == "2020-08-07")]['Deaths'].item(), 2)
        self.assertEqual(df[(df['Date'] == "2020-08-07")]
                         ["Recovered"].item(), 14)
        self.assertEqual(df[(df['Date'] == "2020-06-10")]
                         ['Confirmed'].item(), 8)
        self.assertEqual(df[(df['Date'] == "2020-06-10")]['Deaths'].item(), 1)
        self.assertEqual(df[(df['Date'] == "2020-06-10")]
                         ["Recovered"].item(), 8)

        file = 'cases_all_age.json'
        f_read = os.path.join(directory, file)
        df_age = pd.read_json(f_read)
        self.assertEqual(
            df_age
            [(df_age['Date'] == "2020-08-07") &
             (df_age["Age_RKI"] == "A60-A79")]
            ["Recovered"].item(),
            6)
        self.assertEqual(
            df_age
            [(df_age['Date'] == "2020-08-07") &
             (df_age["Age_RKI"] == "A60-A79")]['Deaths'].item(),
            2)
        self.assertEqual(
            df_age
            [(df_age['Date'] == "2020-08-07") &
             (df_age["Age_RKI"] == "A60-A79")]
            ['Confirmed'].item(),
            7)

        file = 'cases_all_gender.json'
        f_read = os.path.join(directory, file)
        df_gender = pd.read_json(f_read)
        self.assertEqual(
            df_gender
            [(df_gender['Date'] == "2020-08-07") &
             (df_gender["Gender"] == "male")]["Recovered"].item(),
            7)
        self.assertEqual(
            df_gender
            [(df_gender['Date'] == "2020-08-07") &
             (df_gender["Gender"] == "female")]['Deaths'].item(),
            1)
        self.assertEqual(
            df_gender
            [(df_gender['Date'] == "2020-08-07") &
             (df_gender["Gender"] == "male")]['Deaths'].item(),
            1)
        self.assertEqual(
            df_gender
            [(df_gender['Date'] == "2020-08-07") &
             (df_gender["Gender"] == "female")]['Confirmed'].item(),
            7)

        file = 'cases_all_county_gender.json'
        f_read = os.path.join(directory, file)
        df_gender = pd.read_json(f_read)
        # 17 cases from data defined in this file and 411 from .json file
        self.assertEqual(df_gender.shape[0], 18+411)
        # checks if Berlins districts are concatenated

        self.assertEqual(df_gender[(df_gender['ID_County'] == 11000) & (
            df_gender['Gender'] == 'male')]['Confirmed'].shape[0], 10)

        file = 'cases_infected_county.json'
        f_read = os.path.join(directory, file)
        df_infected = pd.read_json(f_read)
        self.assertEqual(
            df_infected[(df_infected['ID_County'] == 8118)]
            ['Confirmed'].shape[0],
            2)

        file = 'cases_all_state_age.json'
        f_read = os.path.join(directory, file)
        df_state = pd.read_json(f_read)
        self.assertEqual(df_state.shape[0], 361)
        self.assertEqual(df_state[(df_state["ID_State"] == 1) & (
            df_state['Date'] == "2020-08-07")]['Confirmed'].item(), 2)

        file = 'cases_infected_state.json'
        f_read = os.path.join(directory, file)
        df_infected = pd.read_json(f_read)
        self.assertEqual(
            df_state
            [(df_state["ID_State"] == 1) & (df_state['Date'] == "2020-08-07")]
            ['Confirmed'].item(),
            df_infected
            [(df_infected["ID_State"] == 1) &
             (df_infected['Date'] == "2020-08-07")]['Confirmed'].item())

    @patch('memilio.epidata.getCaseData.gd.loadGeojson')
    @patch('memilio.epidata.getCaseData.gd.loadCsv')
    def test_get_case_data_download_plot_files(self, mock_loadCsv, mock_loadGeojson):
>>>>>>> a0a35eab
        # Test with downloading data
        read_data = True
        file_format = 'json_timeasstring'
        out_folder = self.path
        no_raw = False
        start_date = date(2020, 1, 1)
        end_date = date.today()
        impute_dates = False
        moving_average = 0
        make_plot = False
        split_berlin = False
        rep_date = False
        files = 'Plot'

        directory = os.path.join(out_folder, 'Germany/')
        gd.check_dir(directory)

        self.write_case_data_arcgis(directory)
        self.write_case_data_not_all_states(directory)
        # check if expected files are written
        self.assertEqual(len(os.listdir(directory)), 2)

        # test case where all files are incomplete
        mock_file.return_value = pd.read_json(
            os.path.join(directory, "CaseDataNotFull.json"))
        with self.assertRaises(FileNotFoundError) as error:
            gcd.get_case_data(
                read_data=read_data, file_format=file_format,
                out_folder=out_folder, no_raw=no_raw, start_date=start_date,
                end_date=end_date, impute_dates=impute_dates,
                moving_average=moving_average, make_plot=make_plot,
                split_berlin=split_berlin, rep_date=rep_date, files=files)
        self.assertEqual(
            str(error.exception),
            "Something went wrong, dataframe is empty for csv and geojson!")

        self.assertEqual(mock_file.call_count, 3)

        # test case where csv files are incorrect
        mock_file.side_effect = [pd.DataFrame(),
                                    pd.DataFrame(),
                                    pd.read_json(
                                        os.path.join(
                                            directory,
                                            "CaseDataArcgis.json"))]

        gcd.get_case_data(
            read_data=read_data, file_format=file_format,
            out_folder=out_folder, no_raw=no_raw, start_date=start_date,
            end_date=end_date, impute_dates=impute_dates,
            moving_average=moving_average, make_plot=make_plot,
            split_berlin=split_berlin, rep_date=rep_date, files=files)

        # check if expected files are written
        # (5 written files + 2 source files: "CaseDataNotFull.json" and "CaseDataArcgis.json")
        self.assertEqual(len(os.listdir(directory)), 5+2)

    @patch('memilio.epidata.getDataIntoPandasDataFrame.get_file')
    def test_get_case_data_split_berlin(self, mock_file):
        # Test case with downloading data where first csv-source is incomplete and second one is used
        # and split_berlin = True
        read_data = False
        file_format = 'json_timeasstring'
        out_folder = self.path
        no_raw = False
        start_date = date(2020, 1, 1)
        end_date = date.today()
        impute_dates = False
        moving_average = 0
        make_plot = False
        split_berlin = True
        rep_date = False
        files = ['all_county', 'all_county_gender',
                 'all_state', 'all_germany', 'infected', 'deaths']

        directory = os.path.join(out_folder, 'Germany/')
        gd.check_dir(directory)

        # write file
        self.write_case_data_arcgis(directory)
        # check if expected file is written
        self.assertEqual(len(os.listdir(directory)), 1)

        # test case where first csv file is empty and second one is complete
        mock_file.side_effect = [pd.DataFrame(), pd.read_json(
            os.path.join(directory, "CaseDataArcgis.json"))]

        gcd.get_case_data(
            read_data=read_data, file_format=file_format,
            out_folder=out_folder, no_raw=no_raw, start_date=start_date,
            end_date=end_date, impute_dates=impute_dates,
            moving_average=moving_average, make_plot=make_plot,
            split_berlin=split_berlin, rep_date=rep_date, files=files)

        self.assertEqual(mock_file.call_count, 2)

        # check if expected files are written (7 files written + 1 source file "CaseDataArcgis.json")
        self.assertEqual(len(os.listdir(directory)), 7+1)

        # test output files (if all_germany is the same as without splitting Berlin)
        file = "cases_all_germany.json"
        f_read = os.path.join(directory, file)
        df = pd.read_json(f_read)

        file = 'cases_infected.json'
        f_read = os.path.join(directory, file)
        df_infected = pd.read_json(f_read)

        file = 'cases_deaths.json'
        f_read = os.path.join(directory, file)
        df_deaths = pd.read_json(f_read)

        data_list = df.columns.values.tolist()
        self.assertEqual(
            data_list, ["Date", "Confirmed", "Deaths", "Recovered"])
        self.assertEqual(df[(df['Date'] == "2020-06-15")]['Confirmed'].item(),
                         df_infected[(df_infected['Date'] == "2020-06-15")]['Confirmed'].item())
        self.assertEqual(df[(df['Date'] == "2020-06-15")]
                         ['Confirmed'].item(), 3)
        self.assertEqual(
            df[(df['Date'] == "2021-01-06")]['Deaths'].item(),
            df_deaths[(df_deaths['Date'] == "2021-01-06")]['Deaths'].item())
        self.assertEqual(df[(df['Date'] == "2021-01-06")]['Deaths'].item(), 1)
        self.assertEqual(df[(df['Date'] == "2020-06-15")]
                         ["Recovered"].item(), 3)
        self.assertEqual(df[(df['Date'] == "2020-04-06")]
                         ['Confirmed'].item(), 2)
        self.assertEqual(df[(df['Date'] == "2021-03-31")]['Deaths'].item(), 2)
        self.assertEqual(df[(df['Date'] == "2020-04-06")]
                         ["Recovered"].item(), 2)

        # test files that should be different as in other cases
        file = 'cases_all_county_split_berlin.json'
        f_read = os.path.join(directory, file)
        df_county = pd.read_json(f_read)

        self.assertEqual(df_county.shape[0], 411)

        self.assertEqual(
            df_county[df_county['ID_County'] == 11004]
            ['Recovered'].shape[0],
            1)
        self.assertEqual(
            df_county[df_county['ID_County'] == 11011]
            ['Recovered'].shape[0],
            1)

        file = 'cases_all_county_gender_split_berlin.json'
        f_read = os.path.join(directory, file)
        df_gender = pd.read_json(f_read)

        self.assertEqual(
            df_gender[(df_gender['Date'] == "2020-12-28") &
                      (df_gender['Gender'] == "male")].shape[0], 1)

        # check if in state file the counties of Berlin are not splitted
        file = 'cases_all_state.json'
        f_read = os.path.join(directory, file)
        df_state = pd.read_json(f_read)
        self.assertEqual(df_state.shape[0], 286)

    @patch('memilio.epidata.getDataIntoPandasDataFrame.get_file', return_value=pd.read_json(
        test_string_all_federal_states_and_counties_read).copy())
    def test_get_case_data_moving_average(self, mock_file):

        read_data = True
        file_format = 'json_timeasstring'
        out_folder = self.path
        no_raw = False
        start_date = date(2020, 1, 1)
        end_date = date.today()
        impute_dates = False
        moving_average = 7
        make_plot = False
        split_berlin = False
        rep_date = False
        files = ['all_germany', 'infected', 'deaths', 'all_state']

        directory = os.path.join(out_folder, 'Germany/')
        gd.check_dir(directory)

        # write file
        self.write_case_data(directory)
        # check if expected file is written
        self.assertEqual(len(os.listdir(directory)), 1)

        gcd.get_case_data(
            read_data=read_data, file_format=file_format,
            out_folder=out_folder, no_raw=no_raw, start_date=start_date,
            end_date=end_date, impute_dates=impute_dates,
            moving_average=moving_average, make_plot=make_plot,
            split_berlin=split_berlin, rep_date=rep_date, files=files)

        # check if expected files are written
        self.assertEqual(len(os.listdir(directory)), 5)

        # test _ma files
        file = 'cases_all_germany_ma7.json'
        f_read = os.path.join(directory, file)
        df_ma = pd.read_json(f_read)

        data_list = df_ma.columns.values.tolist()
        self.assertEqual(
            data_list, ["Date", "Confirmed", "Deaths", "Recovered"])
        # test if 7 day average moving is calculated correctly
        self.assertAlmostEqual(
            df_ma[(df_ma['Date'] == "2020-08-07")]
            ['Confirmed'].item(),
            15 + 6 / 7)
        self.assertEqual(
            df_ma[(df_ma['Date'] == "2020-08-07")]['Deaths'].item(), 2)
        self.assertAlmostEqual(
            df_ma[(df_ma['Date'] == "2020-08-07")]
            ["Recovered"].item(),
            14 + 3 / 7)

        self.assertAlmostEqual(
            df_ma[(df_ma['Date'] == "2020-08-08")]
            ['Confirmed'].item(),
            18 + 6 / 7)
        self.assertAlmostEqual(
            df_ma[(df_ma['Date'] == "2020-08-08")]
            ['Deaths'].item(),
            2 + 4 / 7)
        self.assertAlmostEqual(
            df_ma[(df_ma['Date'] == "2020-08-08")]
            ["Recovered"].item(),
            16 + 5 / 7)

        self.assertEqual(
            df_ma[(df_ma['Date'] == "2020-08-11")]['Confirmed'].item(),
            27)
        self.assertAlmostEqual(
            df_ma[(df_ma['Date'] == "2020-08-11")]
            ['Deaths'].item(),
            4 + 1 / 7)
        self.assertAlmostEqual(
            df_ma[(df_ma['Date'] == "2020-08-11")]
            ["Recovered"].item(),
            22 + 6 / 7)

        self.assertEqual(
            df_ma[(df_ma['Date'] == "2020-08-20")]['Confirmed'].item(),
            30)
        self.assertEqual(
            df_ma[(df_ma['Date'] == "2020-08-20")]['Deaths'].item(), 5)
        self.assertEqual(
            df_ma[(df_ma['Date'] == "2020-08-20")]["Recovered"].item(),
            25)

        file = 'cases_infected_ma7.json'
        f_read = os.path.join(directory, file)
        df_infected = pd.read_json(f_read)

        file = 'cases_deaths_ma7.json'
        f_read = os.path.join(directory, file)
        df_deaths = pd.read_json(f_read)

        self.assertEqual(df_ma[(df_ma['Date'] == "2020-08-11")]['Confirmed'].item(
        ), df_infected[(df_infected['Date'] == "2020-08-11")]['Confirmed'].item())
        self.assertEqual(
            df_ma[(df_ma['Date'] == "2020-08-11")]['Deaths'].item(),
            df_deaths[(df_deaths['Date'] == "2020-08-11")]['Deaths'].item())

        self.assertAlmostEqual(
            df_deaths[df_deaths['Date'] == "2020-04-13"]
            ['Deaths'].item(),
            4/7)
        self.assertAlmostEqual(
            df_deaths[df_deaths['Date'] == "2020-04-13"]['Deaths'].item(),
            df_ma[(df_ma['Date'] == "2020-04-13")]['Deaths'].item())
        self.assertAlmostEqual(
            df_deaths[df_deaths['Date'] == "2020-04-14"]['Deaths'].item(),
            df_ma[(df_ma['Date'] == "2020-04-14")]['Deaths'].item())
        self.assertAlmostEqual(
            df_ma[(df_ma['Date'] == "2020-04-14")]
            ['Deaths'].item(),
            5 / 7)

        file = 'cases_all_state_ma7.json'
        f_read = os.path.join(directory, file)
        df_state = pd.read_json(f_read)
        self.assertAlmostEqual(
            df_state
            [(df_state['Date'] == "2020-08-07") & (df_state['ID_State'] == 1)]
            ['Confirmed'].item(),
            1 + 1 / 7)
        self.assertAlmostEqual(
            df_state
            [(df_state['Date'] == "2020-08-08") & (df_state['ID_State'] == 1)]
            ['Confirmed'].item(),
            1 + 3 / 7)
        self.assertEqual(
            df_state
            [(df_state['Date'] == "2020-08-11") & (df_state['ID_State'] == 1)]
            ['Confirmed'].item(),
            2.0)
        self.assertEqual(
            df_state
            [(df_state['Date'] == "2020-08-20") & (df_state['ID_State'] == 1)]
            ['Confirmed'].item(),
            2.0)
        self.assertEqual(
            df_state
            [(df_state['Date'] == "2020-08-11") & (df_state['ID_State'] == 1)]
            ['Deaths'].item(),
            1.0)

    @patch('memilio.epidata.getDataIntoPandasDataFrame.get_file', return_value=pd.read_json(
        test_string_all_federal_states_and_counties_read).copy())
    def test_get_case_data_impute_dates(self, mock_file):
        read_data = True
        file_format = 'json_timeasstring'
        out_folder = self.path
        no_raw = False
        start_date = date(2020, 1, 1)
        end_date = date.today()
        impute_dates = True
        moving_average = 0
        make_plot = False
        split_berlin = False
        rep_date = False
        files = ['all_germany']

        directory = os.path.join(out_folder, 'Germany/')
        gd.check_dir(directory)

        gcd.get_case_data(
            read_data=read_data, file_format=file_format,
            out_folder=out_folder, no_raw=no_raw, start_date=start_date,
            end_date=end_date, impute_dates=impute_dates,
            moving_average=moving_average, make_plot=make_plot,
            split_berlin=split_berlin, rep_date=rep_date, files=files)

        # check if expected files are written
<<<<<<< HEAD
        self.assertEqual(len(os.listdir(directory)), 27)

        files = [
            "cases_infected_all_dates.json", "cases_deaths_all_dates.json",
            "cases_all_state_all_dates.json",
            "cases_infected_state_all_dates.json",
            "cases_all_state_all_dates.json",
            "cases_infected_county_all_dates.json",
            "cases_all_county_all_dates.json",
            "cases_all_gender_all_dates.json",
            "cases_all_state_gender_all_dates.json",
            "cases_all_county_gender_all_dates.json",
            "cases_all_age_all_dates.json",
            "cases_all_state_age_all_dates.json",
            "cases_all_county_age_all_dates.json"]
        for file in files:
            self.assertTrue(file in os.listdir(directory))

        # test if normal file is the same
        file = "cases_all_germany.json"
        f_read = os.path.join(directory, file)
        df = pd.read_json(f_read)

        file = "cases_infected.json"
        f_read = os.path.join(directory, file)
        df_infected = pd.read_json(f_read)

        file = "cases_deaths.json"
        f_read = os.path.join(directory, file)
        df_deaths = pd.read_json(f_read)

        data_list = df.columns.values.tolist()
        self.assertEqual(
            data_list, ["Date", "Confirmed", "Deaths", "Recovered"])
        self.assertEqual(df[(df['Date'] == "2020-08-07")]['Confirmed'].item(),
                         df_infected[(df_infected['Date'] == "2020-08-07")]['Confirmed'].item())
        self.assertEqual(df[(df['Date'] == "2020-08-07")]
                         ['Confirmed'].item(), 15)
        self.assertEqual(
            df[(df['Date'] == "2020-08-07")]['Deaths'].item(),
            df_deaths[(df_deaths['Date'] == "2020-08-07")]['Deaths'].item())
        # one deaths on 2020-04-13 + one on 2020-08-07
        self.assertEqual(df[(df['Date'] == "2020-08-07")]['Deaths'].item(), 2)
        self.assertEqual(df[(df['Date'] == "2020-08-07")]
                         ["Recovered"].item(), 14)
        self.assertEqual(df[(df['Date'] == "2020-06-10")]
                         ['Confirmed'].item(), 8)
        self.assertEqual(df[(df['Date'] == "2020-06-10")]['Deaths'].item(), 1)
        self.assertEqual(df[(df['Date'] == "2020-06-10")]
                         ["Recovered"].item(), 8)
=======
        self.assertEqual(len(os.listdir(directory)), 2)
>>>>>>> a0a35eab

        self.assertTrue(
            'cases_all_germany_all_dates.json' in os.listdir(directory))

        # test _all_dates file
        file = 'cases_all_germany_all_dates.json'
        self.assertTrue(file in os.listdir(directory))
        f_read = os.path.join(directory, file)
        df_ad = pd.read_json(f_read)

        data_list = df_ad.columns.values.tolist()
        self.assertEqual(
            data_list, ["Date", "Confirmed", "Deaths", "Recovered"])
        # test if 7 day average moving is calculated correctly
        self.assertEqual(
            df_ad[(df_ad['Date'] == "2020-06-10")]['Confirmed'].item(), 8)
        self.assertEqual(
            df_ad[(df_ad['Date'] == "2020-06-10")]['Deaths'].item(), 1)
        self.assertEqual(
            df_ad[(df_ad['Date'] == "2020-06-10")]["Recovered"].item(), 8)
        # Check an average date in between
        self.assertEqual(
            df_ad[(df_ad['Date'] == "2020-07-08")]['Confirmed'].item(), 9)
        self.assertEqual(
            df_ad[(df_ad['Date'] == "2020-07-20")]['Deaths'].item(), 1)
        self.assertEqual(
            df_ad[(df_ad['Date'] == "2020-07-31")]["Recovered"].item(), 9)

        self.assertEqual(
            df_ad[(df_ad['Date'] == "2020-08-07")]['Confirmed'].item(),
            15)
        self.assertEqual(
            df_ad[(df_ad['Date'] == "2020-08-07")]['Deaths'].item(), 2)
        self.assertEqual(
            df_ad[(df_ad['Date'] == "2020-08-07")]["Recovered"].item(),
            14)

        self.assertEqual(
            df_ad[(df_ad['Date'] == "2020-08-08")]['Confirmed'].item(),
            16)
        self.assertEqual(
            df_ad[(df_ad['Date'] == "2020-08-08")]['Deaths'].item(), 2)
        self.assertEqual(
            df_ad[(df_ad['Date'] == "2020-08-08")]["Recovered"].item(),
            14)

        self.assertEqual(
            df_ad[(df_ad['Date'] == "2020-08-20")]['Confirmed'].item(),
            30)
        self.assertEqual(
            df_ad[(df_ad['Date'] == "2020-08-20")]['Deaths'].item(), 5)
        self.assertEqual(
            df_ad[(df_ad['Date'] == "2020-08-20")]["Recovered"].item(),
            25)

    @patch('memilio.epidata.getDataIntoPandasDataFrame.get_file', return_value=pd.read_json(
        test_string_all_federal_states_and_counties_read).copy())
    def test_get_case_data_moving_average_and_split_berlin(self, mock_file):
        # test if split_berlin and moving_average = True are working together

        read_data = True
        file_format = 'json_timeasstring'
        out_folder = self.path
        no_raw = False
        start_date = date(2020, 1, 1)
        end_date = date.today()
        impute_dates = False
        moving_average = 7
        make_plot = False
        split_berlin = True
        rep_date = False
        files = ['all_county']

        directory = os.path.join(out_folder, 'Germany/')
        gd.check_dir(directory)

        # write file
        self.write_case_data(directory)
        # check if expected file is written
        self.assertEqual(len(os.listdir(directory)), 1)

        gcd.get_case_data(
            read_data=read_data, file_format=file_format,
            out_folder=out_folder, no_raw=no_raw, start_date=start_date,
            end_date=end_date, impute_dates=impute_dates,
            moving_average=moving_average, make_plot=make_plot,
            split_berlin=split_berlin, rep_date=rep_date, files=files)

        self.assertEqual(len(os.listdir(directory)), 2)

        file = 'cases_all_county_split_berlin_ma7.json'
        f_read = os.path.join(directory, file)
        df_county = pd.read_json(f_read)
        self.assertAlmostEqual(df_county[(df_county['ID_County'] == 11004) & (
            df_county['Date'] == '2020-06-04')]['Confirmed'].item(), 4/7)
        self.assertAlmostEqual(df_county[(df_county['ID_County'] == 11011) & (
            df_county['Date'] == '2020-06-04')]['Confirmed'].item(), 4/7)
        self.assertAlmostEqual(df_county[(df_county['ID_County'] == 11004) & (
            df_county['Date'] == '2020-06-09')]['Recovered'].item(), 1)
        self.assertEqual(df_county[(df_county['ID_County'] == 11011) & (
            df_county['Date'] == '2020-06-09')]['Recovered'].item(), 1)
        self.assertAlmostEqual(df_county[(df_county['ID_County'] == 11011) & (
            df_county['Date'] == '2020-06-09')]['Deaths'].item(), 0)

    def test_get_case_data_all_dates_and_split_berlin(self):
        # test if split_berlin and moving_average = True are working together
        read_data = True
        file_format = 'json_timeasstring'
        out_folder = self.path
        no_raw = False
        start_date = date(2020, 1, 1)
        end_date = date.today()
        impute_dates = True
        moving_average = 0
        make_plot = False
        split_berlin = True
        rep_date = False
        files = ['infected_county', 'all_county',
                 'all_county_age', 'all_county_gender']

        directory = os.path.join(out_folder, 'Germany/')
        gd.check_dir(directory)

        # write file
        self.write_case_data(directory)
        # check if expected file is written
        self.assertEqual(len(os.listdir(directory)), 1)

        gcd.get_case_data(
            read_data=read_data, file_format=file_format,
            out_folder=out_folder, no_raw=no_raw, start_date=start_date,
            end_date=end_date, impute_dates=impute_dates,
            moving_average=moving_average, make_plot=make_plot,
            split_berlin=split_berlin, rep_date=rep_date, files=files)

        self.assertEqual(len(os.listdir(directory)), 5)
        # many files are tested before, don't test them again
        files = [
            "cases_all_county_split_berlin_all_dates.json",
            "cases_infected_county_split_berlin_all_dates.json",
            "cases_all_county_gender_split_berlin_all_dates.json",
            "cases_all_county_age_split_berlin_all_dates.json"]
        for file in files:
            self.assertTrue(file in os.listdir(directory))

    @patch('memilio.epidata.getDataIntoPandasDataFrame.get_file')
    def test_no_raw(self, mock_file):
        read_data = False
        file_format = 'json_timeasstring'
        out_folder = self.path
        no_raw = True
        start_date = date(2020, 1, 1)
        end_date = date.today()
        impute_dates = False
        moving_average = 0
        make_plot = False
        split_berlin = False
        rep_date = False
        files = 'All'

        directory = os.path.join(out_folder, 'Germany/')
        gd.check_dir(directory)

        mock_file.return_value = pd.read_json(
            self.test_string_all_federal_states_and_counties_github)

        gcd.get_case_data(
            read_data=read_data, file_format=file_format,
            out_folder=out_folder, no_raw=no_raw, start_date=start_date,
            end_date=end_date, impute_dates=impute_dates,
            moving_average=moving_average, make_plot=make_plot,
            split_berlin=split_berlin, rep_date=rep_date, files=files)

        mock_file.assert_called()

        # check if expected files are written
        # 13 is one less because CaseDataFull is not written
        self.assertEqual(len(os.listdir(directory)), 13)

        self.assertTrue("CaseDataFull.json" not in os.listdir(directory))

        # test output files
        file = "cases_all_germany.json"
        f_read = os.path.join(directory, file)
        df = pd.read_json(f_read)

        file = "cases_infected.json"
        f_read = os.path.join(directory, file)
        df_infected = pd.read_json(f_read)

        file = "cases_deaths.json"
        f_read = os.path.join(directory, file)
        df_deaths = pd.read_json(f_read)

        data_list = df.columns.values.tolist()
        self.assertEqual(
            data_list, ["Date", "Confirmed", "Deaths", "Recovered"])
        self.assertEqual(df[(df['Date'] == "2020-06-15")]['Confirmed'].item(),
                         df_infected[(df_infected['Date'] == "2020-06-15")]['Confirmed'].item())
        self.assertEqual(df[(df['Date'] == "2020-06-15")]
                         ['Confirmed'].item(), 3)
        self.assertEqual(
            df[(df['Date'] == "2021-01-06")]['Deaths'].item(),
            df_deaths[(df_deaths['Date'] == "2021-01-06")]['Deaths'].item())
        self.assertEqual(df[(df['Date'] == "2021-01-06")]['Deaths'].item(), 1)
        self.assertEqual(df[(df['Date'] == "2020-06-15")]
                         ["Recovered"].item(), 3)
        self.assertEqual(df[(df['Date'] == "2020-04-06")]
                         ['Confirmed'].item(), 2)
        self.assertEqual(df[(df['Date'] == "2021-03-31")]['Deaths'].item(), 2)
        self.assertEqual(df[(df['Date'] == "2020-04-06")]
                         ["Recovered"].item(), 2)

<<<<<<< HEAD
=======
    @patch('memilio.epidata.getCaseData.gd.cli')
    def test_main(self, mock_cli):

        mock_cli.return_value = {"read_data": True,
                                 "file_format": 'json_timeasstring',
                                 "out_folder": self.path,
                                 "impute_dates": False, "make_plot": False,
                                 "moving_average": 0, "split_berlin": False,
                                 "no_raw": False, "rep_date": False, "files": 'Plot'}

        out_folder = self.path
        directory = os.path.join(out_folder, 'Germany/')
        gd.check_dir(directory)

        # Test case where file exists
        self.write_case_data(directory)
        # check if expected file is written
        self.assertEqual(len(os.listdir(directory)), 1)

        gcd.main()
        # check if expected files are written
        self.assertEqual(len(os.listdir(directory)), 5)

>>>>>>> a0a35eab
    def test_check_for_completeness(self):
        empty_df = pd.DataFrame()
        self.assertEqual(gcd.check_for_completeness(empty_df), False)

    @patch('memilio.epidata.getDataIntoPandasDataFrame.get_file')
    def test_rep_date(self, mock_file):

        mock_file.return_value = pd.read_json(
            self.test_string_all_federal_states_and_counties_github)

        read_data = False
        file_format = 'json_timeasstring'
        out_folder = self.path
        no_raw = False
        start_date = date(2020, 1, 1)
        end_date = date.today()
        impute_dates = False
        moving_average = 7
        make_plot = False
        split_berlin = False
        rep_date = True
        files = 'Plot'

        directory = os.path.join(out_folder, 'Germany/')
        gd.check_dir(directory)

        gcd.get_case_data(
            read_data=read_data, file_format=file_format,
            out_folder=out_folder, no_raw=no_raw, start_date=start_date,
            end_date=end_date, impute_dates=impute_dates,
            moving_average=moving_average, make_plot=make_plot,
            split_berlin=split_berlin, rep_date=rep_date, files=files)

<<<<<<< HEAD
        mock_file.assert_called()
        self.assertEqual(len(os.listdir(directory)), 27)
=======
        mocklcsv.assert_called()
        self.assertEqual(len(os.listdir(directory)), 5)
>>>>>>> a0a35eab

    def test_get_case_data_timeframe(self):

        read_data = True
        file_format = 'json_timeasstring'
        out_folder = self.path
        no_raw = False
        start_date = date(2020, 12, 24)
        end_date = date(2021, 5, 17)
        impute_dates = False
        moving_average = 0
        make_plot = False
        split_berlin = False
        rep_date = False
        files = ['all_germany']

        directory = os.path.join(out_folder, 'Germany/')
        gd.check_dir(directory)

        # write file
        self.write_case_data(directory)
        # check if expected file is written
        self.assertEqual(len(os.listdir(directory)), 1)

        gcd.get_case_data(
            read_data=read_data, file_format=file_format,
            out_folder=out_folder, no_raw=no_raw, start_date=start_date,
            end_date=end_date, impute_dates=impute_dates,
            moving_average=moving_average, make_plot=make_plot,
            split_berlin=split_berlin, rep_date=rep_date, files=files)

        file = 'cases_all_germany.json'
        f_read = os.path.join(directory, file)
        df_germany_start_end_date = pd.read_json(f_read)

        # get case data without start date and end date
        gcd.get_case_data(
            read_data=read_data, file_format=file_format,
            out_folder=out_folder, no_raw=no_raw, impute_dates=impute_dates,
            moving_average=moving_average, make_plot=make_plot,
            split_berlin=split_berlin, rep_date=rep_date, files=files)

        f_read = os.path.join(directory, file)
        df_germany = pd.read_json(f_read)

        # extract dates which are between start and end date
        upperdate = datetime.strftime(end_date, '%Y-%m-%d')
        lowerdate = datetime.strftime(start_date, '%Y-%m-%d')
        df_germany = df_germany[df_germany[dd.EngEng['date']] <= upperdate]
        df_germany = df_germany[df_germany[dd.EngEng['date']] >= lowerdate]

        # dataframes should be equal
        self.assertEqual(len(df_germany_start_end_date), len(
            df_germany), "Dataframes don't have the same length.")
        self.assertEqual(list(df_germany_start_end_date['Confirmed']), list(
            df_germany['Confirmed']), "Dataframes don't have the same confirmed cases.")
        self.assertEqual(list(df_germany_start_end_date['Recovered']), list(
            df_germany['Recovered']), "Dataframes don't have the same recovered cases.")
        self.assertEqual(list(df_germany_start_end_date['Deaths']), list(
            df_germany['Deaths']), "Dataframes don't have the same death cases.")


if __name__ == '__main__':
    unittest.main()<|MERGE_RESOLUTION|>--- conflicted
+++ resolved
@@ -158,177 +158,8 @@
         with open(case_file_with_path, 'w') as f:
             f.write(self.string_not_all_states)
 
-<<<<<<< HEAD
     @patch('memilio.epidata.getDataIntoPandasDataFrame.get_file')
     def test_get_case_data(self, mock_file):
-=======
-    def test_get_case_data_read_all_files(self):
-        # Test without downloading data
-        read_data = True
-        file_format = 'json_timeasstring'
-        out_folder = self.path
-        no_raw = False
-        start_date = date(2020, 1, 1)
-        end_date = date.today()
-        impute_dates = False
-        moving_average = 0
-        make_plot = False
-        split_berlin = False
-        rep_date = False
-        files = 'All'
-
-        directory = os.path.join(out_folder, 'Germany/')
-        gd.check_dir(directory)
-
-        # Test case where file does not exist
-        file = "CaseDataFull.json"
-        file_with_path = os.path.join(directory, file)
-
-        with self.assertRaises(FileNotFoundError) as error:
-            gcd.get_case_data(
-                read_data=read_data, file_format=file_format,
-                out_folder=out_folder, no_raw=no_raw, start_date=start_date,
-                end_date=end_date, impute_dates=impute_dates,
-                moving_average=moving_average, make_plot=make_plot,
-                split_berlin=split_berlin, rep_date=rep_date, files=files)
-
-        self.assertEqual(
-            str(error.exception),
-            "Error: The file: " + file_with_path +
-            " does not exist. Call program without -r flag to get it.")
-
-        # Test case where file exists
-        self.write_case_data(directory)
-        # check if expected file is written
-        self.assertEqual(len(os.listdir(directory)), 1)
-
-        gcd.get_case_data(
-            read_data=read_data, file_format=file_format,
-            out_folder=out_folder, no_raw=no_raw, start_date=start_date,
-            end_date=end_date, impute_dates=impute_dates,
-            moving_average=moving_average, make_plot=make_plot,
-            split_berlin=split_berlin, rep_date=rep_date, files=files)
-
-        # check if expected files are written
-        self.assertEqual(len(os.listdir(directory)), 14)
-
-        # test output files
-        file = "cases_all_germany.json"
-        f_read = os.path.join(directory, file)
-        df = pd.read_json(f_read)
-
-        file = 'cases_infected.json'
-        f_read = os.path.join(directory, file)
-        df_infected = pd.read_json(f_read)
-
-        file = 'cases_deaths.json'
-        f_read = os.path.join(directory, file)
-        df_deaths = pd.read_json(f_read)
-
-        data_list = df.columns.values.tolist()
-        self.assertEqual(
-            data_list, ["Date", "Confirmed", "Deaths", "Recovered"])
-        self.assertEqual(df[(df['Date'] == "2020-08-07")]['Confirmed'].item(),
-                         df_infected[(df_infected['Date'] == "2020-08-07")]['Confirmed'].item())
-        self.assertEqual(df[(df['Date'] == "2020-08-07")]
-                         ['Confirmed'].item(), 15)
-        self.assertEqual(
-            df[(df['Date'] == "2020-08-07")]['Deaths'].item(),
-            df_deaths[(df_deaths['Date'] == "2020-08-07")]['Deaths'].item())
-        self.assertEqual(df[(df['Date'] == "2020-08-07")]['Deaths'].item(), 2)
-        self.assertEqual(df[(df['Date'] == "2020-08-07")]
-                         ["Recovered"].item(), 14)
-        self.assertEqual(df[(df['Date'] == "2020-06-10")]
-                         ['Confirmed'].item(), 8)
-        self.assertEqual(df[(df['Date'] == "2020-06-10")]['Deaths'].item(), 1)
-        self.assertEqual(df[(df['Date'] == "2020-06-10")]
-                         ["Recovered"].item(), 8)
-
-        file = 'cases_all_age.json'
-        f_read = os.path.join(directory, file)
-        df_age = pd.read_json(f_read)
-        self.assertEqual(
-            df_age
-            [(df_age['Date'] == "2020-08-07") &
-             (df_age["Age_RKI"] == "A60-A79")]
-            ["Recovered"].item(),
-            6)
-        self.assertEqual(
-            df_age
-            [(df_age['Date'] == "2020-08-07") &
-             (df_age["Age_RKI"] == "A60-A79")]['Deaths'].item(),
-            2)
-        self.assertEqual(
-            df_age
-            [(df_age['Date'] == "2020-08-07") &
-             (df_age["Age_RKI"] == "A60-A79")]
-            ['Confirmed'].item(),
-            7)
-
-        file = 'cases_all_gender.json'
-        f_read = os.path.join(directory, file)
-        df_gender = pd.read_json(f_read)
-        self.assertEqual(
-            df_gender
-            [(df_gender['Date'] == "2020-08-07") &
-             (df_gender["Gender"] == "male")]["Recovered"].item(),
-            7)
-        self.assertEqual(
-            df_gender
-            [(df_gender['Date'] == "2020-08-07") &
-             (df_gender["Gender"] == "female")]['Deaths'].item(),
-            1)
-        self.assertEqual(
-            df_gender
-            [(df_gender['Date'] == "2020-08-07") &
-             (df_gender["Gender"] == "male")]['Deaths'].item(),
-            1)
-        self.assertEqual(
-            df_gender
-            [(df_gender['Date'] == "2020-08-07") &
-             (df_gender["Gender"] == "female")]['Confirmed'].item(),
-            7)
-
-        file = 'cases_all_county_gender.json'
-        f_read = os.path.join(directory, file)
-        df_gender = pd.read_json(f_read)
-        # 17 cases from data defined in this file and 411 from .json file
-        self.assertEqual(df_gender.shape[0], 18+411)
-        # checks if Berlins districts are concatenated
-
-        self.assertEqual(df_gender[(df_gender['ID_County'] == 11000) & (
-            df_gender['Gender'] == 'male')]['Confirmed'].shape[0], 10)
-
-        file = 'cases_infected_county.json'
-        f_read = os.path.join(directory, file)
-        df_infected = pd.read_json(f_read)
-        self.assertEqual(
-            df_infected[(df_infected['ID_County'] == 8118)]
-            ['Confirmed'].shape[0],
-            2)
-
-        file = 'cases_all_state_age.json'
-        f_read = os.path.join(directory, file)
-        df_state = pd.read_json(f_read)
-        self.assertEqual(df_state.shape[0], 361)
-        self.assertEqual(df_state[(df_state["ID_State"] == 1) & (
-            df_state['Date'] == "2020-08-07")]['Confirmed'].item(), 2)
-
-        file = 'cases_infected_state.json'
-        f_read = os.path.join(directory, file)
-        df_infected = pd.read_json(f_read)
-        self.assertEqual(
-            df_state
-            [(df_state["ID_State"] == 1) & (df_state['Date'] == "2020-08-07")]
-            ['Confirmed'].item(),
-            df_infected
-            [(df_infected["ID_State"] == 1) &
-             (df_infected['Date'] == "2020-08-07")]['Confirmed'].item())
-
-    @patch('memilio.epidata.getCaseData.gd.loadGeojson')
-    @patch('memilio.epidata.getCaseData.gd.loadCsv')
-    def test_get_case_data_download_plot_files(self, mock_loadCsv, mock_loadGeojson):
->>>>>>> a0a35eab
         # Test with downloading data
         read_data = True
         file_format = 'json_timeasstring'
@@ -664,60 +495,7 @@
             split_berlin=split_berlin, rep_date=rep_date, files=files)
 
         # check if expected files are written
-<<<<<<< HEAD
-        self.assertEqual(len(os.listdir(directory)), 27)
-
-        files = [
-            "cases_infected_all_dates.json", "cases_deaths_all_dates.json",
-            "cases_all_state_all_dates.json",
-            "cases_infected_state_all_dates.json",
-            "cases_all_state_all_dates.json",
-            "cases_infected_county_all_dates.json",
-            "cases_all_county_all_dates.json",
-            "cases_all_gender_all_dates.json",
-            "cases_all_state_gender_all_dates.json",
-            "cases_all_county_gender_all_dates.json",
-            "cases_all_age_all_dates.json",
-            "cases_all_state_age_all_dates.json",
-            "cases_all_county_age_all_dates.json"]
-        for file in files:
-            self.assertTrue(file in os.listdir(directory))
-
-        # test if normal file is the same
-        file = "cases_all_germany.json"
-        f_read = os.path.join(directory, file)
-        df = pd.read_json(f_read)
-
-        file = "cases_infected.json"
-        f_read = os.path.join(directory, file)
-        df_infected = pd.read_json(f_read)
-
-        file = "cases_deaths.json"
-        f_read = os.path.join(directory, file)
-        df_deaths = pd.read_json(f_read)
-
-        data_list = df.columns.values.tolist()
-        self.assertEqual(
-            data_list, ["Date", "Confirmed", "Deaths", "Recovered"])
-        self.assertEqual(df[(df['Date'] == "2020-08-07")]['Confirmed'].item(),
-                         df_infected[(df_infected['Date'] == "2020-08-07")]['Confirmed'].item())
-        self.assertEqual(df[(df['Date'] == "2020-08-07")]
-                         ['Confirmed'].item(), 15)
-        self.assertEqual(
-            df[(df['Date'] == "2020-08-07")]['Deaths'].item(),
-            df_deaths[(df_deaths['Date'] == "2020-08-07")]['Deaths'].item())
-        # one deaths on 2020-04-13 + one on 2020-08-07
-        self.assertEqual(df[(df['Date'] == "2020-08-07")]['Deaths'].item(), 2)
-        self.assertEqual(df[(df['Date'] == "2020-08-07")]
-                         ["Recovered"].item(), 14)
-        self.assertEqual(df[(df['Date'] == "2020-06-10")]
-                         ['Confirmed'].item(), 8)
-        self.assertEqual(df[(df['Date'] == "2020-06-10")]['Deaths'].item(), 1)
-        self.assertEqual(df[(df['Date'] == "2020-06-10")]
-                         ["Recovered"].item(), 8)
-=======
         self.assertEqual(len(os.listdir(directory)), 2)
->>>>>>> a0a35eab
 
         self.assertTrue(
             'cases_all_germany_all_dates.json' in os.listdir(directory))
@@ -931,32 +709,6 @@
         self.assertEqual(df[(df['Date'] == "2020-04-06")]
                          ["Recovered"].item(), 2)
 
-<<<<<<< HEAD
-=======
-    @patch('memilio.epidata.getCaseData.gd.cli')
-    def test_main(self, mock_cli):
-
-        mock_cli.return_value = {"read_data": True,
-                                 "file_format": 'json_timeasstring',
-                                 "out_folder": self.path,
-                                 "impute_dates": False, "make_plot": False,
-                                 "moving_average": 0, "split_berlin": False,
-                                 "no_raw": False, "rep_date": False, "files": 'Plot'}
-
-        out_folder = self.path
-        directory = os.path.join(out_folder, 'Germany/')
-        gd.check_dir(directory)
-
-        # Test case where file exists
-        self.write_case_data(directory)
-        # check if expected file is written
-        self.assertEqual(len(os.listdir(directory)), 1)
-
-        gcd.main()
-        # check if expected files are written
-        self.assertEqual(len(os.listdir(directory)), 5)
-
->>>>>>> a0a35eab
     def test_check_for_completeness(self):
         empty_df = pd.DataFrame()
         self.assertEqual(gcd.check_for_completeness(empty_df), False)
@@ -990,13 +742,7 @@
             moving_average=moving_average, make_plot=make_plot,
             split_berlin=split_berlin, rep_date=rep_date, files=files)
 
-<<<<<<< HEAD
-        mock_file.assert_called()
-        self.assertEqual(len(os.listdir(directory)), 27)
-=======
-        mocklcsv.assert_called()
         self.assertEqual(len(os.listdir(directory)), 5)
->>>>>>> a0a35eab
 
     def test_get_case_data_timeframe(self):
 

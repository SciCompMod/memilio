#############################################################################
# Copyright (C) 2020-2025 MEmilio
#
# Authors: Martin J. Kuehn
#
# Contact: Martin J. Kuehn <Martin.Kuehn@DLR.de>
#
# Licensed under the Apache License, Version 2.0 (the "License");
# you may not use this file except in compliance with the License.
# You may obtain a copy of the License at
#
#     http://www.apache.org/licenses/LICENSE-2.0
#
# Unless required by applicable law or agreed to in writing, software
# distributed under the License is distributed on an "AS IS" BASIS,
# WITHOUT WARRANTIES OR CONDITIONS OF ANY KIND, either express or implied.
# See the License for the specific language governing permissions and
# limitations under the License.
#############################################################################
import os

import numpy as np
import pandas as pd

from memilio.epidata import defaultDict as dd
from memilio.epidata import geoModificationGermany as geoger
from memilio.epidata import getDataIntoPandasDataFrame as gd

# activate CoW for more predictable behaviour of pandas DataFrames
pd.options.mode.copy_on_write = True


def getMobilityFromFile(directory, mobility_file):
    """ Gets a mobility matrix that is written in a plain txt file
    under the given directory into a pandas data frame.

    :param directory: Path to folder where data is read.
    :param mobility_file: Mobility matrix file which has to be updated.
    :returns: Mobility matrix data frame.

    """
    mobility_matrix = pd.read_csv(
        os.path.join(directory + mobility_file + '.txt'),
        sep=' ', header=None)

    return mobility_matrix


def createFederalStatesMobility(directory, mobility_file):
    """ Creates mobility matrices for German federal states based on
    county mobility. If mobility matrix dimensions are different from the
    number of German counties, nothing is done.

    :param directory: Path to folder where data is read and written.
    :param mobility_file: Mobility matrix file which has to be updated.
    :returns: State-aggregated mobility matrix if input matrix is sized correctly, zero otherwise.

    """
    mobility_matrix = getMobilityFromFile(directory, mobility_file)

    if (len(mobility_matrix.index) == len(geoger.get_county_ids())) and (len(mobility_matrix.columns) == len(geoger.get_county_ids())):
        # get county and state IDs
        countyIDs = geoger.get_county_ids()
        stateIDs = geoger.get_state_ids()
        # get state ID to county ID map
        stateID_to_countyID = geoger.get_stateid_to_countyids_map()
        # initialize federal states mobility matrix
        mobility_matrix_states = np.zeros(
            (len(stateID_to_countyID), len(stateID_to_countyID)))

        # iterate over state_to_county map and replace IDs by numbering 0, ..., n
        state_indices = []
        county_indices = []
        for state, counties in stateID_to_countyID.items():
            state_indices.append(stateIDs.index(state))
            county_indices.append(
                np.array([countyIDs.index(county) for county in counties]))

        state_to_county = dict(zip(state_indices, county_indices))
        # iterate over all states
        for state, counties in state_to_county.items():
            # iterate over all neighbors
            for state_neighb, counties_neighb in state_to_county.items():

                if state != state_neighb:

                    mobility_matrix_states[state, state_neighb] = mobility_matrix.iloc[counties, counties_neighb].sum(
                        axis=0).sum()
                    mobility_matrix_states[state_neighb, state] = mobility_matrix.iloc[counties_neighb, counties].sum(
                        axis=1).sum()

        mobility_matrix_states = pd.DataFrame(mobility_matrix_states)
        gd.write_dataframe(
            mobility_matrix_states, directory, mobility_file + '_states', 'txt',
            param_dict={'sep': ' ', 'header': None, 'index': False})
        return mobility_matrix_states

    else:
        return pd.DataFrame()


def updateMobility2022(directory, mobility_file):
    """ Merges rows and columns of Eisenach to Wartburgkreis which has
    become one single county by July 2021. If mobility matrix dimension is different
    from 401x401, nothing is done.

<<<<<<< HEAD
    @param directory Path to folder where mobility data is read and written.
    @param mobility_file Mobility matrix file which has to be updated.
    @return Reduced mobility matrix or input mobility matrix if matrix was already reduced.
=======
    :param directory: Path to folder where data is read and written.
    :param mobility_file: Mobility matrix file which has to be updated.
    :returns: Reduced mobility matrix or input mobility matrix if matrix was already reduced.

>>>>>>> a985af3b
    """
    mobility_matrix = getMobilityFromFile(directory, mobility_file)

    if (len(mobility_matrix.index) == 401) and (len(mobility_matrix.columns) == 401):
        gd.write_dataframe(
            mobility_matrix, directory, mobility_file + '_dim401', 'txt',
            param_dict={'sep': ' ', 'header': None, 'index': False})
        # merge eisenach
        ids400 = geoger.get_county_ids()
        ids401 = geoger.get_county_ids(merge_eisenach=False)
        indices = [ids401.index(i) for i in ids400]
        mobility_matrix_new = mobility_matrix.iloc[indices, indices]
        idx_eisenach_old = ids401.index(geoger.CountyMerging[16063][1])
        idx_wartburg_new = ids400.index(geoger.CountyMerging[16063][0])
        mobility_matrix_new.iloc[idx_wartburg_new,
                                 :] += mobility_matrix.iloc[idx_eisenach_old, indices].values
        mobility_matrix_new.iloc[:, idx_wartburg_new] += mobility_matrix.iloc[indices,
                                                                              idx_eisenach_old].values

        gd.write_dataframe(
            mobility_matrix_new, directory, mobility_file, 'txt',
            param_dict={'sep': ' ', 'header': None, 'index': False})

        return mobility_matrix_new

    else:
        return mobility_matrix


def main():
    """ Main program entry."""

    arg_dict = gd.cli("commuter_official")

    directory = os.path.join(arg_dict['out_folder'], 'Germany', 'mobility/')
    ref_year = dd.defaultDict['ref_year']

    # Merge Eisenach and Wartbugkreis in Input Data if need be
    updateMobility2022(
        directory, mobility_file=f'commuter_mobility_{ref_year}')
    # create federal states mobility matrix (not used in simulation for now)
    createFederalStatesMobility(
        directory, mobility_file=f'commuter_mobility_{ref_year}')


if __name__ == "__main__":

    main()<|MERGE_RESOLUTION|>--- conflicted
+++ resolved
@@ -104,16 +104,10 @@
     become one single county by July 2021. If mobility matrix dimension is different
     from 401x401, nothing is done.
 
-<<<<<<< HEAD
-    @param directory Path to folder where mobility data is read and written.
-    @param mobility_file Mobility matrix file which has to be updated.
-    @return Reduced mobility matrix or input mobility matrix if matrix was already reduced.
-=======
-    :param directory: Path to folder where data is read and written.
+    :param directory: Path to folder where mobility data is read and written.
     :param mobility_file: Mobility matrix file which has to be updated.
     :returns: Reduced mobility matrix or input mobility matrix if matrix was already reduced.
 
->>>>>>> a985af3b
     """
     mobility_matrix = getMobilityFromFile(directory, mobility_file)
 

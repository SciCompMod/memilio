#############################################################################
# Copyright (C) 2020-2025 MEmilio
#
# Authors: Kathrin Rack, Wadim Koslow
#
# Contact: Martin J. Kuehn <Martin.Kuehn@DLR.de>
#
# Licensed under the Apache License, Version 2.0 (the "License");
# you may not use this file except in compliance with the License.
# You may obtain a copy of the License at
#
#     http://www.apache.org/licenses/LICENSE-2.0
#
# Unless required by applicable law or agreed to in writing, software
# distributed under the License is distributed on an "AS IS" BASIS,
# WITHOUT WARRANTIES OR CONDITIONS OF ANY KIND, either express or implied.
# See the License for the specific language governing permissions and
# limitations under the License.
#############################################################################
"""
:strong:`getSimulationData.py`

Executes all data downloads which belong to the epidata package and downloads external data

The functions which are called are:

- getCaseData.get_case_data
- getPopulationData.get_population_data
- getVacccinationData.get_vaccination_data
- getDIVIData.get_divi_data
- getCommuterMobility.get_commuter_data
"""
import os

from memilio.epidata import defaultDict as dd
from memilio.epidata import getCaseData
from memilio.epidata import getDataIntoPandasDataFrame as gd
from memilio.epidata import getDIVIData, getPopulationData, getVaccinationData, getCommuterMobility, transformMobilityData


def print_error(text):
    """

    :param text: 

    """
    gd.default_print('Error', 'Something went wrong while getting ' + text +
                     ' data. This was likely caused by a changed file format'
                     ' of the source material. Please report this as an issue. ' + text +
                     ' data could not be stored correctly.')


def get_simulation_data(read_data=dd.defaultDict['read_data'],
                        file_format=dd.defaultDict['file_format'],
                        out_folder=dd.defaultDict['out_folder'],
                        start_date=dd.defaultDict['start_date'],
                        end_date=dd.defaultDict['end_date'],
                        impute_dates=dd.defaultDict['impute_dates'],
                        moving_average=dd.defaultDict['moving_average'],
                        split_berlin=dd.defaultDict['split_berlin'],
                        rep_date=dd.defaultDict['rep_date'],
                        sanitize_data=dd.defaultDict['sanitize_data'],
                        ref_year=dd.defaultDict['ref_year'],
                        **kwargs
                        ):
    """ Downloads all data from external sources

    The functions which are called are:
    - getCaseData.get_case_data
    - getPopulationData.get_population_data
    - getVaccinationData.get_vaccination_data
    - getDIVIData.get_divi_data
    - getCommuterMobility.get_commuter_data
    - transformMobilityData.updateMobility2022 (if ref_year < 2022)

    Keyword arguments:

    :param read_data: True or False. Defines if data is read from file or downloaded. Default defined in defaultDict.
    :param file_format: File format which is used for writing the data. Default defined in defaultDict.
    :param out_folder: Folder where data is written to. Default defined in defaultDict.
    :param start_date: Date of first date in dataframe. Default 2020-01-01.
    :param end_date: Date of last date in dataframe. Default defined in defaultDict.
    :param impute_dates: True or False. Defines if values for dates without new information are imputed. Default defined in defaultDict.
    :param moving_average: Integers >=0. Applies an 'moving_average'-days moving average on all time series
        to smooth out effects of irregular reporting. Default defined in defaultDict.
<<<<<<< HEAD
    @param split_berlin True or False. Defines if Berlin's disctricts are kept separated or get merged. Default defined in defaultDict.
    @param rep_date True or False. Defines if reporting date or reference date is taken into dataframe. Default defined in defaultDict.
    @param sanitize_data Value in {0,1,2,3}. Redistributes cases of every county either based on regions' ratios or on thresholds and population.
    @param ref_year Year between 2013 and 2022 that specifies where the data should be taken from. Default value is 2022.
=======
    :param split_berlin: True or False. Defines if Berlin's disctricts are kept separated or get merged. Default defined in defaultDict.
    :param rep_date: True or False. Defines if reporting date or reference date is taken into dataframe. Default defined in defaultDict.
    :param sanitize_data: Value in {0,1,2,3}. Redistributes cases of every county either based on regions' ratios or on thresholds and population. (Default value = dd.defaultDict['sanitize_data'])
    :param **kwargs: 

>>>>>>> a985af3b
    """
    conf = gd.Conf(out_folder, **kwargs)
    out_folder = conf.path_to_use
    no_raw = conf.no_raw
    make_plot = conf.plot

    arg_dict_all = {
        "read_data": read_data, "file_format": file_format,
        "out_folder": out_folder, "no_raw": no_raw}

    arg_dict_data_download = {"start_date": start_date, "end_date": end_date,
                              "impute_dates": impute_dates, "moving_average": moving_average,
                              "make_plot": make_plot}

    arg_dict_cases = {**arg_dict_all, **arg_dict_data_download,
                      "split_berlin": split_berlin, "rep_date": rep_date}

    arg_dict_vacc = {**arg_dict_all, **arg_dict_data_download,
                     "sanitize_data": sanitize_data}

    arg_dict_divi = {**arg_dict_all, **arg_dict_data_download}

    arg_dict_mobility = {**arg_dict_all, **arg_dict_data_download,
                         "ref_year": ref_year}

    try:
        getCaseData.get_case_data(**arg_dict_cases)
    except Exception as exp:
        gd.default_print('Error', str(type(exp).__name__) + ": " + str(exp))
        print_error('case')

    try:
        getPopulationData.get_population_data(**arg_dict_all)
    except Exception as exp:
        gd.default_print('Error', str(type(exp).__name__) + ": " + str(exp))
        print_error('population')

    try:
        getDIVIData.get_divi_data(**arg_dict_divi)
    except Exception as exp:
        gd.default_print('Error', str(type(exp).__name__) + ": " + str(exp))
        print_error('DIVI')

    try:
        getVaccinationData.get_vaccination_data(**arg_dict_vacc)
    except Exception as exp:
        gd.default_print('Error', str(type(exp).__name__) + ": " + str(exp))
        print_error('vaccination')

    try:
        getCommuterMobility.get_commuter_data(**arg_dict_mobility)
    except Exception as exp:
        gd.default_print('Error', str(type(exp).__name__) + ": " + str(exp))
        print_error('commuter_mobility')

    try:
        mobility_dir = os.path.join(out_folder, 'Germany/mobility/')
        if (ref_year < 2022):
            transformMobilityData.updateMobility2022(
                mobility_dir, mobility_file=f'commuter_mobility_{ref_year}')
    except Exception as exp:
        gd.default_print('Error', str(type(exp).__name__) + ": " + str(exp))
        print_error('update_mobility')


def main():
    """ Main program entry."""

    arg_dict = gd.cli("sim")
    arg_dict['moving_average'] = 7
    arg_dict['no_raw'] = True
    get_simulation_data(**arg_dict)


if __name__ == "__main__":
    main()<|MERGE_RESOLUTION|>--- conflicted
+++ resolved
@@ -83,18 +83,12 @@
     :param impute_dates: True or False. Defines if values for dates without new information are imputed. Default defined in defaultDict.
     :param moving_average: Integers >=0. Applies an 'moving_average'-days moving average on all time series
         to smooth out effects of irregular reporting. Default defined in defaultDict.
-<<<<<<< HEAD
-    @param split_berlin True or False. Defines if Berlin's disctricts are kept separated or get merged. Default defined in defaultDict.
-    @param rep_date True or False. Defines if reporting date or reference date is taken into dataframe. Default defined in defaultDict.
-    @param sanitize_data Value in {0,1,2,3}. Redistributes cases of every county either based on regions' ratios or on thresholds and population.
-    @param ref_year Year between 2013 and 2022 that specifies where the data should be taken from. Default value is 2022.
-=======
     :param split_berlin: True or False. Defines if Berlin's disctricts are kept separated or get merged. Default defined in defaultDict.
     :param rep_date: True or False. Defines if reporting date or reference date is taken into dataframe. Default defined in defaultDict.
     :param sanitize_data: Value in {0,1,2,3}. Redistributes cases of every county either based on regions' ratios or on thresholds and population. (Default value = dd.defaultDict['sanitize_data'])
+    :param ref_year: Year that specifies where the data should be taken from. Default value is 2022.
     :param **kwargs: 
 
->>>>>>> a985af3b
     """
     conf = gd.Conf(out_folder, **kwargs)
     out_folder = conf.path_to_use

#############################################################################
# Copyright (C) 2020-2021 German Aerospace Center (DLR-SC)
#
# Authors: Martin J. Kuehn
#
# Contact: Martin J. Kuehn <Martin.Kuehn@DLR.de>
#
# Licensed under the Apache License, Version 2.0 (the "License");
# you may not use this file except in compliance with the License.
# You may obtain a copy of the License at
#
#     http://www.apache.org/licenses/LICENSE-2.0
#
# Unless required by applicable law or agreed to in writing, software
# distributed under the License is distributed on an "AS IS" BASIS,
# WITHOUT WARRANTIES OR CONDITIONS OF ANY KIND, either express or implied.
# See the License for the specific language governing permissions and
# limitations under the License.
#############################################################################
from memilio.epidata import getPopulationData as gpd
from memilio.epidata import defaultDict as dd
from memilio.epidata import geoModificationGermany as geoger
from memilio.epidata import getDataIntoPandasDataFrame as gd
from datetime import date, datetime, timedelta
import time
import os
import copy
import pandas as pd
import numpy as np
import warnings
import matplotlib as mpl
import matplotlib.pyplot as plt

warnings.simplefilter(action='ignore', category=pd.errors.PerformanceWarning)


def validate(df_npis_old, df_npis, df_infec_rki, countyID, npiCode,
             start_npi_cols, npi_incid_start, start_date_validation,
             end_date_validation, fine_resolution):
    """! Validates the transformed NPI data based on read in NPI data list.
    Also works for incidence-dependent NPIs as long as no activation or lifting
    delay is used.
    @param df_npis_old Original data frame.
    @param df_npis New NPI data frame with potential activation of incidence-
        dependent NPIs.
    @param df_infec_rki Case data for incidence comparison.
    @param countyID CountyID of county to be validated.
    @@param npiCode NPI Code of code to be validated.
    @param start_npi_cols Index of column where NPI information start in
        original data frame.
    @param npi_incid_start Minimum incidence for activation of NPI codes.
    @param start_date_validation Start date for validation.
    @param end_date_validation End date for validation.
    """

    if fine_resolution == 2:
        npiCodes = [npiCode + code
                    for code in [''] + ['_' + str(i) for i in range(1, 6)]]
    else:
        npiCodes = [npiCode]
    for npiCode in npiCodes:
        dummy_old_rows = df_npis_old[(df_npis_old[dd.EngEng['idCounty']] == countyID) & (df_npis_old[dd.EngEng['npiCode']].isin(
            npiCodes))].iloc[:, :list(df_npis_old.columns).index(end_date_validation.strftime('d%Y%m%d'))+1]
    dummy_old = np.zeros(
        (dummy_old_rows.shape[1]-start_npi_cols, dummy_old_rows.shape[0]))
    for i in range(dummy_old.shape[1]):
        dummy_old[:, i] = dummy_old_rows.values[i][start_npi_cols:]

    dummy_new = df_npis.loc[(df_npis[dd.EngEng['idCounty']] == countyID) & (
        df_npis[dd.EngEng['date']] <= end_date_validation), npiCodes[0]].values
    incid = df_infec_rki[(df_infec_rki[dd.EngEng['idCounty']] == countyID) &
                         (df_infec_rki[dd.EngEng['date']] <=
                             end_date_validation) &
                         (df_infec_rki[dd.EngEng['date']] >=
                             start_date_validation)]['Incidence'].values

    if fine_resolution == 1:
        for col in range(dummy_old.shape[1]):
            npi_index = np.where(dummy_old[:, col] >= 1)[0]
            incid_index = np.where(incid >= npi_incid_start[npiCodes[col]])[0]
            active_index = np.sort(
                list(set(npi_index).intersection(incid_index)))
            nonactive_index = np.sort(
                list(set(npi_index).difference(active_index)))

            # deactivate values based on incidence before taking
            # the maximum over NPI group
            dummy_old[:, col][list(nonactive_index)] = 0

        # the intermediate step is necessary since the array has a 2nd dimension
        # of size zero if we directly set dummy_old = dummy_old.max(axis=1)
        dummy_old[:, 0] = dummy_old.max(axis=1)
        dummy_old = dummy_old[:, 0:1]

    npi_index = np.where(dummy_old[:, 0] >= 1)[0]
    incid_index = np.where(incid >= npi_incid_start[npiCodes[0]])[0]
    active_index = np.sort(
        list(set(npi_index).intersection(incid_index)))
    nonactive_index = np.sort(
        list(set(npi_index).difference(active_index)))

    valdiff = 0
    for i in range(1, 6):
        # these values >=1 are set to 1
        valdiff += (i-1)*len(
            np.where(dummy_old[list(active_index)] == i)[0])
        # these values >=1 are set to 0
        valdiff += i * len(
            np.where(dummy_old[list(nonactive_index)] == i)[0])
    # -99 always set to 0
    valdiff += 99*len(np.where(dummy_old == -99)[0])
    return [abs(dummy_old[:, 0]-dummy_new).sum(), valdiff, dummy_old, dummy_new]


def print_manual_download(filename, url):
    """! Print download message to ask the user manually download a file. """

    print(
        'This script needs manual downloading of files. Please register'
        ' at corona-datenplatform.com and download ' + filename + ' from ' + url +
        '. Then move it to a folder named raw_data in this directory.')


def read_files(directory, fine_resolution):
    """! Reads files from local directory and returns data in dataframes

    @param directory Directory where data is loaded from.
    @param fine_resolution 2 [Default] or 0 or 1. Defines which categories
        are considered.
        If '2' is set, all the subcategories (~1200) are considered.
        If '1' is set, all incidence levels of subcategories are merged and
            ~200 NPIs are considered.
        If '0' is chosen only the main, summarizing categories (~20) are used.
    @return Data frames df_npis_old (Decreed, encoded NPIs for all German
        counties) and df_npis_desc (Description of NPIs)
    """
    if fine_resolution > 0:
        try:
            try:
                codelist = [
                    'm01a', 'm01b', 'm02a', 'm02b', 'm03', 'm04', 'm05', 'm06',
                    'm07', 'm08', 'm09', 'm10', 'm11', 'm12', 'm13', 'm14',
                    'm15', 'm16', 'm17', 'm18', 'm19', 'm20', 'm21']
                counter_codes = 0
                for code in codelist:
                    df_npis_per_code = pd.read_csv(
                        os.path.join(directory,
                                     f'kr_massn_unterkat_{code}.csv'),
                        sep=',')

                    # set some parameters for dataframe
                    if counter_codes == 0:
                        counties = np.sort(df_npis_per_code.ags5.unique())
                        num_counties = len(df_npis_per_code.ags5.unique())

                        # extract dates from data
                        dates = df_npis_per_code.iloc[:int(
                            df_npis_per_code.shape[0]/num_counties), 5]
                        # rename dates so that they match dates from other npi dataframe
                        dates_new = [
                            'd' + date.replace('-', '') for date in dates]

                        df_local = [pd.DataFrame()
                                    for i in range(num_counties)]

                    #  set df for all counties
                    for i in range(0, num_counties):
                        if counter_codes == 0:
                            df_local[i] = pd.DataFrame(
                                columns=list(df_npis_per_code.columns[0: 5]) +
                                ['code'] + dates_new)

                        dummy_to_append = pd.DataFrame(
                            columns=['code'] + dates_new,
                            data=copy.deepcopy(df_npis_per_code
                                               [df_npis_per_code.ags5 == counties[i]].
                                               iloc[:, 6:].T.reset_index().values))

                        df_local[i] = pd.concat([df_local[i], dummy_to_append])

                        if df_npis_per_code.iloc[i * len(dates): (i + 1) *
                                                 len(dates),
                                                 3].nunique() > 1:
                            raise gd.DataError(
                                'Dates are not sorted as expected.')

                        # Set first five columns so that they match old format of data frame (from kr_massnahmen_unterkategorien.csv)
                        if counter_codes == len(codelist)-1:
                            df_local[i][df_local[i].columns[0:5]
                                        ] = df_npis_per_code.iloc[i*len(dates), 0:5].values

                    counter_codes += 1
                df_npis_old = pd.concat([df_local[i]
                                        for i in range(num_counties)])
                df_npis_old.rename(dd.GerEng, axis=1, inplace=True)
                df_npis_old['NPI_code'] = df_npis_old['NPI_code'].str.replace(
                    'code_m', 'M')
            except FileNotFoundError:
                df_npis_old = pd.read_csv(
                    os.path.join(
                        directory, 'kr_massnahmen_unterkategorien.csv'),
                    sep=',')
                df_npis_old.rename(dd.GerEng, axis=1, inplace=True)
        except FileNotFoundError:
            print_manual_download(
                'kr_massnahmen_unterkategorien.csv',
                'https://www.corona-datenplattform.de/dataset/massnahmen_unterkategorien_kreise')
            raise FileNotFoundError
        # check if rows hospitals and geriatric care are still empty;
        # these fields have been empty so far and are thus not used
        test_codes = ['M23_010', 'M23_020', 'M23_030', 'M23_040',
                      'M23_050', 'M23_060', 'M24_010', 'M24_020',
                      'M24_030', 'M24_040', 'M24_050', 'M24_060']
        for tcode in test_codes:
            for i in [''] + ["_" + str(i) for i in range(1, 6)]:
                if (df_npis_old[df_npis_old[dd.EngEng['npiCode']] == tcode+i].iloc[:, 6:].max().max() > 0):
                    print(tcode+i + " used.")
        # end check

    else:  # read aggregated NPIs

        try:
            df_npis_old = pd.read_csv(os.path.join(
                directory, 'kr_massnahmen_oberkategorien.csv'))
        except FileNotFoundError:
            print_manual_download(
                'kr_massnahmen_oberkategorien.csv',
                'https://www.corona-datenplattform.de/dataset/massnahmen_oberkategorien_kreise')
            raise FileNotFoundError
        df_npis_old.rename(dd.GerEng, axis=1, inplace=True)

    # read data frame of variable names and descriptions
    try:
        if fine_resolution > 0:
            df_npis_desc = pd.read_excel(
                os.path.join(
                    directory, 'datensatzbeschreibung_massnahmen.xlsx'),
                sheet_name=2, engine='openpyxl')
        else:
            df_npis_desc = pd.read_excel(
                os.path.join(
                    directory, 'datensatzbeschreibung_massnahmen.xlsx'),
                sheet_name=3, engine='openpyxl')
    except FileNotFoundError:
        print_manual_download(
            'datensatzbeschreibung_massnahmen.xlsx',
            'https://www.corona-datenplattform.de/dataset/massnahmen_unterkategorien_kreise')
        raise FileNotFoundError

    # download combinations of npis
    try:
        if fine_resolution > 0:
            df_npis_combinations_pre = pd.read_excel(
                os.path.join(
                    directory, 'combination_npis_incl_ranking.xlsx'), engine='openpyxl')
    except FileNotFoundError:
        print('File not found.')
        raise FileNotFoundError

    npi_sanity_check(df_npis_old, df_npis_desc, df_npis_combinations_pre)

    return df_npis_old, df_npis_desc, df_npis_combinations_pre


def activate_npis_based_on_incidence(
        local_incid, npi_lifting_days_threshold, npi_activation_days_threshold,
        incid_threshold):
    """!
    Computes an activation vector according to a given incidence threshold,
    observed incidence and activation or lifting delays.

    In order for incidence-dependent NPIs to become active, the incidence
    has to exceed the threshold for npi_activation_days_threshold many days.
    For a formerly active NPI to be lifted, the incidence has to be below
    the threshold for npi_lifting_days_threshold many days.

    If one of the former cases holds true, then the activation or lifting happens
    two days after the satisfaction of the criterion. This is in accordance with
    case reporting that can only happen after the day has finished (a 'delay' of one
    day is introduced here) and as these reports generally appeared in the morning
    for the previous day, the NPI was not directly be activated or lifted that same
    day but only on the next day (another delay of one day). Hence,
    the incidence-dependent NPI is activated or lifted two days after the threshold
    is/is not anymore exceeded, additionally considering the number of consecutive
    days to implement or lift (see second paragraph above). 

    Please see the examples for a better understanding.

    Example 1 (Threshold=3.5):
    local_incid=pd.Series([2, 4, 2, 4, 2, 2, 4, 4, 2, 4, 2, 2, 2, 2])
    Yesterdays incidence is over the threshold on following days:
    [?, 0, 1, 0, 1, 0, 0, 1, 1, 0, 1, 0, 0, 0]

    Yesterday for first day is not known. Thus, first day's boolean
    is always set to the same boolean as second day's boolean.
    [0, 0, 1, 0, 1, 0, 0, 1, 1, 0, 1, 0, 0, 0]

    With yesterdays incidence over threshold on days:
    [0, 0, 1, 0, 1, 0, 0, 1, 1, 0, 1, 0, 0, 0]
    Example 1a) ... and npi_lifting_days_threshold=2, npi_activation_days_threshold=1,
    the NPI will be activated on days 4 and 9 and lifted on days 8 and 14, i.e.,
    int_active then is:
    [0, 0, 0, 1, 1, 1, 1, 0, 1, 1, 1, 1, 1, 0]
    Example 1b) ... and npi_lifting_days_threshold=3, npi_activation_days_threshold=2,
    the NPI will be activated on day 10 (and would be lifted on day 15; 
    which is not in the vector anymore), i.e., int_active then is:
    [0, 0, 0, 0, 0, 0, 0, 0, 0, 1, 1, 1, 1, 1]

    Example 2:
    With yesterday's incidence over threshold on days:
    [1, 1, 0, 1, 0, 0, 1, 1, 0, 1, 0, 0, 0, 0]
    and npi_lifting_days_threshold=3, npi_activation_days_threshold=1,
    the NPI will be activated on day 2 and lifted on day 14, i.e.,
    int_active then is:
    [0, 1, 1, 1, 1, 1, 1, 1, 1, 1, 1, 1, 1, 0]

    Please also note that the first column will always returned as false
    so the dataframe should not start with dates where NPIs are implemented.
    For the Corona Datenplattform frame which starts from 2020-03-01
    this is no problem for the first days as there were no NPIs.
    @param local_incid Incidence observed in local region.
    @param npi_lifting_days_threshold Number of days for the incidence to be
        lower than threshold to lift the NPI.
    @param npi_activation_days_threshold Number of days the incidence threshold
        is exceeded before activation of the NPI.
    @param incid_threshold Threshold to be considered.
    """

    if npi_lifting_days_threshold < 1 or npi_activation_days_threshold < 1:
        raise ValueError(
            'Activation or lifting day variables need to be 1 or larger')

    # First get a Series with 0 for yesterdays incidence
    # is below threshold and 1 for incidence over threshold
    yesterdays_incid_over_threshold = (local_incid.shift(
        1).fillna(local_incid[0]) > incid_threshold).astype(int)

    # get a zero filled Series with same length to be
    # filled with ones where NPI is active
    int_active = pd.Series(np.zeros(len(local_incid), dtype=int))
    # loop over every day
    for i in range(len(yesterdays_incid_over_threshold)):
        # Set int_active=0 where last npi_lifting_days_threshold+1 days did not exceed
        # the threshold. Look only until the day before yesterday (max(...):i is exclusive sum for i)
        # as we assume a necessary delay of 24h to implement an intervention (see explanation above)
        if yesterdays_incid_over_threshold[max(0, i-npi_lifting_days_threshold):i].values.sum() == 0:
            int_active[i] = 0
        # Set int_active=1 where last npi_activation_days_threshold+1 days did
        # all exceed the threshold
        elif yesterdays_incid_over_threshold[max(0, i-npi_activation_days_threshold):i].values.sum() == npi_activation_days_threshold:
            int_active[i] = 1
        # If no condition applies, set int_active to the value of the previous day
        # for i=0, int_active always will be zero (see comment above)
        elif i > 0:
            int_active[i] = int_active[i-1]
        # elif i==0 int active is 0

    return int_active


def drop_codes_and_categories(
        npi_codes_prior, npi_codes_prior_desc, df_npis_old, fine_resolution):
    """! Drops codes and categories from original data frame if they are not
    used.

    @param npi_codes_prior NPI codes read from description sheet.
    @param npi_codes_prior_desc NPI code descriptions read from description sheet.
    @param df_npis_old Original data frame with encoding (decreed, yes or no)
        for different NPIs
    @param fine_resolution 2 [Default] or 0 or 1. Defines which categories
        are considered.
        If '2' is set, all the subcategories (~1200) are considered.
        If '1' is set, all incidence levels of subcategories are merged and
            ~200 NPIs are considered.
        If '0' is chosen only the main, summarizing categories (~20) are used.
    @return Returns dropped codes, prior codes and reduced original data frame.
    """
    if fine_resolution > 0:

        for i in range(1, 6):
            # correct M04_N codes to M_04_M_N, N in {1,...,5}, M in {120,110,100,130,140}
            # (M04_1, i.e. i=1, has been corrected in original file but not for i>1)
            if i != 1:
                npi_codes_prior[npi_codes_prior == 'M04_'+str(i)] = ['M04_120_'+str(
                    i), 'M04_110_'+str(i), 'M04_100_'+str(i), 'M04_130_'+str(i), 'M04_140_'+str(i)]
        # correct M05_N codes to M_05_M_N, N in {1,...,5}, M in {130,150,120,140,110,100,160}
            npi_codes_prior[npi_codes_prior == 'M05_'+str(i)] = ['M05_130_'+str(i), 'M05_150_'+str(
                i), 'M05_120_'+str(i), 'M05_140_'+str(i), 'M05_110_'+str(i), 'M05_100_'+str(i), 'M05_160_'+str(i)]

        # correct 'M16_200_2' to missing 'M16_100_2'
        npi_codes_prior[npi_codes_prior == 'M16_200_2'] = 'M16_100_2'

        # check for missing codes
        npi_codes_prior_data = df_npis_old[dd.EngEng['npiCode']].unique()

        missing_codes = list(set(npi_codes_prior).difference(
            npi_codes_prior_data))
        if len(missing_codes) > 0:
            # if incidence is grouped, only search for grouping codes without
            # having a detailed "_DETAIL" naming as of MCODE_NUMBER_DETAIL
            if fine_resolution == 1:
                missing_grouped_codes = []
                for mcode in missing_codes:
                    # only consider incidence independent npis
                    # only exit if one of these (i.e., MCODE_NUMBER) is missing
                    if len(mcode.split('_')) != 3:
                        missing_grouped_codes.append(mcode)
                if len(missing_grouped_codes) > 0:  # only MCODE_NUMBER codes
                    raise gd.DataError('Missing NPI codes: ' +
                                       str(missing_grouped_codes))
            else:
                raise gd.DataError('Missing NPI codes: ' + str(missing_codes))

        # we dont have any explanations from "datensatzbeschreibung_massnahmen"
        # on these codes, so drop the rows.
        codes_dropped = list(set(npi_codes_prior_data).difference(
            npi_codes_prior))
        # also remove dummy 'Platzhalter' categories
        dummy_categories = []
        for i in range(len(npi_codes_prior)):
            if 'Platzhalter' in npi_codes_prior_desc[i]:
                dummy_categories.append(npi_codes_prior[i])
        # codes without explanation and dummy categories
        # sorting done for consistenty, maybe not necessary
        codes_dropped = list(np.sort(codes_dropped + dummy_categories))
        if len(codes_dropped) > 0:
            df_npis_old = df_npis_old[~df_npis_old[dd.EngEng['npiCode']].isin(
                codes_dropped)].reset_index(drop=True)
            # for every main code removed, all 5 subcodes have to be removed;
            # if this is not the case, the naming of them is wrong/not consistent
            if (len(codes_dropped) % 6) != 0:
                raise gd.DataError('Error in NPI names, please check.')
    else:
        # no dropping for fine_resolution == 0
        codes_dropped = []

    return codes_dropped, npi_codes_prior, df_npis_old


def npi_sanity_check(df_npis_old, df_npis_desc, df_npis_combinations_pre):
    # Check if all counties are in df_npis_old
    if not np.array_equal(df_npis_old.ID_County.unique().astype(int), np.array(geoger.get_county_ids(merge_eisenach=False)).astype(int)):
        raise gd.DataError('Not all counties found in DataFrame.')
    # Check if all NPIs are in df_npis_old
    if len(df_npis_old.NPI_code.unique()) != 1152:
        raise gd.DataError('Missing NPIs in DataFrame.')
    # check columns of df_npis_old (6 columns with info, 883 dates until 2022/07/31)
    if len(df_npis_old.columns) != 889:
        raise gd.DataError('Unexpected length of DataFrame.')
    # check if Variablenname, Variable and Beschreibung are in df_npis_desc columns
    if not ('Variablenname' in df_npis_desc.columns):
        raise gd.DataError('Column Variablenname not found.')
    if not ('Variable' in df_npis_desc.columns):
        raise gd.DataError('Column Variable not found.')
    if not ('Beschreibung' in df_npis_desc.columns):
        raise gd.DataError('Column Beschreibung not found.')
<<<<<<< HEAD
    # df_npis_desc should have 1124 rows
    if len(df_npis_desc) != 1224:
=======
    # df_npis_desc should have 1224 rows
    if len(df_npis_desc)!=1224:
>>>>>>> efdb30d3
        raise gd.DataError('Unexpected length of description DataFrame.')
    # df_npis_combinations_pre should habe 204 rows (1224/6)
    if len(df_npis_combinations_pre) != 204:
        raise gd.DataError('Unexpected length of combination DataFrame.')
    # combination part should have values NaN and x
    for column in df_npis_combinations_pre.columns[5:]:
        if not set(df_npis_combinations_pre[column].unique().astype(str)).issubset(set(['nan','x'])):
            raise gd.DataError('Unexpected values in combination matrix.')


def get_npi_data(fine_resolution=2,
                 file_format=dd.defaultDict['file_format'],
                 out_folder=dd.defaultDict['out_folder'],
                 start_date=dd.defaultDict['start_date'],
                 end_date=dd.defaultDict['end_date'],
                 counties_considered=geoger.get_county_ids(),
                 npi_activation_days_threshold=3,
                 npi_lifting_days_threshold=5
                 ):
    """! Loads a certain resolution of recorded NPI data from
    the Corona Datenplattform and extracts the counties asked for and
    activates the NPIs if they are incidence dependent.

    Results' data frames will be stored in the directory as:
        -fine_resolution=2: germany_counties_npi_subcat
        -fine_resolution=1: germany_counties_npi_subcat_incgrouped
        -fine_resolution=0: germany_counties_npi_maincat

    Needs the files 'cases_all_county_all_dates_repdate.json' and
    'county_current_population.json' which can be created by the functions
    getCasesData.py (with argument --rep-date) and getPopulationData.py.

    Please manually download
    - kr_massnahmen_unterkategorien.csv
    - datensatzbeschreibung_massnahmen.xlsx
    from https://www.corona-datenplattform.de/dataset/massnahmen_unterkategorien_kreise
    and
    - kr_massnahmen_oberkategorien.csv
    from https://www.corona-datenplattform.de/dataset/massnahmen_oberkategorien_kreise
    and move it to the *directory*-path mentioned in the beginning of the function.

    @param fine_resolution 2 [Default] or 0 or 1. Defines which categories
        are considered.
        If '2' is set, all the subcategories (~1200) are considered.
        If '1' is set, all incidence levels of subcategories are merged and
            ~200 NPIs are considered.
        If '0' is chosen only the main, summarizing categories (~20) are used.
    @param file_format File format which is used for writing the data.
        Default defined in defaultDict.
    @param out_folder Path to folder where data is written in folder
        out_folder/Germany.
    @param start_date [Default = '', taken from read data] Start date
        of stored data frames.
    @param end_date [Default = '', taken from read data] End date of
        stored data frames.
    @param counties_considered [Default: 'All']. Either 'All' or a list of
        county IDs from 1001 to 16xxx.
    @param npi_activation_days_threshold [Default: 3]. Defines necessary number
         of days exceeding case incidence threshold to activate NPIs.
    @param npi_alifting_days_threshold [Default: 5]. Defines necessary number
         of days below case incidence threshold threshold to lift NPIs.
    """

    # Depending on the federal state and time period, there are
    # huge differences for number of days before the lifting and activation.
    # It was usually between 1 and 14 days. We use npi_lifting_days_threshold = 5
    # and npi_activation_days_threshold = 3 as default averaged value.

    if counties_considered == 'All':
        counties_considered = geoger.get_county_ids()
    try:
        counties_considered.remove(16056)
    except ValueError:
        pass

    # if only one county is considered, it should be a list with one element
    if not isinstance(counties_considered, list):
        counties_considered = [counties_considered]

    directory = out_folder
    directory = os.path.join(directory, 'Germany/')
    gd.check_dir(directory)

    # read manual downloaded files from directory
    df_npis_old, df_npis_desc, df_npis_combinations_pre = read_files(
        directory, fine_resolution)

    print('Download completed.')

    # Compute column index of NPI start (columns with NPIs start with days
    # which are provided in format dYYYYMMDD).
    npi_start_col = np.where(
        df_npis_old.columns.str.contains('d2') == True)[0][0]

    # get existing codes that are used; for fine resolution we don't
    # have codes M22 - M24 but these are still listed in description
    if fine_resolution > 0:
        # count how many codes contain M22, M23 or M24
        num_nonexistent_codes = df_npis_desc['Variablenname'].str.count(
            "M22|M23|M24").sum()
        # do not include these nonexistent codes
        if num_nonexistent_codes != 0:
            npi_codes_prior = df_npis_desc['Variablenname'].iloc[: -
                                                                 num_nonexistent_codes]
            npi_codes_prior_desc = df_npis_desc['Variable'].iloc[: -
                                                                 num_nonexistent_codes]
        else:
            npi_codes_prior = df_npis_desc['Variablenname']
            npi_codes_prior_desc = df_npis_desc['Variable']
    # for fine_resolution = 0 df_npis_old M22-M24 are empty)
    else:
        npi_codes_prior = df_npis_desc['Variablenname']
        npi_codes_prior_desc = df_npis_desc['Variable']

    # For fine_resolution > 0 deactivation of non-combinable / conflicting
    # NPIs has to be conducted.
    #
    # NPIs of different main categories (e.g., M01a and M04) can always be
    # prescribed together as they target different locations and settings.
    #
    # NPIs with the same main code (i.e., targeting the same location, e.g.,
    # schools, or the same set of NPIs, e.g., masks) can exclude each other.
    # Exclusion happens based on table provided in xlsx or csv format.
    #
    # In first place, NPIs of higher stringency index as defined by the Corona-
    # Datenplattform deactivate NPIs with lower stringency index.
    # NPIs of the same main code and with the same stringency index may or
    # may not exclude each other according to the threshold they were
    # prescribed with. Prescribed and active NPIs with high incidence thresholds
    # deactivate conflicting NPIs with lower thresholds (as the latter are
    # considered to be less strict).
    if fine_resolution > 0:
        num_nonexistent_codes_pre = df_npis_combinations_pre['Variablenname'].str.count(
            "M22|M23|M24").sum()
        if num_nonexistent_codes_pre != 0:
            df_npis_combinations_pre = df_npis_combinations_pre.iloc[: -
                                                                     num_nonexistent_codes_pre, :]

        # drop 0 column if existent
        try:
            df_npis_combinations_pre.drop(columns=0, inplace=True)
        except KeyError:
            pass
        # rename essential columns and throw away others
        columns_used = np.where(
            (df_npis_combinations_pre == 'x').any() == True)[0]
        column_names = list(
            df_npis_combinations_pre.columns[[i for i in columns_used]])
        rename_columns = {column_names[i]: i for i in range(len(column_names))}
        df_npis_combinations_pre.rename(columns=rename_columns, inplace=True)
        df_npis_combinations_pre = df_npis_combinations_pre[[
            'Variablenname', 'Massnahmenindex'] + [i for i in range(0, len(columns_used))]]
        # replace empty cells by zeros and x-marked cells by ones
        df_npis_combinations_pre = df_npis_combinations_pre.replace(np.nan, 0)
        df_npis_combinations_pre = df_npis_combinations_pre.replace('x', 1)

        # extract different NPI groups and store indices of NPIs belonging
        # to the different groups
        npi_groups_combinations = pd.Series(
            code.split('_')[0]
            for code in df_npis_combinations_pre['Variablenname'])
        npi_groups_combinations_unique = npi_groups_combinations.unique()
        npi_groups_idx = []
        for code in npi_groups_combinations_unique:
            npi_groups_idx.append(
                list(
                    npi_groups_combinations
                    [npi_groups_combinations == code].index))

        # create hash table of main code to strictness rankings inside main
        # code and combination matrix inside the same strictness rank
        df_npis_combinations = {
            npi_groups_combinations_unique[i]:
            [
                {df_npis_combinations_pre['Variablenname'][npi_groups_idx[i]].values[j]:
                 df_npis_combinations_pre['Massnahmenindex'][npi_groups_idx[i]].values[j] for j in range(
                    len(df_npis_combinations_pre['Variablenname'][npi_groups_idx[i]]))},
                np.eye(len(npi_groups_idx[i]))]
            for i in range(len(npi_groups_combinations_unique))}

        # run through all groups and set possible combinations according to
        # read combination matrix
        # find begin of combination matrix (find first '0' column)
        start_comb_matrix = list(df_npis_combinations_pre.columns).index(0)
        for i in range(len(npi_groups_idx)):
            codes_local = df_npis_combinations_pre.loc[npi_groups_idx[i],
                                                       'Variablenname'].values
            npic_uniq = npi_groups_combinations_unique[i]  # reduce code length
            df_npis_combinations[npic_uniq][1] = df_npis_combinations_pre.iloc[np.array(npi_groups_idx[i]),
                                                                               start_comb_matrix:start_comb_matrix+len(npi_groups_idx[i])].values
            if (df_npis_combinations[npic_uniq][1]-np.transpose(df_npis_combinations[npic_uniq][1])).max() > 0:
                print('Error in input file: Please correct combination matrix input.')
            # make it a dataframe to allow easy removal of code lines and rows
            # if they are not used later on
            df_npis_combinations[npic_uniq][1] = pd.DataFrame(
                df_npis_combinations[npic_uniq][1],
                columns=codes_local)
            df_npis_combinations[npic_uniq][1].insert(
                0, 'Code', codes_local)

        # use to_excel function and specify the sheet_name and index
        # to store the dataframe in specified sheet if file not yet existent
        # otherwise just valid results against stored sheets
        write_file = False
        if not os.path.exists(os.path.join(
                directory,
                'combinations_npis_cleanoutput.xlsx')):
            writer = pd.ExcelWriter(os.path.join(
                directory, 'combinations_npis_cleanoutput.xlsx'))
            write_file = True
        for i in range(len(npi_groups_combinations_unique)):
            codes_local = df_npis_combinations[npi_groups_combinations_unique[i]
                                               ][1].columns[1:]
            df_out = copy.deepcopy(df_npis_combinations[npi_groups_combinations_unique[i]][
                1])
            df_out.insert(
                0, 'Description (German)',
                [desc
                 for desc in npi_codes_prior_desc
                 [npi_codes_prior.isin(codes_local)].values])
            # validate if combinations cleanout file exists, else write this file
            if write_file == False:
                # store verified output
                df_in_valid = pd.read_excel(
                    os.path.join(
                        directory, 'combinations_npis_cleanoutput.xlsx'),
                    sheet_name=i, engine='openpyxl')
                if not df_in_valid.drop(columns='Unnamed: 0').equals(df_out):
                    print('Error in combination matrix.')
                del df_in_valid
            else:
                df_out.to_excel(
                    writer, sheet_name=npi_groups_combinations_unique[i])
            del df_out
        if write_file:
            writer.close()

    # correct differences in codes between data sheet and explanation sheet
    codes_dropped, npi_codes_prior, df_npis_old = drop_codes_and_categories(
        npi_codes_prior, npi_codes_prior_desc, df_npis_old, fine_resolution)

    # sort NPI codes according to numeric values (argsort gives indices
    # in input list to be used for sorted array)
    npi_codes_sorting = np.argsort(npi_codes_prior.values)
    npi_codes = list(npi_codes_prior[npi_codes_sorting])
    if fine_resolution > 0:
        # for subcategories, description is in "Beschreibung" column; The
        # "Variable" column is repeated after the ";" sign
        # (except for 6 first rows where there is probably some error)
        npi_desc = list(df_npis_desc["Beschreibung"][npi_codes_sorting])

        # Check for consistent naming in descriptions
        # Errors are known for the first 6 rows
        dummy_a = list(df_npis_desc["Variable"][npi_codes_sorting])
        dummy_b = df_npis_desc["Beschreibung"][npi_codes_sorting]
        dummy_c = [str(x).split("; ")[1] for x in dummy_b]
        errors = []
        for i in range(len(dummy_a)):
            if not dummy_a[i] == dummy_c[i]:
                errors.append(i)
        if not errors == [0, 1, 2, 3, 4, 5]:
            print("Additional errors in consistent naming.")
        # End of check

        # correct for consistent naming (mainly done for plotting reasons,
        # otherwise naming column not strictly necessary)
        for i in range(errors[0], errors[-1]+1):
            npi_desc[i] = npi_desc[i].split("; ")[0] + "; " + dummy_a[i]

    else:
        # extract variable names for main categories
        npi_desc = list(df_npis_desc["Variable"][npi_codes_sorting])

    del df_npis_desc

    # combine NPI codes and descriptions to ensure that both are ordered
    # the same way; delete npi_codes or npi_desc for not using hereafter
    idx_codes_retained = ~pd.Series(npi_codes).isin(codes_dropped)
    npis = pd.DataFrame({
        dd.EngEng['npiCode']: list(pd.Series(npi_codes)[idx_codes_retained]),
        dd.EngEng['desc']: list(pd.Series(npi_desc)[idx_codes_retained])})
    del npi_codes
    del npi_desc
    # remove rows and columns of unused codes
    if fine_resolution > 0:
        for code in df_npis_combinations.keys():
            local_codes_used_rows = df_npis_combinations[code][1].Code.isin(
                npis['NPI_code'])
            local_codes_used_cols = df_npis_combinations[code][1].columns.isin(
                npis['NPI_code'])

            # remove strictness indices of unused codes
            df_npis_combinations[code][0] = {
                key: val for key, val in df_npis_combinations[code][0].items()
                if key in npis['NPI_code'].values}
            # remove columns of combinations
<<<<<<< HEAD
            df_npis_combinations[code][1] = copy.deepcopy(df_npis_combinations[code][1].loc[local_codes_used_rows,
                                                                                            local_codes_used_cols].reset_index(drop=True))
=======
            df_npis_combinations[code][1] = df_npis_combinations[code][1].loc[local_codes_used_rows,
                                                                              local_codes_used_cols].reset_index(drop=True)
>>>>>>> efdb30d3

    # prepare grouping of NPIs to reduce product space of
    # NPI x active_from_inc (with values "incidence does not matter", and
    # incidence 0, 10, 35, 50, 100) to NPI
    if fine_resolution == 1:
        # create hash table from parental or main code/main category
        # to list of subcodes/subcategories
        maincode_to_npicodes_map = dict()
        major_code = npis.iloc[:, 0][0]
        maincode_to_npicodes_map[major_code] = []
        for code in npis.iloc[:, 0]:
            if major_code in code:
                maincode_to_npicodes_map[major_code].append(code)
            else:
                major_code = code
                maincode_to_npicodes_map[major_code] = [code]

        npi_codes_aggregated = []
        for main_code in maincode_to_npicodes_map.keys():
            if main_code.count('_') > 1:
                raise gd.DataError('Error. Subcode assigned as main code.')
            npi_codes_aggregated.append(main_code)

        npis_final = npis[npis[dd.EngEng['npiCode']].isin(
            npi_codes_aggregated)].reset_index()
    else:
        npis_final = npis

    # extract incidence-threshold for NPIs
    if fine_resolution > 0:
        npi_incid_start = dict()
        for i in range(len(npis)):
            incid_threshold = 1e5
            if npis.loc[i, dd.EngEng['desc']].split(' ')[0] == 'Unabhängig':
                # set -1 for incidence-independent NPIs
                incid_threshold = -1
            elif npis.loc[i, dd.EngEng['desc']].split(' ')[0] == 'Ab':
                incid_threshold = int(
                    npis.loc[i, dd.EngEng['desc']].split(' ')[1])
            else:
                raise gd.DataError(
                    'Error in description file. NPI activation can not '
                    'be computed. Exiting.')
            npi_incid_start[npis.loc[i, dd.EngEng['npiCode']]
                            ] = incid_threshold

        # get all incidence thresholds (This list has to be sorted)
        incidence_thresholds = []
        for code, threshold in npi_incid_start.items():
            if len(code.split('_')) < 3:
                if not (threshold, '') in incidence_thresholds:
                    incidence_thresholds.append((threshold, ''))
            else:
                if not (threshold, '_' + code.split('_')[2]) in incidence_thresholds:
                    incidence_thresholds.append(
                        (threshold, '_' + code.split('_')[2]))
        for i in range(len(incidence_thresholds)-1):
            if incidence_thresholds[i][0] > incidence_thresholds[i+1][0]:
                raise gd.DataError('List needs to be sorted.')

        # create hash map from thresholds to NPI indices
        incidence_thresholds_to_npis = dict(
            zip(incidence_thresholds, [[] for i in range(len(incidence_thresholds))]))
        for i in range(len(npis)):
            code_considered = npis.loc[i, dd.EngEng['npiCode']]
            incval = npi_incid_start[code_considered]
            if len(code_considered.split('_')) < 3:
                incidence_thresholds_to_npis[(incval, '')].append(i)
            else:
                incidence_thresholds_to_npis[(
                    incval, '_' + code_considered.split('_')[2])].append(i)

    # Remove counties which are not considered. Check if all considered counties are in the dataframe
    counties_removed = df_npis_old[
        ~df_npis_old[dd.EngEng['idCounty']].isin(counties_considered)][
        dd.EngEng['idCounty']].unique()

    if set(counties_considered).difference(counties_removed) == set(
            counties_considered) and np.array_equal(
            sorted(np.append(counties_considered, counties_removed)),
            sorted(df_npis_old[dd.EngEng['idCounty']].unique())):
        pass
    else:
        raise gd.DataError('Error. Considered counties hae been removed.')
    # remove rows for Eisenach
    df_npis_old = df_npis_old[df_npis_old[dd.EngEng['idCounty']].isin(
        counties_considered)].reset_index(drop=True)

    start_npi_cols = list(
        df_npis_old.columns).index(
        dd.EngEng['npiCode']) + 1

    # store string dates 'dYYYYMMDD' in list before parsing
    str_dates = list(df_npis_old.iloc[:, start_npi_cols:].columns)
    # convert string dates into other format
    dates_new = [datetime.strptime(old_date, "d%Y%m%d")
                 for old_date in str_dates]

    # check for missing dates
    date_diff = [
        (dates_new[i + 1] - dates_new[i]).days
        for i in range(len(dates_new) - 1)]
    date_diff_idx = np.where(np.array(date_diff) > 1)[0]
    if max(date_diff) > 1:
        print("Error. Dates missing in data frame:")
        for i in date_diff_idx:
            print(
                "\t - From " + str(dates_new[i] + timedelta(1)) + " until " +
                str(dates_new[i] + timedelta(date_diff[i] - 1)))
        raise gd.DataError('Exiting. Dates missing in data frame.')

    min_date = []
    max_date = []

    # get RKI infectious numbers to find dates where incidence-dependent
    # NPIs were active
    if fine_resolution > 0:
        df_infec_rki = pd.read_json(os.path.join(
            directory, 'cases_all_county_all_dates_repdate.json'))
        df_infec_rki[dd.EngEng['date']] = pd.to_datetime(
            df_infec_rki[dd.EngEng['date']])
        try:
            df_population = pd.read_json(
                directory + "county_current_population.json")
        except FileNotFoundError:
            df_population = gpd.get_population_data()
        min_date.append(
            df_infec_rki[dd.EngEng['date']].min().to_pydatetime())
        max_date.append(
            df_infec_rki[dd.EngEng['date']].max().to_pydatetime())

    # adapt time series according to available dates and start_date,
    # end_date input parameter
    start_date_new = max(
        min_date + [min(dates_new), pd.to_datetime(start_date)])
    end_date_new = min(
        max_date + [max(dates_new),
                    pd.to_datetime(end_date)])

    # create new data frame for all NPIs given in the columns,
    # resolved by county and day
    df_npis = pd.DataFrame(
        columns=[dd.EngEng['date']] + [dd.EngEng['idCounty']] +
        list(npis_final[dd.EngEng['npiCode']]))
    # convert NPI data from object to int such that correlations can be
    # computed
    df_npis = df_npis.astype(dict(
        zip(
            [dd.EngEng['date']] + [dd.EngEng['idCounty']] +
            list(npis_final[dd.EngEng['npiCode']]), ['str', 'int'] +
            ['int' for i in npis_final[dd.EngEng['npiCode']]])))

    # iterate over countyIDs
    counters = np.zeros(4)  # time counter for output only
    countyidx = 0
    # replace -99 ("not used anymore") by 0 ("not used")
    # replace 2,3,4,5 ("mentioned in ...") by 1 ("mentioned")
    df_npis_old.replace([-99, 2, 3, 4, 5], [0, 1, 1, 1, 1], inplace=True)
    counter_cases_start = 0

    # setup dataframe for each maingroup, same format as df_npi_combinations
    # used to count codes that occur simultaneously now (before any (de-)activation)
    df_count_joint_codes = copy.deepcopy(df_npis_combinations)
    for maincode in df_count_joint_codes.keys():
        df_count_joint_codes[maincode][1] *= 0
    df_counted_joint_codes = count_code_multiplicities(df_npis_old, df_count_joint_codes,
                                                       counties_considered=counties_considered)
    save_interaction_matrix(df_counted_joint_codes, 'joint_codes', directory)
    plot_interaction_matrix('joint_codes', directory)

    # create dataframe to count multiple codes after incidence dependent (de-)activation
    df_incid_depend = pd.DataFrame()
    df_count_incid_depend = copy.deepcopy(df_npis_combinations)
    for maincode in df_count_incid_depend.keys():
        df_count_incid_depend[maincode][1] *= 0

    # create dataframe to count multiple codes after strictness deactivation
    df_count_active = copy.deepcopy(df_npis_combinations)
    for maincode in df_count_active.keys():
        df_count_active[maincode][1] *= 0

    # setup dataframe for each maingroup, same format as df_npi_combinations
    # used to count number of codes that are deactivated
    df_count_deactivation = copy.deepcopy(df_npis_combinations)
    for maincode in df_count_deactivation.keys():
        df_count_deactivation[maincode][1] *= 0

    all_subcodes = []
    for maincode in df_npis_combinations.keys():
        all_subcodes += df_npis_combinations[maincode][1].columns.to_list()
        # check (and validate) that element 0 and 1 in df_npis_combination match.
        if df_npis_combinations[maincode][1].columns.to_list() != list(
                df_npis_combinations[maincode][0].keys()):
            raise gd.DataError('Error. Description and table do not match.')

    for countyID in counties_considered:
        cid = 0
        countyidx += 1

        # compute incidence for given county and store in other data frame
        if fine_resolution > 0:
            # compute incidence based on previous data frames
            df_infec_local = copy.deepcopy(
                df_infec_rki[df_infec_rki[dd.EngEng['idCounty']] == countyID])
            pop_local = df_population.loc[df_population[dd.EngEng['idCounty']]
                                          == countyID, dd.EngEng['population']].values[0]

            # consider difference between current day and day-7 to compute incidence
            # As a helper, repeat first entry seven times, incidence then always starts with 0.
            cases_first_value = df_infec_local[dd.EngEng['confirmed']].values[0]
            df_infec_local_repeat_first_entry = [
                cases_first_value for i in range(7)] + list(
                df_infec_local[dd.EngEng['confirmed']].values.transpose())

            df_infec_local['Incidence'] = (pd.Series(
                df_infec_local_repeat_first_entry).diff(periods=7) /
                pop_local * 100000)[7:].values

            # set to main data frame
            df_infec_rki.loc[df_infec_rki[dd.EngEng['idCounty']] ==
                             countyID, 'Incidence'] = df_infec_local['Incidence'].values

            # cut infection information at start_date_new and end_date_new
            df_infec_local = df_infec_local[(df_infec_local[dd.EngEng['date']] >= start_date_new) & (
                df_infec_local[dd.EngEng['date']] <= end_date_new)].reset_index()

            # Count counties with start cases >= 1:
            # In this case NPI activation cannot be ensured to work as expected
            if cases_first_value >= 1:
                counter_cases_start += 1

        # get county-local data frame
        start_time = time.perf_counter()
        df_local_old = copy.deepcopy(df_npis_old[df_npis_old[dd.EngEng['idCounty']]
                                                 == countyID])

        # get number of codes of one NPI (incidence indep. + dep.)
        # for fine_resolution=1, inc_codes=1, for fine_res=2, inc_codes=6
        inc_codes = len(np.where(df_npis.columns.str.contains(
            npis[dd.EngEng['npiCode']][0]))[0])

        # Consistency of incidence independent and dependent NPIs:
        # The same NPI should not be prescribed multiple times at the same day
        # for different incidence-dependent thresholds or incidence-independently.
        # In order to avoid contradictions, only retain the strictest mentioned
        # implementation. Incidence-independent is always stricter than any
        # incidence-dependent implementation.
        # define if details are printed (probably to be deactivated)
        print_details = True
        for i in range(int(len(df_local_old)/inc_codes)):

            # check if access is correct
            if not all(
                [npis[dd.EngEng['npiCode']][i * inc_codes] in npi_code_test
                 for npi_code_test in df_local_old.iloc
                 [inc_codes * i: inc_codes * (i + 1),
                  npi_start_col - 1].to_list()]):
                raise gd.DataError('Wrong NPI rows aggregated.')

            sum_npi_inc = np.where(
                df_local_old.iloc[inc_codes*i:inc_codes*(i+1), npi_start_col:].sum() > 1)
            if (len(sum_npi_inc[0]) > 0) and print_details:
                print(
                    'Reduce multiple prescription in county ' + str(countyID) +
                    ' for NPI ' + str(npis.loc[inc_codes*i, 'Description']))
                for j in sum_npi_inc[0]:
                    # get lowest index (i.e., strictest implementation of NPI).
                    idx_start = np.where(
                        df_local_old.iloc[inc_codes*i:inc_codes*(i+1), npi_start_col+j])[0].min()
                    # Remove less strict and thus contradictory
                    # implementations of the same NPI the same day.
                    df_local_old.iloc[inc_codes*i+idx_start +
                                      1:inc_codes*(i+1), npi_start_col+j] = 0

                if not all(
                    df_local_old.iloc
                    [inc_codes * i: inc_codes * (i + 1),
                     npi_start_col + sum_npi_inc[0]].sum() == 1):
                    raise gd.DataError('Consistency correction failed.')

        ## end of consistency correction ##

        # potentially remove rows if they are not in npis dict
        npi_rows = [i in npis[dd.EngEng['npiCode']].values
                    for i in df_local_old[dd.EngEng['npiCode']]]

        # create columns for date, county ID
        df_local_new = pd.DataFrame(
            columns=[dd.EngEng['date']] + [dd.EngEng['idCounty']])

        counters[cid] += time.perf_counter()-start_time
        cid += 1

        start_time = time.perf_counter()

        # old dataframe has npi codes as columns and date values as rows
        # new dataframe should be transposed
        df_local_new = copy.deepcopy(df_local_old.iloc[npi_rows, start_npi_cols-1:].set_index(
            dd.EngEng['npiCode']).transpose())
        # get datetime as a column (previously index after transposing)
        df_local_new = df_local_new.reset_index(
            drop=False).rename(
            columns={'index': dd.EngEng['date']})
        # reset index name (which is dd.EngEng['npiCode'] after transposing)
        df_local_new.rename_axis('', axis=1, inplace=True)
        # change time format from 'dYYYYMMDD' to datetime timestamps
        df_local_new[dd.EngEng['date']] = pd.to_datetime(
            df_local_new[dd.EngEng['date']], format='d%Y%m%d')
        # fill in column for county ID
        df_local_new[dd.EngEng['idCounty']] = countyID
        # sort columns as to {Date, ID_County, npi_codes...}
        # for now this can be done alphabetically
        df_local_new.sort_index(axis=1, inplace=True)

        counters[cid] += time.perf_counter()-start_time
        cid += 1

        ### evaluate NPIs mentioned with respect to confirmed cases ###
        # values > 0
        #   - for NPIs independent of new infections mean "mentioned" = "active"
        #   - for NPIs dependent on incidence "mentioned" does not mean
        #       active and evaluation has to be conducted against confirmed
        #       infections to determine whether the NPI was active
        start_time = time.perf_counter()
        if fine_resolution > 0:
            # cut NPI information at start_date_new and end_date_new
            df_local_new = df_local_new.loc[(df_local_new[dd.EngEng['date']] >= start_date_new) & (
                df_local_new[dd.EngEng['date']] <= end_date_new), :].reset_index()
            try:
                df_local_new = df_local_new.drop(columns='index')
            except KeyError:
                pass
            # get index of first NPI column in local data frame
            npis_idx_start = list(
                df_local_new.columns).index(
                npis[dd.EngEng['npiCode']][0])

            # extract local incidence from local frame
            local_incid = copy.deepcopy(df_infec_local['Incidence'])

            # iterate through all NPIs and activate if incidence threshold
            # is exceeded
            for level, npi_indices in incidence_thresholds_to_npis.items():
                if level[0] >= 0:  # level[0] = incidvalthrsh

                    # get days where npis are active as int (1/0)
                    int_active = activate_npis_based_on_incidence(
                        local_incid, npi_lifting_days_threshold,
                        npi_activation_days_threshold, level[0])

                    # multiply rows of data frame by either 1 if threshold
                    # passed (i.e., mentioned NPI is active) or zero
                    # (i.e., mentioned NPI is not active)
                    # 'mul' multiplies the original data frame row by row
                    # with the respective value in int_active
                    df_local_new.iloc[:, npis_idx_start + np.array(npi_indices)] \
                        = df_local_new.iloc[:, npis_idx_start + np.array(npi_indices)].mul(int_active, axis=0)

            # merge incidence dependent NPIs to have only one column for each subcode
            df_local_new_merged = copy.deepcopy(df_local_new.iloc[:, :2])
            for subcode in all_subcodes:
                # extract columns which have the subcode as part of the column
                # name and sum over all these subcodes
                df_local_new_merged[subcode] = df_local_new.filter(
                    regex=subcode).sum(axis=1)
            # strictness deactivation is done with this merged dataframe

            df_incid_depend = pd.concat(
                [df_incid_depend, copy.deepcopy(df_local_new_merged)])

            if df_local_new_merged.iloc[:, 2:].max().max() > 1:
                raise gd.DataError('Error in merging...')

            # Remove conflicting NPIs according to strictness index of Corona-
            # Datenplattform and exclusion criteria defined in df_npis_combinations
            for maincode in df_npis_combinations.keys():
                # get all subcodes
                subcodes = list(df_npis_combinations[maincode][0].keys())
                subcodes_strictness_values = list(
                    df_npis_combinations[maincode][0].values())
                if len(subcodes) != len(subcodes_strictness_values):
                    raise gd.DataError(
                        'Subcode and strictness array inconsistent.')
                # sort index reversely with the strictest (highest) index first
                idx_strictness_sorted_rev = np.argsort(
                    subcodes_strictness_values)[::-1]
                for i in range(len(idx_strictness_sorted_rev)-1):
                    # get index of NPI of a certain strictness
                    idx_strictness = idx_strictness_sorted_rev[i]
                    # get code of corresponding NPI
                    subcode = subcodes[idx_strictness]

                    # get indices of days where subcode is active
                    subcode_active = np.where(
                        df_local_new_merged.loc[:, subcode] > 0)[0]

                    if len(subcode_active) > 0:
                        # get indices of less strict NPIs
                        codes_less_strict = df_npis_combinations[maincode][1].columns[np.sort(
                            idx_strictness_sorted_rev[i+1:])]

                        subcodes_nocombi = df_npis_combinations[maincode][1].loc[idx_strictness, :]
                        # only consider those codes which cannot be combined;
                        # for these, values of 1 have to be set to 0
                        subcodes_nocombi = list(
                            subcodes_nocombi[subcodes_nocombi == 0].index)

                        # intersect non-combinable subcodes with less strict subcodes
                        subcodes_deactivation = np.sort(
                            list(set(codes_less_strict).intersection(subcodes_nocombi)))

                        for nocombi_code in subcodes_deactivation:
                            # check where the less strict NPI is mentioned, only
                            # considering rows where the stricter NPI is mentioned.
                            days_deact = np.where(
                                df_local_new_merged.loc[subcode_active, nocombi_code] > 0)[0]
                            if len(days_deact) > 0:
                                print('Deactivating for ' +
                                      'County ' + str(countyID))
                                print('\t' + str(nocombi_code) + ' due to ' +
                                      str(subcode) + ' on ' + str(len(days_deact)) + ' days.')
                                print('\n')
                                # take subcode_active rows as days_deact is
                                # numbering inside subcode_active rows only,
                                # not numbering on the whole df_local_new_merged
                                # data frame
                                df_local_new_merged.loc[subcode_active,
                                                        nocombi_code] = 0
                                df_count_deactivation[maincode][1].loc[idx_strictness,
                                                                       nocombi_code] += len(days_deact)

            # count joint codes from after strictness based deactivation
            df_count_active = count_code_multiplicities(
                df_local_new_merged, df_count_active, [countyID], False)

            # count joint codes from after incidence based activation
            df_count_incid_depend = count_code_multiplicities(
                df_incid_depend, df_count_incid_depend, [countyID], False)

            # for fine resolution = 1 only consider merged dataframe
            if fine_resolution == 1:
                df_local_new = copy.deepcopy(df_local_new_merged)
            else:
                # multiply subcode columns with incidence dependent subcode columns in df_local_new
                for subcode in all_subcodes:
                    for incidcode in ['', '_1', '_2', '_3', '_4', '_5']:
                        df_local_new[subcode +
                                     incidcode] *= df_local_new_merged[subcode]

        counters[cid] += time.perf_counter()-start_time
        cid += 1
        ### ###

        start_time = time.perf_counter()

        df_npis = copy.deepcopy(pd.concat(
            [df_npis, df_local_new],
            ignore_index=True))
        counters[cid] += time.perf_counter()-start_time
        cid += 1

        # divide working time by completed number of counties and multiply
        # by remaining number of counties to estimate time remaining
        time_remain = sum(
            counters) / countyidx * (len(counties_considered) - countyidx)
        # print progress
        if countyidx == 1 or countyidx % int(
                len(counties_considered) / 10) == 0:
            print('Progress ' + str(countyidx) + ' / ' +
                  str(len(counties_considered)) +
                  '. Estimated time remaining: ' +
                  str(int(time_remain / 60)) + ' min.')

    save_interaction_matrix(df_count_deactivation,
                            'count_deactivation', directory)
    plot_interaction_matrix('count_deactivation', directory)

    if counter_cases_start >= len(counties_considered)*0.05:
        print('WARNING: DataFrame starts with reported cases > 0 '
              'for more than 5 percent of the counties to be considered. '
              'In this case, incidence computation and activation of '
              'incidence-dependent NPIs cannot be ensured to work correctly. '
              'Please consider a start date of some weeks ahead of the '
              'time window to be analyzed for NPI\'s effects.')

    save_interaction_matrix(df_count_incid_depend,
                            'joint_codes_incid_depend', directory)
    plot_interaction_matrix('joint_codes_incid_depend', directory)

    save_interaction_matrix(df_count_active, 'joint_codes_active', directory)
    plot_interaction_matrix('joint_codes_active', directory)

    # print sub counters
    print('Sub task counters are: ')
    print(counters)

    # reset index and drop old index column
    df_npis.reset_index(inplace=True)
    try:
        df_npis = df_npis.drop(columns='index')
    except KeyError:
        pass
    try:
        df_npis = df_npis.drop(columns='level_0')
    except KeyError:
        pass

    #### start validation ####
    if fine_resolution > 0 and npi_activation_days_threshold == 1 and npi_lifting_days_threshold == 1:

        for countyID in counties_considered:
            for npiCode in [
                'M01a_010', 'M01a_150', 'M05_120', 'M01a_010',
                    'M18_030', 'M01b_020', 'M02b_035', 'M16_050']:
                [
                    a, b, oldf, newf] = validate(
                    df_npis_old, df_npis, df_infec_rki, countyID,
                    npiCode, start_npi_cols, npi_incid_start,
                    start_date_new, end_date_new,
                    fine_resolution)
                if (a != b):
                    print('Error in NPI activation computation')
                    print(a, b, a - b)

    #### end validation ####

    if fine_resolution > 0:
        if fine_resolution == 1:
            filename = 'germany_counties_npi_subcat_incgrouped'
        else:
            filename = 'germany_counties_npi_subcat'
    else:
        filename = 'germany_counties_npi_maincat'
    gd.write_dataframe(df_npis, directory, filename, file_format)

    return df_npis


def count_code_multiplicities(df_npis_input, df_count, counties_considered, initial_data_frame=True):
    """! Count for all pairs of NPI codes how many times they were
    mentioned at the same day in the initial data frame.

    @param[in] df_npis_input Initial data frame read from Corona Datenplattform.
    @param[in,out] df_count Dictionnary of main NPI codes with empty interaction
         matrix (to be filled) for all codes under main code in df_count[maincode][1].
    @param[in] counties_considered County IDs for which initial data frame is 
        considered.
    @param[in] initial_data_frame Defines where initial data frame structure is 
        input.
    """
    for county in counties_considered:
        df_local = df_npis_input[df_npis_input[dd.EngEng['idCounty']] == county]
        if initial_data_frame:
            # get column where dates start
            npi_start_col = np.where(
                df_local.columns.str.startswith('d2') == True)[0][0]
        # prepare dictionnary for dates when code was mentioned
        code_dates = {}
        # run through all maincodes (i.e., first 3-4 characters like M01a or M11)
        # diagonal entries
        for maincode in df_count.keys():
            code_list = df_count[maincode][1].columns
            # iterate over code/row indices 0 to n
            for code_idx in range(len(code_list)):

                # initial data frame (df_npis_old) and reworked new data frames
                # are transposed (NPIs and dates in rows and columns switched)
                if initial_data_frame:
                    # get dates where NPI is mentioned as existing in potential intervention set
                    npi_rows = df_local.NPI_code.str.contains(
                        code_list[code_idx])
                    npi_dates_in_df = np.where(
                        df_local[npi_rows].iloc[:, npi_start_col:].max() > 0)[0]
                    # store non-transformed dates in code_dict
                    code_dates[code_list[code_idx]] = df_local.iloc[:,
                                                                    npi_start_col + npi_dates_in_df].columns
                    # count number of multiply mentionned NPIs with different incidence thresholds for the same day
                    df_count[maincode][1].iloc[code_idx, code_idx] += df_local[npi_rows].iloc[:,
                                                                                              npi_start_col + npi_dates_in_df].sum().sum() - len(npi_dates_in_df)
                else:
                    # get dates where NPI is mentioned as existing in potential intervention set
                    npi_cols = df_local.columns.str.contains(
                        code_list[code_idx])
                    npi_dates_in_df = np.where(
                        df_local.loc[:, npi_cols].max(axis=1) > 0)[0]
                    # store transformed dates in code_dict
                    code_dates[code_list[code_idx]
                               ] = df_local.iloc[npi_dates_in_df, 0].to_list()

        # offdiagonal entries (as before, use that code_dates has been filled for all diagonal entries, i.e., all codes)
        for maincode in df_count.keys():
            code_list = df_count[maincode][1].columns
            # iterate over rows in matrix df_count with code/row indices 0 to n
            for code_idx in range(len(code_list)):
                # iterate over code/column indices 0 to code_idx-1 (not filling diagonal)
                # Note that the upper diagonal part of the matrix does not
                # need to be considered as matrix is symmetric.
                for code_idx_other in range(code_idx):
                    df_count[maincode][1].iloc[code_idx, code_idx_other] += len(set(
                        code_dates[code_list[code_idx]]).intersection(set(code_dates[code_list[code_idx_other]])))

    return df_count


def save_interaction_matrix(df_interactions, filename, directory):
    """! Saves interaction matrices for all subcodes in provided main codes.

    @param[in] df_interactions Dictionnary of main NPI codes with interaction
         matrix for all subcodes under main code in df_interactions[maincode][1].
    @param[in] filename Filename to store result.
    @param[in] directory Directory where to save data.
    """

    writer = pd.ExcelWriter(
        os.path.join(directory, filename + '.xlsx'),
        engine='xlsxwriter')
    for code in df_interactions.keys():
        df_interactions[code][1].to_excel(writer, sheet_name=code)
    writer.close()

# saves plot in folder directory/heatmaps_filename


def plot_interaction_matrix(filename, directory):
    """! Reads interaction matrices from hard drive and writes heatmap plots
         to hard drive. Separates diagonal and offdiagonal entries as 
         interactions inside one NPI are counted for all incidence dependent
         sublevels while between NPIs only one interaction is counted if more
         than one sublevel is mentioned on each of the sides.

    @param[in] filename Filename to read results from.
    @param[in] directory Directory where to read and save data.
    """
    target_directory = os.path.join(directory, 'heatmaps_' + filename)
    if not os.path.exists(target_directory):
        os.makedirs(target_directory)

    try:
        codelist = pd.ExcelFile(os.path.join(
            directory, filename + '.xlsx'), engine='openpyxl').sheet_names
    except FileNotFoundError:
        raise FileNotFoundError('File ' + filename + ' not found.')

    # invert color map elements for tab20c such that subcolors are shown
    # from light to dark
    cmap = copy.copy(mpl.cm.get_cmap('tab20b'))
    colors = [
        cmap(i)
        for i in np.array(
            [list(range(4 * (i + 1) - 1, 4 * i - 1, -1)) for i in
             range(5)]).flatten()]
    colors = colors + [(0.6, 0.6, 0.6), (0.4, 0.4, 0.4),
                       (0.2, 0.2, 0.2), (0, 0, 0)]
    cmap = mpl.colors.ListedColormap(colors)

    for code in codelist:
        df = pd.read_excel(
            os.path.join(directory, filename + '.xlsx'),
            sheet_name=code, engine='openpyxl')

        # remove first column and convert to numpy array
        array_exclusion = df.iloc[:, 1:].to_numpy()

        # separate diag and offdiag
        array_exclusion_diag = copy.deepcopy(array_exclusion.diagonal())
        # set diag = 0
        for i in range(array_exclusion.shape[0]):
            array_exclusion[i, i] = 0

        if filename != 'count_deactivation':
            # for count deactivation xlabel != ylabel
            # else matrix is of squared form and symmetric
            array_exclusion += np.transpose(array_exclusion)
        positions = [i for i in range(len(df.columns)-1)]
        plt.xticks(positions, df.columns.to_list()[1:], rotation='vertical')
        plt.yticks(positions, df.columns.to_list()[1:])

        # use different labels and title for each filename
        if filename == 'count_deactivation':
            plt.xlabel('Second NPI')
            plt.ylabel('First NPI')
            plt.title('NPI deactivations')
        elif filename == 'joint_codes_incid_depend':
            plt.xlabel('NPI')
            plt.ylabel('NPI')
            plt.title('Joint NPI prescriptions (incidence dependent)')
        elif filename == 'joint_codes_active':
            plt.xlabel('NPI')
            plt.ylabel('NPI')
            plt.title('Joint NPI implementations')
        elif filename == 'joint_codes':
            plt.xlabel('NPI')
            plt.ylabel('NPI')
            plt.title('Joint NPI prescriptions')
        else:
            raise gd.DataError('Unknown filename: ' + filename)

        # plot offdiagonal (interactions between NPIs)
        # Set vmin = 1 so that only combinations that are simultaneously active
        # at least on one day are in color, else use white.
        # Set vmax = 1e6 to be adjusted with colormap, this value is larger
        # than the maximum in all dataframes, this way colors of heatmaps are
        # comparable across different visualizations
        # (e.g. between codes or between joint_codes and exclusions)
        plt.imshow(array_exclusion, cmap=cmap,
                   norm=mpl.colors.LogNorm(vmin=1, vmax=1e6))
        plt.colorbar()
        plt.tight_layout()
        plt.savefig(
            os.path.join(target_directory, 'InterNPIs_' + filename + '_{}'.format(
                code)), dpi=300)
        plt.close()

        # plot diagonal (interactions between incidence levels of one NPIs)
        plt.figure()
        positions = [i for i in range(len(df.columns)-1)]
        plt.yticks(positions, df.columns.to_list()[1:])
        plt.xticks([])
        plt.imshow(np.array([array_exclusion_diag]).T,
                   cmap=cmap, norm=mpl.colors.LogNorm(vmin=1, vmax=1e6))
        plt.colorbar()
        plt.title('Intra-NPI duplicates')
        plt.tight_layout()
        plt.savefig(
            os.path.join(target_directory, 'IntraNPIs_' + filename + '_{}'.format(
                code)), dpi=300)
        plt.close()


def main():
    """! Main program entry."""

    # arg_dict = gd.cli("testing")
    df = get_npi_data(start_date=date(2020, 1, 1),
                      fine_resolution=2, file_format='csv')


if __name__ == "__main__":

    main()<|MERGE_RESOLUTION|>--- conflicted
+++ resolved
@@ -454,20 +454,15 @@
         raise gd.DataError('Column Variable not found.')
     if not ('Beschreibung' in df_npis_desc.columns):
         raise gd.DataError('Column Beschreibung not found.')
-<<<<<<< HEAD
-    # df_npis_desc should have 1124 rows
+    # df_npis_desc should have 1224 rows
     if len(df_npis_desc) != 1224:
-=======
-    # df_npis_desc should have 1224 rows
-    if len(df_npis_desc)!=1224:
->>>>>>> efdb30d3
         raise gd.DataError('Unexpected length of description DataFrame.')
     # df_npis_combinations_pre should habe 204 rows (1224/6)
     if len(df_npis_combinations_pre) != 204:
         raise gd.DataError('Unexpected length of combination DataFrame.')
     # combination part should have values NaN and x
     for column in df_npis_combinations_pre.columns[5:]:
-        if not set(df_npis_combinations_pre[column].unique().astype(str)).issubset(set(['nan','x'])):
+        if not set(df_npis_combinations_pre[column].unique().astype(str)).issubset({'nan', 'x'}):
             raise gd.DataError('Unexpected values in combination matrix.')
 
 
@@ -757,13 +752,8 @@
                 key: val for key, val in df_npis_combinations[code][0].items()
                 if key in npis['NPI_code'].values}
             # remove columns of combinations
-<<<<<<< HEAD
-            df_npis_combinations[code][1] = copy.deepcopy(df_npis_combinations[code][1].loc[local_codes_used_rows,
-                                                                                            local_codes_used_cols].reset_index(drop=True))
-=======
             df_npis_combinations[code][1] = df_npis_combinations[code][1].loc[local_codes_used_rows,
                                                                               local_codes_used_cols].reset_index(drop=True)
->>>>>>> efdb30d3
 
     # prepare grouping of NPIs to reduce product space of
     # NPI x active_from_inc (with values "incidence does not matter", and

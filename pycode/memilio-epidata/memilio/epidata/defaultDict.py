#############################################################################
# Copyright (C) 2020-2021 German Aerospace Center (DLR-SC)
#
# Authors: Kathrin Rack, Wadim Koslow, Martin J. Kuehn
#
# Contact: Martin J. Kuehn <Martin.Kuehn@DLR.de>
#
# Licensed under the Apache License, Version 2.0 (the "License");
# you may not use this file except in compliance with the License.
# You may obtain a copy of the License at
#
#     http://www.apache.org/licenses/LICENSE-2.0
#
# Unless required by applicable law or agreed to in writing, software
# distributed under the License is distributed on an "AS IS" BASIS,
# WITHOUT WARRANTIES OR CONDITIONS OF ANY KIND, either express or implied.
# See the License for the specific language governing permissions and
# limitations under the License.
#############################################################################
"""
@file defaultDict.py

@brief Defines global parameter, lists and dictionaries

Dictionaries define values which are globally used and should be everywhere the same
- defaultDict defined default values for the function parameter

This dictionary ensures that in case of calling the functions
and of calling the console scripts the default values are the same
"""

import os
from datetime import date

default_file_path = os.path.dirname(os.path.abspath(__file__))
dfp_vec = default_file_path.split('memilio')
if len(dfp_vec) > 0:
    default_file_path = os.path.join(
        dfp_vec[0], os.path.join('memilio', 'data/pydata'))

defaultDict = {
    'read_data': False,
    'make_plot': False,
    'out_folder': default_file_path,
<<<<<<< HEAD
    'update_data': False,
    'start_date': date(2020, 1, 1),
=======
    'start_date': date(2020, 4, 24),
>>>>>>> 8dfadc82
    'end_date': date.today(),
    'split_berlin': False,
    'impute_dates': False,
    'moving_average': 0,
    'file_format': 'json_timeasstring',
    'no_raw': False,
    'rep_date': False,
    'sanitize_data': 1
}

# The following dict EngEng makes sure that for all
# languages and sources the same names are used
# Rules for keys: start with small letter,
# one word, if several words start with capital letter
# do not use underscore
# Do not change the keys of this dictionary!!!!
EngEng = {
    'gender': 'Gender',
    'confirmed': 'Confirmed',
    'confirmedTotal': 'Confirmed_total',
    'confirmedPcr': 'Confirmed_PCR',
    'confirmedAb': 'Confirmed_AB',
    'recovered': 'Recovered',
    'deaths': 'Deaths',
    'idState': 'ID_State',
    'state': 'State',
    'idCounty': 'ID_County',
    'county': 'County',
    'ageRKI': 'Age_RKI',
    'age10': 'Age',
    'unknown': 'unknown',
    'female': 'female',
    'male': 'male',
    'date': 'Date',
    'hospitalized': 'Hospitalized',
    'intensive care unit': 'ICU',
    'ICU': 'ICU',
    '80+': '80+',
    '90+': '90+',
    'both': 'both',
    'all': 'all',
    'occupied_ICU': 'occupied_ICU',
    'free_ICU': 'free_ICU',
    'reporting_hospitals': 'reporting_hospitals',
    'ICU_ventilated': 'ICU_ventilated',
    'population': 'Population',
    'area': 'Area',
    'number': 'Number',
    'vaccPartial': "Vacc_partially",
    'vaccComplete': "Vacc_completed",
    'vaccRefresh': "Vacc_refreshed",
    'vaccNotComplete': "Vacc_not_completed",
    # test data
    'positiveRate': 'Positive_rate',
    # NPI data
    'npiCode': 'NPI_code',
    # mobility data refs
    'nuts3': 'NUTS3',
    'total_volume': 'Unique_trips',
    'region_name': 'County',
    'region_id': 'ID_County',
    'desc': 'Description',
    'incidence': 'Incidence'
}

GerEng = {
    'Geschlecht': EngEng['gender'],
    'AnzahlFall': EngEng['confirmed'],
    'AnzahlGenesen': EngEng['recovered'],
    'AnzahlTodesfall': EngEng['deaths'],
    'IdBundesland': EngEng['idState'],
    'Bundesland': EngEng['state'],
    'IdLandkreis': EngEng['idCounty'],
    'Landkreis': EngEng['county'],
    'Altersgruppe': EngEng['ageRKI'],
    'unbekannt': EngEng['unknown'],
    'W': EngEng['female'],
    'M': EngEng['male'],
    'bundesland': EngEng['idState'],
    'betten_belegt': EngEng['occupied_ICU'],
    'betten_frei': EngEng['free_ICU'],
    'daten_stand': EngEng['date'],
    'date': EngEng['date'],
    'gemeindeschluessel': EngEng['idCounty'],
    'anzahl_standorte': EngEng['reporting_hospitals'],
    'faelle_covid_aktuell': EngEng['intensive care unit'],
    # column name new (from March 31, 2021): "faelle_covid_aktuell_invasiv_beatmet"
    'faelle_covid_aktuell_invasiv_beatmet': EngEng['ICU_ventilated'],
    'LAN_ew_GEN': EngEng['state'],
    'LAN_ew_EWZ': EngEng['population'],
    'LAN_ew_RS': EngEng['idState'],
    'EWZ': EngEng['population'],
    'GEN': EngEng['county'],
    'RS': EngEng['idCounty'],
    'Impfdatum': EngEng['date'],
    'LandkreisId_Impfort': EngEng['idCounty'],
    'Altersgruppe': EngEng['ageRKI'],
    'Anzahl': EngEng['number'],
    'Positivenanteil (%)': EngEng['positiveRate'],
    'Anteil positiv': EngEng['positiveRate'],
    'ags2': EngEng['idState'],
    'kreis': EngEng['county'],
    'ags5': EngEng['idCounty'],
    'm_code': EngEng['npiCode'],
    'code': EngEng['npiCode'],
    'Bundesland_Id': EngEng['idState']
}

EsEng = {'fecha': EngEng['date'],
         'rango_edad': EngEng['age10'],
         'sexo': EngEng['gender'],
         'casos_confirmados': EngEng['confirmed'],
         'fallecidos': EngEng['deaths'],
         'ingresos_uci': EngEng['intensive care unit'],
         'Fecha': EngEng['date'],
         'Casos': EngEng['confirmedTotal'],
         'PCR+': EngEng['confirmedPcr'],
         'TestAc+': EngEng['confirmedAb'],
         'hospitalizados': EngEng['hospitalized'],
         'Hospitalizados': EngEng['hospitalized'],
         'cod_ine': EngEng['idState'],
         'CCAA': EngEng['state'],
         'UCI': EngEng['intensive care unit'],
         'Fallecidos': EngEng['deaths'],
         'Recuperados': EngEng['recovered'],
         'Andalucía': 'Andalucia',
         'Castilla y León': 'Castilla y Leon',
         'Cataluña': 'Cataluna',
         'País Vasco': 'Pais Vasco',
         'Aragón': 'Aragon',
         }

State = {
    1: 'Schleswig-Holstein',
    2: 'Hamburg',
    3: 'Niedersachsen',
    4: 'Bremen',
    5: 'Nordrhein-Westfalen',
    6: 'Hessen',
    7: 'Rheinland-Pfalz',
    8: 'Baden-Württemberg',
    9: 'Bayern',
    10: 'Saarland',
    11: 'Berlin',
    12: 'Brandenburg',
    13: 'Mecklenburg-Vorpommern',
    14: 'Sachsen',
    15: 'Sachsen-Anhalt',
    16: 'Thüringen',
}

County = {
    1001: 'Flensburg, Stadt',
    1002: 'Kiel, Landeshauptstadt',
    1003: 'Lübeck, Hansestadt',
    1004: 'Neumünster, Stadt',
    1051: 'Dithmarschen',
    1053: 'Herzogtum Lauenburg',
    1054: 'Nordfriesland',
    1055: 'Ostholstein',
    1056: 'Pinneberg',
    1057: 'Plön',
    1058: 'Rendsburg-Eckernförde',
    1059: 'Schleswig-Flensburg',
    1060: 'Segeberg',
    1061: 'Steinburg',
    1062: 'Stormarn',
    2000: 'Hamburg, Freie und Hansestadt',
    3101: 'Braunschweig, Stadt',
    3102: 'Salzgitter, Stadt',
    3103: 'Wolfsburg, Stadt',
    3151: 'Gifhorn',
    3153: 'Goslar',
    3154: 'Helmstedt',
    3155: 'Northeim',
    3157: 'Peine',
    3158: 'Wolfenbüttel',
    3159: 'Göttingen',
    3241: 'Region Hannover',
    3251: 'Diepholz',
    3252: 'Hameln-Pyrmont',
    3254: 'Hildesheim',
    3255: 'Holzminden',
    3256: 'Nienburg (Weser)',
    3257: 'Schaumburg',
    3351: 'Celle',
    3352: 'Cuxhaven',
    3353: 'Harburg',
    3354: 'Lüchow-Dannenberg',
    3355: 'Lüneburg',
    3356: 'Osterholz',
    3357: 'Rotenburg (Wümme)',
    3358: 'Heidekreis',
    3359: 'Stade',
    3360: 'Uelzen',
    3361: 'Verden',
    3401: 'Delmenhorst, Stadt',
    3402: 'Emden, Stadt',
    3403: 'Oldenburg (Oldenburg), Stadt',
    3404: 'Osnabrück, Stadt',
    3405: 'Wilhelmshaven, Stadt',
    3451: 'Ammerland',
    3452: 'Aurich',
    3453: 'Cloppenburg',
    3454: 'Emsland',
    3455: 'Friesland',
    3456: 'Grafschaft Bentheim',
    3457: 'Leer',
    3458: 'Oldenburg',
    3459: 'Osnabrück',
    3460: 'Vechta',
    3461: 'Wesermarsch',
    3462: 'Wittmund',
    4011: 'Bremen, Stadt',
    4012: 'Bremerhaven, Stadt',
    5111: 'Düsseldorf, Stadt',
    5112: 'Duisburg, Stadt',
    5113: 'Essen, Stadt',
    5114: 'Krefeld, Stadt',
    5116: 'Mönchengladbach, Stadt',
    5117: 'Mülheim an der Ruhr, Stadt',
    5119: 'Oberhausen, Stadt',
    5120: 'Remscheid, Stadt',
    5122: 'Solingen, Klingenstadt',
    5124: 'Wuppertal, Stadt',
    5154: 'Kleve',
    5158: 'Mettmann',
    5162: 'Rhein-Kreis Neuss',
    5166: 'Viersen',
    5170: 'Wesel',
    5314: 'Bonn, Stadt',
    5315: 'Köln, Stadt',
    5316: 'Leverkusen, Stadt',
    5334: 'Städteregion Aachen',
    5358: 'Düren',
    5362: 'Rhein-Erft-Kreis',
    5366: 'Euskirchen',
    5370: 'Heinsberg',
    5374: 'Oberbergischer Kreis',
    5378: 'Rheinisch-Bergischer Kreis',
    5382: 'Rhein-Sieg-Kreis',
    5512: 'Bottrop, Stadt',
    5513: 'Gelsenkirchen, Stadt',
    5515: 'Münster, Stadt',
    5554: 'Borken',
    5558: 'Coesfeld',
    5562: 'Recklinghausen',
    5566: 'Steinfurt',
    5570: 'Warendorf',
    5711: 'Bielefeld, Stadt',
    5754: 'Gütersloh',
    5758: 'Herford',
    5762: 'Höxter',
    5766: 'Lippe',
    5770: 'Minden-Lübbecke',
    5774: 'Paderborn',
    5911: 'Bochum, Stadt',
    5913: 'Dortmund, Stadt',
    5914: 'Hagen, Stadt der FernUniversität',
    5915: 'Hamm, Stadt',
    5916: 'Herne, Stadt',
    5954: 'Ennepe-Ruhr-Kreis',
    5958: 'Hochsauerlandkreis',
    5962: 'Märkischer Kreis',
    5966: 'Olpe',
    5970: 'Siegen-Wittgenstein',
    5974: 'Soest',
    5978: 'Unna',
    6411: 'Darmstadt, Wissenschaftsstadt',
    6412: 'Frankfurt am Main, Stadt',
    6413: 'Offenbach am Main, Stadt',
    6414: 'Wiesbaden, Landeshauptstadt',
    6431: 'Bergstraße',
    6432: 'Darmstadt-Dieburg',
    6433: 'Groß-Gerau',
    6434: 'Hochtaunuskreis',
    6435: 'Main-Kinzig-Kreis',
    6436: 'Main-Taunus-Kreis',
    6437: 'Odenwaldkreis',
    6438: 'Offenbach',
    6439: 'Rheingau-Taunus-Kreis',
    6440: 'Wetteraukreis',
    6531: 'Gießen',
    6532: 'Lahn-Dill-Kreis',
    6533: 'Limburg-Weilburg',
    6534: 'Marburg-Biedenkopf',
    6535: 'Vogelsbergkreis',
    6611: 'Kassel, documenta-Stadt',
    6631: 'Fulda',
    6632: 'Hersfeld-Rotenburg',
    6633: 'Kassel',
    6634: 'Schwalm-Eder-Kreis',
    6635: 'Waldeck-Frankenberg',
    6636: 'Werra-Meißner-Kreis',
    7111: 'Koblenz, kreisfreie Stadt',
    7131: 'Ahrweiler',
    7132: 'Altenkirchen (Westerwald)',
    7133: 'Bad Kreuznach',
    7134: 'Birkenfeld',
    7135: 'Cochem-Zell',
    7137: 'Mayen-Koblenz',
    7138: 'Neuwied',
    7140: 'Rhein-Hunsrück-Kreis',
    7141: 'Rhein-Lahn-Kreis',
    7143: 'Westerwaldkreis',
    7211: 'Trier, kreisfreie Stadt',
    7231: 'Bernkastel-Wittlich',
    7232: 'Eifelkreis Bitburg-Prüm',
    7233: 'Vulkaneifel',
    7235: 'Trier-Saarburg',
    7311: 'Frankenthal (Pfalz), kreisfreie Stadt',
    7312: 'Kaiserslautern, kreisfreie Stadt',
    7313: 'Landau in der Pfalz, kreisfreie Stadt',
    7314: 'Ludwigshafen am Rhein, kreisfreie Stadt',
    7315: 'Mainz, kreisfreie Stadt',
    7316: 'Neustadt an der Weinstraße, kreisfreie Stadt',
    7317: 'Pirmasens, kreisfreie Stadt',
    7318: 'Speyer, kreisfreie Stadt',
    7319: 'Worms, kreisfreie Stadt',
    7320: 'Zweibrücken, kreisfreie Stadt',
    7331: 'Alzey-Worms',
    7332: 'Bad Dürkheim',
    7333: 'Donnersbergkreis',
    7334: 'Germersheim',
    7335: 'Kaiserslautern',
    7336: 'Kusel',
    7337: 'Südliche Weinstraße',
    7338: 'Rhein-Pfalz-Kreis',
    7339: 'Mainz-Bingen',
    7340: 'Südwestpfalz',
    8111: 'Stuttgart, Stadtkreis',
    8115: 'Böblingen',
    8116: 'Esslingen',
    8117: 'Göppingen',
    8118: 'Ludwigsburg',
    8119: 'Rems-Murr-Kreis',
    8121: 'Heilbronn, Stadtkreis',
    8125: 'Heilbronn',
    8126: 'Hohenlohekreis',
    8127: 'Schwäbisch Hall',
    8128: 'Main-Tauber-Kreis',
    8135: 'Heidenheim',
    8136: 'Ostalbkreis',
    8211: 'Baden-Baden, Stadtkreis',
    8212: 'Karlsruhe, Stadtkreis',
    8215: 'Karlsruhe',
    8216: 'Rastatt',
    8221: 'Heidelberg, Stadtkreis',
    8222: 'Mannheim, Stadtkreis',
    8225: 'Neckar-Odenwald-Kreis',
    8226: 'Rhein-Neckar-Kreis',
    8231: 'Pforzheim, Stadtkreis',
    8235: 'Calw',
    8236: 'Enzkreis',
    8237: 'Freudenstadt',
    8311: 'Freiburg im Breisgau, Stadtkreis',
    8315: 'Breisgau-Hochschwarzwald',
    8316: 'Emmendingen',
    8317: 'Ortenaukreis',
    8325: 'Rottweil',
    8326: 'Schwarzwald-Baar-Kreis',
    8327: 'Tuttlingen',
    8335: 'Konstanz',
    8336: 'Lörrach',
    8337: 'Waldshut',
    8415: 'Reutlingen',
    8416: 'Tübingen',
    8417: 'Zollernalbkreis',
    8421: 'Ulm, Stadtkreis',
    8425: 'Alb-Donau-Kreis',
    8426: 'Biberach',
    8435: 'Bodenseekreis',
    8436: 'Ravensburg',
    8437: 'Sigmaringen',
    9161: 'Ingolstadt',
    9162: 'München, Landeshauptstadt',
    9163: 'Rosenheim, Stadtkreis',
    9171: 'Altötting',
    9172: 'Berchtesgadener Land',
    9173: 'Bad Tölz-Wolfratshausen',
    9174: 'Dachau',
    9175: 'Ebersberg',
    9176: 'Eichstätt',
    9177: 'Erding',
    9178: 'Freising',
    9179: 'Fürstenfeldbruck',
    9180: 'Garmisch-Partenkirchen',
    9181: 'Landsberg am Lech',
    9182: 'Miesbach',
    9183: 'Mühldorf a.Inn',
    9184: 'München',
    9185: 'Neuburg-Schrobenhausen',
    9186: 'Pfaffenhofen a.d.Ilm',
    9187: 'Rosenheim',
    9188: 'Starnberg',
    9189: 'Traunstein',
    9190: 'Weilheim-Schongau',
    9261: 'Landshut, Stadtkreis',
    9262: 'Passau, Stadtkreis',
    9263: 'Straubing',
    9271: 'Deggendorf',
    9272: 'Freyung-Grafenau',
    9273: 'Kelheim',
    9274: 'Landshut',
    9275: 'Passau',
    9276: 'Regen',
    9277: 'Rottal-Inn',
    9278: 'Straubing-Bogen',
    9279: 'Dingolfing-Landau',
    9361: 'Amberg',
    9362: 'Regensburg, Stadtkreis',
    9363: 'Weiden i.d.OPf.',
    9371: 'Amberg-Sulzbach',
    9372: 'Cham',
    9373: 'Neumarkt i.d.OPf.',
    9374: 'Neustadt a.d.Waldnaab',
    9375: 'Regensburg',
    9376: 'Schwandorf',
    9377: 'Tirschenreuth',
    9461: 'Bamberg, Stadtkreis',
    9462: 'Bayreuth, Stadtkreis',
    9463: 'Coburg, Stadtkreis',
    9464: 'Hof, Stadtkreis',
    9471: 'Bamberg',
    9472: 'Bayreuth',
    9473: 'Coburg',
    9474: 'Forchheim',
    9475: 'Hof',
    9476: 'Kronach',
    9477: 'Kulmbach',
    9478: 'Lichtenfels',
    9479: 'Wunsiedel i.Fichtelgebirge',
    9561: 'Ansbach, Stadtkreis',
    9562: 'Erlangen',
    9563: 'Fürth, Stadtkreis',
    9564: 'Nürnberg',
    9565: 'Schwabach',
    9571: 'Ansbach',
    9572: 'Erlangen-Höchstadt',
    9573: 'Fürth',
    9574: 'Nürnberger Land',
    9575: 'Neustadt a.d.Aisch-Bad Windsheim',
    9576: 'Roth',
    9577: 'Weißenburg-Gunzenhausen',
    9661: 'Aschaffenburg, Stadtkreis',
    9662: 'Schweinfurt, Stadtkreis',
    9663: 'Würzburg, Stadtkreis',
    9671: 'Aschaffenburg',
    9672: 'Bad Kissingen',
    9673: 'Rhön-Grabfeld',
    9674: 'Haßberge',
    9675: 'Kitzingen',
    9676: 'Miltenberg',
    9677: 'Main-Spessart',
    9678: 'Schweinfurt',
    9679: 'Würzburg',
    9761: 'Augsburg, Stadtkreis',
    9762: 'Kaufbeuren',
    9763: 'Kempten (Allgäu)',
    9764: 'Memmingen',
    9771: 'Aichach-Friedberg',
    9772: 'Augsburg',
    9773: 'Dillingen a.d.Donau',
    9774: 'Günzburg',
    9775: 'Neu-Ulm',
    9776: 'Lindau (Bodensee)',
    9777: 'Ostallgäu',
    9778: 'Unterallgäu',
    9779: 'Donau-Ries',
    9780: 'Oberallgäu',
    10041: 'Regionalverband Saarbrücken',
    10042: 'Merzig-Wadern',
    10043: 'Neunkirchen',
    10044: 'Saarlouis',
    10045: 'Saarpfalz-Kreis',
    10046: 'St. Wendel',
    11000: 'Berlin',
    11001: 'Berlin Mitte',
    11002: 'Berlin Friedrichshain-Kreuzberg',
    11003: 'Berlin Pankow',
    11004: 'Berlin Charlottenburg-Wilmersdorf',
    11005: 'Berlin Spandau',
    11006: 'Berlin Steglitz-Zehlendorf',
    11007: 'Berlin Tempelhof-Schöneberg',
    11008: 'Berlin Neukölln',
    11009: 'Berlin Treptow-Köpenick',
    11010: 'Berlin Marzahn-Hellersdorf',
    11011: 'Berlin Lichtenberg',
    11012: 'Berlin Reinickendorf',
    12051: 'Brandenburg an der Havel, Stadt',
    12052: 'Cottbus, Stadt',
    12053: 'Frankfurt (Oder), Stadt',
    12054: 'Potsdam, Stadt',
    12060: 'Barnim',
    12061: 'Dahme-Spreewald',
    12062: 'Elbe-Elster',
    12063: 'Havelland',
    12064: 'Märkisch-Oderland',
    12065: 'Oberhavel',
    12066: 'Oberspreewald-Lausitz',
    12067: 'Oder-Spree',
    12068: 'Ostprignitz-Ruppin',
    12069: 'Potsdam-Mittelmark',
    12070: 'Prignitz',
    12071: 'Spree-Neiße',
    12072: 'Teltow-Fläming',
    12073: 'Uckermark',
    13003: 'Rostock',
    13004: 'Schwerin',
    13071: 'Mecklenburgische Seenplatte',
    13072: 'Landkreis Rostock',
    13073: 'Vorpommern-Rügen',
    13074: 'Nordwestmecklenburg',
    13075: 'Vorpommern-Greifswald',
    13076: 'Ludwigslust-Parchim',
    14511: 'Chemnitz, Stadt',
    14521: 'Erzgebirgskreis',
    14522: 'Mittelsachsen',
    14523: 'Vogtlandkreis',
    14524: 'Zwickau',
    14612: 'Dresden, Stadt',
    14625: 'Bautzen',
    14626: 'Görlitz',
    14627: 'Meißen',
    14628: 'Sächsische Schweiz-Osterzgebirge',
    14713: 'Leipzig, Stadt',
    14729: 'Leipzig',
    14730: 'Nordsachsen',
    15001: 'Dessau-Roßlau, Stadt',
    15002: 'Halle (Saale), Stadt',
    15003: 'Magdeburg, Landeshauptstadt',
    15081: 'Altmarkkreis Salzwedel',
    15082: 'Anhalt-Bitterfeld',
    15083: 'Börde',
    15084: 'Burgenlandkreis',
    15085: 'Harz',
    15086: 'Jerichower Land',
    15087: 'Mansfeld-Südharz',
    15088: 'Saalekreis',
    15089: 'Salzlandkreis',
    15090: 'Stendal',
    15091: 'Wittenberg',
    16051: 'Erfurt, Stadt',
    16052: 'Gera, Stadt',
    16053: 'Jena, Stadt',
    16054: 'Suhl, Stadt',
    16055: 'Weimar, Stadt',
    16056: 'Eisenach, Stadt',
    16061: 'Eichsfeld',
    16062: 'Nordhausen',
    16063: 'Wartburgkreis',
    16064: 'Unstrut-Hainich-Kreis',
    16065: 'Kyffhäuserkreis',
    16066: 'Schmalkalden-Meiningen',
    16067: 'Gotha',
    16068: 'Sömmerda',
    16069: 'Hildburghausen',
    16070: 'Ilm-Kreis',
    16071: 'Weimarer Land',
    16072: 'Sonneberg',
    16073: 'Saalfeld-Rudolstadt',
    16074: 'Saale-Holzland-Kreis',
    16075: 'Saale-Orla-Kreis',
    16076: 'Greiz',
    16077: 'Altenburger Land'
}

IntermediateRegions = {
    0: 'Berlin',
    1: 'BielefeldPaderborn',
    2: 'Bremen',
    3: 'Chemnitz',
    4: 'Dresden',
    5: 'DuesseldorfRuhr',
    6: 'Erfurt',
    7: 'Frankfurt',
    8: 'Freiburg',
    9: 'GreifswaldStralsund',
    10: 'Göttingen',
    11: 'Hamburg',
    12: 'Hannover',
    13: 'KarlsruheMannheim',
    14: 'Kassel',
    15: 'Konstanz',
    16: 'Köln',
    17: 'Leipzig',
    18: 'Magdeburg',
    19: 'MuensterOsnabrueck',
    20: 'München',
    21: 'Neubrandenburg',
    22: 'Nuernberg',
    23: 'Passau',
    24: 'Ravensburg',
    25: 'Regensburg',
    26: 'Rostock',
    27: 'Saarbruecken',
    28: 'SchweinfurtWuerzburg',
    29: 'Siegen',
    30: 'Stuttgart',
    31: 'Trier',
    32: 'Ulm',
    33: 'VillingenSchwenningen'
}

IntermediateRegionIDsToCountyIDs = {
    0: [11000, 12051, 12053, 12054, 12060, 12061, 12063, 12064, 12065, 12067, 12068, 12069, 12070, 12072, 12073],
    1: [3255, 5711, 5754, 5758, 5762, 5766, 5770, 5774],
    2: [3251, 3352, 3356, 3357, 3361, 3401, 3402, 3403, 3405, 3451, 3452, 3453, 3455, 3457, 3458, 3461, 3462, 4011, 4012],
    3: [9464, 9475, 14511, 14521, 14522, 14523, 14524],
    4: [12052, 12062, 12066, 12071, 14612, 14625, 14626, 14627, 14628],
    5: [5111, 5112, 5113, 5114, 5116, 5117, 5119, 5120, 5122, 5124, 5154, 5158, 5162, 5166, 5170, 5370, 5512, 5513, 5562, 5911, 5913, 5914, 5915, 5916, 5954, 5958, 5962, 5974, 5978],
    6: [16051, 16052, 16053, 16054, 16055, 16056, 16063, 16064, 16065, 16066, 16067, 16068, 16069, 16070, 16071, 16073, 16074, 16075, 16076],
    7: [6411, 6412, 6413, 6414, 6432, 6433, 6434, 6435, 6436, 6437, 6438, 6439, 6440, 6531, 6532, 6533, 6534, 6535, 6631, 7133, 7134, 7141, 7315, 7331, 7339, 9661, 9671, 9676],
    8: [8311, 8315, 8316, 8317, 8336, 8337],
    9: [13073, 13075],
    10: [3155, 3159, 16061, 16062],
    11: [1001, 1002, 1003, 1004, 1051, 1053, 1054, 1055, 1056, 1057, 1058, 1059, 1060, 1061, 1062, 2000, 3353, 3354, 3355, 3359, 3360, 13004, 13074, 13076],
    12: [3101, 3102, 3103, 3151, 3153, 3154, 3157, 3158, 3241, 3252, 3254, 3256, 3257, 3351, 3358],
    13: [6431, 7311, 7313, 7314, 7316, 7318, 7319, 7332, 7333, 7334, 7337, 7338, 8211, 8212, 8215, 8216, 8221, 8222, 8226],
    14: [6611, 6632, 6633, 6634, 6635, 6636],
    15: [8335],
    16: [5314, 5315, 5316, 5334, 5358, 5362, 5366, 5374, 5378, 5382, 7111, 7131, 7135, 7137, 7138, 7140, 7143],
    17: [14713, 14729, 14730, 15001, 15002, 15082, 15084, 15087, 15088, 15091, 16077],
    18: [15003, 15081, 15083, 15085, 15086, 15089, 15090],
    19: [3404, 3454, 3456, 3459, 3460, 5515, 5554, 5558, 5566, 5570],
    20: [9161, 9162, 9163, 9171, 9172, 9173, 9174, 9175, 9176, 9177, 9178, 9179, 9180, 9181, 9182, 9183, 9184, 9185, 9186, 9187, 9188, 9189, 9190, 9261, 9273, 9274, 9277, 9279, 9761, 9762, 9763, 9764, 9771, 9772, 9773, 9774, 9777, 9778, 9779, 9780],
    21: [13071],
    22: [9361, 9371, 9373, 9377, 9461, 9462, 9463, 9471, 9472, 9473, 9474, 9476, 9477, 9478, 9479, 9561, 9562, 9563, 9564, 9565, 9571, 9572, 9573, 9574, 9575, 9576, 9577, 16072],
    23: [9262, 9271, 9272, 9275, 9276],
    24: [8435, 8436, 9776],
    25: [9263, 9278, 9362, 9363, 9372, 9374, 9375, 9376],
    26: [13003, 13072],
    27: [7312, 7317, 7320, 7335, 7336, 7340, 10041, 10042, 10043, 10044, 10045, 10046],
    28: [9662, 9663, 9672, 9673, 9674, 9675, 9677, 9678, 9679],
    29: [5966, 5970, 7132],
    30: [8111, 8115, 8116, 8117, 8118, 8119, 8121, 8125, 8126, 8127, 8128, 8135, 8136, 8225, 8231, 8235, 8236, 8237, 8415, 8416, 8417],
    31: [7211, 7231, 7232, 7233, 7235],
    32: [8421, 8425, 8426, 8437, 9775],
    33: [8325, 8326, 8327]
}


def invert_dict(dict_to_invert):
    """! Inverts the roles of keys and values of dictionary to create
    a new dictionary where the previous keys are the values and vice versa.

    @param dict_to_invert Dictionary.
    @return Inverted dictionary.
    """
    return {val: key for key, val in dict_to_invert.items()}<|MERGE_RESOLUTION|>--- conflicted
+++ resolved
@@ -42,12 +42,8 @@
     'read_data': False,
     'make_plot': False,
     'out_folder': default_file_path,
-<<<<<<< HEAD
     'update_data': False,
-    'start_date': date(2020, 1, 1),
-=======
     'start_date': date(2020, 4, 24),
->>>>>>> 8dfadc82
     'end_date': date.today(),
     'split_berlin': False,
     'impute_dates': False,

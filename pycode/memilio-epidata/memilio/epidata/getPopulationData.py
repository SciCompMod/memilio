--- conflicted
+++ resolved
@@ -346,17 +346,14 @@
     @param password Password to sign in at regionalstatistik.de.
     @return DataFrame with adjusted population data for all ages to current level.
     """
-<<<<<<< HEAD
     conf = gd.Conf(out_folder, **kwargs)
     out_folder = conf.path_to_use
     no_raw = conf.no_raw
 
-=======
     # If no username or password is provided, the credentials are either read from an .ini file or,
     # if the file does not exist they have to be given as user input.
     if (username is None) or (password is None):
         username, password = manage_credentials()
->>>>>>> c4695901
     directory = os.path.join(out_folder, 'Germany')
     gd.check_dir(directory)
 

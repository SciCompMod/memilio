--- conflicted
+++ resolved
@@ -411,7 +411,6 @@
 
             # first remove all dates which are not in df_npis
             min_date_npis = min(self.df_npis.Date)
-<<<<<<< HEAD
             max_date_npis = max(self.df_npis.Date)
             if not isinstance(self.df_npis.Date[0], str):
                 min_date_npis = datetime.strftime(min_date_npis, '%Y-%m-%d')
@@ -419,17 +418,6 @@
             self.min_date = max(min_date_npis, self.min_date)
             self.max_date = min(max_date_npis, self.max_date)
 
-=======
-            self.min_date = max(min_date_npis, self.min_date)
-            # atm the following line is needed when using clustered NPIs
-            # self.min_date = max(datetime.strftime(
-            #     min_date_npis, '%Y-%m-%d'), self.min_date)
-            max_date_npis = max(self.df_npis.Date)
-            self.max_date = min(max_date_npis, self.max_date)
-            # atm the following line is needed when using clustered NPIs
-            # self.max_date = min(datetime.strftime(
-            #     max_date_npis, '%Y-%m-%d'), self.max_date)
->>>>>>> f418a860
 
             self.df_r = mdfs.extract_subframe_based_on_dates(
                 self.df_r, self.min_date, self.max_date)

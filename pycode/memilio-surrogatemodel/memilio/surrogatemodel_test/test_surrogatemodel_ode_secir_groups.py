#############################################################################
# Copyright (C) 2020-2025 MEmilio
#
# Authors:
#
# Contact: Martin J. Kuehn <Martin.Kuehn@DLR.de>
#
# Licensed under the Apache License, Version 2.0 (the "License");
# you may not use this file except in compliance with the License.
# You may obtain a copy of the License at
#
#     http://www.apache.org/licenses/LICENSE-2.0
#
# Unless required by applicable law or agreed to in writing, software
# distributed under the License is distributed on an "AS IS" BASIS,
# WITHOUT WARRANTIES OR CONDITIONS OF ANY KIND, either express or implied.
# See the License for the specific language governing permissions and
# limitations under the License.
#############################################################################
from pyfakefs import fake_filesystem_unittest

from memilio.surrogatemodel.ode_secir_groups import (data_generation, model,
                                                     network_architectures)
from unittest.mock import patch
import os
import unittest

import numpy as np
import tensorflow as tf
import logging

# suppress all autograph warnings from tensorflow

logging.getLogger("tensorflow").setLevel(logging.ERROR)


class TestSurrogatemodelOdeSecirGroups(fake_filesystem_unittest.TestCase):
    """ """

    path = '/home/'

    def setUp(self):
        """ """
        self.setUpPyfakefs()

    @patch('memilio.surrogatemodel.ode_secir_groups.data_generation.getMinimumMatrix',
           return_value=0.1 * np.ones((6, 6)))
    @patch('memilio.surrogatemodel.ode_secir_groups.data_generation.getBaselineMatrix',
           return_value=0.6 * np.ones((6, 6)))
    def test_simulation_run(self, mock_baseline, mock_minimum):
        """

        :param mock_baseline:
        :param mock_minimum:

        """
        days_1 = 10
        days_2 = 30
        days_3 = 50

        damping_date = 5
        population = [5256.0, 10551, 32368.5,
                      43637.833333333336, 22874.066666666666, 8473.6]

        simulation_1 = data_generation.run_secir_groups_simulation(
            days_1, damping_date, population)
        simulation_2 = data_generation.run_secir_groups_simulation(
            days_2, damping_date, population)
        simulation_3 = data_generation.run_secir_groups_simulation(
            days_3, damping_date, population)

        # result length
        self.assertEqual(len(simulation_1[0]), days_1+1)
        self.assertEqual(len(simulation_2[0]), days_2+1)
        self.assertEqual(len(simulation_3[0]), days_3+1)

        # damping
        self.assertEqual(
            simulation_1[1].size,
            len(population) * len(population))
        self.assertEqual(
            simulation_2[1].size,
            len(population) * len(population))
        self.assertEqual(
            simulation_3[1].size,
            len(population) * len(population))

        self.assertLessEqual(simulation_1[1].max(), 1)
        self.assertGreaterEqual(simulation_1[1].max(), 0)

        self.assertLessEqual(simulation_2[1].max(), 1)
        self.assertGreaterEqual(simulation_2[1].max(), 0)

        self.assertLessEqual(simulation_3[1].max(), 1)
        self.assertGreaterEqual(simulation_3[1].max(), 0)

    @patch('memilio.surrogatemodel.ode_secir_groups.data_generation.getMinimumMatrix',
           return_value=0.1 * np.ones((6, 6)))
    @patch('memilio.surrogatemodel.ode_secir_groups.data_generation.getBaselineMatrix',
           return_value=0.6 * np.ones((6, 6)))
    @patch('memilio.surrogatemodel.ode_secir_groups.data_generation.get_population',
           return_value=[[5256.0, 10551, 32368.5,
                         43637.833333333336, 22874.066666666666, 8473.6]])
    def test_data_generation_runs(
            self, mock_population, mock_baseline, mock_minimum):
        """

        :param mock_population:
        :param mock_baseline:
        :param mock_minimum:

        """

        input_width_1 = 1
        input_width_2 = 5

        label_width_1 = 1
        label_width_2 = 10

        num_runs_1 = 1
        num_runs_2 = 5

        data_1 = data_generation.generate_data(
            num_runs_1, self.path, "", input_width_1, label_width_1,
            save_data=False)
        self.assertEqual(len(data_1['inputs']), num_runs_1)
        self.assertEqual(len(data_1['inputs'][0]), input_width_1)
        self.assertEqual(len(data_1['inputs'][0][0]), 48)
        self.assertEqual(len(data_1['labels']), num_runs_1)
        self.assertEqual(len(data_1['labels'][0]), label_width_1)
        self.assertEqual(len(data_1['labels'][0][0]), 48)

        data_2 = data_generation.generate_data(
            num_runs_2, self.path, "", input_width_2, label_width_2,
            save_data=False)
        self.assertEqual(len(data_2['inputs']), num_runs_2)
        self.assertEqual(len(data_2['inputs'][0]), input_width_2)
        self.assertEqual(len(data_2['inputs'][0][0]), 48)
        self.assertEqual(len(data_2['labels']), num_runs_2)
        self.assertEqual(len(data_2['labels'][0]), label_width_2)
        self.assertEqual(len(data_2['labels'][0][0]), 48)

    @patch('memilio.surrogatemodel.ode_secir_groups.data_generation.getMinimumMatrix',
           return_value=0.1 * np.ones((6, 6)))
    @patch('memilio.surrogatemodel.ode_secir_groups.data_generation.getBaselineMatrix',
           return_value=0.6 * np.ones((6, 6)))
    @patch('memilio.surrogatemodel.ode_secir_groups.data_generation.get_population',
           return_value=[[5256.0, 10551, 32368.5,
                         43637.833333333336, 22874.066666666666, 8473.6]])
    def test_data_generation_save(
            self, mock_population, mock_baseline, mock_minimum):
        """

        :param mock_population:
        :param mock_baseline:
        :param mock_minimum:

        """

        input_width = 2
        label_width = 3
        num_runs = 1

        data_generation.generate_data(num_runs, self.path, "", input_width,
                                      label_width)
        self.assertEqual(len(os.listdir(self.path)), 1)

        self.assertEqual(os.listdir(self.path),
                         ['data_secir_groups.pickle'])

# Testing network_architectures.py
    def test_mlp_multi_single(self):
        with self.assertRaises(ValueError) as error:
            network_architectures.mlp_multi_input_single_output(
                0, 12, 12, 12
            )
        error_message = "Number of age groups has to be positive, here 0"
        self.assertEqual(str(error.exception), error_message)

        with self.assertRaises(ValueError) as error:
            network_architectures.mlp_multi_input_single_output(
                12, 0, 12, 12
            )
        error_message = "Output dimension must be at least 1, here 0"
        self.assertEqual(str(error.exception), error_message)

        with self.assertRaises(ValueError) as error:
            network_architectures.mlp_multi_input_single_output(
                12, 12, -1, 12
            )
        error_message = "Number of layers must be at least 0, here -1"
        self.assertEqual(str(error.exception), error_message)

        with self.assertRaises(ValueError) as error:
            network_architectures.mlp_multi_input_single_output(
                12, 12, 12, 0
            )
        error_message = "Number of neurons per layer must be at least 1, here 0"
        self.assertEqual(str(error.exception), error_message)

        model = network_architectures.mlp_multi_input_single_output(
            7, 3, 2, 12
        )
        self.assertEqual(len(model.layers), 5)
        input_zero = np.zeros((1, 5, 8))
        output_zeros = model(input_zero)
        self.assertEqual(output_zeros.shape[0], 1)
        self.assertEqual(output_zeros.shape[1], 21)

    def test_mlp_multi_multi(self):
        with self.assertRaises(ValueError) as error:
            network_architectures.mlp_multi_input_multi_output(
                0, 12, 12, 12, 12
            )
        error_message = "label width has to be a positive integer"
        self.assertEqual(str(error.exception), error_message)

        with self.assertRaises(ValueError) as error:
            network_architectures.mlp_multi_input_multi_output(
                12, 0, 12, 12, 12
            )
        error_message = "Number of age groups must be positive, here 0"
        self.assertEqual(str(error.exception), error_message)

        with self.assertRaises(ValueError) as error:
            network_architectures.mlp_multi_input_multi_output(
                12, 12, 0, 12, 12
            )
        error_message = "Output dimension must be at least 1, here 0"
        self.assertEqual(str(error.exception), error_message)

        with self.assertRaises(ValueError) as error:
            network_architectures.mlp_multi_input_multi_output(
                12, 12, 12, -1, 12
            )
        error_message = "Number of layers must be at least 0, here -1"
        self.assertEqual(str(error.exception), error_message)

        with self.assertRaises(ValueError) as error:
            network_architectures.mlp_multi_input_multi_output(
                12, 12, 12, 12, 0
            )
        error_message = "Number of neurons per layer must be at least 1, here 0"
        self.assertEqual(str(error.exception), error_message)

        model = network_architectures.mlp_multi_input_multi_output(
            12, 3, 7, 2, 16)
        self.assertEqual(len(model.layers), 5)
        input_zero = np.zeros((5, 3, 7))
        output_zeros = model(input_zero)
        self.assertEqual(output_zeros.shape[0], 5)
        self.assertEqual(output_zeros.shape[1], 12)
        self.assertEqual(output_zeros.shape[2], 21)

    def test_cnn_multi_multi(self):
        with self.assertRaises(ValueError) as error:
            network_architectures.cnn_multi_input_multi_output(
                0, 1, 1, 2, 1, 1, 1
            )
        error_message = "label width has to be a positive integer"
        self.assertEqual(str(error.exception), error_message)

        with self.assertRaises(ValueError) as error:
            network_architectures.cnn_multi_input_multi_output(
                1, 0, 1, 2, 1, 1, 1
            )
        error_message = "Number of age groups has to be positive, here 0"
        self.assertEqual(str(error.exception), error_message)

        with self.assertRaises(ValueError) as error:
            network_architectures.cnn_multi_input_multi_output(
                1, 1, 0, 2, 1, 1, 1
            )
        error_message = "Output dimension must be at least 1, here 0"
        self.assertEqual(str(error.exception), error_message)

        with self.assertRaises(ValueError) as error:
            network_architectures.cnn_multi_input_multi_output(
                1, 1, 1, 0, 1, 1, 1
            )
        error_message = "Size of the convolution kernel has to be larger than 1, here 0"
        self.assertEqual(str(error.exception), error_message)

        with self.assertRaises(ValueError) as error:
            network_architectures.cnn_multi_input_multi_output(
                1, 1, 1, 2, 0, 1, 1
            )
        error_message = "Number of filters must be at least 1, here 0"
        self.assertEqual(str(error.exception), error_message)

        with self.assertRaises(ValueError) as error:
            network_architectures.cnn_multi_input_multi_output(
                1, 1, 1, 2, 1, -1, 1
            )
        error_message = "Number of hidden layers must be at least 0, here -1"
        self.assertEqual(str(error.exception), error_message)

        with self.assertRaises(ValueError) as error:
            network_architectures.cnn_multi_input_multi_output(
                1, 1, 1, 2, 1, 1, 0
            )
        error_message = "Number of neurons per layer must be at least 1, here 0"
        self.assertEqual(str(error.exception), error_message)

        model = network_architectures.cnn_multi_input_multi_output(
            21, 4, 3, 3, 256, 2)
        self.assertEqual(len(model.layers), 6)
        input_zero = np.zeros((12, 5, 7))
        output_zeros = model(input_zero)
        # Number of time series
        self.assertEqual(output_zeros.shape[0], 12)
        # length of one time series
        self.assertEqual(output_zeros.shape[1], 21)
        # Dimension of one time step
        self.assertEqual(output_zeros.shape[2], 12)

    def test_lstm_multi_multi(self):
        with self.assertRaises(ValueError) as error:
            network_architectures.lstm_multi_input_multi_output(
                0, 1, 1, 1, 1, 1
            )
        error_message = "label width has to be a positive integer"
        self.assertEqual(str(error.exception), error_message)

        with self.assertRaises(ValueError) as error:
            network_architectures.lstm_multi_input_multi_output(
                1, 0, 1, 1, 1, 1
            )
        error_message = "Number of age groups has to be positive, here 0"
        self.assertEqual(str(error.exception), error_message)

        with self.assertRaises(ValueError) as error:
            network_architectures.lstm_multi_input_multi_output(
                1, 1, 0, 1, 1, 1
            )
        error_message = "Output dimension must be at least 1, here 0"
        self.assertEqual(str(error.exception), error_message)

        with self.assertRaises(ValueError) as error:
            network_architectures.lstm_multi_input_multi_output(
                1, 1, 1, 0, 1, 1
            )
        error_message = "Internal dimension must be at least 1, here 0"
        self.assertEqual(str(error.exception), error_message)

        with self.assertRaises(ValueError) as error:
            network_architectures.lstm_multi_input_multi_output(
                1, 1, 1, 1, -1, 1
            )
        error_message = "Number of hidden layers must be at least 0, here -1"
        self.assertEqual(str(error.exception), error_message)

        with self.assertRaises(ValueError) as error:
            network_architectures.lstm_multi_input_multi_output(
                1, 1, 1, 1, 1, 0
            )
        error_message = "Number of neurons per layer must be at least 1, here 0"
        self.assertEqual(str(error.exception), error_message)

        model = network_architectures.lstm_multi_input_multi_output(
            21, 4, 3, 12, 3, 12)
        self.assertEqual(len(model.layers), 6)
        input_zero = np.zeros((12, 5, 7))
        output_zeros = model(input_zero)
        # Number of time series
        self.assertEqual(output_zeros.shape[0], 12)
        # length of one time series
        self.assertEqual(output_zeros.shape[1], 21)
        # Dimension of one time step
        self.assertEqual(output_zeros.shape[2], 12)

# Testing model.py
    def test_calc_split_index(self):
        with self.assertRaises(ValueError) as error:
            model.calc_split_index(
                10, 0.9, 0.1, 0.1
            )
        error_message = "Summed data set shares are greater than 1. Please adjust the values."
        self.assertEqual(str(error.exception), error_message)
        split_index = model.calc_split_index(10, 0.7, 0.1, 0.2)
        self.assertEqual(split_index, [7, 1, 2])

    def test_prepare_data_classic(self):
        data = {
            "inputs": np.zeros((10, 5, 1)),
            "labels": np.zeros((10, 2)),
            "contact_matrix": [np.zeros((2, 2)) for _ in np.arange(10)],
            "damping_day": [[1] for _ in np.arange(10)]
        }

        data_new = model.prepare_data_classic(data)
        res = tf.cast([0, 0, 0, 0, 0, 0, 0, 0, 0, 1], tf.float32)
        self.assertTrue(all(res == data_new["train_inputs"][0]))
        self.assertEqual(data_new["train_inputs"].shape, (7, 10))
        self.assertEqual(data_new["valid_labels"].shape, (2, 2))

    def test_prod_time_series(self):
        obj = [1, 0, 2]
        ts = model.prod_time_series(obj, 3, 2)
        bl = (ts == tf.reshape(
            tf.stack([[1, 1], [0, 0], [2, 2]]), [3, 2, 1]))
        self.assertTrue(tf.math.reduce_all(bl))

    """
    def test_prepare_data_timeseries(self):
        data = {
            "inputs": np.zeros((10, 5, 1)),
            "labels": np.zeros((10, 2)),
            "contact_matrix": [np.zeros((2, 2)) for _ in np.arange(10)],
            "damping_day": [[1] for _ in np.arange(10)]
        }
        data_new = model.prepare_data_timeseries(data)
        res = tf.cast([[0, 0, 0, 0, 0, 1] for _ in np.arange(5)], tf.float16)
        self.assertTrue(tf.math.reduce_all(res == data_new["train_inputs"][0]))
    """

    def test_initialize_model(self):
        # Helper function to normalize the .getconfig() output
        def normalize_config(config):
            config.pop('name', None)
            for layer in config["layers"]:
                layer["config"].pop("name", None)
            return config

        label_width = 8
        number_age_groups = 6
        num_outputs = 30
        hidden_layers = 2
        neurons_in_hidden_layer = 32
        activation_function = "relu"
        models = ["LSTM", "Dense", "CNN", "Heinz"]

        # Generating valid models
        model_lstm = network_architectures.lstm_multi_input_multi_output(
            label_width, number_age_groups, num_outputs, 32, hidden_layers,
            neurons_in_hidden_layer, activation_function
        )
        model_cnn = network_architectures.cnn_multi_input_multi_output(
            label_width=label_width, num_age_groups=number_age_groups, num_outputs=num_outputs,
            num_hidden_layers=hidden_layers, num_neurons_per_layer=neurons_in_hidden_layer, activation=activation_function
        )
        model_mlp = network_architectures.mlp_multi_input_multi_output(
            label_width=label_width, num_age_groups=number_age_groups, num_outputs=num_outputs,
            num_hidden_layers=hidden_layers, num_neurons_per_layer=neurons_in_hidden_layer, activation=activation_function
        )

        model_parameters = [(label_width, number_age_groups, num_outputs, hidden_layers,
                             neurons_in_hidden_layer, activation_function, modelname) for modelname in models]

        for parameter in model_parameters:
            _, _, _, _, _, _, modelname = parameter
            if modelname == "Heinz":
                with self.assertRaises(ValueError) as error:
                    md = model.initialize_model(parameter)
                error_message = "name_architecture must be one of 'Dense', 'LSTM' or 'CNN'"
                self.assertEqual(str(error.exception), error_message)
            else:
                md = model.initialize_model(parameter)
                if modelname == "Dense":
                    self.assertDictEqual(
                        normalize_config(md.get_config()),
                        normalize_config(model_mlp.get_config())
                    )
                if modelname == "LSTM":
                    self.assertDictEqual(
                        normalize_config(md.get_config()),
                        normalize_config(model_lstm.get_config())
                    )
                if modelname == "CNN":
                    self.assertDictEqual(
                        normalize_config(md.get_config()),
                        normalize_config(model_cnn.get_config())
                    )

    @patch('memilio.surrogatemodel.ode_secir_groups.data_generation.getMinimumMatrix',
           return_value=0.1 * np.ones((6, 6)))
    @patch('memilio.surrogatemodel.ode_secir_groups.data_generation.getBaselineMatrix',
           return_value=0.6 * np.ones((6, 6)))
    @patch('memilio.surrogatemodel.ode_secir_groups.data_generation.get_population',
           return_value=[[5256.0, 10551, 32368.5,
                          43637.833333333336, 22874.066666666666, 8473.6]])
    def test_network_fit(self, mock_population, mock_baseline, mock_minimum):
        """

        :param mock_population:
        :param mock_baseline:
        :param mock_minimum:

        """
        max_epochs = 1
        early_stop = 100
        loss = tf.keras.losses.MeanAbsolutePercentageError()
        optimizer = "Adam"
        metric = [tf.keras.metrics.MeanAbsoluteError(),
                  tf.keras.metrics.MeanAbsolutePercentageError()]

        training_parameter = (
            early_stop, max_epochs, loss, optimizer, metric)

        md = network_architectures.mlp_multi_input_multi_output(
            label_width=10
        )
        # no existing dataset
        with self.assertRaises(FileNotFoundError) as error:
            model.network_fit(
                path=self.path, model=md,
                modeltype='classic', training_parameter=training_parameter, filename="data_secir_groups.pickle")
<<<<<<< HEAD
        error_message = "[Errno 2] No such file or directory in the fake filesystem: '" + \
            self.path + "data_secir_groups.pickle'"
        self.assertEqual(str(error.exception), error_message)

=======
        # check error message
        error_message_part1 = "[Errno 2] No such file or directory"
        error_message_part2 = self.path
        error_message_part3 = "data_secir_groups.pickle"

        self.assertIn(error_message_part1, str(error.exception))
        self.assertIn(error_message_part2, str(error.exception))
        self.assertIn(error_message_part3, str(error.exception))

>>>>>>> 83c57ad6
        # generate dataset with multiple output
        input_width = 5
        label_width = 10
        num_runs = 5
        data_generation.generate_data(num_runs, self.path, "", input_width,
                                      label_width)

        # models with multiple outputs
        model_mlp_multi_input_multi_output = model.network_fit(
            model=network_architectures.mlp_multi_input_multi_output(
                label_width),
            training_parameter=training_parameter,
            path=self.path,
            filename="data_secir_groups.pickle",
            modeltype='classic',  plot=False)
        self.assertEqual(
            model_mlp_multi_input_multi_output.model.output_shape[1],
            label_width)
        self.assertEqual(
            len(model_mlp_multi_input_multi_output.history['val_loss']),
            max_epochs)

        model_lstm_multi_output = model.network_fit(
            model=network_architectures.lstm_multi_input_multi_output(
                label_width),
            modeltype='timeseries',
            training_parameter=training_parameter,
            path=self.path,
            filename="data_secir_groups.pickle",
            plot=False)
        self.assertEqual(
            model_lstm_multi_output.model.output_shape[1], label_width)
        self.assertEqual(
            len(model_lstm_multi_output.history['val_loss']), max_epochs)

        cnn_output = model.network_fit(
            model=network_architectures.cnn_multi_input_multi_output(
                label_width),
            modeltype='timeseries',
            training_parameter=training_parameter,
            path=self.path,
            filename="data_secir_groups.pickle",
            plot=False)
        self.assertEqual(
            cnn_output.model.output_shape[1], label_width)
        self.assertEqual(
            len(cnn_output.history['val_loss']), max_epochs)


if __name__ == '__main__':
    unittest.main()<|MERGE_RESOLUTION|>--- conflicted
+++ resolved
@@ -505,12 +505,6 @@
             model.network_fit(
                 path=self.path, model=md,
                 modeltype='classic', training_parameter=training_parameter, filename="data_secir_groups.pickle")
-<<<<<<< HEAD
-        error_message = "[Errno 2] No such file or directory in the fake filesystem: '" + \
-            self.path + "data_secir_groups.pickle'"
-        self.assertEqual(str(error.exception), error_message)
-
-=======
         # check error message
         error_message_part1 = "[Errno 2] No such file or directory"
         error_message_part2 = self.path
@@ -520,7 +514,6 @@
         self.assertIn(error_message_part2, str(error.exception))
         self.assertIn(error_message_part3, str(error.exception))
 
->>>>>>> 83c57ad6
         # generate dataset with multiple output
         input_width = 5
         label_width = 10

--- conflicted
+++ resolved
@@ -19,25 +19,22 @@
 #############################################################################
 import tensorflow as tf
 
-# here we present the best models based on the grid serach 
+# here we present the best models based on the grid serach
 
 
-def mlp_multi_input_single_output(num_outputs=8):
+def mlp_multi_input_single_output():
     """! Simple MLP Network which takes the compartments for multiple time steps as input and returns the 8 compartments for one single time step.
 
     Reshaping adds an extra dimension to the output, so the shape of the output is 1x8. This makes the shape comparable to that of the multi-output models.
-    @param num_outputs [Default: 8] Number of compartments. Default value is reached when aggregating the confirmed compartments.
     """
     model = tf.keras.Sequential([
         tf.keras.layers.Flatten(),
         tf.keras.layers.Dense(units=32, activation='relu'),
         tf.keras.layers.Dense(units=32, activation='relu'),
-        tf.keras.layers.Dense(units=num_outputs),
+        tf.keras.layers.Dense(units=8),
         tf.keras.layers.Reshape([1, -1]), ])
     return model
 
-
-<<<<<<< HEAD
 
 def mlp_multi_input_multi_output(label_width):
     """! Simple MLP Network which takes the compartments for multiple time steps as input and returns the 8 compartments for one single time step.
@@ -49,32 +46,27 @@
         tf.keras.layers.Dense(units=512, activation='relu'),
         tf.keras.layers.Dense(units=512, activation='relu'),
         tf.keras.layers.Dense(units=512, activation='relu'),
-        tf.keras.layers.Dense(units=512, activation='relu'),        
+        tf.keras.layers.Dense(units=512, activation='relu'),
         tf.keras.layers.Dense(units=label_width*8),
-        tf.keras.layers.Reshape([label_width,8])
-        ])
-        
+        tf.keras.layers.Reshape([label_width, 8])
+    ])
+
     return model
 
 
 def lstm_network_multi_input_single_output():
-=======
-def lstm_network_multi_input_single_output(num_outputs=8):
->>>>>>> 123ae283
     """! LSTM Network which uses multiple time steps as input and returns the 8 compartments for one single time step in the future.
 
     Input and output have shape [number of expert model simulations, time points in simulation, number of individuals in infection states].
-
-    @param num_outputs [Default: 8] Number of compartments. Default value is reached when aggregating the confirmed compartments.
     """
     model = tf.keras.models.Sequential([
         tf.keras.layers.LSTM(32, return_sequences=True),
-        tf.keras.layers.Dense(units=num_outputs)
+        tf.keras.layers.Dense(units=8)
     ])
     return model
 
 
-def cnn_multi_input_multi_output(label_width, conv_size=3, num_outputs=8):
+def cnn_multi_input_multi_output(label_width, conv_size=3):
     """! CNN Network which uses multiple time steps as input and returns the 8 compartments for multiple time step in the future.
 
     Input and output have shape [number of expert model simulations, time points in simulation, number of individuals in infection states].
@@ -84,9 +76,8 @@
 
     @param label_width Number of time steps in the output.
     @param conv_size [Default: 3] Convolution kernel width which is 3 per default.
-    @param num_outputs [Default: 8] Number of compartments. Default value is reached when aggregating the confirmed compartments.
     """
-
+    num_outputs = 8
     model = tf.keras.Sequential([
         tf.keras.layers.Lambda(lambda x: x[:, -conv_size:, :]),
         tf.keras.layers.Conv1D(256, activation='softmax',
@@ -97,8 +88,6 @@
     ])
     return model
 
-
-<<<<<<< HEAD
 
 def cnn_multi_input_multi_output_best(label_width, conv_size=3):
     """! CNN Network which uses multiple time steps as input and returns the 8 compartments for multiple time step in the future.
@@ -118,23 +107,20 @@
                                kernel_size=(conv_size)),
         tf.keras.layers.Dense(units=32, activation='relu'),
         tf.keras.layers.Dense(label_width*num_outputs,
-                                    kernel_initializer=tf.initializers.zeros()),
+                              kernel_initializer=tf.initializers.zeros()),
         tf.keras.layers.Reshape([label_width, num_outputs])
-        ])
+    ])
     return model
 
 
 def lstm_multi_input_multi_output(label_width):
-=======
-def lstm_multi_input_multi_output(label_width, num_outputs=8):
->>>>>>> 123ae283
     """! LSTM Network which uses multiple time steps as input and returns the 8 compartments for one single time step in the future.
 
     Input and output have shape [number of expert model simulations, time points in simulation, number of individuals in infection states].
 
     @param label_width Number of time steps in the output.
-    @param num_outputs [Default: 8] Number of compartments. Default value is reached when aggregating the confirmed compartments.
     """
+    num_outputs = 8
     model = tf.keras.Sequential([
         tf.keras.layers.LSTM(32, return_sequences=False),
         tf.keras.layers.Dense(label_width*num_outputs,

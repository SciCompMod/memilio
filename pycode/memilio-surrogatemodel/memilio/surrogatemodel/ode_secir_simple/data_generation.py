--- conflicted
+++ resolved
@@ -36,9 +36,6 @@
                                       interpolate_simulation_result, simulate)
 
 
-<<<<<<< HEAD
-def run_secir_simple_simulation(days):
-=======
 def remove_confirmed_compartments(result_array):
     sum_inf_no_symp = np.sum(result_array[:, [2, 3]], axis=1)
     sum_inf_symp = np.sum(result_array[:, [2, 3]], axis=1)
@@ -48,7 +45,6 @@
 
 
 def run_secir_simulation(days):
->>>>>>> 3b8cf9d6
     """! Uses an ODE SECIR model allowing for asymptomatic infection. The model is not stratified by region or demographic properties such as age.
     Virus-specific parameters are fixed and initial number of persons in the particular infection states are chosen randomly from defined ranges.
 

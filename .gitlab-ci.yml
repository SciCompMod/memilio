--- conflicted
+++ resolved
@@ -17,13 +17,8 @@
 
 build-py:
   tags:
-<<<<<<< HEAD
    - docker
   image: quay.io/pypa/manylinux2010_x86_64
-=======
-    - cpp
-    - hpcagainstcorona
->>>>>>> 102c445a
   stage: build
   before_script:
     - yum install ninja-build -qy

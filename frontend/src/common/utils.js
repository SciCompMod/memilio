import {time} from "@amcharts/amcharts4/core";

export const groupBy = (list, key) => {
  return list.reduce(function (groups, item) {
    const val = item[key];
    groups[val] = groups[val] || [];
    groups[val].push(item);
    return groups;
  }, {});
};

export const reduceBy = (list, key) => {
  return;
};

export const merge = (a, b, key) => {
  if (!a && !b) {
    return [];
  }

  if (!a) {
    return b;
  }

  if (!b) {
    return a;
  }

  let uniqueKeys = null;
  if (Array.isArray(key)) {
    if (key.length === 0) {
      return [];
    }

    if (key.length === 1) {
      key = [key[0], key[0]];
    }

    if (key.length > 2) {
      key = key.slice(0, 2);
    }
  } else {
    key = [key, key];
  }

  const aKeys = a.map((e) => e[key[0]]).sort();
  const bKeys = b.map((e) => e[key[1]]).sort();
  uniqueKeys = new Set([...aKeys, ...bKeys]);

  const merged = [];

  for (let k of uniqueKeys) {
    merged.push({
      ...a.find((e) => e[key[0]] === k),
      ...b.find((e) => e[key[1]] === k)
    });
  }

  return merged;
};

export const sumByKey = (list, key) => {
  return list.reduce((acc, val) => acc + val[key], 0);
};

export const renameKey = (list, a, b) => {
  return list.map((e) => {
    e[b] = e[a];
    delete e[a];
    return e;
  });
};

export const calculateDamping = (measures, base_date, days) => {
  var damping = new Array(days).fill(1);

  measures.forEach((measure, index_i) => {
    measure.intervals.forEach((interval) => {
      let start_date = interval.start;
      let end_date = interval.end;

      let start = Math.floor((start_date - base_date) / (1000 * 60 * 60 * 24));
      let end = Math.min(
        days,
        Math.floor((end_date - base_date) / (1000 * 60 * 60 * 24))
      );

      for (var i = start; i < end; i++) {
        if (measures[index_i].damping < damping[i]) {
          damping[i] = measures[index_i].damping;
        }
      }
    });
  });

  // reduce to day where damping changes
  let reduced = [];
  for (let i = 0; i < days; i++) {
    if (reduced.length === 0) {
      reduced.push({
        day: 0,
        damping: damping[i]
      });
      continue;
    }

    if (damping[i] !== reduced[reduced.length - 1].damping) {
      reduced.push({
        day: i,
        damping: damping[i]
      });
    }
  }

  return reduced;
};

/**
<<<<<<< HEAD
 * Rounds the timestamp down to UTC Midnight.
 * @param timestamp {number}
 * @return {number}
 */
export function roundToUTCMidnight(timestamp) {
  return timestamp - (timestamp % (24 * 60 * 60 * 1000));
=======
 * This helper function filters key value pairs from plain JS Objects with the given filter function.
 *
 * @param object {Object}
 * @param filterFn {function(key: string|number, value: any): boolean}
 * @return {Object}
 */
export function filterJSObject(object, filterFn) {
  const array = Object
    .entries(object)
    .filter(([key, value]) => filterFn(key, value))

  const newObj = {};
  for (let [key, value] of array) {
    newObj[key] = value;
  }

  return newObj;
}

/**
 * County ids are defined as state id (SS) and three numbers (CCC) => SSCCC. We can get the State id by getting rid of
 * the last three numbers.
 *
 * See: https://en.wikipedia.org/wiki/Community_Identification_Number#Germany
 *
 * @param countyId {number} A four or five digit number describing a federal county key.
 * @return {number} A one or two digit number describing the corresponding federal state key.
 */
export function stateIdFromCountyId(countyId) {
  return Math.floor(countyId / 1000);
>>>>>>> dc4aea02
}<|MERGE_RESOLUTION|>--- conflicted
+++ resolved
@@ -1,158 +1,156 @@
-import {time} from "@amcharts/amcharts4/core";
-
-export const groupBy = (list, key) => {
-  return list.reduce(function (groups, item) {
-    const val = item[key];
-    groups[val] = groups[val] || [];
-    groups[val].push(item);
-    return groups;
-  }, {});
-};
-
-export const reduceBy = (list, key) => {
-  return;
-};
-
-export const merge = (a, b, key) => {
-  if (!a && !b) {
-    return [];
-  }
-
-  if (!a) {
-    return b;
-  }
-
-  if (!b) {
-    return a;
-  }
-
-  let uniqueKeys = null;
-  if (Array.isArray(key)) {
-    if (key.length === 0) {
-      return [];
-    }
-
-    if (key.length === 1) {
-      key = [key[0], key[0]];
-    }
-
-    if (key.length > 2) {
-      key = key.slice(0, 2);
-    }
-  } else {
-    key = [key, key];
-  }
-
-  const aKeys = a.map((e) => e[key[0]]).sort();
-  const bKeys = b.map((e) => e[key[1]]).sort();
-  uniqueKeys = new Set([...aKeys, ...bKeys]);
-
-  const merged = [];
-
-  for (let k of uniqueKeys) {
-    merged.push({
-      ...a.find((e) => e[key[0]] === k),
-      ...b.find((e) => e[key[1]] === k)
-    });
-  }
-
-  return merged;
-};
-
-export const sumByKey = (list, key) => {
-  return list.reduce((acc, val) => acc + val[key], 0);
-};
-
-export const renameKey = (list, a, b) => {
-  return list.map((e) => {
-    e[b] = e[a];
-    delete e[a];
-    return e;
-  });
-};
-
-export const calculateDamping = (measures, base_date, days) => {
-  var damping = new Array(days).fill(1);
-
-  measures.forEach((measure, index_i) => {
-    measure.intervals.forEach((interval) => {
-      let start_date = interval.start;
-      let end_date = interval.end;
-
-      let start = Math.floor((start_date - base_date) / (1000 * 60 * 60 * 24));
-      let end = Math.min(
-        days,
-        Math.floor((end_date - base_date) / (1000 * 60 * 60 * 24))
-      );
-
-      for (var i = start; i < end; i++) {
-        if (measures[index_i].damping < damping[i]) {
-          damping[i] = measures[index_i].damping;
-        }
-      }
-    });
-  });
-
-  // reduce to day where damping changes
-  let reduced = [];
-  for (let i = 0; i < days; i++) {
-    if (reduced.length === 0) {
-      reduced.push({
-        day: 0,
-        damping: damping[i]
-      });
-      continue;
-    }
-
-    if (damping[i] !== reduced[reduced.length - 1].damping) {
-      reduced.push({
-        day: i,
-        damping: damping[i]
-      });
-    }
-  }
-
-  return reduced;
-};
-
-/**
-<<<<<<< HEAD
- * Rounds the timestamp down to UTC Midnight.
- * @param timestamp {number}
- * @return {number}
- */
-export function roundToUTCMidnight(timestamp) {
-  return timestamp - (timestamp % (24 * 60 * 60 * 1000));
-=======
- * This helper function filters key value pairs from plain JS Objects with the given filter function.
- *
- * @param object {Object}
- * @param filterFn {function(key: string|number, value: any): boolean}
- * @return {Object}
- */
-export function filterJSObject(object, filterFn) {
-  const array = Object
-    .entries(object)
-    .filter(([key, value]) => filterFn(key, value))
-
-  const newObj = {};
-  for (let [key, value] of array) {
-    newObj[key] = value;
-  }
-
-  return newObj;
-}
-
-/**
- * County ids are defined as state id (SS) and three numbers (CCC) => SSCCC. We can get the State id by getting rid of
- * the last three numbers.
- *
- * See: https://en.wikipedia.org/wiki/Community_Identification_Number#Germany
- *
- * @param countyId {number} A four or five digit number describing a federal county key.
- * @return {number} A one or two digit number describing the corresponding federal state key.
- */
-export function stateIdFromCountyId(countyId) {
-  return Math.floor(countyId / 1000);
->>>>>>> dc4aea02
+export const groupBy = (list, key) => {
+  return list.reduce(function (groups, item) {
+    const val = item[key];
+    groups[val] = groups[val] || [];
+    groups[val].push(item);
+    return groups;
+  }, {});
+};
+
+export const reduceBy = (list, key) => {
+  return;
+};
+
+export const merge = (a, b, key) => {
+  if (!a && !b) {
+    return [];
+  }
+
+  if (!a) {
+    return b;
+  }
+
+  if (!b) {
+    return a;
+  }
+
+  let uniqueKeys = null;
+  if (Array.isArray(key)) {
+    if (key.length === 0) {
+      return [];
+    }
+
+    if (key.length === 1) {
+      key = [key[0], key[0]];
+    }
+
+    if (key.length > 2) {
+      key = key.slice(0, 2);
+    }
+  } else {
+    key = [key, key];
+  }
+
+  const aKeys = a.map((e) => e[key[0]]).sort();
+  const bKeys = b.map((e) => e[key[1]]).sort();
+  uniqueKeys = new Set([...aKeys, ...bKeys]);
+
+  const merged = [];
+
+  for (let k of uniqueKeys) {
+    merged.push({
+      ...a.find((e) => e[key[0]] === k),
+      ...b.find((e) => e[key[1]] === k)
+    });
+  }
+
+  return merged;
+};
+
+export const sumByKey = (list, key) => {
+  return list.reduce((acc, val) => acc + val[key], 0);
+};
+
+export const renameKey = (list, a, b) => {
+  return list.map((e) => {
+    e[b] = e[a];
+    delete e[a];
+    return e;
+  });
+};
+
+export const calculateDamping = (measures, base_date, days) => {
+  var damping = new Array(days).fill(1);
+
+  measures.forEach((measure, index_i) => {
+    measure.intervals.forEach((interval) => {
+      let start_date = interval.start;
+      let end_date = interval.end;
+
+      let start = Math.floor((start_date - base_date) / (1000 * 60 * 60 * 24));
+      let end = Math.min(
+        days,
+        Math.floor((end_date - base_date) / (1000 * 60 * 60 * 24))
+      );
+
+      for (var i = start; i < end; i++) {
+        if (measures[index_i].damping < damping[i]) {
+          damping[i] = measures[index_i].damping;
+        }
+      }
+    });
+  });
+
+  // reduce to day where damping changes
+  let reduced = [];
+  for (let i = 0; i < days; i++) {
+    if (reduced.length === 0) {
+      reduced.push({
+        day: 0,
+        damping: damping[i]
+      });
+      continue;
+    }
+
+    if (damping[i] !== reduced[reduced.length - 1].damping) {
+      reduced.push({
+        day: i,
+        damping: damping[i]
+      });
+    }
+  }
+
+  return reduced;
+};
+
+/**
+ * Rounds the timestamp down to UTC Midnight.
+ * @param timestamp {number}
+ * @return {number}
+ */
+export function roundToUTCMidnight(timestamp) {
+  return timestamp - (timestamp % (24 * 60 * 60 * 1000));
+}
+
+/**
+ * This helper function filters key value pairs from plain JS Objects with the given filter function.
+ *
+ * @param object {Object}
+ * @param filterFn {function(key: string|number, value: any): boolean}
+ * @return {Object}
+ */
+export function filterJSObject(object, filterFn) {
+  const array = Object
+    .entries(object)
+    .filter(([key, value]) => filterFn(key, value))
+
+  const newObj = {};
+  for (let [key, value] of array) {
+    newObj[key] = value;
+  }
+
+  return newObj;
+}
+
+/**
+ * County ids are defined as state id (SS) and three numbers (CCC) => SSCCC. We can get the State id by getting rid of
+ * the last three numbers.
+ *
+ * See: https://en.wikipedia.org/wiki/Community_Identification_Number#Germany
+ *
+ * @param countyId {number} A four or five digit number describing a federal county key.
+ * @return {number} A one or two digit number describing the corresponding federal state key.
+ */
+export function stateIdFromCountyId(countyId) {
+  return Math.floor(countyId / 1000);
 }
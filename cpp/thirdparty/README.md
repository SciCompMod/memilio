# 3rd-Party Dependencies

This directory contains CMake configuration of the dependencies of the MEmilio C++ library. See [the MEmilio C++ README](../README.md) for the full list of dependencies.

## Bundled Dependencies

Most dependencies of this project don't need to be installed manually. These dependencies are bundled by cloning an external repository. Using the `MEMILIO_USE_BUNDLED_<XYZ>` CMake options (where `<XYZ>` is the name of the dependency), installed packages can be used instead of the bundled packages, using the usual `find_package` mechanism.

### External Repositories

<<<<<<< HEAD
The repository of the dependency is cloned during CMake configuration into the `<build>/_deps/<xyz>-src` directory. The dependency is then built together with the MEmilio project. The version of the package is set in the [thirdparty CMakeLists.txt](CMakeLists.txt). To upgrade the version, simply increase the version number there.

=======
The repository of the dependency is cloned during CMake configuration into the `<build>/_deps/<xyz>-src` directory. The dependency is then built together with the MEmilio project. The version of the package is set in the [thirdparty CMakeLists.txt](CMakeLists.txt). To upgrade the version, simply increase the version number there.

Note: Cloning the boost git repository can take a while. Especially for this dependency, it may be useful to set the `MEMILIO_USE_BUNDLED_BOOST` option to `OFF` if the package is already installed. The installed boost version must be at least version 1.76.0.
 It is planned to offer the option to use a minimal extract of boost library as an archive included in the MEmilio project. With the minimal version of boost, only limited functionality of MEmilio can be used.

>>>>>>> 12b041d8
<|MERGE_RESOLUTION|>--- conflicted
+++ resolved
@@ -1,20 +1,14 @@
-# 3rd-Party Dependencies
-
-This directory contains CMake configuration of the dependencies of the MEmilio C++ library. See [the MEmilio C++ README](../README.md) for the full list of dependencies.
-
-## Bundled Dependencies
-
-Most dependencies of this project don't need to be installed manually. These dependencies are bundled by cloning an external repository. Using the `MEMILIO_USE_BUNDLED_<XYZ>` CMake options (where `<XYZ>` is the name of the dependency), installed packages can be used instead of the bundled packages, using the usual `find_package` mechanism.
-
-### External Repositories
-
-<<<<<<< HEAD
-The repository of the dependency is cloned during CMake configuration into the `<build>/_deps/<xyz>-src` directory. The dependency is then built together with the MEmilio project. The version of the package is set in the [thirdparty CMakeLists.txt](CMakeLists.txt). To upgrade the version, simply increase the version number there.
-
-=======
-The repository of the dependency is cloned during CMake configuration into the `<build>/_deps/<xyz>-src` directory. The dependency is then built together with the MEmilio project. The version of the package is set in the [thirdparty CMakeLists.txt](CMakeLists.txt). To upgrade the version, simply increase the version number there.
-
-Note: Cloning the boost git repository can take a while. Especially for this dependency, it may be useful to set the `MEMILIO_USE_BUNDLED_BOOST` option to `OFF` if the package is already installed. The installed boost version must be at least version 1.76.0.
- It is planned to offer the option to use a minimal extract of boost library as an archive included in the MEmilio project. With the minimal version of boost, only limited functionality of MEmilio can be used.
-
->>>>>>> 12b041d8
+# 3rd-Party Dependencies
+
+This directory contains CMake configuration of the dependencies of the MEmilio C++ library. See [the MEmilio C++ README](../README.md) for the full list of dependencies.
+
+## Bundled Dependencies
+
+Most dependencies of this project don't need to be installed manually. These dependencies are bundled by cloning an external repository. Using the `MEMILIO_USE_BUNDLED_<XYZ>` CMake options (where `<XYZ>` is the name of the dependency), installed packages can be used instead of the bundled packages, using the usual `find_package` mechanism.
+
+### External Repositories
+
+The repository of the dependency is cloned during CMake configuration into the `<build>/_deps/<xyz>-src` directory. The dependency is then built together with the MEmilio project. The version of the package is set in the [thirdparty CMakeLists.txt](CMakeLists.txt). To upgrade the version, simply increase the version number there.
+
+Note: Cloning the boost git repository can take a while. Especially for this dependency, it may be useful to set the `MEMILIO_USE_BUNDLED_BOOST` option to `OFF` if the package is already installed. The installed boost version must be at least version 1.76.0.
+ It is planned to offer the option to use a minimal extract of boost library as an archive included in the MEmilio project. With the minimal version of boost, only limited functionality of MEmilio can be used.
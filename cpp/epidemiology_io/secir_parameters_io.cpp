#include <epidemiology_io/secir_parameters_io.h>
#include <epidemiology_io/secir_result_io.h>
#include <epidemiology_io/io.h>
#include <epidemiology/utils/memory.h>
#include <epidemiology/utils/uncertain_value.h>
#include <epidemiology/utils/stl_util.h>
#include <epidemiology/utils/graph.h>
#include <epidemiology/migration/migration.h>
#include <epidemiology/secir/damping.h>
#include <epidemiology/secir/populations.h>
#include <epidemiology/secir/uncertain_matrix.h>
#include <epidemiology/secir/secir.h>

#include <tixi.h>

#include <json/json.h>
#include <json/value.h>

#include <numeric>
#include <vector>
#include <iostream>
#include <string>
#include <random>
<<<<<<< HEAD
#include <fstream>

=======
#include <boost/filesystem.hpp>
>>>>>>> 371eeea5

namespace epi
{

void write_element(const TixiDocumentHandle& handle, const std::string& path, const std::string& element_name,
                   const UncertainValue& element, int io_mode, int num_runs)
{
    auto element_path = path_join(path, element_name);

    if (io_mode == 0) {
        tixiAddDoubleElement(handle, path.c_str(), element_name.c_str(), (double)element, "%g");
    }
    else if (io_mode == 1 || io_mode == 2 || io_mode == 3) {
        auto distribution = element.get_distribution().get();
        write_distribution(handle, path, element_name, *distribution);
        if (io_mode == 2) {
            tixiAddDoubleElement(handle, element_path.c_str(), "Value", (double)element, "%g");
        }
    }
    else {
        // TODO error handling
        epi::log_error("Wrong input for io_mode.");
    }

    if (io_mode == 3) {
        std::vector<double> predef_sample;
        for (int run = 0; run < num_runs; run++) {
            predef_sample.push_back((double)element);
        }
        write_predef_sample(handle, element_path, predef_sample);
    }
}

void write_distribution(const TixiDocumentHandle& handle, const std::string& path, const std::string& element_name,
                        const ParameterDistribution& distribution)
{

    struct WriteDistVisitor : public ConstParameterDistributionVisitor {
        WriteDistVisitor(const std::string& xml_path, TixiDocumentHandle tixi_handle)
            : handle(tixi_handle)
            , element_path(xml_path)
        {
        }

        void visit(const ParameterDistributionNormal& normal_distribution) override
        {
            tixiAddTextElement(handle, element_path.c_str(), "Distribution", "Normal");
            tixiAddDoubleElement(handle, element_path.c_str(), "Mean", normal_distribution.get_mean(), "%g");
            tixiAddDoubleElement(handle, element_path.c_str(), "Deviation", normal_distribution.get_standard_dev(),
                                 "%g");
            tixiAddDoubleElement(handle, element_path.c_str(), "Min", normal_distribution.get_lower_bound(), "%g");
            tixiAddDoubleElement(handle, element_path.c_str(), "Max", normal_distribution.get_upper_bound(), "%g");
        }

        void visit(const ParameterDistributionUniform& uniform_distribution) override
        {
            tixiAddTextElement(handle, element_path.c_str(), "Distribution", "Uniform");
            tixiAddDoubleElement(handle, element_path.c_str(), "Min", uniform_distribution.get_lower_bound(), "%g");
            tixiAddDoubleElement(handle, element_path.c_str(), "Max", uniform_distribution.get_upper_bound(), "%g");
        }

        TixiDocumentHandle handle;
        std::string element_path;
    };

    tixiCreateElement(handle, path.c_str(), element_name.c_str());
    auto element_path = path_join(path, element_name);

    WriteDistVisitor visitor(element_path, handle);
    distribution.accept(visitor);

    tixiAddFloatVector(handle, element_path.c_str(), "PredefinedSamples", distribution.get_predefined_samples().data(),
                       static_cast<int>(distribution.get_predefined_samples().size()), "%g");
}

std::unique_ptr<UncertainValue> read_element(TixiDocumentHandle handle, const std::string& path, int io_mode)
{
    std::unique_ptr<UncertainValue> value;

    if (io_mode == 0) {
        double read_buffer;
        tixiGetDoubleElement(handle, path.c_str(), &read_buffer);
        value = std::make_unique<UncertainValue>(read_buffer);
    }
    else if (io_mode == 1 || io_mode == 2 || io_mode == 3) {
        std::unique_ptr<ParameterDistribution> distribution = read_distribution(handle, path);

        if (io_mode == 2) {
            double read_buffer;
            tixiGetDoubleElement(handle, path_join(path, "Value").c_str(), &read_buffer);
            value = std::make_unique<UncertainValue>(read_buffer);
        }
        value->set_distribution(*distribution.get());
    }
    else {
        // TODO error handling
        epi::log_error("Wrong input for io_mode.");
    }
    return value;
}

std::unique_ptr<ParameterDistribution> read_distribution(TixiDocumentHandle handle, const std::string& path)
{
    std::unique_ptr<ParameterDistribution> distribution;

    char* distri_str;
    tixiGetTextElement(handle, path_join(path, "Distribution").c_str(), &distri_str);
    if (strcmp("Normal", distri_str) == 0) {
        double mean;
        double dev;
        double min;
        double max;
        tixiGetDoubleElement(handle, path_join(path, "Mean").c_str(), &mean);
        tixiGetDoubleElement(handle, path_join(path, "Deviation").c_str(), &dev);
        tixiGetDoubleElement(handle, path_join(path, "Min").c_str(), &min);
        tixiGetDoubleElement(handle, path_join(path, "Max").c_str(), &max);

        distribution = std::make_unique<ParameterDistributionNormal>(min, max, mean, dev);
    }
    else if (strcmp("Uniform", distri_str) == 0) {
        double min;
        double max;
        tixiGetDoubleElement(handle, path_join(path, "Min").c_str(), &min);
        tixiGetDoubleElement(handle, path_join(path, "Max").c_str(), &max);
        distribution = std::make_unique<ParameterDistributionUniform>(min, max);
    }
    else {
        // TODO: true error handling
        epi::log_error("Unknown distribution.");
        assert(false && "Unknown distribution.");
    }

    auto predef_path = path_join(path, "PredefinedSamples");
    int n_predef;
    tixiGetVectorSize(handle, predef_path.c_str(), &n_predef);

    double* predef = nullptr;
    tixiGetFloatVector(handle, predef_path.c_str(), &predef, n_predef);

    for (int i = 0; i < n_predef; i++) {
        distribution->add_predefined_sample(predef[i]);
    }

    return distribution;
}

void write_predef_sample(TixiDocumentHandle handle, const std::string& path, const std::vector<double>& samples)
{
    tixiRemoveElement(handle, path_join(path, "PredefinedSamples").c_str());
    tixiAddFloatVector(handle, path.c_str(), "PredefinedSamples", samples.data(), static_cast<int>(samples.size()),
                       "%g");
}

void write_contact(TixiDocumentHandle handle, const std::string& path, const UncertainContactMatrix& contact_pattern,
                   int io_mode)
{
    ContactFrequencyMatrix const& contact_freq_matrix = contact_pattern.get_cont_freq_mat();
    int num_groups                                    = contact_freq_matrix.get_size();
    tixiCreateElement(handle, path.c_str(), "ContactFreq");
    auto contact_path = path_join(path, "ContactFreq");
    for (int i = 0; i < num_groups; i++) {
        std::vector<double> row = {};
        for (int j = 0; j < num_groups; j++) {
            row.emplace_back(contact_freq_matrix.get_cont_freq(i, j));
        }
        tixiAddFloatVector(handle, contact_path.c_str(), ("ContactRateGroup_" + std::to_string(i + 1)).c_str(),
                           row.data(), num_groups, "%g");
    }
    for (int i = 0; i < num_groups; i++) {
        for (int j = 0; j < num_groups; j++) {
            int num_damp = static_cast<int>(contact_freq_matrix.get_dampings(i, j).get_dampings_vector().size());
            std::vector<double> row = {};
            for (int k = 0; k < num_damp; k++) {
                row.emplace_back(contact_freq_matrix.get_dampings(i, j).get_dampings_vector()[k].day);
                row.emplace_back(contact_freq_matrix.get_dampings(i, j).get_dampings_vector()[k].factor);
            }
            tixiAddFloatVector(handle, contact_path.c_str(),
                               ("DampingsGroups_" + std::to_string(i + 1) + "_" + std::to_string(j + 1)).c_str(),
                               row.data(), 2 * num_damp, "%g");
        }
    }

    if (io_mode == 1 || io_mode == 2 || io_mode == 3) {
        write_distribution(handle, contact_path, "NumDampings", *contact_pattern.get_distribution_damp_nb().get());
        write_distribution(handle, contact_path, "DampingDay", *contact_pattern.get_distribution_damp_days().get());
        write_distribution(handle, contact_path, "DampingDiagBase",
                           *contact_pattern.get_distribution_damp_diag_base().get());
        write_distribution(handle, contact_path, "DampingDiagRel",
                           *contact_pattern.get_distribution_damp_diag_rel().get());
        write_distribution(handle, contact_path, "DampingOffdiagRel",
                           *contact_pattern.get_distribution_damp_offdiag_rel().get());
    }
}

UncertainContactMatrix read_contact(TixiDocumentHandle handle, const std::string& path, int io_mode)
{
    int num_groups;
    tixiGetIntegerElement(handle, path_join("/Parameters", "NumberOfGroups").c_str(), &num_groups);
    UncertainContactMatrix contact_patterns{ContactFrequencyMatrix{(size_t)num_groups}};
    for (int i = 0; i < num_groups; i++) {
        double* row = nullptr;
        tixiGetFloatVector(handle, path_join(path, "ContactRateGroup_" + std::to_string(i + 1)).c_str(), &row,
                           num_groups);

        for (int j = 0; j < num_groups; ++j) {
            contact_patterns.get_cont_freq_mat().set_cont_freq(row[j], i, j);
        }
    }

    for (int i = 0; i < num_groups; i++) {
        for (int j = 0; j < num_groups; j++) {
            int num_dampings;
            tixiGetVectorSize(
                handle,
                path_join(path, ("DampingsGroups_" + std::to_string(i + 1) + "_" + std::to_string(j + 1))).c_str(),
                &num_dampings);
            double* dampings = nullptr;
            tixiGetFloatVector(
                handle,
                path_join(path, ("DampingsGroups_" + std::to_string(i + 1) + "_" + std::to_string(j + 1))).c_str(),
                &dampings, num_dampings);
            for (int k = 0; k < num_dampings / 2; k++) {
                contact_patterns.get_cont_freq_mat().add_damping(Damping{dampings[2 * k], dampings[2 * k + 1]}, i, j);
            }
        }
    }

    if (io_mode == 1 || io_mode == 2 || io_mode == 3) {
        contact_patterns.set_distribution_damp_nb(*read_distribution(handle, path_join(path, "NumDampings")));
        contact_patterns.set_distribution_damp_days(*read_distribution(handle, path_join(path, "DampingDay")));
        contact_patterns.set_distribution_damp_diag_base(
            *read_distribution(handle, path_join(path, "DampingDiagBase")));
        contact_patterns.set_distribution_damp_diag_rel(*read_distribution(handle, path_join(path, "DampingDiagRel")));
        contact_patterns.set_distribution_damp_offdiag_rel(
            *read_distribution(handle, path_join(path, "DampingOffdiagRel")));
    }
    return contact_patterns;
}

ParameterStudy read_parameter_study(TixiDocumentHandle handle, const std::string& path)
{
    int io_mode;
    int num_runs;
    double t0;
    double tmax;

    tixiGetIntegerElement(handle, path_join(path, "IOMode").c_str(), &io_mode);
    tixiGetIntegerElement(handle, path_join(path, "Runs").c_str(), &num_runs);
    tixiGetDoubleElement(handle, path_join(path, "T0").c_str(), &t0);
    tixiGetDoubleElement(handle, path_join(path, "TMax").c_str(), &tmax);

    return ParameterStudy(read_parameter_space(handle, path, io_mode), t0, tmax, num_runs);
}

SecirParams read_parameter_space(TixiDocumentHandle handle, const std::string& path, int io_mode)
{
    int num_groups;
    tixiGetIntegerElement(handle, path_join(path, "NumberOfGroups").c_str(), &num_groups);

    SecirParams params{(size_t)num_groups};

    double read_buffer;
    tixiGetDoubleElement(handle, path_join(path, "StartDay").c_str(), &read_buffer);
    params.set_start_day(read_buffer);
    params.set_seasonality(*read_element(handle, path_join(path, "Seasonality"), io_mode));
    params.set_icu_capacity(*read_element(handle, path_join(path, "ICUCapacity"), io_mode));

    params.set_contact_patterns(read_contact(handle, path_join(path, "ContactFreq"), io_mode));

    for (size_t i = 0; i < static_cast<size_t>(num_groups); i++) {
        auto group_name = "Group" + std::to_string(i + 1);
        auto group_path = path_join(path, group_name);

        // populations
        auto population_path = path_join(group_path, "Population");

        tixiGetDoubleElement(handle, path_join(population_path, "Dead").c_str(), &read_buffer);
        params.populations.set({i, SecirCompartments::D}, read_buffer);

        params.populations.set({i, SecirCompartments::E},
                               *read_element(handle, path_join(population_path, "Exposed"), io_mode));
        params.populations.set({i, SecirCompartments::C},
                               *read_element(handle, path_join(population_path, "Carrier"), io_mode));
        params.populations.set({i, SecirCompartments::I},
                               *read_element(handle, path_join(population_path, "Infectious"), io_mode));
        params.populations.set({i, SecirCompartments::H},
                               *read_element(handle, path_join(population_path, "Hospitalized"), io_mode));
        params.populations.set({i, SecirCompartments::U},
                               *read_element(handle, path_join(population_path, "ICU"), io_mode));
        params.populations.set({i, SecirCompartments::R},
                               *read_element(handle, path_join(population_path, "Recovered"), io_mode));

        tixiGetDoubleElement(handle, path_join(population_path, "Total").c_str(), &read_buffer);
        params.populations.set_difference_from_group_total({i, SecirCompartments::S}, epi::SecirCategory::AgeGroup, i,
                                                           read_buffer);

        // times
        auto times_path = path_join(group_path, "StageTimes");

        params.times[i].set_incubation(*read_element(handle, path_join(times_path, "Incubation"), io_mode));
        params.times[i].set_infectious_mild(*read_element(handle, path_join(times_path, "InfectiousMild"), io_mode));
        params.times[i].set_serialinterval(*read_element(handle, path_join(times_path, "SerialInterval"), io_mode));
        params.times[i].set_hospitalized_to_home(
            *read_element(handle, path_join(times_path, "HospitalizedToRecovered"), io_mode));
        params.times[i].set_home_to_hospitalized(
            *read_element(handle, path_join(times_path, "InfectiousToHospitalized"), io_mode));
        params.times[i].set_infectious_asymp(*read_element(handle, path_join(times_path, "InfectiousAsympt"), io_mode));
        params.times[i].set_hospitalized_to_icu(
            *read_element(handle, path_join(times_path, "HospitalizedToICU"), io_mode));
        params.times[i].set_icu_to_home(*read_element(handle, path_join(times_path, "ICUToRecovered"), io_mode));
        params.times[i].set_icu_to_death(*read_element(handle, path_join(times_path, "ICUToDead"), io_mode));

        // probabilities
        auto probabilities_path = path_join(group_path, "Probabilities");

        params.probabilities[i].set_infection_from_contact(
            *read_element(handle, path_join(probabilities_path, "InfectedFromContact"), io_mode));
        params.probabilities[i].set_carrier_infectability(
            *read_element(handle, path_join(probabilities_path, "Carrierinfectability"), io_mode));
        params.probabilities[i].set_asymp_per_infectious(
            *read_element(handle, path_join(probabilities_path, "AsympPerInfectious"), io_mode));
        params.probabilities[i].set_risk_from_symptomatic(
            *read_element(handle, path_join(probabilities_path, "RiskFromSymptomatic"), io_mode));
        params.probabilities[i].set_dead_per_icu(
            *read_element(handle, path_join(probabilities_path, "DeadPerICU"), io_mode));
        params.probabilities[i].set_hospitalized_per_infectious(
            *read_element(handle, path_join(probabilities_path, "HospitalizedPerInfectious"), io_mode));
        params.probabilities[i].set_icu_per_hospitalized(
            *read_element(handle, path_join(probabilities_path, "ICUPerHospitalized"), io_mode));
    }

    return params;
}

void write_parameter_space(TixiDocumentHandle handle, const std::string& path, const SecirParams& parameters,
                           int num_runs, int io_mode)
{
    auto num_groups = parameters.get_num_groups();
    tixiAddIntegerElement(handle, path.c_str(), "NumberOfGroups", static_cast<int>(num_groups), "%d");

    tixiAddDoubleElement(handle, path.c_str(), "StartDay", parameters.get_start_day(), "%g");
    write_element(handle, path, "Seasonality", parameters.get_seasonality(), io_mode, num_runs);
    write_element(handle, path, "ICUCapacity", parameters.get_icu_capacity(), io_mode, num_runs);

    for (size_t i = 0; i < num_groups; i++) {
        auto group_name = "Group" + std::to_string(i + 1);
        auto group_path = path_join(path, group_name);

        tixiCreateElement(handle, path.c_str(), group_name.c_str());

        // populations
        auto population_path = path_join(group_path, "Population");
        tixiCreateElement(handle, group_path.c_str(), "Population");

        tixiAddDoubleElement(handle, population_path.c_str(), "Total",
                             parameters.populations.get_group_total(AgeGroup, i), "%g");
        tixiAddDoubleElement(handle, population_path.c_str(), "Dead",
                             parameters.populations.get({i, SecirCompartments::D}), "%g");
        write_element(handle, population_path, "Exposed", parameters.populations.get({i, SecirCompartments::E}),
                      io_mode, num_runs);
        write_element(handle, population_path, "Carrier", parameters.populations.get({i, SecirCompartments::C}),
                      io_mode, num_runs);
        write_element(handle, population_path, "Infectious", parameters.populations.get({i, SecirCompartments::I}),
                      io_mode, num_runs);
        write_element(handle, population_path, "Hospitalized", parameters.populations.get({i, SecirCompartments::H}),
                      io_mode, num_runs);
        write_element(handle, population_path, "ICU", parameters.populations.get({i, SecirCompartments::U}), io_mode,
                      num_runs);
        write_element(handle, population_path, "Recovered", parameters.populations.get({i, SecirCompartments::R}),
                      io_mode, num_runs);

        // times
        auto times_path = path_join(group_path, "StageTimes");
        tixiCreateElement(handle, group_path.c_str(), "StageTimes");

        write_element(handle, times_path, "Incubation", parameters.times[i].get_incubation(), io_mode, num_runs);
        write_element(handle, times_path, "InfectiousMild", parameters.times[i].get_infectious_mild(), io_mode,
                      num_runs);
        write_element(handle, times_path, "SerialInterval", parameters.times[i].get_serialinterval(), io_mode,
                      num_runs);
        write_element(handle, times_path, "HospitalizedToRecovered", parameters.times[i].get_hospitalized_to_home(),
                      io_mode, num_runs);
        write_element(handle, times_path, "InfectiousToHospitalized", parameters.times[i].get_home_to_hospitalized(),
                      io_mode, num_runs);
        write_element(handle, times_path, "InfectiousAsympt", parameters.times[i].get_infectious_asymp(), io_mode,
                      num_runs);
        write_element(handle, times_path, "HospitalizedToICU", parameters.times[i].get_hospitalized_to_icu(), io_mode,
                      num_runs);
        write_element(handle, times_path, "ICUToRecovered", parameters.times[i].get_icu_to_home(), io_mode, num_runs);
        write_element(handle, times_path, "ICUToDead", parameters.times[i].get_icu_to_dead(), io_mode, num_runs);

        // probabilities
        auto probabilities_path = path_join(group_path, "Probabilities");
        tixiCreateElement(handle, group_path.c_str(), "Probabilities");

        write_element(handle, probabilities_path, "InfectedFromContact",
                      parameters.probabilities[i].get_infection_from_contact(), io_mode, num_runs);
        write_element(handle, probabilities_path, "Carrierinfectability",
                      parameters.probabilities[i].get_carrier_infectability(), io_mode, num_runs);
        write_element(handle, probabilities_path, "AsympPerInfectious",
                      parameters.probabilities[i].get_asymp_per_infectious(), io_mode, num_runs);
        write_element(handle, probabilities_path, "RiskFromSymptomatic",
                      parameters.probabilities[i].get_risk_from_symptomatic(), io_mode, num_runs);
        write_element(handle, probabilities_path, "DeadPerICU", parameters.probabilities[i].get_dead_per_icu(), io_mode,
                      num_runs);
        write_element(handle, probabilities_path, "HospitalizedPerInfectious",
                      parameters.probabilities[i].get_hospitalized_per_infectious(), io_mode, num_runs);
        write_element(handle, probabilities_path, "ICUPerHospitalized",
                      parameters.probabilities[i].get_icu_per_hospitalized(), io_mode, num_runs);
    }

    write_contact(handle, path, parameters.get_contact_patterns(), io_mode);
}

void write_parameter_study(TixiDocumentHandle handle, const std::string& path, const ParameterStudy& parameter_study,
                           int io_mode)
{
    tixiAddIntegerElement(handle, path.c_str(), "IOMode", io_mode, "%d");
    tixiAddIntegerElement(handle, path.c_str(), "Runs", parameter_study.get_num_runs(), "%d");
    tixiAddDoubleElement(handle, path.c_str(), "T0", parameter_study.get_t0(), "%g");
    tixiAddDoubleElement(handle, path.c_str(), "TMax", parameter_study.get_tmax(), "%g");

    write_parameter_space(handle, path, parameter_study.get_secir_params(), parameter_study.get_num_runs(), io_mode);
}

void write_single_run_params(const int run, const SecirParams& params, double t0, double tmax,
                             const TimeSeries<double>& result, int node)
{

    int num_runs     = 1;
    std::string path = "/Parameters";
    TixiDocumentHandle handle;
    tixiCreateDocument("Parameters", &handle);
    ParameterStudy study(params, t0, tmax, num_runs);

    boost::filesystem::path dir("results");

    bool created = boost::filesystem::create_directory(dir);

    if (created) {
        log_info("Directory '{:s}' was created. Results are stored in {:s}/results.", dir.string(),
                 epi::get_current_dir_name());
    }
    else {
        log_info(
            "Directory '{:s}' already exists. Results are stored in {:s}/ results. Files from previous runs will be "
            "overwritten",
            dir.string(), epi::get_current_dir_name());
    }

    write_parameter_study(handle, path, study);

    tixiSaveDocument(
        handle,
        (dir / ("Parameters_run" + std::to_string(run) + "_node" + std::to_string(node) + ".xml")).string().c_str());
    tixiCloseDocument(handle);

    save_result(result,
                (dir / ("Results_run" + std::to_string(run) + "_node" + std::to_string(node) + ".h5")).string());
}

void write_node(const Graph<SecirParams, MigrationEdge>& graph, int node)
{
    int num_runs = 1;
    int io_mode  = 2;

    std::string path = "/Parameters";
    TixiDocumentHandle handle;
    tixiCreateDocument("Parameters", &handle);

    tixiAddIntegerElement(handle, path.c_str(), "NodeID", node, "%d");

    auto params = graph.nodes()[node];

    write_parameter_space(handle, path, params, num_runs, io_mode);
    tixiSaveDocument(handle, ("GraphNode" + std::to_string(node) + ".xml").c_str());
    tixiCloseDocument(handle);
}

void read_node(Graph<SecirParams, MigrationEdge>& graph, int node)
{
    TixiDocumentHandle node_handle;
    tixiOpenDocument(("GraphNode" + std::to_string(node) + ".xml").c_str(), &node_handle);

    graph.add_node(read_parameter_space(node_handle, "/Parameters", 2));

    tixiCloseDocument(node_handle);
}

void write_edge(TixiDocumentHandle handle, const std::string& path, const Graph<SecirParams, MigrationEdge>& graph,
                int edge)
{

    int num_groups  = static_cast<int>(graph.nodes()[0].get_num_groups());
    int num_compart = static_cast<int>(graph.nodes()[0].populations.get_num_compartments()) / num_groups;

    std::string edge_path = path_join(path, "Edge" + std::to_string(edge));
    tixiCreateElement(handle, path.c_str(), ("Edge" + std::to_string(edge)).c_str());
    tixiAddIntegerElement(handle, edge_path.c_str(), "StartNode", static_cast<int>(graph.edges()[edge].start_node_idx),
                          "%d");
    tixiAddIntegerElement(handle, edge_path.c_str(), "EndNode", static_cast<int>(graph.edges()[edge].end_node_idx),
                          "%d");
    for (int group = 0; group < num_groups; group++) {
        std::vector<double> weights;
        for (int compart = 0; compart < num_compart; compart++) {
            weights.push_back(graph.edges()[edge].property.coefficients[compart + group * num_compart]);
        }
        tixiAddFloatVector(handle, edge_path.c_str(), ("Group" + std::to_string(group + 1)).c_str(), weights.data(),
                           num_compart, "%g");
    }
}

void read_edge(TixiDocumentHandle handle, const std::string& path, Graph<SecirParams, MigrationEdge>& graph, int edge)
{

    std::string edge_path = path_join(path, "Edge" + std::to_string(edge));
    int num_groups;
    int num_compart;
    int start_node;
    int end_node;

    tixiGetIntegerElement(handle, path_join(path, "NumberOfGroups").c_str(), &num_groups);
    tixiGetIntegerElement(handle, path_join(path, "NumberOfCompartiments").c_str(), &num_compart);
    tixiGetIntegerElement(handle, path_join(edge_path, "StartNode").c_str(), &start_node);
    tixiGetIntegerElement(handle, path_join(edge_path, "EndNode").c_str(), &end_node);

    auto all_weights = Eigen::VectorXd(num_compart * num_groups);
    for (int group = 0; group < num_groups; group++) {
        double* weights = nullptr;
        tixiGetFloatVector(handle, path_join(edge_path, "Group" + std::to_string(group + 1)).c_str(), &weights,
                           num_compart);
        for (int compart = 0; compart < num_compart; compart++) {
            all_weights(compart + group * num_compart) = weights[compart];
        }
    }
    graph.add_edge(start_node, end_node, all_weights);
}

void write_graph(const Graph<SecirParams, MigrationEdge>& graph)
{
    std::string edges_path = "/Edges";
    TixiDocumentHandle handle;
    tixiCreateDocument("Edges", &handle);

    int num_nodes   = static_cast<int>(graph.nodes().size());
    int num_edges   = static_cast<int>(graph.edges().size());
    int num_groups  = graph.nodes()[0].get_contact_patterns().get_cont_freq_mat().get_size();
    int num_compart = static_cast<int>(graph.nodes()[0].populations.get_num_compartments()) / num_groups;

    tixiAddIntegerElement(handle, edges_path.c_str(), "NumberOfNodes", num_nodes, "%d");
    tixiAddIntegerElement(handle, edges_path.c_str(), "NumberOfEdges", num_edges, "%d");
    tixiAddIntegerElement(handle, edges_path.c_str(), "NumberOfGroups", num_groups, "%d");
    tixiAddIntegerElement(handle, edges_path.c_str(), "NumberOfCompartiments", num_compart, "%d");

    for (int edge = 0; edge < num_edges; edge++) {
        write_edge(handle, edges_path, graph, edge);
    }

    tixiSaveDocument(handle, "GraphEdges.xml");
    tixiCloseDocument(handle);

    for (int node = 0; node < num_nodes; node++) {
        write_node(graph, node);
    }
}

Graph<SecirParams, MigrationEdge> read_graph()
{
    TixiDocumentHandle handle;
    tixiOpenDocument("GraphEdges.xml", &handle);

    std::string edges_path = "/Edges";

    int num_nodes;
    int num_edges;

    tixiGetIntegerElement(handle, path_join(edges_path, "NumberOfNodes").c_str(), &num_nodes);
    tixiGetIntegerElement(handle, path_join(edges_path, "NumberOfEdges").c_str(), &num_edges);

    Graph<SecirParams, MigrationEdge> graph;

    for (int node = 0; node < num_nodes; node++) {
        read_node(graph, node);
    }

    for (int edge = 0; edge < num_edges; edge++) {
        read_edge(handle, edges_path, graph, edge);
    }
    tixiCloseDocument(handle);
    return graph;
}

void interpolate_ages(const std::vector<double>& age_ranges, const std::vector<double>& param_ranges,
                      std::vector<std::vector<double>>& interpolation, std::vector<bool>& carry_over)
{
    //counter for parameter age groups
    size_t counter = 0;

    //residual of param age groups
    double res = 0.0;
    for (size_t i = 0; i < age_ranges.size(); i++) {

        // if current param age group didn't fit into previous rki age group, transfer residual to current age group
        if (res < 0) {
            interpolation[i].push_back(std::min(-res / age_ranges[i], 1.0));
        }

        if (counter < param_ranges.size() - 1) {
            res += age_ranges[i];
            if (std::abs(res) < age_ranges[i]) {
                counter++;
            }
            // iterate over param age groups while there is still room in the current rki age group
            while (res > 0) {
                res -= param_ranges[counter];
                interpolation[i].push_back((param_ranges[counter] + std::min(res, 0.0)) / age_ranges[i]);
                if (res >= 0) {
                    counter++;
                }
            }
            if (res < 0) {
                carry_over.push_back(true);
            }
            else if (res == 0) {
                carry_over.push_back(false);
            }
        }
        // if last param age group is reached
        else {
            interpolation[i].push_back((age_ranges[i] + res) / age_ranges[i]);
            if (res < 0 || counter == 0) {
                carry_over.push_back(true);
            }
            else if (res == 0) {
                carry_over.push_back(false);
            }
            res = 0;
        }
    }
    // last entries for "unknown" age group
    interpolation.push_back({1.0});
    carry_over.push_back(true);
}

void set_rki_data(epi::SecirParams& params, const std::vector<double>& param_ranges, const std::string& path,
                  const std::string& id_name, int region, int month, int day)
{
    Json::Reader reader;
    Json::Value root;

    std::ifstream rki(path);
    reader.parse(rki, root);

    std::vector<std::string> age_names = {"A00-A04", "A05-A14", "A15-A34", "A35-A59", "A60-A79", "A80+", "unknown"};
    std::vector<double> age_ranges     = {5., 10., 20., 25., 20., 20.};

    std::vector<std::vector<double>> interpolation(age_names.size());
    std::vector<bool> carry_over;

    interpolate_ages(age_ranges, param_ranges, interpolation, carry_over);

    std::vector<double> num_inf(age_names.size(), 0.0);
    std::vector<double> num_death(age_names.size(), 0.0);
    std::vector<double> num_rec(age_names.size(), 0.0);

    for (size_t age = 0; age < age_names.size(); age++) {
        for (unsigned int i = 0; i < root.size(); i++) {
            bool correct_region = region == 0 || root[i][id_name] == region;
            std::string date    = root[i]["Date"].asString();
            if (month == std::stoi(date.substr(5, 2)) && day == std::stoi(date.substr(8, 2)) && correct_region) {
                if (root[i]["Age_RKI"].asString() == age_names[age]) {
                    num_inf[age]   = root[i]["Confirmed"].asDouble();
                    num_death[age] = root[i]["Deaths"].asDouble();
                    num_rec[age]   = root[i]["Recovered"].asDouble();
                    break;
                }
            }
        }
    }

    std::vector<double> interpol_inf(params.get_num_groups() + 1, 0.0);
    std::vector<double> interpol_death(params.get_num_groups() + 1, 0.0);
    std::vector<double> interpol_rec(params.get_num_groups() + 1, 0.0);

    int counter = 0;
    for (size_t i = 0; i < interpolation.size() - 1; i++) {
        for (size_t j = 0; j < interpolation[i].size(); j++) {
            interpol_inf[counter] += interpolation[i][j] * num_inf[i];
            interpol_death[counter] += interpolation[i][j] * num_death[i];
            interpol_rec[counter] += interpolation[i][j] * num_rec[i];
            if (j < interpolation[i].size() - 1 || !carry_over[i]) {
                counter++;
            }
        }
    }

    for (size_t i = 0; i < params.get_num_groups(); i++) {
        interpol_inf[i] += (double)num_inf[num_inf.size() - 1] / (double)params.get_num_groups();
        interpol_death[i] += (double)num_death[num_death.size() - 1] / (double)params.get_num_groups();
        interpol_rec[i] += (double)num_rec[num_rec.size() - 1] / (double)params.get_num_groups();
    }

    if (std::accumulate(num_inf.begin(), num_inf.end(), 0.0) > 0) {
        size_t num_groups = params.get_num_groups();
        for (size_t i = 0; i < num_groups; i++) {
            params.populations.set({i, epi::SecirCompartments::I},
                                   interpol_inf[i] - interpol_death[i] - interpol_rec[i]);
            params.populations.set({i, epi::SecirCompartments::D}, interpol_death[i]);
            params.populations.set({i, epi::SecirCompartments::R}, interpol_rec[i]);
        }
    }
    else {
        log_warning("No infections reported on date " + std::to_string(day) + "-" + std::to_string(month) +
                    " for region " + std::to_string(region) + ". Population data has not been set.");
    }
}

void set_divi_data(epi::SecirParams& params, const std::string& path, const std::string& id_name, int region, int month,
                   int day)
{

    Json::Reader reader;
    Json::Value root;

    std::ifstream divi(path);
    reader.parse(divi, root);

    double num_icu = 0;
    for (unsigned int i = 0; i < root.size(); i++) {
        bool correct_region = region == 0 || root[i][id_name] == region;
        std::string date    = root[i]["Date"].asString();
        if (month == std::stoi(date.substr(5, 2)) && day == std::stoi(date.substr(8, 2)) && correct_region) {
            num_icu = root[i]["ICU"].asDouble();
        }
    }

    if (num_icu > 0) {
        size_t num_groups = params.get_num_groups();
        for (size_t i = 0; i < num_groups; i++) {
            params.populations.set({i, epi::SecirCompartments::U}, num_icu / (double)num_groups);
        }
    }
    else {
        log_warning("No ICU patients reported on date " + std::to_string(day) + "-" + std::to_string(month) +
                    " for region " + std::to_string(region) + ".");
    }
}

void read_population_data_germany(epi::SecirParams& params, const std::vector<double>& param_ranges, int month, int day,
                                  const std::string& dir)
{
    assert(param_ranges.size() == params.get_num_groups() &&
           "size of param_ranges needs to be the same size as the number of groups in params");
    assert(std::accumulate(param_ranges.begin(), param_ranges.end(), 0.0) == 100. && "param_ranges must add up to 100");

    std::string id_name;

    set_rki_data(params, param_ranges, path_join(dir, "all_age_rki.json"), id_name, 0, month, day);
    set_divi_data(params, path_join(dir, "germany_divi.json"), id_name, 0, month, day);
}

void read_population_data_state(epi::SecirParams& params, const std::vector<double>& param_ranges, int month, int day,
                                int state, const std::string& dir)
{
    assert(state > 0 && state <= 16 && "State must be between 1 and 16");
    assert(param_ranges.size() == params.get_num_groups() &&
           "size of param_ranges needs to be the same size as the number of groups in params");
    assert(std::accumulate(param_ranges.begin(), param_ranges.end(), 0.0) == 100. && "param_ranges must add up to 100");

    std::string id_name = "ID_State";

    set_rki_data(params, param_ranges, path_join(dir, "all_state_age_rki.json"), id_name, state, month, day);
    set_divi_data(params, path_join(dir, "state_divi.json"), id_name, state, month, day);
}

void read_population_data_county(epi::SecirParams& params, const std::vector<double>& param_ranges, int month, int day,
                                 int county, const std::string& dir)
{
    assert(county > 999 && "State must be between 1 and 16");
    assert(param_ranges.size() == params.get_num_groups() &&
           "size of param_ranges needs to be the same size as the number of groups in params");
    assert(std::accumulate(param_ranges.begin(), param_ranges.end(), 0.0) == 100. && "param_ranges must add up to 100");

    std::string id_name = "ID_County";

    set_rki_data(params, param_ranges, path_join(dir, "all_county_age_rki.json"), id_name, county, month, day);
    set_divi_data(params, path_join(dir, "county_divi.json"), id_name, county, month, day);
}

} // namespace epi<|MERGE_RESOLUTION|>--- conflicted
+++ resolved
@@ -16,17 +16,14 @@
 #include <json/json.h>
 #include <json/value.h>
 
+#include <boost/filesystem.hpp>
+
 #include <numeric>
 #include <vector>
 #include <iostream>
 #include <string>
 #include <random>
-<<<<<<< HEAD
 #include <fstream>
-
-=======
-#include <boost/filesystem.hpp>
->>>>>>> 371eeea5
 
 namespace epi
 {

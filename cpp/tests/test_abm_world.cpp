/* 
* Copyright (C) 2020-2023 German Aerospace Center (DLR-SC)
*
* Authors: Daniel Abele, Elisabeth Kluth, David Kerkmann, Sascha Korf, Martin J. Kuehn, Khoa Nguyen
*
* Contact: Martin J. Kuehn <Martin.Kuehn@DLR.de>
*
* Licensed under the Apache License, Version 2.0 (the "License");
* you may not use this file except in compliance with the License.
* You may obtain a copy of the License at
*
*     http://www.apache.org/licenses/LICENSE-2.0
*
* Unless required by applicable law or agreed to in writing, software
* distributed under the License is distributed on an "AS IS" BASIS,
* WITHOUT WARRANTIES OR CONDITIONS OF ANY KIND, either express or implied.
* See the License for the specific language governing permissions and
* limitations under the License.
*/
#include "abm_helpers.h"

TEST(TestWorld, init)
{
    auto world = mio::abm::World(6);

    EXPECT_EQ(world.get_locations().size(), 1);
    EXPECT_EQ(world.get_locations()[0].get_type(), mio::abm::LocationType::Cemetery);
    ASSERT_THAT(world.get_persons(), testing::ElementsAre());
}

TEST(TestWorld, addLocation)
{
    auto world      = mio::abm::World(6);
    auto school_id1 = world.add_location(mio::abm::LocationType::School);
    auto school_id2 = world.add_location(mio::abm::LocationType::School);
    auto work_id    = world.add_location(mio::abm::LocationType::Work);
    auto home_id    = world.add_location(mio::abm::LocationType::Home);

    ASSERT_EQ((int)school_id1.index, 1);
    ASSERT_EQ((int)school_id2.index, 2);

    auto& school1 = world.get_individualized_location(school_id1);
    auto& school2 = world.get_individualized_location(school_id2);
    auto& work    = world.get_individualized_location(work_id);
    auto& home    = world.get_individualized_location(home_id);

    size_t count_schools = 0;
    for (auto& loc : world.get_locations()) {
        if (loc.get_type() == mio::abm::LocationType::School) {
            count_schools++;
        }
    }
    ASSERT_EQ(count_schools, 2);

    ASSERT_EQ(world.get_locations()[1], school1);
    ASSERT_EQ(world.get_locations()[2], school2);
    ASSERT_EQ(world.get_locations()[3], work);
    ASSERT_EQ(world.get_locations()[4], home);
}

TEST(TestWorld, addPerson)
{
    auto world    = mio::abm::World(6);
    auto location = world.add_location(mio::abm::LocationType::School);

    auto& p1 = world.add_person(location, AGE_GROUP_15_TO_34);
    auto& p2 = world.add_person(location, AGE_GROUP_35_TO_59);

    ASSERT_EQ(world.get_persons().size(), 2);
    ASSERT_EQ(&world.get_persons()[0], &p1);
    ASSERT_EQ(&world.get_persons()[1], &p2);
}

TEST(TestWorld, getSubpopulationCombined)
{
    auto t       = mio::abm::TimePoint(0);
    auto world   = mio::abm::World(6);
    auto school1 = world.add_location(mio::abm::LocationType::School);
    auto school2 = world.add_location(mio::abm::LocationType::School);
    auto school3 = world.add_location(mio::abm::LocationType::School);
<<<<<<< HEAD
    add_test_person(world, school1, AGE_GROUP_15_TO_34, mio::abm::InfectionState::Carrier);
    add_test_person(world, school1, AGE_GROUP_15_TO_34, mio::abm::InfectionState::Susceptible);
    add_test_person(world, school2, AGE_GROUP_15_TO_34, mio::abm::InfectionState::Susceptible);
    add_test_person(world, school2, AGE_GROUP_15_TO_34, mio::abm::InfectionState::Susceptible);
    add_test_person(world, school3, AGE_GROUP_15_TO_34, mio::abm::InfectionState::Carrier);
=======
    add_test_person(world, school1, mio::abm::AgeGroup::Age15to34, mio::abm::InfectionState::InfectedNoSymptoms);
    add_test_person(world, school1, mio::abm::AgeGroup::Age15to34, mio::abm::InfectionState::Susceptible);
    add_test_person(world, school2, mio::abm::AgeGroup::Age15to34, mio::abm::InfectionState::Susceptible);
    add_test_person(world, school2, mio::abm::AgeGroup::Age15to34, mio::abm::InfectionState::Susceptible);
    add_test_person(world, school3, mio::abm::AgeGroup::Age15to34, mio::abm::InfectionState::InfectedNoSymptoms);
>>>>>>> eb1864f3

    ASSERT_EQ(
        world.get_subpopulation_combined(t, mio::abm::InfectionState::Susceptible, mio::abm::LocationType::School), 3);
    ASSERT_EQ(world.get_subpopulation_combined(t, mio::abm::InfectionState::InfectedNoSymptoms,
                                               mio::abm::LocationType::School),
              2);
}

TEST(TestWorld, findLocation)
{
    auto world     = mio::abm::World(6);
    auto home_id   = world.add_location(mio::abm::LocationType::Home);
    auto school_id = world.add_location(mio::abm::LocationType::School);
    auto work_id   = world.add_location(mio::abm::LocationType::Work);
    auto& home     = world.get_individualized_location(home_id);
    auto& school   = world.get_individualized_location(school_id);
    auto& work     = world.get_individualized_location(work_id);
    auto person    = make_test_person(home);
    person.set_assigned_location(home);
    person.set_assigned_location(work);
    person.set_assigned_location(school);

    ASSERT_EQ(world.find_location(mio::abm::LocationType::Work, person), work);
    ASSERT_EQ(world.find_location(mio::abm::LocationType::School, person), school);
    ASSERT_EQ(world.find_location(mio::abm::LocationType::Home, person), home);
}

TEST(TestWorld, evolveStateTransition)
{
    using testing::Return;

    auto t     = mio::abm::TimePoint(0);
    auto dt    = mio::abm::hours(1);
    auto world = mio::abm::World(6);
    //setup so p1 and p3 don't transition
<<<<<<< HEAD
    world.parameters.get<mio::abm::IncubationPeriod>()[{mio::abm::VirusVariant::Wildtype, AGE_GROUP_15_TO_34,
                                                        mio::abm::VaccinationState::Unvaccinated}]   = 2 * dt.days();
    world.parameters.get<mio::abm::CarrierToInfected>()[{mio::abm::VirusVariant::Wildtype, AGE_GROUP_15_TO_34,
                                                         mio::abm::VaccinationState::Unvaccinated}]  = 2 * dt.days();
    world.parameters.get<mio::abm::CarrierToRecovered>()[{mio::abm::VirusVariant::Wildtype, AGE_GROUP_15_TO_34,
                                                          mio::abm::VaccinationState::Unvaccinated}] = 2 * dt.days();
    world.parameters.get<mio::abm::InfectedToSevere>()[{mio::abm::VirusVariant::Wildtype, AGE_GROUP_15_TO_34,
                                                        mio::abm::VaccinationState::Unvaccinated}]   = 2 * dt.days();
    world.parameters.get<mio::abm::InfectedToRecovered>()[{mio::abm::VirusVariant::Wildtype, AGE_GROUP_15_TO_34,
                                                           mio::abm::VaccinationState::Unvaccinated}] =
        2 * dt.seconds();

    auto location1 = world.add_location(mio::abm::LocationType::School);
    auto& p1       = add_test_person(world, location1, AGE_GROUP_15_TO_34, mio::abm::InfectionState::Carrier);
    auto& p2       = add_test_person(world, location1, AGE_GROUP_15_TO_34, mio::abm::InfectionState::Susceptible);
    auto location2 = world.add_location(mio::abm::LocationType::Work);
    auto& p3       = add_test_person(world, location2, AGE_GROUP_15_TO_34, mio::abm::InfectionState::Infected);
=======
    params.get<mio::abm::IncubationPeriod>()[{mio::abm::VirusVariant::Wildtype, mio::abm::AgeGroup::Age15to34,
                                              mio::abm::VaccinationState::Unvaccinated}] = 2 * dt.days();
    params.get<mio::abm::InfectedNoSymptomsToSymptoms>()[{
        mio::abm::VirusVariant::Wildtype, mio::abm::AgeGroup::Age15to34, mio::abm::VaccinationState::Unvaccinated}] =
        2 * dt.days();
    params.get<mio::abm::InfectedNoSymptomsToRecovered>()[{
        mio::abm::VirusVariant::Wildtype, mio::abm::AgeGroup::Age15to34, mio::abm::VaccinationState::Unvaccinated}] =
        2 * dt.days();
    params.get<mio::abm::InfectedSymptomsToSevere>()[{mio::abm::VirusVariant::Wildtype, mio::abm::AgeGroup::Age15to34,
                                                      mio::abm::VaccinationState::Unvaccinated}] = 2 * dt.days();
    params.get<mio::abm::InfectedSymptomsToRecovered>()[{
        mio::abm::VirusVariant::Wildtype, mio::abm::AgeGroup::Age15to34, mio::abm::VaccinationState::Unvaccinated}] =
        2 * dt.days();

    auto world     = mio::abm::World(params);
    auto location1 = world.add_location(mio::abm::LocationType::School);
    auto& p1 =
        add_test_person(world, location1, mio::abm::AgeGroup::Age15to34, mio::abm::InfectionState::InfectedNoSymptoms);
    auto& p2 = add_test_person(world, location1, mio::abm::AgeGroup::Age15to34, mio::abm::InfectionState::Susceptible);
    auto location2 = world.add_location(mio::abm::LocationType::Work);
    auto& p3 =
        add_test_person(world, location2, mio::abm::AgeGroup::Age15to34, mio::abm::InfectionState::InfectedSymptoms);
>>>>>>> eb1864f3
    p1.set_assigned_location(location1);
    p2.set_assigned_location(location1);
    p3.set_assigned_location(location2);

    //setup mock so p2 becomes infected
    ScopedMockDistribution<testing::StrictMock<MockDistribution<mio::ExponentialDistribution<double>>>>
        mock_exponential_dist;
    EXPECT_CALL(mock_exponential_dist.get_mock(), invoke).Times(1).WillOnce(Return(0.0));

    world.evolve(t, dt);

    EXPECT_EQ(p1.get_infection_state(t + dt), mio::abm::InfectionState::InfectedNoSymptoms);
    EXPECT_EQ(p2.get_infection_state(t + dt), mio::abm::InfectionState::Exposed);
    EXPECT_EQ(p3.get_infection_state(t + dt), mio::abm::InfectionState::InfectedSymptoms);
}

TEST(TestWorld, evolveMigration)
{
    using testing::Return;

    {
        auto t      = mio::abm::TimePoint(0) + mio::abm::hours(8);
        auto dt     = mio::abm::hours(1);
        auto world  = mio::abm::World(6);
        auto params = world.parameters;
        //setup so p1 doesn't transition
<<<<<<< HEAD
        params.get<mio::abm::CarrierToInfected>()[{mio::abm::VirusVariant::Wildtype, AGE_GROUP_15_TO_34,
                                                   mio::abm::VaccinationState::Unvaccinated}]  = 2 * dt.days();
        params.get<mio::abm::CarrierToRecovered>()[{mio::abm::VirusVariant::Wildtype, AGE_GROUP_15_TO_34,
                                                    mio::abm::VaccinationState::Unvaccinated}] = 2 * dt.days();
=======
        params.get<mio::abm::InfectedNoSymptomsToSymptoms>()[{
            mio::abm::VirusVariant::Wildtype, mio::abm::AgeGroup::Age15to34,
            mio::abm::VaccinationState::Unvaccinated}] = 2 * dt.days();
        params.get<mio::abm::InfectedNoSymptomsToRecovered>()[{
            mio::abm::VirusVariant::Wildtype, mio::abm::AgeGroup::Age15to34,
            mio::abm::VaccinationState::Unvaccinated}] = 2 * dt.days();
>>>>>>> eb1864f3

        auto home_id   = world.add_location(mio::abm::LocationType::Home);
        auto school_id = world.add_location(mio::abm::LocationType::School);
        auto work_id   = world.add_location(mio::abm::LocationType::Work);

        ScopedMockDistribution<testing::StrictMock<MockDistribution<mio::UniformDistribution<double>>>>
            mock_uniform_dist;
        EXPECT_CALL(mock_uniform_dist.get_mock(), invoke)
            .Times(testing::AtLeast(8))
            .WillOnce(testing::Return(0.8)) // draw random work group
            .WillOnce(testing::Return(0.8)) // draw random school group
            .WillOnce(testing::Return(0.8)) // draw random work hour
            .WillOnce(testing::Return(0.8)) // draw random school hour
            .WillOnce(testing::Return(0.8)) // draw random work group
            .WillOnce(testing::Return(0.8)) // draw random school group
            .WillOnce(testing::Return(0.8)) // draw random work hour
            .WillOnce(testing::Return(0.8)) // draw random school hour
            .WillRepeatedly(testing::Return(1.0));

<<<<<<< HEAD
        auto& p2 = add_test_person(world, home_id, AGE_GROUP_5_TO_14, mio::abm::InfectionState::Susceptible, t);
        auto& p1 = add_test_person(world, home_id, AGE_GROUP_15_TO_34, mio::abm::InfectionState::Carrier, t);
=======
        auto& p2 =
            add_test_person(world, home_id, mio::abm::AgeGroup::Age5to14, mio::abm::InfectionState::Susceptible, t);
        auto& p1 = add_test_person(world, home_id, mio::abm::AgeGroup::Age15to34,
                                   mio::abm::InfectionState::InfectedNoSymptoms, t);
>>>>>>> eb1864f3

        p1.set_assigned_location(school_id);
        p2.set_assigned_location(school_id);
        p1.set_assigned_location(work_id);
        p2.set_assigned_location(work_id);
        p1.set_assigned_location(home_id);
        p2.set_assigned_location(home_id);

        auto& school = world.get_individualized_location(school_id);
        auto& work   = world.get_individualized_location(work_id);

        ScopedMockDistribution<testing::StrictMock<MockDistribution<mio::ExponentialDistribution<double>>>>
            mock_exponential_dist;
        EXPECT_CALL(mock_exponential_dist.get_mock(), invoke).WillRepeatedly(Return(1.)); //no state transitions

        world.evolve(t, dt);

        EXPECT_EQ(p1.get_location(), work);
        EXPECT_EQ(p2.get_location(), school);
        EXPECT_EQ(school.get_number_persons(), 1);
        EXPECT_EQ(work.get_number_persons(), 1);
    }

    {
        auto t      = mio::abm::TimePoint(0) + mio::abm::hours(8);
        auto dt     = mio::abm::hours(2);
        auto world  = mio::abm::World(6);
        auto params = world.parameters;
        //setup so p1-p5 don't transition
<<<<<<< HEAD
        params.get<mio::abm::CarrierToInfected>()[{mio::abm::VirusVariant::Wildtype, AGE_GROUP_15_TO_34,
                                                   mio::abm::VaccinationState::Unvaccinated}]  = 2 * dt.days();
        params.get<mio::abm::CarrierToRecovered>()[{mio::abm::VirusVariant::Wildtype, AGE_GROUP_15_TO_34,
                                                    mio::abm::VaccinationState::Unvaccinated}] = 2 * dt.days();
        params.get<mio::abm::SevereToCritical>()[{mio::abm::VirusVariant::Wildtype, AGE_GROUP_15_TO_34,
                                                  mio::abm::VaccinationState::Unvaccinated}]   = 2 * dt.days();
        params.get<mio::abm::SevereToRecovered>()[{mio::abm::VirusVariant::Wildtype, AGE_GROUP_15_TO_34,
                                                   mio::abm::VaccinationState::Unvaccinated}]  = 2 * dt.days();
=======
        params.get<mio::abm::InfectedNoSymptomsToSymptoms>()[{
            mio::abm::VirusVariant::Wildtype, mio::abm::AgeGroup::Age15to34,
            mio::abm::VaccinationState::Unvaccinated}]                                        = 2 * dt.days();
        params.get<mio::abm::InfectedNoSymptomsToRecovered>()[{
            mio::abm::VirusVariant::Wildtype, mio::abm::AgeGroup::Age15to34,
            mio::abm::VaccinationState::Unvaccinated}]                                        = 2 * dt.days();
        params.get<mio::abm::SevereToCritical>()[{mio::abm::VirusVariant::Wildtype, mio::abm::AgeGroup::Age15to34,
                                                  mio::abm::VaccinationState::Unvaccinated}]  = 2 * dt.days();
        params.get<mio::abm::SevereToRecovered>()[{mio::abm::VirusVariant::Wildtype, mio::abm::AgeGroup::Age15to34,
                                                   mio::abm::VaccinationState::Unvaccinated}] = 2 * dt.days();

        auto world = mio::abm::World(params);
>>>>>>> eb1864f3
        world.use_migration_rules(false);

        auto home_id     = world.add_location(mio::abm::LocationType::Home);
        auto event_id    = world.add_location(mio::abm::LocationType::SocialEvent);
        auto work_id     = world.add_location(mio::abm::LocationType::Work);
        auto hospital_id = world.add_location(mio::abm::LocationType::Hospital);

<<<<<<< HEAD
        auto& p1 = add_test_person(world, home_id, AGE_GROUP_15_TO_34, mio::abm::InfectionState::Carrier, t);
        auto& p2 = add_test_person(world, home_id, AGE_GROUP_5_TO_14, mio::abm::InfectionState::Susceptible, t);
        auto& p3 = add_test_person(world, home_id, AGE_GROUP_5_TO_14, mio::abm::InfectionState::Infected_Severe, t);
        auto& p4 =
            add_test_person(world, hospital_id, AGE_GROUP_5_TO_14, mio::abm::InfectionState::Recovered_Infected, t);
        auto& p5 = add_test_person(world, home_id, AGE_GROUP_15_TO_34, mio::abm::InfectionState::Susceptible, t);
=======
        auto& p1 = add_test_person(world, home_id, mio::abm::AgeGroup::Age15to34,
                                   mio::abm::InfectionState::InfectedNoSymptoms, t);
        auto& p2 =
            add_test_person(world, home_id, mio::abm::AgeGroup::Age5to14, mio::abm::InfectionState::Susceptible, t);
        auto& p3 =
            add_test_person(world, home_id, mio::abm::AgeGroup::Age5to14, mio::abm::InfectionState::InfectedSevere, t);
        auto& p4 =
            add_test_person(world, hospital_id, mio::abm::AgeGroup::Age5to14, mio::abm::InfectionState::Recovered, t);
        auto& p5 =
            add_test_person(world, home_id, mio::abm::AgeGroup::Age15to34, mio::abm::InfectionState::Susceptible, t);
>>>>>>> eb1864f3
        p1.set_assigned_location(event_id);
        p2.set_assigned_location(event_id);
        p1.set_assigned_location(work_id);
        p2.set_assigned_location(work_id);
        p1.set_assigned_location(home_id);
        p2.set_assigned_location(home_id);
        p3.set_assigned_location(home_id);
        p4.set_assigned_location(home_id);
        p3.set_assigned_location(hospital_id);
        p4.set_assigned_location(hospital_id);
        p5.set_assigned_location(event_id);
        p5.set_assigned_location(work_id);
        p5.set_assigned_location(home_id);

        mio::abm::TripList& data = world.get_trip_list();
        mio::abm::Trip trip1(p1.get_person_id(), mio::abm::TimePoint(0) + mio::abm::hours(9), work_id, home_id);
        mio::abm::Trip trip2(p2.get_person_id(), mio::abm::TimePoint(0) + mio::abm::hours(9), event_id, home_id);
        mio::abm::Trip trip3(p5.get_person_id(), mio::abm::TimePoint(0) + mio::abm::hours(9), event_id, work_id);
        data.add_trip(trip1);
        data.add_trip(trip2);
        data.add_trip(trip3);

        ScopedMockDistribution<testing::StrictMock<MockDistribution<mio::ExponentialDistribution<double>>>>
            mock_exponential_dist;
        EXPECT_CALL(mock_exponential_dist.get_mock(), invoke).WillRepeatedly(Return(1.)); //no state transitions

        world.evolve(t, dt);

        auto& event    = world.get_individualized_location(event_id);
        auto& work     = world.get_individualized_location(work_id);
        auto& home     = world.get_individualized_location(home_id);
        auto& hospital = world.get_individualized_location(hospital_id);

        EXPECT_EQ(p1.get_location(), work);
        EXPECT_EQ(p2.get_location(), event);
        EXPECT_EQ(p3.get_location(), hospital);
        EXPECT_EQ(p4.get_location(), home);
        EXPECT_EQ(p5.get_location(), home);
        EXPECT_EQ(event.get_number_persons(), 1);
        EXPECT_EQ(work.get_number_persons(), 1);
        EXPECT_EQ(home.get_number_persons(), 2);
        EXPECT_EQ(hospital.get_number_persons(), 1);
    }

    // Test that a dead person cannot make a movement
    {
        auto t      = mio::abm::TimePoint(0);
        auto dt     = mio::abm::days(1);
        auto params = mio::abm::GlobalInfectionParameters{};
        // Time to go from severe to critical infection is 1 day (dt).
        params.get<mio::abm::SevereToCritical>()[{mio::abm::VirusVariant::Wildtype, mio::abm::AgeGroup::Age60to79,
                                                  mio::abm::VaccinationState::Unvaccinated}] = 1;
        // Time to go from critical infection to dead state is 1/2 day (0.5 * dt).
        params.get<mio::abm::CriticalToDead>()[{mio::abm::VirusVariant::Wildtype, mio::abm::AgeGroup::Age60to79,
                                                mio::abm::VaccinationState::Unvaccinated}] = 0.5 * 1;

        auto world       = mio::abm::World(params);
        auto home_id     = world.add_location(mio::abm::LocationType::Home);
        auto work_id     = world.add_location(mio::abm::LocationType::Work);
        auto icu_id      = world.add_location(mio::abm::LocationType::ICU);
        auto hospital_id = world.add_location(mio::abm::LocationType::Hospital);
        // Create a person that is dead at time t
        auto& p_dead = add_test_person(world, icu_id, mio::abm::AgeGroup::Age60to79, mio::abm::InfectionState::Dead, t);
        // Create a person that is severe at hospital and will be dead at time t + dt
        auto& p_severe =
            add_test_person(world, hospital_id, mio::abm::AgeGroup::Age60to79, mio::abm::InfectionState::Dead, t + dt);
        p_dead.set_assigned_location(icu_id);
        p_dead.set_assigned_location(work_id);
        p_dead.set_assigned_location(home_id);
        p_severe.set_assigned_location(hospital_id);
        p_severe.set_assigned_location(icu_id);
        p_severe.set_assigned_location(home_id);

        // Add trip to see if a dead person can move outside of cemetery by scheduled
        mio::abm::TripList& trip_list = world.get_trip_list();
        mio::abm::Trip trip1(p_dead.get_person_id(), mio::abm::TimePoint(0) + mio::abm::hours(2), work_id, home_id);
        mio::abm::Trip trip2(p_dead.get_person_id(), mio::abm::TimePoint(0) + mio::abm::hours(3), home_id, icu_id);
        mio::abm::Trip trip3(p_severe.get_person_id(), mio::abm::TimePoint(0) + mio::abm::hours(3), home_id, icu_id);
        trip_list.add_trip(trip1);
        trip_list.add_trip(trip2);
        trip_list.add_trip(trip3);

        // Check the dead person got burried and the severely infected person starts in Hospital
        world.evolve(t, dt);
        EXPECT_EQ(p_dead.get_location().get_type(), mio::abm::LocationType::Cemetery);
        EXPECT_EQ(p_severe.get_infection_state(t), mio::abm::InfectionState::InfectedSevere);
        EXPECT_EQ(p_severe.get_location().get_type(), mio::abm::LocationType::Hospital);

        // Check the dead person is still in Cemetery and the severely infected person dies and got burried
        world.evolve(t + dt, dt);
        EXPECT_EQ(p_dead.get_location().get_type(), mio::abm::LocationType::Cemetery);
        EXPECT_EQ(p_severe.get_infection_state(t + dt), mio::abm::InfectionState::Dead);
        EXPECT_EQ(p_severe.get_location().get_type(), mio::abm::LocationType::Cemetery);
    }
}

TEST(TestWorldTestingCriteria, testAddingAndUpdatingAndRunningTestingSchemes)
{
    auto world  = mio::abm::World(6);
    auto params = world.parameters;
    // make sure the infected person stay in Infected long enough
<<<<<<< HEAD
    params.get<mio::abm::InfectedToRecovered>()[{mio::abm::VirusVariant(0), AGE_GROUP_15_TO_34,
                                                 mio::abm::VaccinationState::Unvaccinated}] = 100;
    params.get<mio::abm::InfectedToSevere>()[{mio::abm::VirusVariant(0), AGE_GROUP_15_TO_34,
                                              mio::abm::VaccinationState::Unvaccinated}]    = 100;
=======
    params.get<mio::abm::InfectedSymptomsToRecovered>()[{mio::abm::VirusVariant(0), mio::abm::AgeGroup::Age15to34,
                                                         mio::abm::VaccinationState::Unvaccinated}] = 100;
    params.get<mio::abm::InfectedSymptomsToSevere>()[{mio::abm::VirusVariant(0), mio::abm::AgeGroup::Age15to34,
                                                      mio::abm::VaccinationState::Unvaccinated}]    = 100;
>>>>>>> eb1864f3

    auto home_id      = world.add_location(mio::abm::LocationType::Home);
    auto work_id      = world.add_location(mio::abm::LocationType::Work);
    auto& home        = world.get_individualized_location(home_id);
    auto& work        = world.get_individualized_location(work_id);
    auto current_time = mio::abm::TimePoint(0);
<<<<<<< HEAD
    auto person = add_test_person(world, home_id, AGE_GROUP_15_TO_34, mio::abm::InfectionState::Infected, current_time);
=======
    auto person       = add_test_person(world, home_id, mio::abm::AgeGroup::Age15to34,
                                        mio::abm::InfectionState::InfectedSymptoms, current_time);
>>>>>>> eb1864f3
    person.set_assigned_location(home);
    person.set_assigned_location(work);

    auto testing_criteria = mio::abm::TestingCriteria({}, {}, {});
    testing_criteria.add_infection_state(mio::abm::InfectionState::InfectedSymptoms);
    testing_criteria.add_infection_state(mio::abm::InfectionState::InfectedNoSymptoms);
    testing_criteria.add_location_type(mio::abm::LocationType::Home);
    testing_criteria.add_location_type(mio::abm::LocationType::Work);

    const auto testing_frequency = mio::abm::days(1);
    const auto start_date        = mio::abm::TimePoint(20);
    const auto end_date          = mio::abm::TimePoint(60 * 60 * 24 * 3);
    const auto probability       = 1.0;
    const auto test_type         = mio::abm::PCRTest();

    auto testing_scheme =
        mio::abm::TestingScheme({testing_criteria}, testing_frequency, start_date, end_date, test_type, probability);

    world.get_testing_strategy().add_testing_scheme(testing_scheme);
    ASSERT_EQ(world.get_testing_strategy().run_strategy(person, work, current_time),
              true); // no active testing scheme -> person can enter
    current_time = mio::abm::TimePoint(30);
    world.get_testing_strategy().update_activity_status(current_time);
    ScopedMockDistribution<testing::StrictMock<MockDistribution<mio::UniformDistribution<double>>>> mock_uniform_dist;
    EXPECT_CALL(mock_uniform_dist.get_mock(), invoke)
        .Times(testing::AtLeast(2))
        .WillOnce(testing::Return(0.7))
        .WillOnce(testing::Return(0.4));
    ASSERT_EQ(world.get_testing_strategy().run_strategy(person, work, current_time), false);

    world.get_testing_strategy().add_testing_scheme(testing_scheme); //doesn't get added because of == operator
    world.get_testing_strategy().remove_testing_scheme(testing_scheme);
    ASSERT_EQ(world.get_testing_strategy().run_strategy(person, work, current_time), true); // no more testing_schemes
}

TEST(TestWorld, copyWorld)
{
    auto world = mio::abm::World(6);

    world.parameters.get<mio::abm::IncubationPeriod>()[{mio::abm::VirusVariant::Wildtype, AGE_GROUP_0_TO_4,
                                                        mio::abm::VaccinationState::Unvaccinated}] = 4.;

    auto school_id1 = world.add_location(mio::abm::LocationType::School);
    auto school_id2 = world.add_location(mio::abm::LocationType::School);
    auto work_id    = world.add_location(mio::abm::LocationType::Work);
    auto home_id    = world.add_location(mio::abm::LocationType::Home);

    auto& school1 = world.get_individualized_location(school_id1);
    school1.set_required_mask(mio::abm::MaskType::Surgical);
    auto& school2 = world.get_individualized_location(school_id2);
    school2.set_required_mask(mio::abm::MaskType::FFP2);
    auto& work = world.get_individualized_location(work_id);
    auto& home = world.get_individualized_location(home_id);

    auto& p1 = world.add_person(school_id1, AGE_GROUP_0_TO_4);
    auto& p2 = world.add_person(school_id2, AGE_GROUP_0_TO_4);

    auto copied_world = mio::abm::World(world);
    auto copied_infection_params =
        copied_world.parameters
            .get<mio::abm::IncubationPeriod>()[{mio::abm::VirusVariant::Wildtype, AGE_GROUP_0_TO_4,
                                                mio::abm::VaccinationState::Unvaccinated}]
            .value();

    // Assert the locations and persons of copied world are logically equal to that of original world
    ASSERT_EQ(copied_world.get_locations().size(), 4);
    ASSERT_EQ(copied_world.get_locations()[0].get_required_mask(), mio::abm::MaskType::Surgical);
    ASSERT_EQ(copied_world.get_locations()[1].get_required_mask(), mio::abm::MaskType::FFP2);
    ASSERT_EQ(copied_infection_params, 4.);
    ASSERT_EQ(copied_world.get_persons().size(), 2);
    ASSERT_EQ(copied_world.get_persons()[0].get_location().get_index(), p1.get_location().get_index());
    ASSERT_EQ(copied_world.get_persons()[1].get_location().get_index(), p2.get_location().get_index());

    //Assert the locations and persons of copied world are stored in different address of original world
    ASSERT_NE(&copied_world.get_locations()[0], &school1);
    ASSERT_NE(&copied_world.get_locations()[1], &school2);
    ASSERT_NE(&copied_world.get_locations()[2], &work);
    ASSERT_NE(&copied_world.get_locations()[3], &home);
    ASSERT_NE(&copied_world.get_persons()[0], &p1);
    ASSERT_NE(&copied_world.get_persons()[1], &p2);

    // Evolve the world and check if the copied world is also involved accordingly
    p1.migrate_to(home, {0});
    p2.migrate_to(work, {0});
    ASSERT_NE(copied_world.get_persons()[0].get_location().get_type(), home.get_type());
    ASSERT_NE(copied_world.get_persons()[1].get_location().get_type(), work.get_type());
    copied_world = mio::abm::World(world);
    ASSERT_EQ(copied_world.get_persons()[0].get_location().get_type(), home.get_type());
    ASSERT_EQ(copied_world.get_persons()[1].get_location().get_type(), work.get_type());
}<|MERGE_RESOLUTION|>--- conflicted
+++ resolved
@@ -78,19 +78,11 @@
     auto school1 = world.add_location(mio::abm::LocationType::School);
     auto school2 = world.add_location(mio::abm::LocationType::School);
     auto school3 = world.add_location(mio::abm::LocationType::School);
-<<<<<<< HEAD
-    add_test_person(world, school1, AGE_GROUP_15_TO_34, mio::abm::InfectionState::Carrier);
+    add_test_person(world, school1, AGE_GROUP_15_TO_34, mio::abm::InfectionState::InfectedNoSymptoms);
     add_test_person(world, school1, AGE_GROUP_15_TO_34, mio::abm::InfectionState::Susceptible);
     add_test_person(world, school2, AGE_GROUP_15_TO_34, mio::abm::InfectionState::Susceptible);
     add_test_person(world, school2, AGE_GROUP_15_TO_34, mio::abm::InfectionState::Susceptible);
-    add_test_person(world, school3, AGE_GROUP_15_TO_34, mio::abm::InfectionState::Carrier);
-=======
-    add_test_person(world, school1, mio::abm::AgeGroup::Age15to34, mio::abm::InfectionState::InfectedNoSymptoms);
-    add_test_person(world, school1, mio::abm::AgeGroup::Age15to34, mio::abm::InfectionState::Susceptible);
-    add_test_person(world, school2, mio::abm::AgeGroup::Age15to34, mio::abm::InfectionState::Susceptible);
-    add_test_person(world, school2, mio::abm::AgeGroup::Age15to34, mio::abm::InfectionState::Susceptible);
-    add_test_person(world, school3, mio::abm::AgeGroup::Age15to34, mio::abm::InfectionState::InfectedNoSymptoms);
->>>>>>> eb1864f3
+    add_test_person(world, school3, AGE_GROUP_15_TO_34, mio::abm::InfectionState::InfectedNoSymptoms);
 
     ASSERT_EQ(
         world.get_subpopulation_combined(t, mio::abm::InfectionState::Susceptible, mio::abm::LocationType::School), 3);
@@ -125,49 +117,27 @@
     auto t     = mio::abm::TimePoint(0);
     auto dt    = mio::abm::hours(1);
     auto world = mio::abm::World(6);
+
     //setup so p1 and p3 don't transition
-<<<<<<< HEAD
-    world.parameters.get<mio::abm::IncubationPeriod>()[{mio::abm::VirusVariant::Wildtype, AGE_GROUP_15_TO_34,
-                                                        mio::abm::VaccinationState::Unvaccinated}]   = 2 * dt.days();
-    world.parameters.get<mio::abm::CarrierToInfected>()[{mio::abm::VirusVariant::Wildtype, AGE_GROUP_15_TO_34,
-                                                         mio::abm::VaccinationState::Unvaccinated}]  = 2 * dt.days();
-    world.parameters.get<mio::abm::CarrierToRecovered>()[{mio::abm::VirusVariant::Wildtype, AGE_GROUP_15_TO_34,
-                                                          mio::abm::VaccinationState::Unvaccinated}] = 2 * dt.days();
-    world.parameters.get<mio::abm::InfectedToSevere>()[{mio::abm::VirusVariant::Wildtype, AGE_GROUP_15_TO_34,
-                                                        mio::abm::VaccinationState::Unvaccinated}]   = 2 * dt.days();
-    world.parameters.get<mio::abm::InfectedToRecovered>()[{mio::abm::VirusVariant::Wildtype, AGE_GROUP_15_TO_34,
-                                                           mio::abm::VaccinationState::Unvaccinated}] =
-        2 * dt.seconds();
+    world.parameters.get<mio::abm::IncubationPeriod>()[{mio::abm::VirusVariant::Wildtype, AGE_GROUP_15_TO_34}] =
+        2 * dt.days();
+    world.parameters
+        .get<mio::abm::InfectedNoSymptomsToSymptoms>()[{mio::abm::VirusVariant::Wildtype, AGE_GROUP_15_TO_34}] =
+        2 * dt.days();
+    world.parameters
+        .get<mio::abm::InfectedNoSymptomsToRecovered>()[{mio::abm::VirusVariant::Wildtype, AGE_GROUP_15_TO_34}] =
+        2 * dt.days();
+    world.parameters.get<mio::abm::InfectedSymptomsToSevere>()[{mio::abm::VirusVariant::Wildtype, AGE_GROUP_15_TO_34}] =
+        2 * dt.days();
+    world.parameters
+        .get<mio::abm::InfectedSymptomsToRecovered>()[{mio::abm::VirusVariant::Wildtype, AGE_GROUP_15_TO_34}] =
+        2 * dt.days();
 
     auto location1 = world.add_location(mio::abm::LocationType::School);
-    auto& p1       = add_test_person(world, location1, AGE_GROUP_15_TO_34, mio::abm::InfectionState::Carrier);
-    auto& p2       = add_test_person(world, location1, AGE_GROUP_15_TO_34, mio::abm::InfectionState::Susceptible);
+    auto& p1 = add_test_person(world, location1, AGE_GROUP_15_TO_34, mio::abm::InfectionState::InfectedNoSymptoms);
+    auto& p2 = add_test_person(world, location1, AGE_GROUP_15_TO_34, mio::abm::InfectionState::Susceptible);
     auto location2 = world.add_location(mio::abm::LocationType::Work);
-    auto& p3       = add_test_person(world, location2, AGE_GROUP_15_TO_34, mio::abm::InfectionState::Infected);
-=======
-    params.get<mio::abm::IncubationPeriod>()[{mio::abm::VirusVariant::Wildtype, mio::abm::AgeGroup::Age15to34,
-                                              mio::abm::VaccinationState::Unvaccinated}] = 2 * dt.days();
-    params.get<mio::abm::InfectedNoSymptomsToSymptoms>()[{
-        mio::abm::VirusVariant::Wildtype, mio::abm::AgeGroup::Age15to34, mio::abm::VaccinationState::Unvaccinated}] =
-        2 * dt.days();
-    params.get<mio::abm::InfectedNoSymptomsToRecovered>()[{
-        mio::abm::VirusVariant::Wildtype, mio::abm::AgeGroup::Age15to34, mio::abm::VaccinationState::Unvaccinated}] =
-        2 * dt.days();
-    params.get<mio::abm::InfectedSymptomsToSevere>()[{mio::abm::VirusVariant::Wildtype, mio::abm::AgeGroup::Age15to34,
-                                                      mio::abm::VaccinationState::Unvaccinated}] = 2 * dt.days();
-    params.get<mio::abm::InfectedSymptomsToRecovered>()[{
-        mio::abm::VirusVariant::Wildtype, mio::abm::AgeGroup::Age15to34, mio::abm::VaccinationState::Unvaccinated}] =
-        2 * dt.days();
-
-    auto world     = mio::abm::World(params);
-    auto location1 = world.add_location(mio::abm::LocationType::School);
-    auto& p1 =
-        add_test_person(world, location1, mio::abm::AgeGroup::Age15to34, mio::abm::InfectionState::InfectedNoSymptoms);
-    auto& p2 = add_test_person(world, location1, mio::abm::AgeGroup::Age15to34, mio::abm::InfectionState::Susceptible);
-    auto location2 = world.add_location(mio::abm::LocationType::Work);
-    auto& p3 =
-        add_test_person(world, location2, mio::abm::AgeGroup::Age15to34, mio::abm::InfectionState::InfectedSymptoms);
->>>>>>> eb1864f3
+    auto& p3       = add_test_person(world, location2, AGE_GROUP_15_TO_34, mio::abm::InfectionState::InfectedSymptoms);
     p1.set_assigned_location(location1);
     p2.set_assigned_location(location1);
     p3.set_assigned_location(location2);
@@ -189,24 +159,16 @@
     using testing::Return;
 
     {
-        auto t      = mio::abm::TimePoint(0) + mio::abm::hours(8);
-        auto dt     = mio::abm::hours(1);
-        auto world  = mio::abm::World(6);
-        auto params = world.parameters;
+        auto t     = mio::abm::TimePoint(0) + mio::abm::hours(8);
+        auto dt    = mio::abm::hours(1);
+        auto world = mio::abm::World(6);
         //setup so p1 doesn't transition
-<<<<<<< HEAD
-        params.get<mio::abm::CarrierToInfected>()[{mio::abm::VirusVariant::Wildtype, AGE_GROUP_15_TO_34,
-                                                   mio::abm::VaccinationState::Unvaccinated}]  = 2 * dt.days();
-        params.get<mio::abm::CarrierToRecovered>()[{mio::abm::VirusVariant::Wildtype, AGE_GROUP_15_TO_34,
-                                                    mio::abm::VaccinationState::Unvaccinated}] = 2 * dt.days();
-=======
-        params.get<mio::abm::InfectedNoSymptomsToSymptoms>()[{
-            mio::abm::VirusVariant::Wildtype, mio::abm::AgeGroup::Age15to34,
-            mio::abm::VaccinationState::Unvaccinated}] = 2 * dt.days();
-        params.get<mio::abm::InfectedNoSymptomsToRecovered>()[{
-            mio::abm::VirusVariant::Wildtype, mio::abm::AgeGroup::Age15to34,
-            mio::abm::VaccinationState::Unvaccinated}] = 2 * dt.days();
->>>>>>> eb1864f3
+        world.parameters
+            .get<mio::abm::InfectedNoSymptomsToSymptoms>()[{mio::abm::VirusVariant::Wildtype, AGE_GROUP_15_TO_34}] =
+            2 * dt.days();
+        world.parameters
+            .get<mio::abm::InfectedNoSymptomsToRecovered>()[{mio::abm::VirusVariant::Wildtype, AGE_GROUP_15_TO_34}] =
+            2 * dt.days();
 
         auto home_id   = world.add_location(mio::abm::LocationType::Home);
         auto school_id = world.add_location(mio::abm::LocationType::School);
@@ -226,15 +188,8 @@
             .WillOnce(testing::Return(0.8)) // draw random school hour
             .WillRepeatedly(testing::Return(1.0));
 
-<<<<<<< HEAD
         auto& p2 = add_test_person(world, home_id, AGE_GROUP_5_TO_14, mio::abm::InfectionState::Susceptible, t);
-        auto& p1 = add_test_person(world, home_id, AGE_GROUP_15_TO_34, mio::abm::InfectionState::Carrier, t);
-=======
-        auto& p2 =
-            add_test_person(world, home_id, mio::abm::AgeGroup::Age5to14, mio::abm::InfectionState::Susceptible, t);
-        auto& p1 = add_test_person(world, home_id, mio::abm::AgeGroup::Age15to34,
-                                   mio::abm::InfectionState::InfectedNoSymptoms, t);
->>>>>>> eb1864f3
+        auto& p1 = add_test_person(world, home_id, AGE_GROUP_15_TO_34, mio::abm::InfectionState::InfectedNoSymptoms, t);
 
         p1.set_assigned_location(school_id);
         p2.set_assigned_location(school_id);
@@ -259,34 +214,21 @@
     }
 
     {
-        auto t      = mio::abm::TimePoint(0) + mio::abm::hours(8);
-        auto dt     = mio::abm::hours(2);
-        auto world  = mio::abm::World(6);
-        auto params = world.parameters;
+        auto t     = mio::abm::TimePoint(0) + mio::abm::hours(8);
+        auto dt    = mio::abm::hours(2);
+        auto world = mio::abm::World(6);
         //setup so p1-p5 don't transition
-<<<<<<< HEAD
-        params.get<mio::abm::CarrierToInfected>()[{mio::abm::VirusVariant::Wildtype, AGE_GROUP_15_TO_34,
-                                                   mio::abm::VaccinationState::Unvaccinated}]  = 2 * dt.days();
-        params.get<mio::abm::CarrierToRecovered>()[{mio::abm::VirusVariant::Wildtype, AGE_GROUP_15_TO_34,
-                                                    mio::abm::VaccinationState::Unvaccinated}] = 2 * dt.days();
-        params.get<mio::abm::SevereToCritical>()[{mio::abm::VirusVariant::Wildtype, AGE_GROUP_15_TO_34,
-                                                  mio::abm::VaccinationState::Unvaccinated}]   = 2 * dt.days();
-        params.get<mio::abm::SevereToRecovered>()[{mio::abm::VirusVariant::Wildtype, AGE_GROUP_15_TO_34,
-                                                   mio::abm::VaccinationState::Unvaccinated}]  = 2 * dt.days();
-=======
-        params.get<mio::abm::InfectedNoSymptomsToSymptoms>()[{
-            mio::abm::VirusVariant::Wildtype, mio::abm::AgeGroup::Age15to34,
-            mio::abm::VaccinationState::Unvaccinated}]                                        = 2 * dt.days();
-        params.get<mio::abm::InfectedNoSymptomsToRecovered>()[{
-            mio::abm::VirusVariant::Wildtype, mio::abm::AgeGroup::Age15to34,
-            mio::abm::VaccinationState::Unvaccinated}]                                        = 2 * dt.days();
-        params.get<mio::abm::SevereToCritical>()[{mio::abm::VirusVariant::Wildtype, mio::abm::AgeGroup::Age15to34,
-                                                  mio::abm::VaccinationState::Unvaccinated}]  = 2 * dt.days();
-        params.get<mio::abm::SevereToRecovered>()[{mio::abm::VirusVariant::Wildtype, mio::abm::AgeGroup::Age15to34,
-                                                   mio::abm::VaccinationState::Unvaccinated}] = 2 * dt.days();
-
-        auto world = mio::abm::World(params);
->>>>>>> eb1864f3
+        world.parameters
+            .get<mio::abm::InfectedNoSymptomsToSymptoms>()[{mio::abm::VirusVariant::Wildtype, AGE_GROUP_15_TO_34}] =
+            2 * dt.days();
+        world.parameters
+            .get<mio::abm::InfectedNoSymptomsToRecovered>()[{mio::abm::VirusVariant::Wildtype, AGE_GROUP_15_TO_34}] =
+            2 * dt.days();
+        world.parameters.get<mio::abm::SevereToCritical>()[{mio::abm::VirusVariant::Wildtype, AGE_GROUP_15_TO_34}] =
+            2 * dt.days();
+        world.parameters.get<mio::abm::SevereToRecovered>()[{mio::abm::VirusVariant::Wildtype, AGE_GROUP_15_TO_34}] =
+            2 * dt.days();
+
         world.use_migration_rules(false);
 
         auto home_id     = world.add_location(mio::abm::LocationType::Home);
@@ -294,25 +236,11 @@
         auto work_id     = world.add_location(mio::abm::LocationType::Work);
         auto hospital_id = world.add_location(mio::abm::LocationType::Hospital);
 
-<<<<<<< HEAD
-        auto& p1 = add_test_person(world, home_id, AGE_GROUP_15_TO_34, mio::abm::InfectionState::Carrier, t);
+        auto& p1 = add_test_person(world, home_id, AGE_GROUP_15_TO_34, mio::abm::InfectionState::InfectedNoSymptoms, t);
         auto& p2 = add_test_person(world, home_id, AGE_GROUP_5_TO_14, mio::abm::InfectionState::Susceptible, t);
-        auto& p3 = add_test_person(world, home_id, AGE_GROUP_5_TO_14, mio::abm::InfectionState::Infected_Severe, t);
-        auto& p4 =
-            add_test_person(world, hospital_id, AGE_GROUP_5_TO_14, mio::abm::InfectionState::Recovered_Infected, t);
+        auto& p3 = add_test_person(world, home_id, AGE_GROUP_5_TO_14, mio::abm::InfectionState::InfectedSevere, t);
+        auto& p4 = add_test_person(world, hospital_id, AGE_GROUP_5_TO_14, mio::abm::InfectionState::Recovered, t);
         auto& p5 = add_test_person(world, home_id, AGE_GROUP_15_TO_34, mio::abm::InfectionState::Susceptible, t);
-=======
-        auto& p1 = add_test_person(world, home_id, mio::abm::AgeGroup::Age15to34,
-                                   mio::abm::InfectionState::InfectedNoSymptoms, t);
-        auto& p2 =
-            add_test_person(world, home_id, mio::abm::AgeGroup::Age5to14, mio::abm::InfectionState::Susceptible, t);
-        auto& p3 =
-            add_test_person(world, home_id, mio::abm::AgeGroup::Age5to14, mio::abm::InfectionState::InfectedSevere, t);
-        auto& p4 =
-            add_test_person(world, hospital_id, mio::abm::AgeGroup::Age5to14, mio::abm::InfectionState::Recovered, t);
-        auto& p5 =
-            add_test_person(world, home_id, mio::abm::AgeGroup::Age15to34, mio::abm::InfectionState::Susceptible, t);
->>>>>>> eb1864f3
         p1.set_assigned_location(event_id);
         p2.set_assigned_location(event_id);
         p1.set_assigned_location(work_id);
@@ -359,26 +287,25 @@
 
     // Test that a dead person cannot make a movement
     {
-        auto t      = mio::abm::TimePoint(0);
-        auto dt     = mio::abm::days(1);
-        auto params = mio::abm::GlobalInfectionParameters{};
+        auto t     = mio::abm::TimePoint(0);
+        auto dt    = mio::abm::days(1);
+        auto world = mio::abm::World(6);
+
         // Time to go from severe to critical infection is 1 day (dt).
-        params.get<mio::abm::SevereToCritical>()[{mio::abm::VirusVariant::Wildtype, mio::abm::AgeGroup::Age60to79,
-                                                  mio::abm::VaccinationState::Unvaccinated}] = 1;
+        world.parameters.get<mio::abm::SevereToCritical>()[{mio::abm::VirusVariant::Wildtype, AGE_GROUP_60_TO_79}] =
+            0.5;
         // Time to go from critical infection to dead state is 1/2 day (0.5 * dt).
-        params.get<mio::abm::CriticalToDead>()[{mio::abm::VirusVariant::Wildtype, mio::abm::AgeGroup::Age60to79,
-                                                mio::abm::VaccinationState::Unvaccinated}] = 0.5 * 1;
-
-        auto world       = mio::abm::World(params);
+        world.parameters.get<mio::abm::CriticalToDead>()[{mio::abm::VirusVariant::Wildtype, AGE_GROUP_60_TO_79}] = 0.5;
+
         auto home_id     = world.add_location(mio::abm::LocationType::Home);
         auto work_id     = world.add_location(mio::abm::LocationType::Work);
         auto icu_id      = world.add_location(mio::abm::LocationType::ICU);
         auto hospital_id = world.add_location(mio::abm::LocationType::Hospital);
         // Create a person that is dead at time t
-        auto& p_dead = add_test_person(world, icu_id, mio::abm::AgeGroup::Age60to79, mio::abm::InfectionState::Dead, t);
+        auto& p_dead = add_test_person(world, icu_id, AGE_GROUP_60_TO_79, mio::abm::InfectionState::Dead, t);
         // Create a person that is severe at hospital and will be dead at time t + dt
         auto& p_severe =
-            add_test_person(world, hospital_id, mio::abm::AgeGroup::Age60to79, mio::abm::InfectionState::Dead, t + dt);
+            add_test_person(world, hospital_id, AGE_GROUP_60_TO_79, mio::abm::InfectionState::Dead, t + dt);
         p_dead.set_assigned_location(icu_id);
         p_dead.set_assigned_location(work_id);
         p_dead.set_assigned_location(home_id);
@@ -411,32 +338,19 @@
 
 TEST(TestWorldTestingCriteria, testAddingAndUpdatingAndRunningTestingSchemes)
 {
-    auto world  = mio::abm::World(6);
-    auto params = world.parameters;
+    auto world = mio::abm::World(6);
     // make sure the infected person stay in Infected long enough
-<<<<<<< HEAD
-    params.get<mio::abm::InfectedToRecovered>()[{mio::abm::VirusVariant(0), AGE_GROUP_15_TO_34,
-                                                 mio::abm::VaccinationState::Unvaccinated}] = 100;
-    params.get<mio::abm::InfectedToSevere>()[{mio::abm::VirusVariant(0), AGE_GROUP_15_TO_34,
-                                              mio::abm::VaccinationState::Unvaccinated}]    = 100;
-=======
-    params.get<mio::abm::InfectedSymptomsToRecovered>()[{mio::abm::VirusVariant(0), mio::abm::AgeGroup::Age15to34,
-                                                         mio::abm::VaccinationState::Unvaccinated}] = 100;
-    params.get<mio::abm::InfectedSymptomsToSevere>()[{mio::abm::VirusVariant(0), mio::abm::AgeGroup::Age15to34,
-                                                      mio::abm::VaccinationState::Unvaccinated}]    = 100;
->>>>>>> eb1864f3
+    world.parameters.get<mio::abm::InfectedSymptomsToRecovered>()[{mio::abm::VirusVariant(0), AGE_GROUP_15_TO_34}] =
+        100;
+    world.parameters.get<mio::abm::InfectedSymptomsToSevere>()[{mio::abm::VirusVariant(0), AGE_GROUP_15_TO_34}] = 100;
 
     auto home_id      = world.add_location(mio::abm::LocationType::Home);
     auto work_id      = world.add_location(mio::abm::LocationType::Work);
     auto& home        = world.get_individualized_location(home_id);
     auto& work        = world.get_individualized_location(work_id);
     auto current_time = mio::abm::TimePoint(0);
-<<<<<<< HEAD
-    auto person = add_test_person(world, home_id, AGE_GROUP_15_TO_34, mio::abm::InfectionState::Infected, current_time);
-=======
-    auto person       = add_test_person(world, home_id, mio::abm::AgeGroup::Age15to34,
-                                        mio::abm::InfectionState::InfectedSymptoms, current_time);
->>>>>>> eb1864f3
+    auto person =
+        add_test_person(world, home_id, AGE_GROUP_15_TO_34, mio::abm::InfectionState::InfectedSymptoms, current_time);
     person.set_assigned_location(home);
     person.set_assigned_location(work);
 
@@ -476,8 +390,7 @@
 {
     auto world = mio::abm::World(6);
 
-    world.parameters.get<mio::abm::IncubationPeriod>()[{mio::abm::VirusVariant::Wildtype, AGE_GROUP_0_TO_4,
-                                                        mio::abm::VaccinationState::Unvaccinated}] = 4.;
+    world.parameters.get<mio::abm::IncubationPeriod>()[{mio::abm::VirusVariant::Wildtype, AGE_GROUP_0_TO_4}] = 4.;
 
     auto school_id1 = world.add_location(mio::abm::LocationType::School);
     auto school_id2 = world.add_location(mio::abm::LocationType::School);
@@ -496,25 +409,23 @@
 
     auto copied_world = mio::abm::World(world);
     auto copied_infection_params =
-        copied_world.parameters
-            .get<mio::abm::IncubationPeriod>()[{mio::abm::VirusVariant::Wildtype, AGE_GROUP_0_TO_4,
-                                                mio::abm::VaccinationState::Unvaccinated}]
+        copied_world.parameters.get<mio::abm::IncubationPeriod>()[{mio::abm::VirusVariant::Wildtype, AGE_GROUP_0_TO_4}]
             .value();
 
     // Assert the locations and persons of copied world are logically equal to that of original world
-    ASSERT_EQ(copied_world.get_locations().size(), 4);
-    ASSERT_EQ(copied_world.get_locations()[0].get_required_mask(), mio::abm::MaskType::Surgical);
-    ASSERT_EQ(copied_world.get_locations()[1].get_required_mask(), mio::abm::MaskType::FFP2);
+    ASSERT_EQ(copied_world.get_locations().size(), 5);
+    ASSERT_EQ(copied_world.get_locations()[1].get_required_mask(), mio::abm::MaskType::Surgical);
+    ASSERT_EQ(copied_world.get_locations()[2].get_required_mask(), mio::abm::MaskType::FFP2);
     ASSERT_EQ(copied_infection_params, 4.);
     ASSERT_EQ(copied_world.get_persons().size(), 2);
     ASSERT_EQ(copied_world.get_persons()[0].get_location().get_index(), p1.get_location().get_index());
     ASSERT_EQ(copied_world.get_persons()[1].get_location().get_index(), p2.get_location().get_index());
 
     //Assert the locations and persons of copied world are stored in different address of original world
-    ASSERT_NE(&copied_world.get_locations()[0], &school1);
-    ASSERT_NE(&copied_world.get_locations()[1], &school2);
-    ASSERT_NE(&copied_world.get_locations()[2], &work);
-    ASSERT_NE(&copied_world.get_locations()[3], &home);
+    ASSERT_NE(&copied_world.get_locations()[1], &school1);
+    ASSERT_NE(&copied_world.get_locations()[2], &school2);
+    ASSERT_NE(&copied_world.get_locations()[3], &work);
+    ASSERT_NE(&copied_world.get_locations()[4], &home);
     ASSERT_NE(&copied_world.get_persons()[0], &p1);
     ASSERT_NE(&copied_world.get_persons()[1], &p2);
 

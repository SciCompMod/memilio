/* 
* Copyright (C) 2020-2023 German Aerospace Center (DLR-SC)
*
* Authors: Daniel Abele, Elisabeth Kluth, David Kerkmann, Sascha Korf, Martin J. Kuehn, Khoa Nguyen
*
* Contact: Martin J. Kuehn <Martin.Kuehn@DLR.de>
*
* Licensed under the Apache License, Version 2.0 (the "License");
* you may not use this file except in compliance with the License.
* You may obtain a copy of the License at
*
*     http://www.apache.org/licenses/LICENSE-2.0
*
* Unless required by applicable law or agreed to in writing, software
* distributed under the License is distributed on an "AS IS" BASIS,
* WITHOUT WARRANTIES OR CONDITIONS OF ANY KIND, either express or implied.
* See the License for the specific language governing permissions and
* limitations under the License.
*/
#include "abm_helpers.h"

TEST(TestWorld, init)
{
    auto world = mio::abm::World<double>();

    EXPECT_EQ(world.get_locations().size(), 1);
    EXPECT_EQ(world.get_locations()[0].get_type(), mio::abm::LocationType::Cemetery);
    ASSERT_THAT(world.get_persons(), testing::ElementsAre());
}

TEST(TestWorld, addLocation)
{
    auto world      = mio::abm::World<double>();
    auto school_id1 = world.add_location(mio::abm::LocationType::School);
    auto school_id2 = world.add_location(mio::abm::LocationType::School);
    auto work_id    = world.add_location(mio::abm::LocationType::Work);
    auto home_id    = world.add_location(mio::abm::LocationType::Home);

    ASSERT_EQ((int)school_id1.index, 1);
    ASSERT_EQ((int)school_id2.index, 2);

    auto& school1 = world.get_individualized_location(school_id1);
    auto& school2 = world.get_individualized_location(school_id2);
    auto& work    = world.get_individualized_location(work_id);
    auto& home    = world.get_individualized_location(home_id);

    size_t count_schools = 0;
    for (auto& loc : world.get_locations()) {
        if (loc.get_type() == mio::abm::LocationType::School) {
            count_schools++;
        }
    }
    ASSERT_EQ(count_schools, 2);

    ASSERT_EQ(world.get_locations()[1], school1);
    ASSERT_EQ(world.get_locations()[2], school2);
    ASSERT_EQ(world.get_locations()[3], work);
    ASSERT_EQ(world.get_locations()[4], home);
}

TEST(TestWorld, addPerson)
{
    auto world    = mio::abm::World<double>();
    auto location = world.add_location(mio::abm::LocationType::School);

    auto& p1 = world.add_person(location, mio::abm::AgeGroup::Age15to34);
    auto& p2 = world.add_person(location, mio::abm::AgeGroup::Age35to59);

    ASSERT_EQ(world.get_persons().size(), 2);
    ASSERT_EQ(&world.get_persons()[0], &p1);
    ASSERT_EQ(&world.get_persons()[1], &p2);
}

TEST(TestWorld, getSubpopulationCombined)
{
    auto t       = mio::abm::TimePoint(0);
    auto world   = mio::abm::World<double>();
    auto school1 = world.add_location(mio::abm::LocationType::School);
    auto school2 = world.add_location(mio::abm::LocationType::School);
    auto school3 = world.add_location(mio::abm::LocationType::School);
    add_test_person(world, school1, mio::abm::AgeGroup::Age15to34, mio::abm::InfectionState::InfectedNoSymptoms);
    add_test_person(world, school1, mio::abm::AgeGroup::Age15to34, mio::abm::InfectionState::Susceptible);
    add_test_person(world, school2, mio::abm::AgeGroup::Age15to34, mio::abm::InfectionState::Susceptible);
    add_test_person(world, school2, mio::abm::AgeGroup::Age15to34, mio::abm::InfectionState::Susceptible);
    add_test_person(world, school3, mio::abm::AgeGroup::Age15to34, mio::abm::InfectionState::InfectedNoSymptoms);

    ASSERT_EQ(
        world.get_subpopulation_combined(t, mio::abm::InfectionState::Susceptible, mio::abm::LocationType::School), 3);
    ASSERT_EQ(world.get_subpopulation_combined(t, mio::abm::InfectionState::InfectedNoSymptoms,
                                               mio::abm::LocationType::School),
              2);
}

TEST(TestWorld, findLocation)
{
    auto world     = mio::abm::World<double>();
    auto home_id   = world.add_location(mio::abm::LocationType::Home);
    auto school_id = world.add_location(mio::abm::LocationType::School);
    auto work_id   = world.add_location(mio::abm::LocationType::Work);
    auto& home     = world.get_individualized_location(home_id);
    auto& school   = world.get_individualized_location(school_id);
    auto& work     = world.get_individualized_location(work_id);
    auto person    = make_test_person(home);
    person.set_assigned_location(home);
    person.set_assigned_location(work);
    person.set_assigned_location(school);

    ASSERT_EQ(world.find_location(mio::abm::LocationType::Work, person), work);
    ASSERT_EQ(world.find_location(mio::abm::LocationType::School, person), school);
    ASSERT_EQ(world.find_location(mio::abm::LocationType::Home, person), home);
}

TEST(TestWorld, evolveStateTransition)
{
    using testing::Return;

    auto t  = mio::abm::TimePoint(0);
    auto dt = mio::abm::hours(1);

    auto params = mio::abm::GlobalInfectionParameters<double>{};
    //setup so p1 and p3 don't transition
<<<<<<< HEAD
    params.get<mio::abm::IncubationPeriod<double>>()[{mio::abm::VirusVariant::Wildtype, mio::abm::AgeGroup::Age15to34,
                                              mio::abm::VaccinationState::Unvaccinated}] = 2 * dt.days();
    params.get<mio::abm::InfectedNoSymptomsToSymptoms<double>>()[{
        mio::abm::VirusVariant::Wildtype, mio::abm::AgeGroup::Age15to34, mio::abm::VaccinationState::Unvaccinated}] =
        2 * dt.days();
    params.get<mio::abm::InfectedNoSymptomsToRecovered<double>>()[{
        mio::abm::VirusVariant::Wildtype, mio::abm::AgeGroup::Age15to34, mio::abm::VaccinationState::Unvaccinated}] =
        2 * dt.days();
    params.get<mio::abm::InfectedSymptomsToSevere<double>>()[{mio::abm::VirusVariant::Wildtype, mio::abm::AgeGroup::Age15to34,
                                                      mio::abm::VaccinationState::Unvaccinated}] = 2 * dt.days();
    params.get<mio::abm::InfectedSymptomsToRecovered<double>>()[{
        mio::abm::VirusVariant::Wildtype, mio::abm::AgeGroup::Age15to34, mio::abm::VaccinationState::Unvaccinated}] =
=======
    params.get<mio::abm::IncubationPeriod>()[{mio::abm::VirusVariant::Wildtype, mio::abm::AgeGroup::Age15to34}] =
        2 * dt.days();
    params.get<mio::abm::InfectedNoSymptomsToSymptoms>()[{mio::abm::VirusVariant::Wildtype,
                                                          mio::abm::AgeGroup::Age15to34}]  = 2 * dt.days();
    params.get<mio::abm::InfectedNoSymptomsToRecovered>()[{mio::abm::VirusVariant::Wildtype,
                                                           mio::abm::AgeGroup::Age15to34}] = 2 * dt.days();
    params
        .get<mio::abm::InfectedSymptomsToSevere>()[{mio::abm::VirusVariant::Wildtype, mio::abm::AgeGroup::Age15to34}] =
>>>>>>> 23a49e53
        2 * dt.days();
    params.get<mio::abm::InfectedSymptomsToRecovered>()[{mio::abm::VirusVariant::Wildtype,
                                                         mio::abm::AgeGroup::Age15to34}] = 2 * dt.days();

    auto world     = mio::abm::World<double>(params);
    auto location1 = world.add_location(mio::abm::LocationType::School);
    auto& p1 =
        add_test_person(world, location1, mio::abm::AgeGroup::Age15to34, mio::abm::InfectionState::InfectedNoSymptoms);
    auto& p2 = add_test_person(world, location1, mio::abm::AgeGroup::Age15to34, mio::abm::InfectionState::Susceptible);
    auto location2 = world.add_location(mio::abm::LocationType::Work);
    auto& p3 =
        add_test_person(world, location2, mio::abm::AgeGroup::Age15to34, mio::abm::InfectionState::InfectedSymptoms);
    p1.set_assigned_location(location1);
    p2.set_assigned_location(location1);
    p3.set_assigned_location(location2);

    //setup mock so p2 becomes infected
    ScopedMockDistribution<testing::StrictMock<MockDistribution<mio::ExponentialDistribution<double>>>>
        mock_exponential_dist;
    EXPECT_CALL(mock_exponential_dist.get_mock(), invoke).Times(1).WillOnce(Return(0.0));

    world.evolve(t, dt);

    EXPECT_EQ(p1.get_infection_state(t + dt), mio::abm::InfectionState::InfectedNoSymptoms);
    EXPECT_EQ(p2.get_infection_state(t + dt), mio::abm::InfectionState::Exposed);
    EXPECT_EQ(p3.get_infection_state(t + dt), mio::abm::InfectionState::InfectedSymptoms);
}

TEST(TestWorld, evolveMigration)
{
    using testing::Return;

    {
        auto t      = mio::abm::TimePoint(0) + mio::abm::hours(8);
        auto dt     = mio::abm::hours(1);
        auto params = mio::abm::GlobalInfectionParameters<double>{};
        //setup so p1 doesn't transition
<<<<<<< HEAD
        params.get<mio::abm::InfectedNoSymptomsToSymptoms<double>>()[{
            mio::abm::VirusVariant::Wildtype, mio::abm::AgeGroup::Age15to34,
            mio::abm::VaccinationState::Unvaccinated}] = 2 * dt.days();
        params.get<mio::abm::InfectedNoSymptomsToRecovered<double>>()[{
            mio::abm::VirusVariant::Wildtype, mio::abm::AgeGroup::Age15to34,
            mio::abm::VaccinationState::Unvaccinated}] = 2 * dt.days();
=======
        params.get<mio::abm::InfectedNoSymptomsToSymptoms>()[{mio::abm::VirusVariant::Wildtype,
                                                              mio::abm::AgeGroup::Age15to34}]  = 2 * dt.days();
        params.get<mio::abm::InfectedNoSymptomsToRecovered>()[{mio::abm::VirusVariant::Wildtype,
                                                               mio::abm::AgeGroup::Age15to34}] = 2 * dt.days();
>>>>>>> 23a49e53

        auto world     = mio::abm::World<double>(params);
        auto home_id   = world.add_location(mio::abm::LocationType::Home);
        auto school_id = world.add_location(mio::abm::LocationType::School);
        auto work_id   = world.add_location(mio::abm::LocationType::Work);

        ScopedMockDistribution<testing::StrictMock<MockDistribution<mio::UniformDistribution<double>>>>
            mock_uniform_dist;
        EXPECT_CALL(mock_uniform_dist.get_mock(), invoke)
            .Times(testing::AtLeast(8))
            .WillOnce(testing::Return(0.8)) // draw random work group
            .WillOnce(testing::Return(0.8)) // draw random school group
            .WillOnce(testing::Return(0.8)) // draw random work hour
            .WillOnce(testing::Return(0.8)) // draw random school hour
            .WillOnce(testing::Return(0.8)) // draw random work group
            .WillOnce(testing::Return(0.8)) // draw random school group
            .WillOnce(testing::Return(0.8)) // draw random work hour
            .WillOnce(testing::Return(0.8)) // draw random school hour
            .WillRepeatedly(testing::Return(1.0));

        auto& p2 =
            add_test_person(world, home_id, mio::abm::AgeGroup::Age5to14, mio::abm::InfectionState::Susceptible, t);
        auto& p1 = add_test_person(world, home_id, mio::abm::AgeGroup::Age15to34,
                                   mio::abm::InfectionState::InfectedNoSymptoms, t);

        p1.set_assigned_location(school_id);
        p2.set_assigned_location(school_id);
        p1.set_assigned_location(work_id);
        p2.set_assigned_location(work_id);
        p1.set_assigned_location(home_id);
        p2.set_assigned_location(home_id);

        auto& school = world.get_individualized_location(school_id);
        auto& work   = world.get_individualized_location(work_id);

        ScopedMockDistribution<testing::StrictMock<MockDistribution<mio::ExponentialDistribution<double>>>>
            mock_exponential_dist;
        EXPECT_CALL(mock_exponential_dist.get_mock(), invoke).WillRepeatedly(Return(1.)); //no state transitions

        world.evolve(t, dt);

        EXPECT_EQ(p1.get_location(), work);
        EXPECT_EQ(p2.get_location(), school);
        EXPECT_EQ(school.get_number_persons(), 1);
        EXPECT_EQ(work.get_number_persons(), 1);
    }

    {
        auto t      = mio::abm::TimePoint(0) + mio::abm::hours(8);
        auto dt     = mio::abm::hours(2);
        auto params = mio::abm::GlobalInfectionParameters<double>{};
        //setup so p1-p5 don't transition
<<<<<<< HEAD
        params.get<mio::abm::InfectedNoSymptomsToSymptoms<double>>()[{
            mio::abm::VirusVariant::Wildtype, mio::abm::AgeGroup::Age15to34,
            mio::abm::VaccinationState::Unvaccinated}]                                        = 2 * dt.days();
        params.get<mio::abm::InfectedNoSymptomsToRecovered<double>>()[{
            mio::abm::VirusVariant::Wildtype, mio::abm::AgeGroup::Age15to34,
            mio::abm::VaccinationState::Unvaccinated}]                                        = 2 * dt.days();
        params.get<mio::abm::SevereToCritical<double>>()[{mio::abm::VirusVariant::Wildtype, mio::abm::AgeGroup::Age15to34,
                                                  mio::abm::VaccinationState::Unvaccinated}]  = 2 * dt.days();
        params.get<mio::abm::SevereToRecovered<double>>()[{mio::abm::VirusVariant::Wildtype, mio::abm::AgeGroup::Age15to34,
                                                   mio::abm::VaccinationState::Unvaccinated}] = 2 * dt.days();
=======
        params.get<mio::abm::InfectedNoSymptomsToSymptoms>()[{mio::abm::VirusVariant::Wildtype,
                                                              mio::abm::AgeGroup::Age15to34}]  = 2 * dt.days();
        params.get<mio::abm::InfectedNoSymptomsToRecovered>()[{mio::abm::VirusVariant::Wildtype,
                                                               mio::abm::AgeGroup::Age15to34}] = 2 * dt.days();
        params.get<mio::abm::SevereToCritical>()[{mio::abm::VirusVariant::Wildtype, mio::abm::AgeGroup::Age15to34}] =
            2 * dt.days();
        params.get<mio::abm::SevereToRecovered>()[{mio::abm::VirusVariant::Wildtype, mio::abm::AgeGroup::Age15to34}] =
            2 * dt.days();
>>>>>>> 23a49e53

        auto world = mio::abm::World<double>(params);
        world.use_migration_rules(false);

        auto home_id     = world.add_location(mio::abm::LocationType::Home);
        auto event_id    = world.add_location(mio::abm::LocationType::SocialEvent);
        auto work_id     = world.add_location(mio::abm::LocationType::Work);
        auto hospital_id = world.add_location(mio::abm::LocationType::Hospital);

        auto& p1 = add_test_person(world, home_id, mio::abm::AgeGroup::Age15to34,
                                   mio::abm::InfectionState::InfectedNoSymptoms, t);
        auto& p2 =
            add_test_person(world, home_id, mio::abm::AgeGroup::Age5to14, mio::abm::InfectionState::Susceptible, t);
        auto& p3 =
            add_test_person(world, home_id, mio::abm::AgeGroup::Age5to14, mio::abm::InfectionState::InfectedSevere, t);
        auto& p4 =
            add_test_person(world, hospital_id, mio::abm::AgeGroup::Age5to14, mio::abm::InfectionState::Recovered, t);
        auto& p5 =
            add_test_person(world, home_id, mio::abm::AgeGroup::Age15to34, mio::abm::InfectionState::Susceptible, t);
        p1.set_assigned_location(event_id);
        p2.set_assigned_location(event_id);
        p1.set_assigned_location(work_id);
        p2.set_assigned_location(work_id);
        p1.set_assigned_location(home_id);
        p2.set_assigned_location(home_id);
        p3.set_assigned_location(home_id);
        p4.set_assigned_location(home_id);
        p3.set_assigned_location(hospital_id);
        p4.set_assigned_location(hospital_id);
        p5.set_assigned_location(event_id);
        p5.set_assigned_location(work_id);
        p5.set_assigned_location(home_id);

        mio::abm::TripList& data = world.get_trip_list();
        mio::abm::Trip trip1(p1.get_person_id(), mio::abm::TimePoint(0) + mio::abm::hours(9), work_id, home_id);
        mio::abm::Trip trip2(p2.get_person_id(), mio::abm::TimePoint(0) + mio::abm::hours(9), event_id, home_id);
        mio::abm::Trip trip3(p5.get_person_id(), mio::abm::TimePoint(0) + mio::abm::hours(9), event_id, work_id);
        data.add_trip(trip1);
        data.add_trip(trip2);
        data.add_trip(trip3);

        ScopedMockDistribution<testing::StrictMock<MockDistribution<mio::ExponentialDistribution<double>>>>
            mock_exponential_dist;
        EXPECT_CALL(mock_exponential_dist.get_mock(), invoke).WillRepeatedly(Return(1.)); //no state transitions

        world.evolve(t, dt);

        auto& event    = world.get_individualized_location(event_id);
        auto& work     = world.get_individualized_location(work_id);
        auto& home     = world.get_individualized_location(home_id);
        auto& hospital = world.get_individualized_location(hospital_id);

        EXPECT_EQ(p1.get_location(), work);
        EXPECT_EQ(p2.get_location(), event);
        EXPECT_EQ(p3.get_location(), hospital);
        EXPECT_EQ(p4.get_location(), home);
        EXPECT_EQ(p5.get_location(), home);
        EXPECT_EQ(event.get_number_persons(), 1);
        EXPECT_EQ(work.get_number_persons(), 1);
        EXPECT_EQ(home.get_number_persons(), 2);
        EXPECT_EQ(hospital.get_number_persons(), 1);
    }

    // Test that a dead person cannot make a movement
    {
        auto t      = mio::abm::TimePoint(0);
        auto dt     = mio::abm::days(1);
        auto params = mio::abm::GlobalInfectionParameters{};
        // Time to go from severe to critical infection is 1 day (dt).
        params.get<mio::abm::SevereToCritical>()[{mio::abm::VirusVariant::Wildtype, mio::abm::AgeGroup::Age60to79}] = 1;
        // Time to go from critical infection to dead state is 1/2 day (0.5 * dt).
        params.get<mio::abm::CriticalToDead>()[{mio::abm::VirusVariant::Wildtype, mio::abm::AgeGroup::Age60to79}] =
            0.5 * 1;

        auto world       = mio::abm::World(params);
        auto home_id     = world.add_location(mio::abm::LocationType::Home);
        auto work_id     = world.add_location(mio::abm::LocationType::Work);
        auto icu_id      = world.add_location(mio::abm::LocationType::ICU);
        auto hospital_id = world.add_location(mio::abm::LocationType::Hospital);
        // Create a person that is dead at time t
        auto& p_dead = add_test_person(world, icu_id, mio::abm::AgeGroup::Age60to79, mio::abm::InfectionState::Dead, t);
        // Create a person that is severe at hospital and will be dead at time t + dt
        auto& p_severe =
            add_test_person(world, hospital_id, mio::abm::AgeGroup::Age60to79, mio::abm::InfectionState::Dead, t + dt);
        p_dead.set_assigned_location(icu_id);
        p_dead.set_assigned_location(work_id);
        p_dead.set_assigned_location(home_id);
        p_severe.set_assigned_location(hospital_id);
        p_severe.set_assigned_location(icu_id);
        p_severe.set_assigned_location(home_id);

        // Add trip to see if a dead person can move outside of cemetery by scheduled
        mio::abm::TripList& trip_list = world.get_trip_list();
        mio::abm::Trip trip1(p_dead.get_person_id(), mio::abm::TimePoint(0) + mio::abm::hours(2), work_id, home_id);
        mio::abm::Trip trip2(p_dead.get_person_id(), mio::abm::TimePoint(0) + mio::abm::hours(3), home_id, icu_id);
        mio::abm::Trip trip3(p_severe.get_person_id(), mio::abm::TimePoint(0) + mio::abm::hours(3), home_id, icu_id);
        trip_list.add_trip(trip1);
        trip_list.add_trip(trip2);
        trip_list.add_trip(trip3);

        // Check the dead person got burried and the severely infected person starts in Hospital
        world.evolve(t, dt);
        EXPECT_EQ(p_dead.get_location().get_type(), mio::abm::LocationType::Cemetery);
        EXPECT_EQ(p_severe.get_infection_state(t), mio::abm::InfectionState::InfectedSevere);
        EXPECT_EQ(p_severe.get_location().get_type(), mio::abm::LocationType::Hospital);

        // Check the dead person is still in Cemetery and the severely infected person dies and got burried
        world.evolve(t + dt, dt);
        EXPECT_EQ(p_dead.get_location().get_type(), mio::abm::LocationType::Cemetery);
        EXPECT_EQ(p_severe.get_infection_state(t + dt), mio::abm::InfectionState::Dead);
        EXPECT_EQ(p_severe.get_location().get_type(), mio::abm::LocationType::Cemetery);
    }
}

TEST(TestWorldTestingCriteria, testAddingAndUpdatingAndRunningTestingSchemes)
{
    mio::abm::GlobalInfectionParameters<double> params;
    // make sure the infected person stay in Infected long enough
<<<<<<< HEAD
    params.get<mio::abm::InfectedSymptomsToRecovered<double>>()[{mio::abm::VirusVariant(0), mio::abm::AgeGroup::Age15to34,
                                                         mio::abm::VaccinationState::Unvaccinated}] = 100;
    params.get<mio::abm::InfectedSymptomsToSevere<double>>()[{mio::abm::VirusVariant(0), mio::abm::AgeGroup::Age15to34,
                                                      mio::abm::VaccinationState::Unvaccinated}]    = 100;
=======
    params.get<mio::abm::InfectedSymptomsToRecovered>()[{mio::abm::VirusVariant(0), mio::abm::AgeGroup::Age15to34}] =
        100;
    params.get<mio::abm::InfectedSymptomsToSevere>()[{mio::abm::VirusVariant(0), mio::abm::AgeGroup::Age15to34}] = 100;
>>>>>>> 23a49e53

    auto world        = mio::abm::World<double>(params);
    auto home_id      = world.add_location(mio::abm::LocationType::Home);
    auto work_id      = world.add_location(mio::abm::LocationType::Work);
    auto& home        = world.get_individualized_location(home_id);
    auto& work        = world.get_individualized_location(work_id);
    auto current_time = mio::abm::TimePoint(0);
    auto person       = add_test_person(world, home_id, mio::abm::AgeGroup::Age15to34,
                                        mio::abm::InfectionState::InfectedSymptoms, current_time);
    person.set_assigned_location(home);
    person.set_assigned_location(work);

    auto testing_criteria = mio::abm::TestingCriteria({}, {}, {});
    testing_criteria.add_infection_state(mio::abm::InfectionState::InfectedSymptoms);
    testing_criteria.add_infection_state(mio::abm::InfectionState::InfectedNoSymptoms);
    testing_criteria.add_location_type(mio::abm::LocationType::Home);
    testing_criteria.add_location_type(mio::abm::LocationType::Work);

    const auto testing_frequency = mio::abm::days(1);
    const auto start_date        = mio::abm::TimePoint(20);
    const auto end_date          = mio::abm::TimePoint(60 * 60 * 24 * 3);
    const auto probability       = 1.0;
    const auto test_type         = mio::abm::PCRTest<double>();

    auto testing_scheme =
        mio::abm::TestingScheme<double>({testing_criteria}, testing_frequency, start_date, end_date, test_type, probability);

    world.get_testing_strategy().add_testing_scheme(testing_scheme);
    ASSERT_EQ(world.get_testing_strategy().run_strategy(person, work, current_time),
              true); // no active testing scheme -> person can enter
    current_time = mio::abm::TimePoint(30);
    world.get_testing_strategy().update_activity_status(current_time);
    ScopedMockDistribution<testing::StrictMock<MockDistribution<mio::UniformDistribution<double>>>> mock_uniform_dist;
    EXPECT_CALL(mock_uniform_dist.get_mock(), invoke)
        .Times(testing::AtLeast(2))
        .WillOnce(testing::Return(0.7))
        .WillOnce(testing::Return(0.4));
    ASSERT_EQ(world.get_testing_strategy().run_strategy(person, work, current_time), false);

    world.get_testing_strategy().add_testing_scheme(testing_scheme); //doesn't get added because of == operator
    world.get_testing_strategy().remove_testing_scheme(testing_scheme);
    ASSERT_EQ(world.get_testing_strategy().run_strategy(person, work, current_time), true); // no more testing_schemes
}<|MERGE_RESOLUTION|>--- conflicted
+++ resolved
@@ -119,31 +119,16 @@
 
     auto params = mio::abm::GlobalInfectionParameters<double>{};
     //setup so p1 and p3 don't transition
-<<<<<<< HEAD
-    params.get<mio::abm::IncubationPeriod<double>>()[{mio::abm::VirusVariant::Wildtype, mio::abm::AgeGroup::Age15to34,
-                                              mio::abm::VaccinationState::Unvaccinated}] = 2 * dt.days();
-    params.get<mio::abm::InfectedNoSymptomsToSymptoms<double>>()[{
-        mio::abm::VirusVariant::Wildtype, mio::abm::AgeGroup::Age15to34, mio::abm::VaccinationState::Unvaccinated}] =
+    params.get<mio::abm::IncubationPeriod<double>>()[{mio::abm::VirusVariant::Wildtype, mio::abm::AgeGroup::Age15to34}] =
         2 * dt.days();
-    params.get<mio::abm::InfectedNoSymptomsToRecovered<double>>()[{
-        mio::abm::VirusVariant::Wildtype, mio::abm::AgeGroup::Age15to34, mio::abm::VaccinationState::Unvaccinated}] =
-        2 * dt.days();
-    params.get<mio::abm::InfectedSymptomsToSevere<double>>()[{mio::abm::VirusVariant::Wildtype, mio::abm::AgeGroup::Age15to34,
-                                                      mio::abm::VaccinationState::Unvaccinated}] = 2 * dt.days();
-    params.get<mio::abm::InfectedSymptomsToRecovered<double>>()[{
-        mio::abm::VirusVariant::Wildtype, mio::abm::AgeGroup::Age15to34, mio::abm::VaccinationState::Unvaccinated}] =
-=======
-    params.get<mio::abm::IncubationPeriod>()[{mio::abm::VirusVariant::Wildtype, mio::abm::AgeGroup::Age15to34}] =
-        2 * dt.days();
-    params.get<mio::abm::InfectedNoSymptomsToSymptoms>()[{mio::abm::VirusVariant::Wildtype,
+    params.get<mio::abm::InfectedNoSymptomsToSymptoms<double>>()[{mio::abm::VirusVariant::Wildtype,
                                                           mio::abm::AgeGroup::Age15to34}]  = 2 * dt.days();
-    params.get<mio::abm::InfectedNoSymptomsToRecovered>()[{mio::abm::VirusVariant::Wildtype,
+    params.get<mio::abm::InfectedNoSymptomsToRecovered<double>>()[{mio::abm::VirusVariant::Wildtype,
                                                            mio::abm::AgeGroup::Age15to34}] = 2 * dt.days();
     params
-        .get<mio::abm::InfectedSymptomsToSevere>()[{mio::abm::VirusVariant::Wildtype, mio::abm::AgeGroup::Age15to34}] =
->>>>>>> 23a49e53
+        .get<mio::abm::InfectedSymptomsToSevere<double>>()[{mio::abm::VirusVariant::Wildtype, mio::abm::AgeGroup::Age15to34}] =
         2 * dt.days();
-    params.get<mio::abm::InfectedSymptomsToRecovered>()[{mio::abm::VirusVariant::Wildtype,
+    params.get<mio::abm::InfectedSymptomsToRecovered<double>>()[{mio::abm::VirusVariant::Wildtype,
                                                          mio::abm::AgeGroup::Age15to34}] = 2 * dt.days();
 
     auto world     = mio::abm::World<double>(params);
@@ -179,19 +164,10 @@
         auto dt     = mio::abm::hours(1);
         auto params = mio::abm::GlobalInfectionParameters<double>{};
         //setup so p1 doesn't transition
-<<<<<<< HEAD
-        params.get<mio::abm::InfectedNoSymptomsToSymptoms<double>>()[{
-            mio::abm::VirusVariant::Wildtype, mio::abm::AgeGroup::Age15to34,
-            mio::abm::VaccinationState::Unvaccinated}] = 2 * dt.days();
-        params.get<mio::abm::InfectedNoSymptomsToRecovered<double>>()[{
-            mio::abm::VirusVariant::Wildtype, mio::abm::AgeGroup::Age15to34,
-            mio::abm::VaccinationState::Unvaccinated}] = 2 * dt.days();
-=======
-        params.get<mio::abm::InfectedNoSymptomsToSymptoms>()[{mio::abm::VirusVariant::Wildtype,
+        params.get<mio::abm::InfectedNoSymptomsToSymptoms<double>>()[{mio::abm::VirusVariant::Wildtype,
                                                               mio::abm::AgeGroup::Age15to34}]  = 2 * dt.days();
-        params.get<mio::abm::InfectedNoSymptomsToRecovered>()[{mio::abm::VirusVariant::Wildtype,
+        params.get<mio::abm::InfectedNoSymptomsToRecovered<double>>()[{mio::abm::VirusVariant::Wildtype,
                                                                mio::abm::AgeGroup::Age15to34}] = 2 * dt.days();
->>>>>>> 23a49e53
 
         auto world     = mio::abm::World<double>(params);
         auto home_id   = world.add_location(mio::abm::LocationType::Home);
@@ -244,27 +220,14 @@
         auto dt     = mio::abm::hours(2);
         auto params = mio::abm::GlobalInfectionParameters<double>{};
         //setup so p1-p5 don't transition
-<<<<<<< HEAD
-        params.get<mio::abm::InfectedNoSymptomsToSymptoms<double>>()[{
-            mio::abm::VirusVariant::Wildtype, mio::abm::AgeGroup::Age15to34,
-            mio::abm::VaccinationState::Unvaccinated}]                                        = 2 * dt.days();
-        params.get<mio::abm::InfectedNoSymptomsToRecovered<double>>()[{
-            mio::abm::VirusVariant::Wildtype, mio::abm::AgeGroup::Age15to34,
-            mio::abm::VaccinationState::Unvaccinated}]                                        = 2 * dt.days();
-        params.get<mio::abm::SevereToCritical<double>>()[{mio::abm::VirusVariant::Wildtype, mio::abm::AgeGroup::Age15to34,
-                                                  mio::abm::VaccinationState::Unvaccinated}]  = 2 * dt.days();
-        params.get<mio::abm::SevereToRecovered<double>>()[{mio::abm::VirusVariant::Wildtype, mio::abm::AgeGroup::Age15to34,
-                                                   mio::abm::VaccinationState::Unvaccinated}] = 2 * dt.days();
-=======
-        params.get<mio::abm::InfectedNoSymptomsToSymptoms>()[{mio::abm::VirusVariant::Wildtype,
+        params.get<mio::abm::InfectedNoSymptomsToSymptoms<double>>()[{mio::abm::VirusVariant::Wildtype,
                                                               mio::abm::AgeGroup::Age15to34}]  = 2 * dt.days();
-        params.get<mio::abm::InfectedNoSymptomsToRecovered>()[{mio::abm::VirusVariant::Wildtype,
+        params.get<mio::abm::InfectedNoSymptomsToRecovered<double>>()[{mio::abm::VirusVariant::Wildtype,
                                                                mio::abm::AgeGroup::Age15to34}] = 2 * dt.days();
-        params.get<mio::abm::SevereToCritical>()[{mio::abm::VirusVariant::Wildtype, mio::abm::AgeGroup::Age15to34}] =
+        params.get<mio::abm::SevereToCritical<double>>()[{mio::abm::VirusVariant::Wildtype, mio::abm::AgeGroup::Age15to34}] =
             2 * dt.days();
-        params.get<mio::abm::SevereToRecovered>()[{mio::abm::VirusVariant::Wildtype, mio::abm::AgeGroup::Age15to34}] =
+        params.get<mio::abm::SevereToRecovered<double>>()[{mio::abm::VirusVariant::Wildtype, mio::abm::AgeGroup::Age15to34}] =
             2 * dt.days();
->>>>>>> 23a49e53
 
         auto world = mio::abm::World<double>(params);
         world.use_migration_rules(false);
@@ -332,11 +295,11 @@
     {
         auto t      = mio::abm::TimePoint(0);
         auto dt     = mio::abm::days(1);
-        auto params = mio::abm::GlobalInfectionParameters{};
+        auto params = mio::abm::GlobalInfectionParameters<double>{};
         // Time to go from severe to critical infection is 1 day (dt).
-        params.get<mio::abm::SevereToCritical>()[{mio::abm::VirusVariant::Wildtype, mio::abm::AgeGroup::Age60to79}] = 1;
+        params.get<mio::abm::SevereToCritical<double>>()[{mio::abm::VirusVariant::Wildtype, mio::abm::AgeGroup::Age60to79}] = 1;
         // Time to go from critical infection to dead state is 1/2 day (0.5 * dt).
-        params.get<mio::abm::CriticalToDead>()[{mio::abm::VirusVariant::Wildtype, mio::abm::AgeGroup::Age60to79}] =
+        params.get<mio::abm::CriticalToDead<double>>()[{mio::abm::VirusVariant::Wildtype, mio::abm::AgeGroup::Age60to79}] =
             0.5 * 1;
 
         auto world       = mio::abm::World(params);
@@ -383,16 +346,9 @@
 {
     mio::abm::GlobalInfectionParameters<double> params;
     // make sure the infected person stay in Infected long enough
-<<<<<<< HEAD
-    params.get<mio::abm::InfectedSymptomsToRecovered<double>>()[{mio::abm::VirusVariant(0), mio::abm::AgeGroup::Age15to34,
-                                                         mio::abm::VaccinationState::Unvaccinated}] = 100;
-    params.get<mio::abm::InfectedSymptomsToSevere<double>>()[{mio::abm::VirusVariant(0), mio::abm::AgeGroup::Age15to34,
-                                                      mio::abm::VaccinationState::Unvaccinated}]    = 100;
-=======
-    params.get<mio::abm::InfectedSymptomsToRecovered>()[{mio::abm::VirusVariant(0), mio::abm::AgeGroup::Age15to34}] =
+    params.get<mio::abm::InfectedSymptomsToRecovered<double>>()[{mio::abm::VirusVariant(0), mio::abm::AgeGroup::Age15to34}] =
         100;
-    params.get<mio::abm::InfectedSymptomsToSevere>()[{mio::abm::VirusVariant(0), mio::abm::AgeGroup::Age15to34}] = 100;
->>>>>>> 23a49e53
+    params.get<mio::abm::InfectedSymptomsToSevere<double>>()[{mio::abm::VirusVariant(0), mio::abm::AgeGroup::Age15to34}] = 100;
 
     auto world        = mio::abm::World<double>(params);
     auto home_id      = world.add_location(mio::abm::LocationType::Home);

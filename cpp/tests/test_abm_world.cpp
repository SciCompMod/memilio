/* 
* Copyright (C) 2020-2024 MEmilio
*
* Authors: Daniel Abele, Elisabeth Kluth, David Kerkmann, Sascha Korf, Martin J. Kuehn, Khoa Nguyen, Carlotta Gerstein
*
* Contact: Martin J. Kuehn <Martin.Kuehn@DLR.de>
*
* Licensed under the Apache License, Version 2.0 (the "License");
* you may not use this file except in compliance with the License.
* You may obtain a copy of the License at
*
*     http://www.apache.org/licenses/LICENSE-2.0
*
* Unless required by applicable law or agreed to in writing, software
* distributed under the License is distributed on an "AS IS" BASIS,
* WITHOUT WARRANTIES OR CONDITIONS OF ANY KIND, either express or implied.
* See the License for the specific language governing permissions and
* limitations under the License.
*/
#include "abm/person.h"
#include "abm_helpers.h"
#include "memilio/utils/random_number_generator.h"

TEST(TestWorld, init)
{
    auto world = mio::abm::World(num_age_groups);

    EXPECT_EQ(world.get_locations().size(), 1);
    EXPECT_EQ(world.get_locations()[0].get_type(), mio::abm::LocationType::Cemetery);
    EXPECT_THAT(world.get_persons(), testing::ElementsAre());
}

TEST(TestWorld, addLocation)
{
    auto world      = mio::abm::World(num_age_groups);
    auto school_id1 = world.add_location(mio::abm::LocationType::School);
    auto school_id2 = world.add_location(mio::abm::LocationType::School);
    auto work_id    = world.add_location(mio::abm::LocationType::Work);
    auto home_id    = world.add_location(mio::abm::LocationType::Home);

    ASSERT_EQ(school_id1.get(), 1u);
    ASSERT_EQ(school_id2.get(), 2u);

    auto& school1 = world.get_location(school_id1);
    auto& school2 = world.get_location(school_id2);
    auto& work    = world.get_location(work_id);
    auto& home    = world.get_location(home_id);

    size_t count_schools = 0;
    for (auto& loc : world.get_locations()) {
        if (loc.get_type() == mio::abm::LocationType::School) {
            count_schools++;
        }
    }
    ASSERT_EQ(count_schools, 2);

    ASSERT_EQ(world.get_locations()[1], school1);
    ASSERT_EQ(world.get_locations()[2], school2);
    ASSERT_EQ(world.get_locations()[3], work);
    ASSERT_EQ(world.get_locations()[4], home);
}

TEST(TestWorld, addPerson)
{
    auto world    = mio::abm::World(num_age_groups);
    auto location = world.add_location(mio::abm::LocationType::School);

    world.add_person(location, age_group_15_to_34);
    world.add_person(location, age_group_35_to_59);

    ASSERT_EQ(world.get_persons().size(), 2);
    ASSERT_EQ(world.get_person(0).get_age(), age_group_15_to_34);
    ASSERT_EQ(world.get_person(1).get_age(), age_group_35_to_59);
}

TEST(TestWorld, getSubpopulationCombined)
{
    auto t       = mio::abm::TimePoint(0);
    auto world   = mio::abm::World(num_age_groups);
    auto school1 = world.add_location(mio::abm::LocationType::School);
    auto school2 = world.add_location(mio::abm::LocationType::School);
    auto school3 = world.add_location(mio::abm::LocationType::School);
    auto home1   = world.add_location(mio::abm::LocationType::Home);
    add_test_person(world, school1, age_group_15_to_34, mio::abm::InfectionState::InfectedNoSymptoms);
    add_test_person(world, school1, age_group_15_to_34, mio::abm::InfectionState::Susceptible);
    add_test_person(world, school2, age_group_15_to_34, mio::abm::InfectionState::Susceptible);
    add_test_person(world, school2, age_group_15_to_34, mio::abm::InfectionState::Susceptible);
    add_test_person(world, school3, age_group_15_to_34, mio::abm::InfectionState::InfectedNoSymptoms);
    add_test_person(world, home1, age_group_15_to_34, mio::abm::InfectionState::InfectedNoSymptoms);

    ASSERT_EQ(world.get_subpopulation_combined_per_location_type(t, mio::abm::InfectionState::Susceptible,
                                                                 mio::abm::LocationType::School),
              3);
    ASSERT_EQ(world.get_subpopulation_combined_per_location_type(t, mio::abm::InfectionState::InfectedNoSymptoms,
                                                                 mio::abm::LocationType::School),
              2);
    ASSERT_EQ(world.get_subpopulation_combined(t, mio::abm::InfectionState::InfectedNoSymptoms), 3);
}

TEST(TestWorld, findLocation)
{
    auto world     = mio::abm::World(num_age_groups);
    auto home_id   = world.add_location(mio::abm::LocationType::Home);
    auto school_id = world.add_location(mio::abm::LocationType::School);
    auto work_id   = world.add_location(mio::abm::LocationType::Work);
    auto person_id = add_test_person(world, home_id);
    auto& person   = world.get_person(person_id);

    person.set_assigned_location(mio::abm::LocationType::Home, home_id);
    person.set_assigned_location(mio::abm::LocationType::Work, work_id);
    person.set_assigned_location(mio::abm::LocationType::School, school_id);

    EXPECT_EQ(world.find_location(mio::abm::LocationType::Work, person_id), work_id);
    EXPECT_EQ(world.find_location(mio::abm::LocationType::School, person_id), school_id);
    EXPECT_EQ(world.find_location(mio::abm::LocationType::Home, person_id), home_id);

    auto&& world_test = std::as_const(world);
    EXPECT_EQ(world_test.find_location(mio::abm::LocationType::Work, person_id), work_id);
    EXPECT_EQ(world_test.find_location(mio::abm::LocationType::School, person_id), school_id);
    EXPECT_EQ(world_test.find_location(mio::abm::LocationType::Home, person_id), home_id);
}

TEST(TestWorld, evolveStateTransition)
{
    using testing::Return;

    auto t     = mio::abm::TimePoint(0);
    auto dt    = mio::abm::hours(1);
    auto world = mio::abm::World(num_age_groups);

    //setup so p1 and p3 don't transition
    world.parameters.get<mio::abm::IncubationPeriod>()[{mio::abm::VirusVariant::Wildtype, age_group_15_to_34}] =
        2 * dt.days();
    world.parameters
        .get<mio::abm::InfectedNoSymptomsToSymptoms>()[{mio::abm::VirusVariant::Wildtype, age_group_15_to_34}] =
        2 * dt.days();
    world.parameters
        .get<mio::abm::InfectedNoSymptomsToRecovered>()[{mio::abm::VirusVariant::Wildtype, age_group_15_to_34}] =
        2 * dt.days();
    world.parameters.get<mio::abm::InfectedSymptomsToSevere>()[{mio::abm::VirusVariant::Wildtype, age_group_15_to_34}] =
        2 * dt.days();
    world.parameters
        .get<mio::abm::InfectedSymptomsToRecovered>()[{mio::abm::VirusVariant::Wildtype, age_group_15_to_34}] =
        2 * dt.days();

    auto location1 = world.add_location(mio::abm::LocationType::School);
    auto location2 = world.add_location(mio::abm::LocationType::Work);

    add_test_person(world, location1, age_group_15_to_34, mio::abm::InfectionState::InfectedNoSymptoms);
    add_test_person(world, location1, age_group_15_to_34, mio::abm::InfectionState::Susceptible);
    add_test_person(world, location2, age_group_15_to_34, mio::abm::InfectionState::InfectedSymptoms);

    auto& p1 = world.get_persons()[0];
    auto& p2 = world.get_persons()[1];
    auto& p3 = world.get_persons()[2];

    p1.set_assigned_location(mio::abm::LocationType::School, location1);
    p2.set_assigned_location(mio::abm::LocationType::School, location1);
    p3.set_assigned_location(mio::abm::LocationType::Work, location2);

    //setup mock so p2 becomes infected
    ScopedMockDistribution<testing::StrictMock<MockDistribution<mio::ExponentialDistribution<double>>>>
        mock_exponential_dist;
    EXPECT_CALL(mock_exponential_dist.get_mock(), invoke).Times(1).WillOnce(Return(0.0));

    world.evolve(t, dt);

    EXPECT_EQ(p1.get_infection_state(t + dt), mio::abm::InfectionState::InfectedNoSymptoms);
    EXPECT_EQ(p2.get_infection_state(t + dt), mio::abm::InfectionState::Exposed);
    EXPECT_EQ(p3.get_infection_state(t + dt), mio::abm::InfectionState::InfectedSymptoms);
}

TEST(TestWorld, evolve)
{
    using testing::Return;

    {
        auto t     = mio::abm::TimePoint(0) + mio::abm::hours(8);
        auto dt    = mio::abm::hours(1);
        auto world = mio::abm::World(num_age_groups);
        //setup so p1 doesn't do transition
        world.parameters
            .get<mio::abm::InfectedNoSymptomsToSymptoms>()[{mio::abm::VirusVariant::Wildtype, age_group_15_to_34}] =
            2 * dt.days();
        world.parameters
            .get<mio::abm::InfectedNoSymptomsToRecovered>()[{mio::abm::VirusVariant::Wildtype, age_group_15_to_34}] =
            2 * dt.days();
        world.parameters.get<mio::abm::AgeGroupGotoSchool>().set_multiple({age_group_5_to_14}, true);
        world.parameters.get<mio::abm::AgeGroupGotoWork>().set_multiple({age_group_15_to_34, age_group_35_to_59}, true);
        // Setup so the person look 2 hours ahead.
        world.parameters.get<mio::abm::PlanAheadTime>() = mio::abm::hours(2);

        auto home_id   = world.add_location(mio::abm::LocationType::Home);
        auto school_id = world.add_location(mio::abm::LocationType::School);
        auto work_id   = world.add_location(mio::abm::LocationType::Work);

        ScopedMockDistribution<testing::StrictMock<MockDistribution<mio::UniformDistribution<double>>>>
            mock_uniform_dist;
        EXPECT_CALL(mock_uniform_dist.get_mock(), invoke)
            .Times(testing::AtLeast(8))
            .WillOnce(testing::Return(0.8)) // draw random work group
            .WillOnce(testing::Return(0.8)) // draw random school group
            .WillOnce(testing::Return(0.8)) // draw random work hour
            .WillOnce(testing::Return(0.8)) // draw random school hour
            .WillOnce(testing::Return(0.8)) // draw random work group
            .WillOnce(testing::Return(0.8)) // draw random school group
            .WillOnce(testing::Return(0.8)) // draw random work hour
            .WillOnce(testing::Return(0.8)) // draw random school hour
            .WillRepeatedly(testing::Return(1.0));

        auto pid2 = add_test_person(world, home_id, age_group_5_to_14, mio::abm::InfectionState::Susceptible, t);
        auto pid1 =
            add_test_person(world, home_id, age_group_15_to_34, mio::abm::InfectionState::InfectedNoSymptoms, t);

        auto& p1 = world.get_person(pid1);
        auto& p2 = world.get_person(pid2);

<<<<<<< HEAD
        auto& school = world.get_individualized_location(school_id);
        auto& work   = world.get_individualized_location(work_id);
        auto& home   = world.get_individualized_location(home_id);
=======
        p1.set_assigned_location(mio::abm::LocationType::School, school_id);
        p2.set_assigned_location(mio::abm::LocationType::School, school_id);
        p1.set_assigned_location(mio::abm::LocationType::Work, work_id);
        p2.set_assigned_location(mio::abm::LocationType::Work, work_id);
        p1.set_assigned_location(mio::abm::LocationType::Home, home_id);
        p2.set_assigned_location(mio::abm::LocationType::Home, home_id);
>>>>>>> a97183a0

        ScopedMockDistribution<testing::StrictMock<MockDistribution<mio::ExponentialDistribution<double>>>>
            mock_exponential_dist;
        EXPECT_CALL(mock_exponential_dist.get_mock(), invoke).WillRepeatedly(Return(1.)); //no state transitions

        world.evolve(t, dt);

<<<<<<< HEAD
        // Check whether the 2 people migrate correctly.
        EXPECT_EQ(p1.get_location(), work);
        EXPECT_EQ(p2.get_location(), school);
        EXPECT_EQ(school.get_number_persons(), 1);
        EXPECT_EQ(work.get_number_persons(), 1);

        // Check whether the 2 people plan to go home after.
        auto p1_migration_plan = p1.get_migration_plan(t, t + mio::abm::hours(3));
        auto p2_migration_plan = p2.get_migration_plan(t, t + mio::abm::hours(3));
        EXPECT_EQ(p1_migration_plan.size(), 2);
        EXPECT_EQ(p2_migration_plan.size(), 2);
        EXPECT_EQ(p1_migration_plan[1].second, home);
        EXPECT_EQ(p2_migration_plan[1].second, home);
=======
        EXPECT_EQ(p1.get_location(), work_id);
        EXPECT_EQ(p2.get_location(), school_id);
        EXPECT_EQ(world.get_number_persons(school_id), 1);
        EXPECT_EQ(world.get_number_persons(work_id), 1);
>>>>>>> a97183a0
    }

    {
        auto t     = mio::abm::TimePoint(0) + mio::abm::hours(8);
        auto dt    = mio::abm::hours(2);
        auto world = mio::abm::World(num_age_groups);
        //setup so p1-p5 don't do transition
        world.parameters
            .get<mio::abm::InfectedNoSymptomsToSymptoms>()[{mio::abm::VirusVariant::Wildtype, age_group_15_to_34}] =
            2 * dt.days();
        world.parameters
            .get<mio::abm::InfectedNoSymptomsToRecovered>()[{mio::abm::VirusVariant::Wildtype, age_group_15_to_34}] =
            2 * dt.days();
        world.parameters.get<mio::abm::SevereToCritical>()[{mio::abm::VirusVariant::Wildtype, age_group_15_to_34}] =
            2 * dt.days();
        world.parameters.get<mio::abm::SevereToRecovered>()[{mio::abm::VirusVariant::Wildtype, age_group_15_to_34}] =
            2 * dt.days();

        auto home_id     = world.add_location(mio::abm::LocationType::Home);
        auto event_id    = world.add_location(mio::abm::LocationType::SocialEvent);
        auto work_id     = world.add_location(mio::abm::LocationType::Work);
        auto hospital_id = world.add_location(mio::abm::LocationType::Hospital);

        ScopedMockDistribution<testing::StrictMock<MockDistribution<mio::UniformDistribution<double>>>>
            mock_uniform_dist;
        EXPECT_CALL(mock_uniform_dist.get_mock(), invoke)
            .Times(testing::AtLeast(8))
            .WillOnce(testing::Return(0.8)) // draw random work group
            .WillOnce(testing::Return(0.8)) // draw random school group
            .WillOnce(testing::Return(0.8)) // draw random work hour
            .WillOnce(testing::Return(0.8)) // draw random school hour
            .WillOnce(testing::Return(0.8)) // draw random work group
            .WillOnce(testing::Return(0.8)) // draw random school group
            .WillOnce(testing::Return(0.8)) // draw random work hour
            .WillOnce(testing::Return(0.8)) // draw random school hour
            .WillRepeatedly(testing::Return(1.0)); // this forces p1 and p3 to recover

        auto pid1 =
            add_test_person(world, home_id, age_group_15_to_34, mio::abm::InfectionState::InfectedNoSymptoms, t);
        auto pid2 = add_test_person(world, home_id, age_group_5_to_14, mio::abm::InfectionState::Susceptible, t);
        auto pid3 = add_test_person(world, home_id, age_group_5_to_14, mio::abm::InfectionState::InfectedSevere, t);
        auto pid4 = add_test_person(world, hospital_id, age_group_5_to_14, mio::abm::InfectionState::Recovered, t);
        auto pid5 = add_test_person(world, home_id, age_group_15_to_34, mio::abm::InfectionState::Susceptible, t);

        auto& p1 = world.get_person(pid1);
        auto& p2 = world.get_person(pid2);
        auto& p3 = world.get_person(pid3);
        auto& p4 = world.get_person(pid4);
        auto& p5 = world.get_person(pid5);

        p1.set_assigned_location(mio::abm::LocationType::SocialEvent, event_id);
        p2.set_assigned_location(mio::abm::LocationType::SocialEvent, event_id);
        p1.set_assigned_location(mio::abm::LocationType::Work, work_id);
        p2.set_assigned_location(mio::abm::LocationType::Work, work_id);
        p1.set_assigned_location(mio::abm::LocationType::Home, home_id);
        p2.set_assigned_location(mio::abm::LocationType::Home, home_id);
        p3.set_assigned_location(mio::abm::LocationType::Home, home_id);
        p4.set_assigned_location(mio::abm::LocationType::Home, home_id);
        p3.set_assigned_location(mio::abm::LocationType::Hospital, hospital_id);
        p4.set_assigned_location(mio::abm::LocationType::Hospital, hospital_id);
        p5.set_assigned_location(mio::abm::LocationType::SocialEvent, event_id);
        p5.set_assigned_location(mio::abm::LocationType::Work, work_id);
        p5.set_assigned_location(mio::abm::LocationType::Home, home_id);

        mio::abm::TripList& data = world.get_trip_list();
        mio::abm::Trip trip1(p1.get_id(), mio::abm::TimePoint(0) + mio::abm::hours(9), work_id, home_id);
        mio::abm::Trip trip2(p2.get_id(), mio::abm::TimePoint(0) + mio::abm::hours(9), event_id, home_id);
        mio::abm::Trip trip3(p5.get_id(), mio::abm::TimePoint(0) + mio::abm::hours(9), event_id, home_id);
        data.add_trip(trip1);
        data.add_trip(trip2);
        data.add_trip(trip3);

        data.use_weekday_trips_on_weekend();

        ScopedMockDistribution<testing::StrictMock<MockDistribution<mio::ExponentialDistribution<double>>>>
            mock_exponential_dist;
        EXPECT_CALL(mock_exponential_dist.get_mock(), invoke).WillRepeatedly(Return(1.)); //no infections

        world.evolve(t, dt);

        EXPECT_EQ(p1.get_location(), work_id);
        EXPECT_EQ(p2.get_location(), event_id);
        EXPECT_EQ(p3.get_location(), hospital_id);
        EXPECT_EQ(p4.get_location(), home_id);
        EXPECT_EQ(p5.get_location(), event_id);
        EXPECT_EQ(world.get_number_persons(event_id), 2);
        EXPECT_EQ(world.get_number_persons(work_id), 1);
        EXPECT_EQ(world.get_number_persons(home_id), 1);
        EXPECT_EQ(world.get_number_persons(hospital_id), 1);

        world.migrate(p1.get_id(), home_id);
        world.migrate(p2.get_id(), home_id);
        world.migrate(p5.get_id(), home_id);

        t = mio::abm::TimePoint(0) + mio::abm::days(6) + mio::abm::hours(8);
        world.get_trip_list().reset_index();

        world.evolve(t, dt);

        EXPECT_EQ(p1.get_location(), work_id);
        EXPECT_EQ(p2.get_location(), event_id);
        EXPECT_EQ(p3.get_location(), home_id);
        EXPECT_EQ(p4.get_location(), home_id);
        EXPECT_EQ(p5.get_location(), event_id);
        EXPECT_EQ(world.get_number_persons(event_id), 2);
        EXPECT_EQ(world.get_number_persons(work_id), 1);
        EXPECT_EQ(world.get_number_persons(home_id), 2);

        bool weekend = true;
        mio::abm::Trip tripweekend1(p1.get_id(), mio::abm::TimePoint(0) + mio::abm::days(6) + mio::abm::hours(10),
                                    event_id);
        mio::abm::Trip tripweekend2(p2.get_id(), mio::abm::TimePoint(0) + mio::abm::days(6) + mio::abm::hours(10),
                                    home_id);
        mio::abm::Trip tripweekend3(p5.get_id(), mio::abm::TimePoint(0) + mio::abm::days(6) + mio::abm::hours(10),
                                    work_id);
        data.add_trip(tripweekend1, weekend);
        data.add_trip(tripweekend2, weekend);
        data.add_trip(tripweekend3, weekend);

        t += mio::abm::hours(1);

        world.evolve(t, dt);

        EXPECT_EQ(p1.get_location(), event_id);
        EXPECT_EQ(p2.get_location(), home_id);
        EXPECT_EQ(p3.get_location(), home_id);
        EXPECT_EQ(p4.get_location(), home_id);
        EXPECT_EQ(p5.get_location(), work_id);
        EXPECT_EQ(world.get_number_persons(event_id), 1);
        EXPECT_EQ(world.get_number_persons(work_id), 1);
        EXPECT_EQ(world.get_number_persons(home_id), 3);
    }

    // Test that a dead person cannot make a movement
    {
        auto t     = mio::abm::TimePoint(0);
        auto dt    = mio::abm::days(1);
        auto world = mio::abm::World(num_age_groups);

        // Time to go from severe to critical infection is 1 day (dt).
        world.parameters.get<mio::abm::SevereToCritical>()[{mio::abm::VirusVariant::Wildtype, age_group_60_to_79}] =
            0.5;
        // Time to go from critical infection to dead state is 1/2 day (0.5 * dt).
        world.parameters.get<mio::abm::CriticalToDead>()[{mio::abm::VirusVariant::Wildtype, age_group_60_to_79}] = 0.5;

        auto home_id     = world.add_location(mio::abm::LocationType::Home);
        auto work_id     = world.add_location(mio::abm::LocationType::Work);
        auto icu_id      = world.add_location(mio::abm::LocationType::ICU);
        auto hospital_id = world.add_location(mio::abm::LocationType::Hospital);
        // Create a person that is dead at time t
        add_test_person(world, icu_id, age_group_60_to_79, mio::abm::InfectionState::Dead, t);
        // Create a person that is severe at hospital and will be dead at time t + dt
        add_test_person(world, hospital_id, age_group_60_to_79, mio::abm::InfectionState::Dead, t + dt);

        auto& p_dead   = world.get_persons()[0];
        auto& p_severe = world.get_persons()[1];

        p_dead.set_assigned_location(mio::abm::LocationType::ICU, icu_id);
        p_dead.set_assigned_location(mio::abm::LocationType::Work, work_id);
        p_dead.set_assigned_location(mio::abm::LocationType::Home, home_id);
        p_severe.set_assigned_location(mio::abm::LocationType::Hospital, hospital_id);
        p_severe.set_assigned_location(mio::abm::LocationType::ICU, icu_id);
        p_severe.set_assigned_location(mio::abm::LocationType::Home, home_id);

        // Add trip to see if a dead person can move outside of cemetery by scheduled
        mio::abm::TripList& trip_list = world.get_trip_list();
        mio::abm::Trip trip1(p_dead.get_id(), mio::abm::TimePoint(0) + mio::abm::hours(2), work_id, home_id);
        mio::abm::Trip trip2(p_dead.get_id(), mio::abm::TimePoint(0) + mio::abm::hours(3), home_id, icu_id);
        mio::abm::Trip trip3(p_severe.get_id(), mio::abm::TimePoint(0) + mio::abm::hours(3), home_id, icu_id);
        trip_list.add_trip(trip1);
        trip_list.add_trip(trip2);
        trip_list.add_trip(trip3);

        // Check the dead person got burried and the severely infected person starts in Hospital
        world.evolve(t, dt);
        EXPECT_EQ(world.get_location(p_dead.get_id()).get_type(), mio::abm::LocationType::Cemetery);
        EXPECT_EQ(p_severe.get_infection_state(t), mio::abm::InfectionState::InfectedSevere);
        EXPECT_EQ(world.get_location(p_severe.get_id()).get_type(), mio::abm::LocationType::Hospital);

        // Check the dead person is still in Cemetery and the severely infected person dies and got burried
        world.evolve(t + dt, dt);
        EXPECT_EQ(world.get_location(p_dead.get_id()).get_type(), mio::abm::LocationType::Cemetery);
        EXPECT_EQ(p_severe.get_infection_state(t + dt), mio::abm::InfectionState::Dead);
        EXPECT_EQ(world.get_location(p_severe.get_id()).get_type(), mio::abm::LocationType::Cemetery);
    }

    {
        // Test of no daily routine migration, just infection related
        auto t                                          = mio::abm::TimePoint(0) + mio::abm::hours(8);
        auto dt                                         = mio::abm::days(1);
        auto world                                      = mio::abm::World(num_age_groups);
        world.use_migration_rules(false);
        world.parameters.get<mio::abm::PlanAheadTime>() = mio::abm::hours(2);
        world.parameters
            .get<mio::abm::InfectedNoSymptomsToRecovered>()[{mio::abm::VirusVariant::Wildtype, age_group_60_to_79}] =
            0.5;
        world.parameters
            .get<mio::abm::InfectedSymptomsToRecovered>()[{mio::abm::VirusVariant::Wildtype, age_group_60_to_79}] = 0.5;
        world.parameters.get<mio::abm::SevereToRecovered>()[{mio::abm::VirusVariant::Wildtype, age_group_60_to_79}] =
            0.5;
        world.parameters.get<mio::abm::CriticalToRecovered>()[{mio::abm::VirusVariant::Wildtype, age_group_60_to_79}] =
            0.5;

        auto home_id     = world.add_location(mio::abm::LocationType::Home);
        auto hospital_id = world.add_location(mio::abm::LocationType::Hospital);

        auto& home     = world.get_individualized_location(home_id);
        auto& hospital = world.get_individualized_location(hospital_id);

        auto& p_recovered =
            add_test_person(world, hospital_id, age_group_60_to_79, mio::abm::InfectionState::Recovered, t);
        p_recovered.set_assigned_location(home_id);
        p_recovered.set_assigned_location(hospital_id);

        EXPECT_EQ(p_recovered.get_location(), hospital);

        world.evolve(t, dt);

        EXPECT_EQ(p_recovered.get_location(), home);
    }
}

TEST(TestWorldTestingCriteria, testAddingAndUpdatingAndRunningTestingSchemes)
{
    auto rng = mio::RandomNumberGenerator();

    auto world = mio::abm::World(num_age_groups);
    // make sure the infected person stay in Infected long enough
    world.parameters.get<mio::abm::InfectedSymptomsToRecovered>()[{mio::abm::VirusVariant(0), age_group_15_to_34}] =
        100;
    world.parameters.get<mio::abm::InfectedSymptomsToSevere>()[{mio::abm::VirusVariant(0), age_group_15_to_34}] = 100;

    auto home_id = world.add_location(mio::abm::LocationType::Home);
    auto work_id = world.add_location(mio::abm::LocationType::Work);
    auto& work   = world.get_location(work_id);

    auto current_time = mio::abm::TimePoint(0);
    auto pid =
        add_test_person(world, home_id, age_group_15_to_34, mio::abm::InfectionState::InfectedSymptoms, current_time);
    auto& person    = world.get_person(pid);
    auto rng_person = mio::abm::PersonalRandomNumberGenerator(rng, person);
    person.set_assigned_location(mio::abm::LocationType::Home, home_id);
    person.set_assigned_location(mio::abm::LocationType::Work, work_id);

    auto testing_criteria = mio::abm::TestingCriteria();
    testing_criteria.add_infection_state(mio::abm::InfectionState::InfectedSymptoms);
    testing_criteria.add_infection_state(mio::abm::InfectionState::InfectedNoSymptoms);

<<<<<<< HEAD
    const auto testing_frequency            = mio::abm::days(1);
    const auto start_date                   = mio::abm::TimePoint(20);
    const auto end_date                     = mio::abm::TimePoint(60 * 60 * 24 * 3);
    const auto probability                  = 1.0;
    const auto test_type                    = mio::abm::AntigenTest();
    test_type.get_default().validity_period = mio::abm::seconds(1);
=======
    const auto testing_frequency = mio::abm::days(1);
    const auto start_date        = mio::abm::TimePoint(20);
    const auto end_date          = mio::abm::TimePoint(60 * 60 * 24 * 3);
    const auto probability       = 1.0;
    const auto test_params_pcr  = mio::abm::TestParameters{0.9, 0.99};
>>>>>>> a97183a0

    auto testing_scheme =
        mio::abm::TestingScheme(testing_criteria, testing_frequency, start_date, end_date, test_params_pcr, probability);

    world.get_testing_strategy().add_testing_scheme(mio::abm::LocationType::Work, testing_scheme);
    ASSERT_EQ(world.get_testing_strategy().run_strategy(rng_person, person, work, current_time),
              true); // no active testing scheme -> person can enter
    current_time = mio::abm::TimePoint(30);
    world.get_testing_strategy().update_activity_status(current_time);
    ScopedMockDistribution<testing::StrictMock<MockDistribution<mio::UniformDistribution<double>>>> mock_uniform_dist;
    EXPECT_CALL(mock_uniform_dist.get_mock(), invoke)
        .Times(testing::AtLeast(2))
        .WillOnce(testing::Return(0.7))
        .WillOnce(testing::Return(0.4));
    current_time = mio::abm::TimePoint(60 * 60 * 24 * 2);
    ASSERT_EQ(world.get_testing_strategy().run_strategy(rng_person, person, work, current_time + mio::abm::hours(1)),
              false);

    world.get_testing_strategy().add_testing_scheme(mio::abm::LocationType::Work,
                                                    testing_scheme); //doesn't get added because of == operator
    world.get_testing_strategy().remove_testing_scheme(mio::abm::LocationType::Work, testing_scheme);
    ASSERT_EQ(world.get_testing_strategy().run_strategy(rng_person, person, work, current_time),
              true); // no more testing_schemes
}

TEST(TestWorld, checkParameterConstraints)
{
    mio::set_log_level(mio::LogLevel::critical); //errors inevitable as these are wanted
    auto world  = mio::abm::World(num_age_groups);
    auto params = world.parameters;

    params.get<mio::abm::IncubationPeriod>()[{mio::abm::VirusVariant::Wildtype, age_group_0_to_4}]              = 1.;
    params.get<mio::abm::InfectedNoSymptomsToSymptoms>()[{mio::abm::VirusVariant::Wildtype, age_group_0_to_4}]  = 2.;
    params.get<mio::abm::InfectedNoSymptomsToRecovered>()[{mio::abm::VirusVariant::Wildtype, age_group_0_to_4}] = 3.;
    params.get<mio::abm::InfectedSymptomsToRecovered>()[{mio::abm::VirusVariant::Wildtype, age_group_0_to_4}]   = 4.;
    params.get<mio::abm::InfectedSymptomsToSevere>()[{mio::abm::VirusVariant::Wildtype, age_group_0_to_4}]      = 5.;
    params.get<mio::abm::SevereToCritical>()[{mio::abm::VirusVariant::Wildtype, age_group_0_to_4}]              = 6.;
    params.get<mio::abm::SevereToRecovered>()[{mio::abm::VirusVariant::Wildtype, age_group_0_to_4}]             = 7.;
    params.get<mio::abm::CriticalToDead>()[{mio::abm::VirusVariant::Wildtype, age_group_0_to_4}]                = 8.;
    params.get<mio::abm::CriticalToRecovered>()[{mio::abm::VirusVariant::Wildtype, age_group_0_to_4}]           = 9.;
    params.get<mio::abm::RecoveredToSusceptible>()[{mio::abm::VirusVariant::Wildtype, age_group_0_to_4}]        = 10.;
    params.get<mio::abm::DetectInfection>()[{mio::abm::VirusVariant::Wildtype, age_group_0_to_4}]               = 0.3;
    params.get<mio::abm::GotoWorkTimeMinimum>()[age_group_35_to_59]       = mio::abm::hours(4);
    params.get<mio::abm::GotoWorkTimeMaximum>()[age_group_35_to_59]       = mio::abm::hours(8);
    params.get<mio::abm::GotoSchoolTimeMinimum>()[age_group_0_to_4]       = mio::abm::hours(3);
    params.get<mio::abm::GotoSchoolTimeMaximum>()[age_group_0_to_4]       = mio::abm::hours(6);
    params.get<mio::abm::MaskProtection>()[mio::abm::MaskType::Community] = 0.5;
    params.get<mio::abm::MaskProtection>()[mio::abm::MaskType::FFP2]      = 0.6;
    params.get<mio::abm::MaskProtection>()[mio::abm::MaskType::Surgical]  = 0.7;
    params.get<mio::abm::LockdownDate>()                                  = mio::abm::TimePoint(0);
    params.get<mio::abm::PlanAheadTime>()                                 = mio::abm::hours(1);
    ASSERT_EQ(params.check_constraints(), false);

    params.get<mio::abm::IncubationPeriod>()[{mio::abm::VirusVariant::Wildtype, age_group_0_to_4}] = -1.;
    ASSERT_EQ(params.check_constraints(), true);
    params.get<mio::abm::IncubationPeriod>()[{mio::abm::VirusVariant::Wildtype, age_group_0_to_4}]             = 1.;
    params.get<mio::abm::InfectedNoSymptomsToSymptoms>()[{mio::abm::VirusVariant::Wildtype, age_group_0_to_4}] = -2.;
    ASSERT_EQ(params.check_constraints(), true);
    params.get<mio::abm::InfectedNoSymptomsToSymptoms>()[{mio::abm::VirusVariant::Wildtype, age_group_0_to_4}]  = 2.;
    params.get<mio::abm::InfectedNoSymptomsToRecovered>()[{mio::abm::VirusVariant::Wildtype, age_group_0_to_4}] = -3.;
    ASSERT_EQ(params.check_constraints(), true);
    params.get<mio::abm::InfectedNoSymptomsToRecovered>()[{mio::abm::VirusVariant::Wildtype, age_group_0_to_4}] = 3.;
    params.get<mio::abm::InfectedSymptomsToRecovered>()[{mio::abm::VirusVariant::Wildtype, age_group_0_to_4}]   = -4.;
    ASSERT_EQ(params.check_constraints(), true);
    params.get<mio::abm::InfectedSymptomsToRecovered>()[{mio::abm::VirusVariant::Wildtype, age_group_0_to_4}] = 4.;
    params.get<mio::abm::InfectedSymptomsToSevere>()[{mio::abm::VirusVariant::Wildtype, age_group_0_to_4}]    = -5.;
    ASSERT_EQ(params.check_constraints(), true);
    params.get<mio::abm::InfectedSymptomsToSevere>()[{mio::abm::VirusVariant::Wildtype, age_group_0_to_4}] = 5.;
    params.get<mio::abm::SevereToCritical>()[{mio::abm::VirusVariant::Wildtype, age_group_0_to_4}]         = -6.;
    ASSERT_EQ(params.check_constraints(), true);
    params.get<mio::abm::SevereToCritical>()[{mio::abm::VirusVariant::Wildtype, age_group_0_to_4}]  = 6.;
    params.get<mio::abm::SevereToRecovered>()[{mio::abm::VirusVariant::Wildtype, age_group_0_to_4}] = -7.;
    ASSERT_EQ(params.check_constraints(), true);
    params.get<mio::abm::SevereToRecovered>()[{mio::abm::VirusVariant::Wildtype, age_group_0_to_4}] = 7.;
    params.get<mio::abm::CriticalToDead>()[{mio::abm::VirusVariant::Wildtype, age_group_0_to_4}]    = -8.;
    ASSERT_EQ(params.check_constraints(), true);
    params.get<mio::abm::CriticalToDead>()[{mio::abm::VirusVariant::Wildtype, age_group_0_to_4}]      = 8.;
    params.get<mio::abm::CriticalToRecovered>()[{mio::abm::VirusVariant::Wildtype, age_group_0_to_4}] = -9.;
    ASSERT_EQ(params.check_constraints(), true);
    params.get<mio::abm::CriticalToRecovered>()[{mio::abm::VirusVariant::Wildtype, age_group_0_to_4}]    = 9.;
    params.get<mio::abm::RecoveredToSusceptible>()[{mio::abm::VirusVariant::Wildtype, age_group_0_to_4}] = -10.;
    ASSERT_EQ(params.check_constraints(), true);
    params.get<mio::abm::RecoveredToSusceptible>()[{mio::abm::VirusVariant::Wildtype, age_group_0_to_4}] = 10.;
    params.get<mio::abm::DetectInfection>()[{mio::abm::VirusVariant::Wildtype, age_group_0_to_4}]        = 1.1;
    ASSERT_EQ(params.check_constraints(), true);
    params.get<mio::abm::DetectInfection>()[{mio::abm::VirusVariant::Wildtype, age_group_0_to_4}] = 0.3;

    params.get<mio::abm::GotoWorkTimeMinimum>()[age_group_35_to_59] = mio::abm::hours(30);
    ASSERT_EQ(params.check_constraints(), true);
    params.get<mio::abm::GotoWorkTimeMinimum>()[age_group_35_to_59] = mio::abm::hours(4);
    params.get<mio::abm::GotoWorkTimeMaximum>()[age_group_35_to_59] = mio::abm::hours(30);
    ASSERT_EQ(params.check_constraints(), true);
    params.get<mio::abm::GotoWorkTimeMaximum>()[age_group_35_to_59] = mio::abm::hours(8);
    params.get<mio::abm::GotoSchoolTimeMinimum>()[age_group_0_to_4] = mio::abm::hours(30);
    ASSERT_EQ(params.check_constraints(), true);
    params.get<mio::abm::GotoSchoolTimeMinimum>()[age_group_0_to_4] = mio::abm::hours(3);
    params.get<mio::abm::GotoSchoolTimeMaximum>()[age_group_0_to_4] = mio::abm::hours(30);
    ASSERT_EQ(params.check_constraints(), true);
    params.get<mio::abm::GotoSchoolTimeMaximum>()[age_group_0_to_4] = mio::abm::hours(6);

    params.get<mio::abm::MaskProtection>()[mio::abm::MaskType::Community] = 1.2;
    ASSERT_EQ(params.check_constraints(), true);
    params.get<mio::abm::MaskProtection>()[mio::abm::MaskType::Community] = 0.5;
    params.get<mio::abm::MaskProtection>()[mio::abm::MaskType::FFP2]      = 1.2;
    ASSERT_EQ(params.check_constraints(), true);
    params.get<mio::abm::MaskProtection>()[mio::abm::MaskType::FFP2]     = 0.6;
    params.get<mio::abm::MaskProtection>()[mio::abm::MaskType::Surgical] = 1.2;
    ASSERT_EQ(params.check_constraints(), true);
    params.get<mio::abm::MaskProtection>()[mio::abm::MaskType::Surgical] = 0.7;

    params.get<mio::abm::LockdownDate>() = mio::abm::TimePoint(-2);
    ASSERT_EQ(params.check_constraints(), true);
<<<<<<< HEAD
    params.get<mio::abm::LockdownDate>() = mio::abm::TimePoint(2);

    params.get<mio::abm::PlanAheadTime>() = mio::abm::hours(-1);
    ASSERT_EQ(params.check_constraints(), true);
}

TEST(TestWorld, copyWorld)
{
    auto world = mio::abm::World(num_age_groups);
    auto rng   = mio::RandomNumberGenerator();

    world.parameters.get<mio::abm::IncubationPeriod>()[{mio::abm::VirusVariant::Wildtype, age_group_0_to_4}] = 4.;
    world.use_migration_rules(false);

    auto school_id1 = world.add_location(mio::abm::LocationType::School);
    auto school_id2 = world.add_location(mio::abm::LocationType::School);
    auto work_id    = world.add_location(mio::abm::LocationType::Work);
    auto home_id    = world.add_location(mio::abm::LocationType::Home);

    auto& school1 = world.get_individualized_location(school_id1);
    school1.set_required_mask(mio::abm::MaskType::Surgical);
    school1.set_npi_active(true);
    auto& school2 = world.get_individualized_location(school_id2);
    school2.set_required_mask(mio::abm::MaskType::FFP2);
    auto& work = world.get_individualized_location(work_id);
    auto& home = world.get_individualized_location(home_id);

    auto& p1    = world.add_person(school_id1, age_group_0_to_4);
    auto rng_p1 = mio::abm::Person::RandomNumberGenerator(rng, p1);
    p1.add_new_infection(mio::abm::Infection(rng_p1, mio::abm::VirusVariant::Wildtype, p1.get_age(), world.parameters,
                                             mio::abm::TimePoint(0)));
    auto& p2 = world.add_person(school_id2, age_group_15_to_34);
    p2.set_mask_preferences(std::vector<double>(15, 0.2));

    mio::abm::TripList& trip_data = world.get_trip_list();
    mio::abm::Trip trip1(p1.get_person_id(), mio::abm::TimePoint(0) + mio::abm::hours(8), school_id1, home_id);
    mio::abm::Trip trip2(p2.get_person_id(), mio::abm::TimePoint(0) + mio::abm::hours(9), work_id, home_id);
    trip_data.add_trip(trip1);
    trip_data.add_trip(trip2);

    auto infection_params =
        world.parameters.get<mio::abm::IncubationPeriod>()[{mio::abm::VirusVariant::Wildtype, age_group_0_to_4}]
            .value();

    auto copied_world = mio::abm::World(world);
    auto copied_infection_params =
        copied_world.parameters.get<mio::abm::IncubationPeriod>()[{mio::abm::VirusVariant::Wildtype, age_group_0_to_4}]
            .value();

    // Assert the parameters, trips, locations and persons of copied world are logically equal to that of original world
    ASSERT_EQ(copied_infection_params, infection_params);
    ASSERT_EQ(copied_world.use_migration_rules(), world.use_migration_rules());

    mio::abm::TripList& copied_trip_data = copied_world.get_trip_list();
    ASSERT_EQ(copied_trip_data.num_trips(), trip_data.num_trips());
    ASSERT_EQ(copied_trip_data.get_next_trip(false).person_id, trip_data.get_next_trip(false).person_id);
    ASSERT_EQ(copied_trip_data.get_next_trip(false).migration_destination,
              trip_data.get_next_trip(false).migration_destination);
    ASSERT_EQ(copied_trip_data.get_next_trip(false).migration_origin, trip_data.get_next_trip(false).migration_origin);
    copied_trip_data.increase_index();
    trip_data.increase_index();
    ASSERT_EQ(copied_trip_data.get_next_trip(false).person_id, trip_data.get_next_trip(false).person_id);
    ASSERT_EQ(copied_trip_data.get_next_trip(false).migration_destination,
              trip_data.get_next_trip(false).migration_destination);
    ASSERT_EQ(copied_trip_data.get_next_trip(false).migration_origin, trip_data.get_next_trip(false).migration_origin);

    ASSERT_EQ(copied_world.get_locations().size(), world.get_locations().size());
    ASSERT_EQ(copied_world.get_locations()[1].get_index(), world.get_locations()[1].get_index());
    ASSERT_EQ(copied_world.get_locations()[2].get_index(), world.get_locations()[2].get_index());
    ASSERT_EQ(copied_world.get_locations()[3].get_index(), world.get_locations()[3].get_index());
    ASSERT_EQ(copied_world.get_locations()[4].get_index(), world.get_locations()[4].get_index());
    ASSERT_EQ(copied_world.get_locations()[1].get_number_persons(), world.get_locations()[1].get_number_persons());
    ASSERT_EQ(copied_world.get_locations()[2].get_number_persons(), world.get_locations()[2].get_number_persons());
    ASSERT_EQ(copied_world.get_locations()[3].get_number_persons(), world.get_locations()[3].get_number_persons());
    ASSERT_EQ(copied_world.get_locations()[4].get_number_persons(), world.get_locations()[4].get_number_persons());
    ASSERT_EQ(copied_world.get_locations()[1].get_npi_active(), world.get_locations()[1].get_npi_active());
    ASSERT_EQ(copied_world.get_locations()[2].get_npi_active(), world.get_locations()[2].get_npi_active());
    ASSERT_EQ(copied_world.get_locations()[3].get_npi_active(), world.get_locations()[3].get_npi_active());
    ASSERT_EQ(copied_world.get_locations()[4].get_npi_active(), world.get_locations()[4].get_npi_active());
    ASSERT_EQ(copied_world.get_locations()[1].get_required_mask(), world.get_locations()[1].get_required_mask());
    ASSERT_EQ(copied_world.get_locations()[2].get_required_mask(), world.get_locations()[2].get_required_mask());
    ASSERT_EQ(
        copied_world.get_locations()[1].get_subpopulation(mio::abm::TimePoint(0), mio::abm::InfectionState::Exposed),
        world.get_locations()[1].get_subpopulation(mio::abm::TimePoint(0), mio::abm::InfectionState::Exposed));
    ASSERT_EQ(
        copied_world.get_locations()[1].get_subpopulation(mio::abm::TimePoint(0),
                                                          mio::abm::InfectionState::Susceptible),
        world.get_locations()[1].get_subpopulation(mio::abm::TimePoint(0), mio::abm::InfectionState::Susceptible));
    ASSERT_EQ(
        copied_world.get_locations()[2].get_subpopulation(mio::abm::TimePoint(0), mio::abm::InfectionState::Exposed),
        world.get_locations()[2].get_subpopulation(mio::abm::TimePoint(0), mio::abm::InfectionState::Exposed));
    ASSERT_EQ(
        copied_world.get_locations()[2].get_subpopulation(mio::abm::TimePoint(0),
                                                          mio::abm::InfectionState::Susceptible),
        world.get_locations()[2].get_subpopulation(mio::abm::TimePoint(0), mio::abm::InfectionState::Susceptible));
    ASSERT_EQ(
        copied_world.get_locations()[3].get_subpopulation(mio::abm::TimePoint(0), mio::abm::InfectionState::Exposed),
        world.get_locations()[3].get_subpopulation(mio::abm::TimePoint(0), mio::abm::InfectionState::Exposed));
    ASSERT_EQ(
        copied_world.get_locations()[4].get_subpopulation(mio::abm::TimePoint(0), mio::abm::InfectionState::Exposed),
        world.get_locations()[4].get_subpopulation(mio::abm::TimePoint(0), mio::abm::InfectionState::Exposed));
    ASSERT_EQ(copied_world.get_locations()[1].get_cells().size(), world.get_locations()[1].get_cells().size());
    ASSERT_EQ(copied_world.get_locations()[2].get_cells().size(), world.get_locations()[2].get_cells().size());
    ASSERT_EQ(copied_world.get_locations()[3].get_cells().size(), world.get_locations()[2].get_cells().size());
    ASSERT_EQ(copied_world.get_locations()[4].get_cells().size(), world.get_locations()[2].get_cells().size());
    ASSERT_EQ(copied_world.get_locations()[1].get_cells()[0].m_persons.size(),
              world.get_locations()[1].get_cells()[0].m_persons.size());
    ASSERT_EQ(copied_world.get_locations()[2].get_cells()[0].m_persons.size(),
              world.get_locations()[2].get_cells()[0].m_persons.size());
    ASSERT_EQ(copied_world.get_locations()[3].get_cells()[0].m_persons.size(),
              world.get_locations()[3].get_cells()[0].m_persons.size());
    ASSERT_EQ(copied_world.get_locations()[4].get_cells()[0].m_persons.size(),
              world.get_locations()[4].get_cells()[0].m_persons.size());
    ASSERT_EQ(copied_world.get_locations()[1].get_cells()[0].m_persons[0],
              world.get_locations()[1].get_cells()[0].m_persons[0]);
    ASSERT_EQ(copied_world.get_locations()[2].get_cells()[0].m_persons[0],
              world.get_locations()[2].get_cells()[0].m_persons[0]);

    ASSERT_EQ(copied_world.get_persons().size(), world.get_persons().size());
    ASSERT_EQ(copied_world.get_persons()[0].get_location().get_index(),
              world.get_persons()[0].get_location().get_index());
    ASSERT_EQ(copied_world.get_persons()[1].get_location().get_index(),
              world.get_persons()[1].get_location().get_index());
    ASSERT_EQ(copied_world.get_persons()[0].get_location().get_type(),
              world.get_persons()[0].get_location().get_type());
    ASSERT_EQ(copied_world.get_persons()[1].get_location().get_type(),
              world.get_persons()[1].get_location().get_type());
    ASSERT_EQ(copied_world.get_persons()[0].get_infection().get_infection_state(mio::abm::TimePoint(0)),
              world.get_persons()[0].get_infection().get_infection_state(mio::abm::TimePoint(0)));
    ASSERT_EQ(copied_world.get_persons()[0].get_mask_compliance(mio::abm::LocationType::Home),
              world.get_persons()[0].get_mask_compliance(mio::abm::LocationType::Home));
    ASSERT_EQ(copied_world.get_persons()[0].get_mask_compliance(mio::abm::LocationType::Work),
              world.get_persons()[0].get_mask_compliance(mio::abm::LocationType::Work));
    ASSERT_EQ(copied_world.get_persons()[1].get_mask_compliance(mio::abm::LocationType::Home),
              world.get_persons()[1].get_mask_compliance(mio::abm::LocationType::Home));
    ASSERT_EQ(copied_world.get_persons()[1].get_mask_compliance(mio::abm::LocationType::Work),
              world.get_persons()[1].get_mask_compliance(mio::abm::LocationType::Work));

    // Assert the parameters, trips, locations, persons and their member variables of copied world are stored in different address of original world
    ASSERT_NE(&(copied_world.parameters), &world.parameters);
    ASSERT_NE(&(copied_world.get_trip_list()), &trip_data);

    ASSERT_NE(&copied_world.get_locations()[1], &world.get_locations()[1]);
    ASSERT_NE(&copied_world.get_locations()[2], &world.get_locations()[2]);
    ASSERT_NE(&copied_world.get_locations()[3], &world.get_locations()[3]);
    ASSERT_NE(&copied_world.get_locations()[4], &world.get_locations()[4]);
    ASSERT_NE(&copied_world.get_locations()[1].get_cells(), &world.get_locations()[1].get_cells());
    ASSERT_NE(&copied_world.get_locations()[2].get_cells(), &world.get_locations()[2].get_cells());
    ASSERT_NE(&copied_world.get_locations()[3].get_cells(), &world.get_locations()[3].get_cells());
    ASSERT_NE(&copied_world.get_locations()[4].get_cells(), &world.get_locations()[4].get_cells());
    ASSERT_NE(&(copied_world.get_locations()[1].get_cells()[0]), &(world.get_locations()[1].get_cells()[0]));
    ASSERT_NE(&(copied_world.get_locations()[2].get_cells()[0]), &(world.get_locations()[2].get_cells()[0]));
    ASSERT_NE(&(copied_world.get_locations()[1].get_cells()[0].m_persons[0]),
              &(world.get_locations()[1].get_cells()[0].m_persons[0]));
    ASSERT_NE(&(copied_world.get_locations()[2].get_cells()[0].m_persons[0]),
              &(world.get_locations()[2].get_cells()[0].m_persons[0]));

    ASSERT_NE(&copied_world.get_persons()[0], &world.get_persons()[0]);
    ASSERT_NE(&copied_world.get_persons()[1], &world.get_persons()[1]);
    ASSERT_NE(&(copied_world.get_persons()[0].get_location()), &world.get_persons()[0].get_location());
    ASSERT_NE(&(copied_world.get_persons()[1].get_location()), &world.get_persons()[1].get_location());
    ASSERT_NE(&(copied_world.get_locations()[1]), &(world.get_locations()[1]));
    ASSERT_NE(&(copied_world.get_locations()[2]), &(world.get_locations()[2]));
    ASSERT_NE(&(copied_world.get_persons()[0].get_assigned_locations()),
              &world.get_persons()[0].get_assigned_locations());
    ASSERT_NE(&(copied_world.get_persons()[1].get_assigned_locations()),
              &world.get_persons()[1].get_assigned_locations());
    ASSERT_NE(&(copied_world.get_persons()[0].get_infection()), &world.get_persons()[0].get_infection());
    ASSERT_NE(&(copied_world.get_persons()[0].get_mask()), &world.get_persons()[0].get_mask());
    ASSERT_NE(&(copied_world.get_persons()[1].get_mask()), &world.get_persons()[1].get_mask());
    ASSERT_NE(&(copied_world.get_persons()[0].get_cells()), &world.get_persons()[0].get_cells());
    ASSERT_NE(&(copied_world.get_persons()[1].get_cells()), &world.get_persons()[1].get_cells());

    // Evolve the world and check that the copied world has not evolved
    copied_world.get_persons()[0].migrate_to(work, {0});
    copied_world.get_persons()[1].migrate_to(home, {0});
    ASSERT_NE(copied_world.get_persons()[0].get_location().get_type(),
              world.get_persons()[0].get_location().get_type());
    ASSERT_NE(copied_world.get_persons()[1].get_location().get_type(),
              world.get_persons()[1].get_location().get_type());
=======
>>>>>>> a97183a0
}<|MERGE_RESOLUTION|>--- conflicted
+++ resolved
@@ -215,18 +215,12 @@
         auto& p1 = world.get_person(pid1);
         auto& p2 = world.get_person(pid2);
 
-<<<<<<< HEAD
-        auto& school = world.get_individualized_location(school_id);
-        auto& work   = world.get_individualized_location(work_id);
-        auto& home   = world.get_individualized_location(home_id);
-=======
         p1.set_assigned_location(mio::abm::LocationType::School, school_id);
         p2.set_assigned_location(mio::abm::LocationType::School, school_id);
         p1.set_assigned_location(mio::abm::LocationType::Work, work_id);
         p2.set_assigned_location(mio::abm::LocationType::Work, work_id);
         p1.set_assigned_location(mio::abm::LocationType::Home, home_id);
         p2.set_assigned_location(mio::abm::LocationType::Home, home_id);
->>>>>>> a97183a0
 
         ScopedMockDistribution<testing::StrictMock<MockDistribution<mio::ExponentialDistribution<double>>>>
             mock_exponential_dist;
@@ -234,26 +228,10 @@
 
         world.evolve(t, dt);
 
-<<<<<<< HEAD
-        // Check whether the 2 people migrate correctly.
-        EXPECT_EQ(p1.get_location(), work);
-        EXPECT_EQ(p2.get_location(), school);
-        EXPECT_EQ(school.get_number_persons(), 1);
-        EXPECT_EQ(work.get_number_persons(), 1);
-
-        // Check whether the 2 people plan to go home after.
-        auto p1_migration_plan = p1.get_migration_plan(t, t + mio::abm::hours(3));
-        auto p2_migration_plan = p2.get_migration_plan(t, t + mio::abm::hours(3));
-        EXPECT_EQ(p1_migration_plan.size(), 2);
-        EXPECT_EQ(p2_migration_plan.size(), 2);
-        EXPECT_EQ(p1_migration_plan[1].second, home);
-        EXPECT_EQ(p2_migration_plan[1].second, home);
-=======
         EXPECT_EQ(p1.get_location(), work_id);
         EXPECT_EQ(p2.get_location(), school_id);
         EXPECT_EQ(world.get_number_persons(school_id), 1);
         EXPECT_EQ(world.get_number_persons(work_id), 1);
->>>>>>> a97183a0
     }
 
     {
@@ -439,41 +417,6 @@
         EXPECT_EQ(p_severe.get_infection_state(t + dt), mio::abm::InfectionState::Dead);
         EXPECT_EQ(world.get_location(p_severe.get_id()).get_type(), mio::abm::LocationType::Cemetery);
     }
-
-    {
-        // Test of no daily routine migration, just infection related
-        auto t                                          = mio::abm::TimePoint(0) + mio::abm::hours(8);
-        auto dt                                         = mio::abm::days(1);
-        auto world                                      = mio::abm::World(num_age_groups);
-        world.use_migration_rules(false);
-        world.parameters.get<mio::abm::PlanAheadTime>() = mio::abm::hours(2);
-        world.parameters
-            .get<mio::abm::InfectedNoSymptomsToRecovered>()[{mio::abm::VirusVariant::Wildtype, age_group_60_to_79}] =
-            0.5;
-        world.parameters
-            .get<mio::abm::InfectedSymptomsToRecovered>()[{mio::abm::VirusVariant::Wildtype, age_group_60_to_79}] = 0.5;
-        world.parameters.get<mio::abm::SevereToRecovered>()[{mio::abm::VirusVariant::Wildtype, age_group_60_to_79}] =
-            0.5;
-        world.parameters.get<mio::abm::CriticalToRecovered>()[{mio::abm::VirusVariant::Wildtype, age_group_60_to_79}] =
-            0.5;
-
-        auto home_id     = world.add_location(mio::abm::LocationType::Home);
-        auto hospital_id = world.add_location(mio::abm::LocationType::Hospital);
-
-        auto& home     = world.get_individualized_location(home_id);
-        auto& hospital = world.get_individualized_location(hospital_id);
-
-        auto& p_recovered =
-            add_test_person(world, hospital_id, age_group_60_to_79, mio::abm::InfectionState::Recovered, t);
-        p_recovered.set_assigned_location(home_id);
-        p_recovered.set_assigned_location(hospital_id);
-
-        EXPECT_EQ(p_recovered.get_location(), hospital);
-
-        world.evolve(t, dt);
-
-        EXPECT_EQ(p_recovered.get_location(), home);
-    }
 }
 
 TEST(TestWorldTestingCriteria, testAddingAndUpdatingAndRunningTestingSchemes)
@@ -502,23 +445,15 @@
     testing_criteria.add_infection_state(mio::abm::InfectionState::InfectedSymptoms);
     testing_criteria.add_infection_state(mio::abm::InfectionState::InfectedNoSymptoms);
 
-<<<<<<< HEAD
-    const auto testing_frequency            = mio::abm::days(1);
-    const auto start_date                   = mio::abm::TimePoint(20);
-    const auto end_date                     = mio::abm::TimePoint(60 * 60 * 24 * 3);
-    const auto probability                  = 1.0;
-    const auto test_type                    = mio::abm::AntigenTest();
-    test_type.get_default().validity_period = mio::abm::seconds(1);
-=======
     const auto testing_frequency = mio::abm::days(1);
     const auto start_date        = mio::abm::TimePoint(20);
     const auto end_date          = mio::abm::TimePoint(60 * 60 * 24 * 3);
     const auto probability       = 1.0;
-    const auto test_params_pcr  = mio::abm::TestParameters{0.9, 0.99};
->>>>>>> a97183a0
-
-    auto testing_scheme =
-        mio::abm::TestingScheme(testing_criteria, testing_frequency, start_date, end_date, test_params_pcr, probability);
+    const auto test_params_pcr =
+        mio::abm::TestParameters{0.9, 0.99, mio::abm::hours(48), mio::abm::hours(72), mio::abm::TestType::PCR};
+
+    auto testing_scheme = mio::abm::TestingScheme(testing_criteria, testing_frequency, start_date, end_date,
+                                                  test_params_pcr, probability);
 
     world.get_testing_strategy().add_testing_scheme(mio::abm::LocationType::Work, testing_scheme);
     ASSERT_EQ(world.get_testing_strategy().run_strategy(rng_person, person, work, current_time),
@@ -628,187 +563,4 @@
 
     params.get<mio::abm::LockdownDate>() = mio::abm::TimePoint(-2);
     ASSERT_EQ(params.check_constraints(), true);
-<<<<<<< HEAD
-    params.get<mio::abm::LockdownDate>() = mio::abm::TimePoint(2);
-
-    params.get<mio::abm::PlanAheadTime>() = mio::abm::hours(-1);
-    ASSERT_EQ(params.check_constraints(), true);
-}
-
-TEST(TestWorld, copyWorld)
-{
-    auto world = mio::abm::World(num_age_groups);
-    auto rng   = mio::RandomNumberGenerator();
-
-    world.parameters.get<mio::abm::IncubationPeriod>()[{mio::abm::VirusVariant::Wildtype, age_group_0_to_4}] = 4.;
-    world.use_migration_rules(false);
-
-    auto school_id1 = world.add_location(mio::abm::LocationType::School);
-    auto school_id2 = world.add_location(mio::abm::LocationType::School);
-    auto work_id    = world.add_location(mio::abm::LocationType::Work);
-    auto home_id    = world.add_location(mio::abm::LocationType::Home);
-
-    auto& school1 = world.get_individualized_location(school_id1);
-    school1.set_required_mask(mio::abm::MaskType::Surgical);
-    school1.set_npi_active(true);
-    auto& school2 = world.get_individualized_location(school_id2);
-    school2.set_required_mask(mio::abm::MaskType::FFP2);
-    auto& work = world.get_individualized_location(work_id);
-    auto& home = world.get_individualized_location(home_id);
-
-    auto& p1    = world.add_person(school_id1, age_group_0_to_4);
-    auto rng_p1 = mio::abm::Person::RandomNumberGenerator(rng, p1);
-    p1.add_new_infection(mio::abm::Infection(rng_p1, mio::abm::VirusVariant::Wildtype, p1.get_age(), world.parameters,
-                                             mio::abm::TimePoint(0)));
-    auto& p2 = world.add_person(school_id2, age_group_15_to_34);
-    p2.set_mask_preferences(std::vector<double>(15, 0.2));
-
-    mio::abm::TripList& trip_data = world.get_trip_list();
-    mio::abm::Trip trip1(p1.get_person_id(), mio::abm::TimePoint(0) + mio::abm::hours(8), school_id1, home_id);
-    mio::abm::Trip trip2(p2.get_person_id(), mio::abm::TimePoint(0) + mio::abm::hours(9), work_id, home_id);
-    trip_data.add_trip(trip1);
-    trip_data.add_trip(trip2);
-
-    auto infection_params =
-        world.parameters.get<mio::abm::IncubationPeriod>()[{mio::abm::VirusVariant::Wildtype, age_group_0_to_4}]
-            .value();
-
-    auto copied_world = mio::abm::World(world);
-    auto copied_infection_params =
-        copied_world.parameters.get<mio::abm::IncubationPeriod>()[{mio::abm::VirusVariant::Wildtype, age_group_0_to_4}]
-            .value();
-
-    // Assert the parameters, trips, locations and persons of copied world are logically equal to that of original world
-    ASSERT_EQ(copied_infection_params, infection_params);
-    ASSERT_EQ(copied_world.use_migration_rules(), world.use_migration_rules());
-
-    mio::abm::TripList& copied_trip_data = copied_world.get_trip_list();
-    ASSERT_EQ(copied_trip_data.num_trips(), trip_data.num_trips());
-    ASSERT_EQ(copied_trip_data.get_next_trip(false).person_id, trip_data.get_next_trip(false).person_id);
-    ASSERT_EQ(copied_trip_data.get_next_trip(false).migration_destination,
-              trip_data.get_next_trip(false).migration_destination);
-    ASSERT_EQ(copied_trip_data.get_next_trip(false).migration_origin, trip_data.get_next_trip(false).migration_origin);
-    copied_trip_data.increase_index();
-    trip_data.increase_index();
-    ASSERT_EQ(copied_trip_data.get_next_trip(false).person_id, trip_data.get_next_trip(false).person_id);
-    ASSERT_EQ(copied_trip_data.get_next_trip(false).migration_destination,
-              trip_data.get_next_trip(false).migration_destination);
-    ASSERT_EQ(copied_trip_data.get_next_trip(false).migration_origin, trip_data.get_next_trip(false).migration_origin);
-
-    ASSERT_EQ(copied_world.get_locations().size(), world.get_locations().size());
-    ASSERT_EQ(copied_world.get_locations()[1].get_index(), world.get_locations()[1].get_index());
-    ASSERT_EQ(copied_world.get_locations()[2].get_index(), world.get_locations()[2].get_index());
-    ASSERT_EQ(copied_world.get_locations()[3].get_index(), world.get_locations()[3].get_index());
-    ASSERT_EQ(copied_world.get_locations()[4].get_index(), world.get_locations()[4].get_index());
-    ASSERT_EQ(copied_world.get_locations()[1].get_number_persons(), world.get_locations()[1].get_number_persons());
-    ASSERT_EQ(copied_world.get_locations()[2].get_number_persons(), world.get_locations()[2].get_number_persons());
-    ASSERT_EQ(copied_world.get_locations()[3].get_number_persons(), world.get_locations()[3].get_number_persons());
-    ASSERT_EQ(copied_world.get_locations()[4].get_number_persons(), world.get_locations()[4].get_number_persons());
-    ASSERT_EQ(copied_world.get_locations()[1].get_npi_active(), world.get_locations()[1].get_npi_active());
-    ASSERT_EQ(copied_world.get_locations()[2].get_npi_active(), world.get_locations()[2].get_npi_active());
-    ASSERT_EQ(copied_world.get_locations()[3].get_npi_active(), world.get_locations()[3].get_npi_active());
-    ASSERT_EQ(copied_world.get_locations()[4].get_npi_active(), world.get_locations()[4].get_npi_active());
-    ASSERT_EQ(copied_world.get_locations()[1].get_required_mask(), world.get_locations()[1].get_required_mask());
-    ASSERT_EQ(copied_world.get_locations()[2].get_required_mask(), world.get_locations()[2].get_required_mask());
-    ASSERT_EQ(
-        copied_world.get_locations()[1].get_subpopulation(mio::abm::TimePoint(0), mio::abm::InfectionState::Exposed),
-        world.get_locations()[1].get_subpopulation(mio::abm::TimePoint(0), mio::abm::InfectionState::Exposed));
-    ASSERT_EQ(
-        copied_world.get_locations()[1].get_subpopulation(mio::abm::TimePoint(0),
-                                                          mio::abm::InfectionState::Susceptible),
-        world.get_locations()[1].get_subpopulation(mio::abm::TimePoint(0), mio::abm::InfectionState::Susceptible));
-    ASSERT_EQ(
-        copied_world.get_locations()[2].get_subpopulation(mio::abm::TimePoint(0), mio::abm::InfectionState::Exposed),
-        world.get_locations()[2].get_subpopulation(mio::abm::TimePoint(0), mio::abm::InfectionState::Exposed));
-    ASSERT_EQ(
-        copied_world.get_locations()[2].get_subpopulation(mio::abm::TimePoint(0),
-                                                          mio::abm::InfectionState::Susceptible),
-        world.get_locations()[2].get_subpopulation(mio::abm::TimePoint(0), mio::abm::InfectionState::Susceptible));
-    ASSERT_EQ(
-        copied_world.get_locations()[3].get_subpopulation(mio::abm::TimePoint(0), mio::abm::InfectionState::Exposed),
-        world.get_locations()[3].get_subpopulation(mio::abm::TimePoint(0), mio::abm::InfectionState::Exposed));
-    ASSERT_EQ(
-        copied_world.get_locations()[4].get_subpopulation(mio::abm::TimePoint(0), mio::abm::InfectionState::Exposed),
-        world.get_locations()[4].get_subpopulation(mio::abm::TimePoint(0), mio::abm::InfectionState::Exposed));
-    ASSERT_EQ(copied_world.get_locations()[1].get_cells().size(), world.get_locations()[1].get_cells().size());
-    ASSERT_EQ(copied_world.get_locations()[2].get_cells().size(), world.get_locations()[2].get_cells().size());
-    ASSERT_EQ(copied_world.get_locations()[3].get_cells().size(), world.get_locations()[2].get_cells().size());
-    ASSERT_EQ(copied_world.get_locations()[4].get_cells().size(), world.get_locations()[2].get_cells().size());
-    ASSERT_EQ(copied_world.get_locations()[1].get_cells()[0].m_persons.size(),
-              world.get_locations()[1].get_cells()[0].m_persons.size());
-    ASSERT_EQ(copied_world.get_locations()[2].get_cells()[0].m_persons.size(),
-              world.get_locations()[2].get_cells()[0].m_persons.size());
-    ASSERT_EQ(copied_world.get_locations()[3].get_cells()[0].m_persons.size(),
-              world.get_locations()[3].get_cells()[0].m_persons.size());
-    ASSERT_EQ(copied_world.get_locations()[4].get_cells()[0].m_persons.size(),
-              world.get_locations()[4].get_cells()[0].m_persons.size());
-    ASSERT_EQ(copied_world.get_locations()[1].get_cells()[0].m_persons[0],
-              world.get_locations()[1].get_cells()[0].m_persons[0]);
-    ASSERT_EQ(copied_world.get_locations()[2].get_cells()[0].m_persons[0],
-              world.get_locations()[2].get_cells()[0].m_persons[0]);
-
-    ASSERT_EQ(copied_world.get_persons().size(), world.get_persons().size());
-    ASSERT_EQ(copied_world.get_persons()[0].get_location().get_index(),
-              world.get_persons()[0].get_location().get_index());
-    ASSERT_EQ(copied_world.get_persons()[1].get_location().get_index(),
-              world.get_persons()[1].get_location().get_index());
-    ASSERT_EQ(copied_world.get_persons()[0].get_location().get_type(),
-              world.get_persons()[0].get_location().get_type());
-    ASSERT_EQ(copied_world.get_persons()[1].get_location().get_type(),
-              world.get_persons()[1].get_location().get_type());
-    ASSERT_EQ(copied_world.get_persons()[0].get_infection().get_infection_state(mio::abm::TimePoint(0)),
-              world.get_persons()[0].get_infection().get_infection_state(mio::abm::TimePoint(0)));
-    ASSERT_EQ(copied_world.get_persons()[0].get_mask_compliance(mio::abm::LocationType::Home),
-              world.get_persons()[0].get_mask_compliance(mio::abm::LocationType::Home));
-    ASSERT_EQ(copied_world.get_persons()[0].get_mask_compliance(mio::abm::LocationType::Work),
-              world.get_persons()[0].get_mask_compliance(mio::abm::LocationType::Work));
-    ASSERT_EQ(copied_world.get_persons()[1].get_mask_compliance(mio::abm::LocationType::Home),
-              world.get_persons()[1].get_mask_compliance(mio::abm::LocationType::Home));
-    ASSERT_EQ(copied_world.get_persons()[1].get_mask_compliance(mio::abm::LocationType::Work),
-              world.get_persons()[1].get_mask_compliance(mio::abm::LocationType::Work));
-
-    // Assert the parameters, trips, locations, persons and their member variables of copied world are stored in different address of original world
-    ASSERT_NE(&(copied_world.parameters), &world.parameters);
-    ASSERT_NE(&(copied_world.get_trip_list()), &trip_data);
-
-    ASSERT_NE(&copied_world.get_locations()[1], &world.get_locations()[1]);
-    ASSERT_NE(&copied_world.get_locations()[2], &world.get_locations()[2]);
-    ASSERT_NE(&copied_world.get_locations()[3], &world.get_locations()[3]);
-    ASSERT_NE(&copied_world.get_locations()[4], &world.get_locations()[4]);
-    ASSERT_NE(&copied_world.get_locations()[1].get_cells(), &world.get_locations()[1].get_cells());
-    ASSERT_NE(&copied_world.get_locations()[2].get_cells(), &world.get_locations()[2].get_cells());
-    ASSERT_NE(&copied_world.get_locations()[3].get_cells(), &world.get_locations()[3].get_cells());
-    ASSERT_NE(&copied_world.get_locations()[4].get_cells(), &world.get_locations()[4].get_cells());
-    ASSERT_NE(&(copied_world.get_locations()[1].get_cells()[0]), &(world.get_locations()[1].get_cells()[0]));
-    ASSERT_NE(&(copied_world.get_locations()[2].get_cells()[0]), &(world.get_locations()[2].get_cells()[0]));
-    ASSERT_NE(&(copied_world.get_locations()[1].get_cells()[0].m_persons[0]),
-              &(world.get_locations()[1].get_cells()[0].m_persons[0]));
-    ASSERT_NE(&(copied_world.get_locations()[2].get_cells()[0].m_persons[0]),
-              &(world.get_locations()[2].get_cells()[0].m_persons[0]));
-
-    ASSERT_NE(&copied_world.get_persons()[0], &world.get_persons()[0]);
-    ASSERT_NE(&copied_world.get_persons()[1], &world.get_persons()[1]);
-    ASSERT_NE(&(copied_world.get_persons()[0].get_location()), &world.get_persons()[0].get_location());
-    ASSERT_NE(&(copied_world.get_persons()[1].get_location()), &world.get_persons()[1].get_location());
-    ASSERT_NE(&(copied_world.get_locations()[1]), &(world.get_locations()[1]));
-    ASSERT_NE(&(copied_world.get_locations()[2]), &(world.get_locations()[2]));
-    ASSERT_NE(&(copied_world.get_persons()[0].get_assigned_locations()),
-              &world.get_persons()[0].get_assigned_locations());
-    ASSERT_NE(&(copied_world.get_persons()[1].get_assigned_locations()),
-              &world.get_persons()[1].get_assigned_locations());
-    ASSERT_NE(&(copied_world.get_persons()[0].get_infection()), &world.get_persons()[0].get_infection());
-    ASSERT_NE(&(copied_world.get_persons()[0].get_mask()), &world.get_persons()[0].get_mask());
-    ASSERT_NE(&(copied_world.get_persons()[1].get_mask()), &world.get_persons()[1].get_mask());
-    ASSERT_NE(&(copied_world.get_persons()[0].get_cells()), &world.get_persons()[0].get_cells());
-    ASSERT_NE(&(copied_world.get_persons()[1].get_cells()), &world.get_persons()[1].get_cells());
-
-    // Evolve the world and check that the copied world has not evolved
-    copied_world.get_persons()[0].migrate_to(work, {0});
-    copied_world.get_persons()[1].migrate_to(home, {0});
-    ASSERT_NE(copied_world.get_persons()[0].get_location().get_type(),
-              world.get_persons()[0].get_location().get_type());
-    ASSERT_NE(copied_world.get_persons()[1].get_location().get_type(),
-              world.get_persons()[1].get_location().get_type());
-=======
->>>>>>> a97183a0
 }
#define _USE_MATH_DEFINES

#include "epidemiology/migration/migration.h"
#include "epidemiology/secir/seir.h"
#include "epidemiology/secir/secir.h"
#include "epidemiology/utils/eigen_util.h"
#include "epidemiology/utils/eigen.h"
<<<<<<< HEAD
#include "epidemiology/model/simulation.h"
=======
#include "matchers.h"
>>>>>>> 81cf39ef
#include "gtest/gtest.h"

#include <cmath>

TEST(TestMigration, compareNoMigrationWithSingleIntegration)
{
    auto t0   = 0;
    auto tmax = 5;
<<<<<<< HEAD
    auto dt   = 1;

    epi::SeirModel model1;
    model1.populations.set(0.9, epi::SeirInfType::S);
    model1.populations.set(0.1, epi::SeirInfType::E);
    model1.populations.set_total(1000);
    model1.parameters.times.set_cont_freq(2.5);
    model1.parameters.times.set_incubation(4);
    model1.parameters.times.set_infectious(10);

    auto model2 = model1;
    model2.populations.set(1., epi::SeirInfType::S);
    model2.populations.set_total(500);

    auto graph_sim = epi::make_migration_sim(
        t0, dt,
        epi::Graph<epi::ModelNode<epi::Simulation<epi::SeirModel>>, epi::MigrationEdge>());
    auto& g = graph_sim.get_graph();
    g.add_node(model1, t0);
    g.add_node(model2, t0);

    g.nodes()[0].get_model().set_integrator(std::make_shared<epi::EulerIntegratorCore>());
    g.nodes()[1].get_model().set_integrator(std::make_shared<epi::EulerIntegratorCore>());

=======
    auto dt = 0.5;
    
    auto params1 = epi::SeirParams();
    params1.populations.set({epi::SeirCompartments::SeirS}, 0.9);
    params1.populations.set({epi::SeirCompartments::SeirE}, 0.1);
    params1.populations.set_total(1000);
    params1.contact_frequency.get_baseline()(0, 0) = 2.5;
    params1.times.set_incubation(4);
    params1.times.set_infectious(10);

    auto params2 = params1;
    params2.populations.set({epi::SeirCompartments::SeirS}, 1.);
    params2.populations.set_total(500);

    auto graph_sim =
        epi::make_migration_sim(t0, dt, epi::Graph<epi::ModelNode<epi::SeirSimulation>, epi::MigrationEdge>());
    auto& g = graph_sim.get_graph();
    g.add_node(0, params1, t0);
    g.add_node(1, params2, t0);
>>>>>>> 81cf39ef
    g.add_edge(0, 1, Eigen::VectorXd::Constant(4, 0)); //no migration along this edge
    g.add_edge(1, 0, Eigen::VectorXd::Constant(4, 0));

    auto single_sim1 = epi::Simulation<epi::SeirModel>(model1, t0);
    auto single_sim2 = epi::Simulation<epi::SeirModel>(model2, t0);
    single_sim1.set_integrator(std::make_shared<epi::EulerIntegratorCore>());
    single_sim2.set_integrator(std::make_shared<epi::EulerIntegratorCore>());

    graph_sim.advance(tmax);
    single_sim1.advance(tmax);
    single_sim2.advance(tmax);

    EXPECT_DOUBLE_EQ(g.nodes()[0].property.get_result().get_last_time(), single_sim1.get_result().get_last_time());
    EXPECT_DOUBLE_EQ(g.nodes()[1].property.get_result().get_last_time(), single_sim2.get_result().get_last_time());

    //graph may have different time steps, so we can't expect high accuracy here
    EXPECT_NEAR((g.nodes()[0].property.get_result().get_last_value() - single_sim1.get_result().get_last_value()).norm(),
                0.0, 1e-6);
    EXPECT_NEAR((g.nodes()[1].property.get_result().get_last_value() - single_sim2.get_result().get_last_value()).norm(),
                0.0, 1e-6);
}

TEST(TestMigration, nodeEvolve)
{
    auto cm = epi::ContactMatrixGroup(1, 1);
    cm[0].get_minimum()(0, 0) = 5.0;
    epi::SecirParams params(cm);
    params.populations.set({0, epi::E}, 100);
    params.populations.set_difference_from_total({0, epi::S}, 1000);
    params.times[0].set_serialinterval(1.5);
    params.times[0].set_incubation(2.0);
    params.apply_constraints();

    double t0 = 2.835;
    double dt = 0.5;

    epi::ModelNode<epi::SecirSimulation> node(params, t0);
    node.evolve(t0, dt);
    ASSERT_DOUBLE_EQ(node.get_result().get_last_time(), t0 + dt);
    ASSERT_EQ(print_wrap(node.get_result().get_last_value()), print_wrap(node.get_last_state()));
}

TEST(TestMigration, edgeApplyMigration)
{
    //setup nodes
    auto cm = epi::ContactMatrixGroup(1, 1);
    cm[0].get_baseline()(0, 0) = 5.0;
    epi::SecirParams params(cm);
    params.populations.set({0, epi::I}, 10);
    params.populations.set_difference_from_total({0, epi::S}, 1000);
    params.probabilities[0].set_infection_from_contact(1.0);
    params.probabilities[0].set_risk_from_symptomatic(1.0);
    params.probabilities[0].set_carrier_infectability(1.0);
    params.probabilities[0].set_hospitalized_per_infectious(0.5);
    params.times[0].set_serialinterval(1.5);
    params.times[0].set_incubation(2.0);
    params.apply_constraints();
    double t = 3.125;
    epi::ModelNode<epi::SecirSimulation> node1(params, t);
    epi::ModelNode<epi::SecirSimulation> node2(params, t);

    //setup edge
    epi::MigrationEdge edge(Eigen::VectorXd::Constant(8, 0.1));

    //forward migration
    edge.apply_migration(t, 0.5, node1, node2);
    EXPECT_EQ(print_wrap(node1.get_result().get_last_value()), print_wrap((Eigen::VectorXd(8) << 990-99, 0, 0, 10-1, 0, 0, 0, 0).finished()));
    EXPECT_EQ(print_wrap(node2.get_result().get_last_value()), print_wrap((Eigen::VectorXd(8) << 990+99, 0, 0, 10+1, 0, 0, 0, 0).finished()));

    //returns
    node1.evolve(t, 0.5);
    node2.evolve(t, 0.5);
    t += 0.5;
    edge.apply_migration(t, 0.5, node1, node2);
    auto v = node1.get_result().get_last_value();
    EXPECT_DOUBLE_EQ(v.sum(), 1000);
    EXPECT_LT(v[0], 990);
    EXPECT_NEAR(v[0], 990, 50);
    EXPECT_GT(v[1], 0);
    EXPECT_NEAR(v[1], 0, 50.);
    EXPECT_GT(v[2], 0);
    EXPECT_NEAR(v[2], 0, 5.);
    EXPECT_NEAR(v[3], 10, 5.);
    EXPECT_GT(v[4], 0);
    EXPECT_NEAR(v[4], 0, 5.);
    EXPECT_DOUBLE_EQ(node2.get_result().get_last_value().sum(), 1000);
    
    
    //migrate again
    node1.evolve(t, 0.5);
    node2.evolve(t, 0.5);
    t += 0.5;
    edge.apply_migration(t, 0.5, node1, node2);
    EXPECT_DOUBLE_EQ(node1.get_result().get_last_value().sum(), 900);
    EXPECT_DOUBLE_EQ(node2.get_result().get_last_value().sum(), 1100);
}<|MERGE_RESOLUTION|>--- conflicted
+++ resolved
@@ -5,11 +5,8 @@
 #include "epidemiology/secir/secir.h"
 #include "epidemiology/utils/eigen_util.h"
 #include "epidemiology/utils/eigen.h"
-<<<<<<< HEAD
 #include "epidemiology/model/simulation.h"
-=======
 #include "matchers.h"
->>>>>>> 81cf39ef
 #include "gtest/gtest.h"
 
 #include <cmath>
@@ -18,14 +15,13 @@
 {
     auto t0   = 0;
     auto tmax = 5;
-<<<<<<< HEAD
-    auto dt   = 1;
+    auto dt   = 0.5;
 
     epi::SeirModel model1;
     model1.populations.set(0.9, epi::SeirInfType::S);
     model1.populations.set(0.1, epi::SeirInfType::E);
     model1.populations.set_total(1000);
-    model1.parameters.times.set_cont_freq(2.5);
+    model1.parameters.contact_frequency.get_baseline()(0, 0) = 2.5;
     model1.parameters.times.set_incubation(4);
     model1.parameters.times.set_infectious(10);
 
@@ -37,33 +33,12 @@
         t0, dt,
         epi::Graph<epi::ModelNode<epi::Simulation<epi::SeirModel>>, epi::MigrationEdge>());
     auto& g = graph_sim.get_graph();
-    g.add_node(model1, t0);
-    g.add_node(model2, t0);
+    g.add_node(0, model1, t0);
+    g.add_node(1, model2, t0);
 
-    g.nodes()[0].get_model().set_integrator(std::make_shared<epi::EulerIntegratorCore>());
-    g.nodes()[1].get_model().set_integrator(std::make_shared<epi::EulerIntegratorCore>());
+    g.nodes()[0].property.get_simulation().set_integrator(std::make_shared<epi::EulerIntegratorCore>());
+    g.nodes()[1].property.get_simulation().set_integrator(std::make_shared<epi::EulerIntegratorCore>());
 
-=======
-    auto dt = 0.5;
-    
-    auto params1 = epi::SeirParams();
-    params1.populations.set({epi::SeirCompartments::SeirS}, 0.9);
-    params1.populations.set({epi::SeirCompartments::SeirE}, 0.1);
-    params1.populations.set_total(1000);
-    params1.contact_frequency.get_baseline()(0, 0) = 2.5;
-    params1.times.set_incubation(4);
-    params1.times.set_infectious(10);
-
-    auto params2 = params1;
-    params2.populations.set({epi::SeirCompartments::SeirS}, 1.);
-    params2.populations.set_total(500);
-
-    auto graph_sim =
-        epi::make_migration_sim(t0, dt, epi::Graph<epi::ModelNode<epi::SeirSimulation>, epi::MigrationEdge>());
-    auto& g = graph_sim.get_graph();
-    g.add_node(0, params1, t0);
-    g.add_node(1, params2, t0);
->>>>>>> 81cf39ef
     g.add_edge(0, 1, Eigen::VectorXd::Constant(4, 0)); //no migration along this edge
     g.add_edge(1, 0, Eigen::VectorXd::Constant(4, 0));
 
@@ -88,11 +63,15 @@
 
 TEST(TestMigration, nodeEvolve)
 {
-    auto cm = epi::ContactMatrixGroup(1, 1);
+    using Model = epi::SecirModel<epi::AgeGroup1>;
+    Model model;
+    auto& params = model.parameters;
+
+    auto& cm = static_cast<epi::ContactMatrixGroup&>(model.parameters.get_contact_patterns());
     cm[0].get_minimum()(0, 0) = 5.0;
-    epi::SecirParams params(cm);
-    params.populations.set({0, epi::E}, 100);
-    params.populations.set_difference_from_total({0, epi::S}, 1000);
+
+    model.populations.set(100, (epi::AgeGroup1)0, epi::InfectionType::E);
+    model.populations.set_difference_from_total(1000, (epi::AgeGroup1)0, epi::InfectionType::S);
     params.times[0].set_serialinterval(1.5);
     params.times[0].set_incubation(2.0);
     params.apply_constraints();
@@ -100,7 +79,7 @@
     double t0 = 2.835;
     double dt = 0.5;
 
-    epi::ModelNode<epi::SecirSimulation> node(params, t0);
+    epi::ModelNode<epi::Simulation<Model>> node(model, t0);
     node.evolve(t0, dt);
     ASSERT_DOUBLE_EQ(node.get_result().get_last_time(), t0 + dt);
     ASSERT_EQ(print_wrap(node.get_result().get_last_value()), print_wrap(node.get_last_state()));
@@ -108,12 +87,16 @@
 
 TEST(TestMigration, edgeApplyMigration)
 {
+    using Model = epi::SecirModel<epi::AgeGroup1>;
+
     //setup nodes
-    auto cm = epi::ContactMatrixGroup(1, 1);
+    Model model;
+    auto& params = model.parameters;
+    auto& cm = static_cast<epi::ContactMatrixGroup&>(model.parameters.get_contact_patterns());
     cm[0].get_baseline()(0, 0) = 5.0;
-    epi::SecirParams params(cm);
-    params.populations.set({0, epi::I}, 10);
-    params.populations.set_difference_from_total({0, epi::S}, 1000);
+
+    model.populations.set(10, (epi::AgeGroup1)0, epi::InfectionType::I);
+    model.populations.set_difference_from_total(1000, (epi::AgeGroup1)0, epi::InfectionType::S);
     params.probabilities[0].set_infection_from_contact(1.0);
     params.probabilities[0].set_risk_from_symptomatic(1.0);
     params.probabilities[0].set_carrier_infectability(1.0);
@@ -122,8 +105,8 @@
     params.times[0].set_incubation(2.0);
     params.apply_constraints();
     double t = 3.125;
-    epi::ModelNode<epi::SecirSimulation> node1(params, t);
-    epi::ModelNode<epi::SecirSimulation> node2(params, t);
+    epi::ModelNode<epi::Simulation<Model>> node1(model, t);
+    epi::ModelNode<epi::Simulation<Model>> node2(model, t);
 
     //setup edge
     epi::MigrationEdge edge(Eigen::VectorXd::Constant(8, 0.1));

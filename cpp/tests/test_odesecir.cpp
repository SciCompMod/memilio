/* 
* Copyright (C) 2020-2024 MEmilio
*
* Authors: Daniel Abele, Martin J. Kuehn
*
* Contact: Martin J. Kuehn <Martin.Kuehn@DLR.de>
*
* Licensed under the Apache License, Version 2.0 (the "License");
* you may not use this file except in compliance with the License.
* You may obtain a copy of the License at
*
*     http://www.apache.org/licenses/LICENSE-2.0
*
* Unless required by applicable law or agreed to in writing, software
* distributed under the License is distributed on an "AS IS" BASIS,
* WITHOUT WARRANTIES OR CONDITIONS OF ANY KIND, either express or implied.
* See the License for the specific language governing permissions and
* limitations under the License.
*/
#include "distributions_helpers.h"
#include "load_test_data.h"
<<<<<<< HEAD
#include "temp_file_register.h"
=======
#include "matchers.h"

>>>>>>> 9ee0b563
#include "ode_secir/model.h"
#include "ode_secir/parameter_space.h"
#include "ode_secir/parameters.h"
#include "ode_secir/parameters_io.h"
#include "memilio/data/analyze_result.h"
#include "memilio/math/adapt_rk.h"

#include <gtest/gtest.h>

TEST(TestOdeSecir, compareWithPreviousRun)
{
    /*
    A similar test is implemented in python (without custom integrator) to compare the results of both simulations.
    If this test is change the corresponding python test needs to be changed aswell (also updating the data file).
    */
    double t0   = 0;
    double tmax = 50;
    double dt   = 0.1;

    double cont_freq = 10;

    double nb_total_t0 = 10000, nb_exp_t0 = 100, nb_inf_t0 = 50, nb_car_t0 = 50, nb_hosp_t0 = 20, nb_icu_t0 = 10,
           nb_rec_t0 = 10, nb_dead_t0 = 0;

    mio::osecir::Model<double> model(1);

    model.parameters.set<mio::osecir::StartDay>(60);
    model.parameters.set<mio::osecir::Seasonality<double>>(0.2);

    model.parameters.get<mio::osecir::TimeExposed<double>>()[(mio::AgeGroup)0]            = 3.2;
    model.parameters.get<mio::osecir::TimeInfectedNoSymptoms<double>>()[(mio::AgeGroup)0] = 2.0;
    model.parameters.get<mio::osecir::TimeInfectedSymptoms<double>>()[(mio::AgeGroup)0]   = 5.8;
    model.parameters.get<mio::osecir::TimeInfectedSevere<double>>()[(mio::AgeGroup)0]     = 9.5;
    model.parameters.get<mio::osecir::TimeInfectedCritical<double>>()[(mio::AgeGroup)0]   = 7.1;

    mio::ContactMatrixGroup& contact_matrix = model.parameters.get<mio::osecir::ContactPatterns<double>>();
    contact_matrix[0]                       = mio::ContactMatrix(Eigen::MatrixXd::Constant(1, 1, cont_freq));
    contact_matrix[0].add_damping(0.7, mio::SimulationTime(30.));

    model.populations.set_total(nb_total_t0);
    model.populations[{mio::AgeGroup(0), mio::osecir::InfectionState::Exposed}]                     = nb_exp_t0;
    model.populations[{mio::AgeGroup(0), mio::osecir::InfectionState::InfectedNoSymptoms}]          = nb_car_t0;
    model.populations[{mio::AgeGroup(0), mio::osecir::InfectionState::InfectedNoSymptomsConfirmed}] = 0;
    model.populations[{mio::AgeGroup(0), mio::osecir::InfectionState::InfectedSymptoms}]            = nb_inf_t0;
    model.populations[{mio::AgeGroup(0), mio::osecir::InfectionState::InfectedSymptomsConfirmed}]   = 0;
    model.populations[{mio::AgeGroup(0), mio::osecir::InfectionState::InfectedSevere}]              = nb_hosp_t0;
    model.populations[{mio::AgeGroup(0), mio::osecir::InfectionState::InfectedCritical}]            = nb_icu_t0;
    model.populations[{mio::AgeGroup(0), mio::osecir::InfectionState::Recovered}]                   = nb_rec_t0;
    model.populations[{mio::AgeGroup(0), mio::osecir::InfectionState::Dead}]                        = nb_dead_t0;
    model.populations.set_difference_from_total({mio::AgeGroup(0), mio::osecir::InfectionState::Susceptible},
                                                nb_total_t0);

    model.parameters.get<mio::osecir::TransmissionProbabilityOnContact<double>>()[(mio::AgeGroup)0]  = 0.05;
    model.parameters.get<mio::osecir::RelativeTransmissionNoSymptoms<double>>()[(mio::AgeGroup)0]    = 0.7;
    model.parameters.get<mio::osecir::RecoveredPerInfectedNoSymptoms<double>>()[(mio::AgeGroup)0]    = 0.09;
    model.parameters.get<mio::osecir::RiskOfInfectionFromSymptomatic<double>>()[(mio::AgeGroup)0]    = 0.25;
    model.parameters.get<mio::osecir::MaxRiskOfInfectionFromSymptomatic<double>>()[(mio::AgeGroup)0] = 0.45;
    model.parameters.get<mio::osecir::TestAndTraceCapacity<double>>()                                = 35;
    model.parameters.get<mio::osecir::SeverePerInfectedSymptoms<double>>()[(mio::AgeGroup)0]         = 0.2;
    model.parameters.get<mio::osecir::CriticalPerSevere<double>>()[(mio::AgeGroup)0]                 = 0.3;
    model.parameters.get<mio::osecir::DeathsPerCritical<double>>()[(mio::AgeGroup)0]                 = 0.3;

    model.apply_constraints();

    auto integrator = std::make_shared<mio::RKIntegratorCore<double>>();
    integrator->set_dt_min(0.3);
    integrator->set_dt_max(1.0);
    integrator->set_rel_tolerance(1e-3);
    integrator->set_abs_tolerance(1e-1);
    mio::TimeSeries<double> secihurd =
        mio::simulate<double, mio::osecir::Model<double>>(t0, tmax, dt, model, integrator);

    auto compare = load_test_data_csv<double>("secihurd-compare.csv");

    ASSERT_EQ(compare.size(), static_cast<size_t>(secihurd.get_num_time_points()));
    for (size_t i = 0; i < compare.size(); i++) {
        ASSERT_EQ(compare[i].size(), static_cast<size_t>(secihurd.get_num_elements()) + 1) << "at row " << i;
        EXPECT_NEAR(secihurd.get_time(i), compare[i][0], 1e-10) << "at row " << i;
        for (size_t j = 1; j < compare[i].size(); j++) {
            EXPECT_NEAR(secihurd.get_value(i)[j - 1], compare[i][j], 1e-10) << " at row " << i;
        }
    }
}

TEST(TestOdeSecir, simulateDefault)
{
    double t0   = 0;
    double tmax = 1;
    double dt   = 0.1;

    mio::osecir::Model<double> model(1);
    mio::TimeSeries<double> result = simulate(t0, tmax, dt, model);

    EXPECT_NEAR(result.get_last_time(), tmax, 1e-10);
}

TEST(TestOdeSecir, checkPopulationConservation)
{
    double t0   = 0;
    double tmax = 50;
    double dt   = 0.1;

    double cont_freq = 10;

    double nb_total_t0 = 10000;

    mio::osecir::Model<double> model(1);

    model.parameters.get<mio::osecir::TestAndTraceCapacity<double>>() = 35;

    model.parameters.get<mio::osecir::TimeExposed<double>>()[(mio::AgeGroup)0]            = 3.2;
    model.parameters.get<mio::osecir::TimeInfectedNoSymptoms<double>>()[(mio::AgeGroup)0] = 2.0;
    model.parameters.get<mio::osecir::TimeInfectedSymptoms<double>>()[(mio::AgeGroup)0]   = 5.8;
    model.parameters.get<mio::osecir::TimeInfectedSevere<double>>()[(mio::AgeGroup)0]     = 9.5;
    model.parameters.get<mio::osecir::TimeInfectedCritical<double>>()[(mio::AgeGroup)0]   = 7.1;

    mio::ContactMatrixGroup& contact_matrix = model.parameters.get<mio::osecir::ContactPatterns<double>>();
    contact_matrix[0]                       = mio::ContactMatrix(Eigen::MatrixXd::Constant(1, 1, cont_freq));
    contact_matrix[0].add_damping(0.7, mio::SimulationTime(30.));

    model.populations.set_total(nb_total_t0);
    model.populations[{mio::AgeGroup(0), mio::osecir::InfectionState::Exposed}]                     = 10;
    model.populations[{mio::AgeGroup(0), mio::osecir::InfectionState::InfectedNoSymptoms}]          = 10;
    model.populations[{mio::AgeGroup(0), mio::osecir::InfectionState::InfectedNoSymptomsConfirmed}] = 0;
    model.populations[{mio::AgeGroup(0), mio::osecir::InfectionState::InfectedSymptoms}]            = 10;
    model.populations[{mio::AgeGroup(0), mio::osecir::InfectionState::InfectedSymptomsConfirmed}]   = 0;
    model.populations[{mio::AgeGroup(0), mio::osecir::InfectionState::InfectedSevere}]              = 10;
    model.populations[{mio::AgeGroup(0), mio::osecir::InfectionState::InfectedCritical}]            = 10;
    model.populations[{mio::AgeGroup(0), mio::osecir::InfectionState::Recovered}]                   = 10;
    model.populations[{mio::AgeGroup(0), mio::osecir::InfectionState::Dead}]                        = 10;
    model.populations.set_difference_from_total({mio::AgeGroup(0), mio::osecir::InfectionState::Susceptible},
                                                nb_total_t0);

    model.parameters.get<mio::osecir::TransmissionProbabilityOnContact<double>>()[(mio::AgeGroup)0]  = 0.05;
    model.parameters.get<mio::osecir::RelativeTransmissionNoSymptoms<double>>()[(mio::AgeGroup)0]    = 1;
    model.parameters.get<mio::osecir::RecoveredPerInfectedNoSymptoms<double>>()[(mio::AgeGroup)0]    = 0.09;
    model.parameters.get<mio::osecir::RiskOfInfectionFromSymptomatic<double>>()[(mio::AgeGroup)0]    = 0.25;
    model.parameters.get<mio::osecir::MaxRiskOfInfectionFromSymptomatic<double>>()[(mio::AgeGroup)0] = 0.45;
    model.parameters.get<mio::osecir::SeverePerInfectedSymptoms<double>>()[(mio::AgeGroup)0]         = 0.2;
    model.parameters.get<mio::osecir::CriticalPerSevere<double>>()[(mio::AgeGroup)0]                 = 0.25;
    model.parameters.get<mio::osecir::DeathsPerCritical<double>>()[(mio::AgeGroup)0]                 = 0.3;

    model.apply_constraints();

    mio::TimeSeries<double> secir = simulate(t0, tmax, dt, model);

    double num_persons = 0.0;
    for (auto i = 0; i < secir.get_last_value().size(); i++) {
        num_persons += secir.get_last_value()[i];
    }
    EXPECT_NEAR(num_persons, nb_total_t0, 1e-10);
}

TEST(TestOdeSecir, testParamConstructors)
{

    double cont_freq = 10;

    double nb_total_t0 = 10000, nb_exp_t0 = 100, nb_inf_t0 = 54, nb_car_t0 = 50, nb_hosp_t0 = 20, nb_icu_t0 = 10,
           nb_rec_t0 = 11, nb_dead_t0 = 0;

    double icu_cap   = 4444;
    double start_day = 30, seasonality = 0.3;

    mio::osecir::Model<double> model(1);

    model.parameters.set<mio::osecir::ICUCapacity<double>>(icu_cap);

    model.parameters.set<mio::osecir::StartDay>(start_day);
    model.parameters.set<mio::osecir::Seasonality<double>>(seasonality);

    model.parameters.get<mio::osecir::TimeExposed<double>>()[(mio::AgeGroup)0]            = 3.2;
    model.parameters.get<mio::osecir::TimeInfectedNoSymptoms<double>>()[(mio::AgeGroup)0] = 2.0;
    model.parameters.get<mio::osecir::TimeInfectedSymptoms<double>>()[(mio::AgeGroup)0]   = 5;
    model.parameters.get<mio::osecir::TimeInfectedSevere<double>>()[(mio::AgeGroup)0]     = 10.;
    model.parameters.get<mio::osecir::TimeInfectedCritical<double>>()[(mio::AgeGroup)0]   = 8.;

    model.populations.set_total(nb_total_t0);
    model.populations[{mio::AgeGroup(0), mio::osecir::InfectionState::Exposed}]            = nb_exp_t0;
    model.populations[{mio::AgeGroup(0), mio::osecir::InfectionState::InfectedNoSymptoms}] = nb_car_t0;
    model.populations[{mio::AgeGroup(0), mio::osecir::InfectionState::InfectedSymptoms}]   = nb_inf_t0;
    model.populations[{mio::AgeGroup(0), mio::osecir::InfectionState::InfectedSevere}]     = nb_hosp_t0;
    model.populations[{mio::AgeGroup(0), mio::osecir::InfectionState::InfectedCritical}]   = nb_icu_t0;
    model.populations[{mio::AgeGroup(0), mio::osecir::InfectionState::Recovered}]          = nb_rec_t0;
    model.populations[{mio::AgeGroup(0), mio::osecir::InfectionState::Dead}]               = nb_dead_t0;
    model.populations.set_difference_from_total({mio::AgeGroup(0), mio::osecir::InfectionState::Susceptible},
                                                nb_total_t0);

    model.parameters.get<mio::osecir::TransmissionProbabilityOnContact<double>>()[(mio::AgeGroup)0] = 0.05;
    model.parameters.get<mio::osecir::RelativeTransmissionNoSymptoms<double>>()[(mio::AgeGroup)0]   = 0.67;
    model.parameters.get<mio::osecir::RecoveredPerInfectedNoSymptoms<double>>()[(mio::AgeGroup)0]   = 0.09;
    model.parameters.get<mio::osecir::RiskOfInfectionFromSymptomatic<double>>()[(mio::AgeGroup)0]   = 0.25;
    model.parameters.get<mio::osecir::SeverePerInfectedSymptoms<double>>()[(mio::AgeGroup)0]        = 0.2;
    model.parameters.get<mio::osecir::CriticalPerSevere<double>>()[(mio::AgeGroup)0]                = 0.24;
    model.parameters.get<mio::osecir::DeathsPerCritical<double>>()[(mio::AgeGroup)0]                = 0.3;

    mio::ContactMatrixGroup& contact_matrix = model.parameters.get<mio::osecir::ContactPatterns<double>>();
    contact_matrix[0]                       = mio::ContactMatrix(Eigen::MatrixXd::Constant(1, 1, cont_freq));
    contact_matrix[0].add_damping(0.7, mio::SimulationTime(30.));

    mio::osecir::Model<double> model2{model}; // copy constructor

    EXPECT_EQ(model.parameters.get<mio::osecir::ICUCapacity<double>>(),
              model2.parameters.get<mio::osecir::ICUCapacity<double>>());
    EXPECT_EQ(model.parameters.get<mio::osecir::StartDay>(), model2.parameters.get<mio::osecir::StartDay>());
    EXPECT_EQ(model.parameters.get<mio::osecir::Seasonality<double>>(),
              model2.parameters.get<mio::osecir::Seasonality<double>>());

    EXPECT_EQ(model.populations.get_total(), model2.populations.get_total());
    EXPECT_EQ((model.populations[{mio::AgeGroup(0), mio::osecir::InfectionState::Susceptible}]),
              (model2.populations[{mio::AgeGroup(0), mio::osecir::InfectionState::Susceptible}]));
    EXPECT_EQ((model.populations[{mio::AgeGroup(0), mio::osecir::InfectionState::Exposed}]),
              (model2.populations[{mio::AgeGroup(0), mio::osecir::InfectionState::Exposed}]));
    EXPECT_EQ((model.populations[{mio::AgeGroup(0), mio::osecir::InfectionState::InfectedNoSymptoms}]),
              (model2.populations[{mio::AgeGroup(0), mio::osecir::InfectionState::InfectedNoSymptoms}]));
    EXPECT_EQ((model.populations[{mio::AgeGroup(0), mio::osecir::InfectionState::InfectedSymptoms}]),
              (model2.populations[{mio::AgeGroup(0), mio::osecir::InfectionState::InfectedSymptoms}]));
    EXPECT_EQ((model.populations[{mio::AgeGroup(0), mio::osecir::InfectionState::InfectedSevere}]),
              (model2.populations[{mio::AgeGroup(0), mio::osecir::InfectionState::InfectedSevere}]));
    EXPECT_EQ((model.populations[{mio::AgeGroup(0), mio::osecir::InfectionState::InfectedCritical}]),
              (model2.populations[{mio::AgeGroup(0), mio::osecir::InfectionState::InfectedCritical}]));
    EXPECT_EQ((model.populations[{mio::AgeGroup(0), mio::osecir::InfectionState::Recovered}]),
              (model2.populations[{mio::AgeGroup(0), mio::osecir::InfectionState::Recovered}]));
    EXPECT_EQ((model.populations[{mio::AgeGroup(0), mio::osecir::InfectionState::Dead}]),
              (model2.populations[{mio::AgeGroup(0), mio::osecir::InfectionState::Dead}]));

    EXPECT_EQ(model.parameters.get<mio::osecir::TimeExposed<double>>()[(mio::AgeGroup)0],
              model2.parameters.get<mio::osecir::TimeExposed<double>>()[(mio::AgeGroup)0]);
    EXPECT_EQ(model.parameters.get<mio::osecir::TimeInfectedNoSymptoms<double>>()[(mio::AgeGroup)0],
              model2.parameters.get<mio::osecir::TimeInfectedNoSymptoms<double>>()[(mio::AgeGroup)0]);
    EXPECT_EQ(model.parameters.get<mio::osecir::TimeInfectedSymptoms<double>>()[(mio::AgeGroup)0],
              model2.parameters.get<mio::osecir::TimeInfectedSymptoms<double>>()[(mio::AgeGroup)0]);
    EXPECT_EQ(model.parameters.get<mio::osecir::TimeInfectedSevere<double>>()[(mio::AgeGroup)0],
              model2.parameters.get<mio::osecir::TimeInfectedSevere<double>>()[(mio::AgeGroup)0]);
    EXPECT_EQ(model.parameters.get<mio::osecir::TimeInfectedCritical<double>>()[(mio::AgeGroup)0],
              model2.parameters.get<mio::osecir::TimeInfectedCritical<double>>()[(mio::AgeGroup)0]);
    EXPECT_EQ(model.parameters.get<mio::osecir::ContactPatterns<double>>().get_cont_freq_mat(),
              model2.parameters.get<mio::osecir::ContactPatterns<double>>().get_cont_freq_mat());

    EXPECT_EQ(model.parameters.get<mio::osecir::TransmissionProbabilityOnContact<double>>()[(mio::AgeGroup)0],
              model2.parameters.get<mio::osecir::TransmissionProbabilityOnContact<double>>()[(mio::AgeGroup)0]);
    EXPECT_EQ(model.parameters.get<mio::osecir::RelativeTransmissionNoSymptoms<double>>()[(mio::AgeGroup)0],
              model2.parameters.get<mio::osecir::RelativeTransmissionNoSymptoms<double>>()[(mio::AgeGroup)0]);
    EXPECT_EQ(model.parameters.get<mio::osecir::RiskOfInfectionFromSymptomatic<double>>()[(mio::AgeGroup)0],
              model2.parameters.get<mio::osecir::RiskOfInfectionFromSymptomatic<double>>()[(mio::AgeGroup)0]);
    EXPECT_EQ(model.parameters.get<mio::osecir::RecoveredPerInfectedNoSymptoms<double>>()[(mio::AgeGroup)0],
              model2.parameters.get<mio::osecir::RecoveredPerInfectedNoSymptoms<double>>()[(mio::AgeGroup)0]);
    EXPECT_EQ(model.parameters.get<mio::osecir::SeverePerInfectedSymptoms<double>>()[(mio::AgeGroup)0],
              model2.parameters.get<mio::osecir::SeverePerInfectedSymptoms<double>>()[(mio::AgeGroup)0]);
    EXPECT_EQ(model.parameters.get<mio::osecir::CriticalPerSevere<double>>()[(mio::AgeGroup)0],
              model2.parameters.get<mio::osecir::CriticalPerSevere<double>>()[(mio::AgeGroup)0]);
    EXPECT_EQ(model.parameters.get<mio::osecir::DeathsPerCritical<double>>()[(mio::AgeGroup)0],
              model2.parameters.get<mio::osecir::DeathsPerCritical<double>>()[(mio::AgeGroup)0]);
    EXPECT_EQ(model.parameters.get<mio::osecir::ContactPatterns<double>>().get_cont_freq_mat(),
              model2.parameters.get<mio::osecir::ContactPatterns<double>>().get_cont_freq_mat());

    mio::osecir::Model<double> model3 = std::move(model2); // move constructor

    EXPECT_EQ(model.parameters.get<mio::osecir::ICUCapacity<double>>(),
              model3.parameters.get<mio::osecir::ICUCapacity<double>>());
    EXPECT_EQ(model.parameters.get<mio::osecir::StartDay>(), model3.parameters.get<mio::osecir::StartDay>());
    EXPECT_EQ(model.parameters.get<mio::osecir::Seasonality<double>>(),
              model3.parameters.get<mio::osecir::Seasonality<double>>());

    EXPECT_EQ(model3.populations.get_total(), model.populations.get_total());
    EXPECT_EQ((model3.populations[{mio::AgeGroup(0), mio::osecir::InfectionState::Susceptible}]),
              (model.populations[{mio::AgeGroup(0), mio::osecir::InfectionState::Susceptible}]));
    EXPECT_EQ((model3.populations[{mio::AgeGroup(0), mio::osecir::InfectionState::Exposed}]),
              (model.populations[{mio::AgeGroup(0), mio::osecir::InfectionState::Exposed}]));
    EXPECT_EQ((model3.populations[{mio::AgeGroup(0), mio::osecir::InfectionState::InfectedNoSymptoms}]),
              (model.populations[{mio::AgeGroup(0), mio::osecir::InfectionState::InfectedNoSymptoms}]));
    EXPECT_EQ((model3.populations[{mio::AgeGroup(0), mio::osecir::InfectionState::InfectedSymptoms}]),
              (model.populations[{mio::AgeGroup(0), mio::osecir::InfectionState::InfectedSymptoms}]));
    EXPECT_EQ((model3.populations[{mio::AgeGroup(0), mio::osecir::InfectionState::InfectedSevere}]),
              (model.populations[{mio::AgeGroup(0), mio::osecir::InfectionState::InfectedSevere}]));
    EXPECT_EQ((model3.populations[{mio::AgeGroup(0), mio::osecir::InfectionState::InfectedCritical}]),
              (model.populations[{mio::AgeGroup(0), mio::osecir::InfectionState::InfectedCritical}]));
    EXPECT_EQ((model3.populations[{mio::AgeGroup(0), mio::osecir::InfectionState::Recovered}]),
              (model.populations[{mio::AgeGroup(0), mio::osecir::InfectionState::Recovered}]));
    EXPECT_EQ((model3.populations[{mio::AgeGroup(0), mio::osecir::InfectionState::Dead}]),
              (model.populations[{mio::AgeGroup(0), mio::osecir::InfectionState::Dead}]));

    EXPECT_EQ(model3.parameters.get<mio::osecir::TimeExposed<double>>()[(mio::AgeGroup)0],
              model.parameters.get<mio::osecir::TimeExposed<double>>()[(mio::AgeGroup)0]);
    EXPECT_EQ(model3.parameters.get<mio::osecir::TimeInfectedNoSymptoms<double>>()[(mio::AgeGroup)0],
              model.parameters.get<mio::osecir::TimeInfectedNoSymptoms<double>>()[(mio::AgeGroup)0]);
    EXPECT_EQ(model3.parameters.get<mio::osecir::TimeInfectedSymptoms<double>>()[(mio::AgeGroup)0],
              model.parameters.get<mio::osecir::TimeInfectedSymptoms<double>>()[(mio::AgeGroup)0]);
    EXPECT_EQ(model3.parameters.get<mio::osecir::TimeInfectedSevere<double>>()[(mio::AgeGroup)0],
              model.parameters.get<mio::osecir::TimeInfectedSevere<double>>()[(mio::AgeGroup)0]);
    EXPECT_EQ(model3.parameters.get<mio::osecir::TimeInfectedCritical<double>>()[(mio::AgeGroup)0],
              model.parameters.get<mio::osecir::TimeInfectedCritical<double>>()[(mio::AgeGroup)0]);

    EXPECT_EQ(model3.parameters.get<mio::osecir::TransmissionProbabilityOnContact<double>>()[(mio::AgeGroup)0],
              model.parameters.get<mio::osecir::TransmissionProbabilityOnContact<double>>()[(mio::AgeGroup)0]);
    EXPECT_EQ(model3.parameters.get<mio::osecir::RelativeTransmissionNoSymptoms<double>>()[(mio::AgeGroup)0],
              model.parameters.get<mio::osecir::RelativeTransmissionNoSymptoms<double>>()[(mio::AgeGroup)0]);
    EXPECT_EQ(model3.parameters.get<mio::osecir::RiskOfInfectionFromSymptomatic<double>>()[(mio::AgeGroup)0],
              model.parameters.get<mio::osecir::RiskOfInfectionFromSymptomatic<double>>()[(mio::AgeGroup)0]);
    EXPECT_EQ(model3.parameters.get<mio::osecir::RecoveredPerInfectedNoSymptoms<double>>()[(mio::AgeGroup)0],
              model.parameters.get<mio::osecir::RecoveredPerInfectedNoSymptoms<double>>()[(mio::AgeGroup)0]);
    EXPECT_EQ(model3.parameters.get<mio::osecir::SeverePerInfectedSymptoms<double>>()[(mio::AgeGroup)0],
              model.parameters.get<mio::osecir::SeverePerInfectedSymptoms<double>>()[(mio::AgeGroup)0]);
    EXPECT_EQ(model3.parameters.get<mio::osecir::CriticalPerSevere<double>>()[(mio::AgeGroup)0],
              model.parameters.get<mio::osecir::CriticalPerSevere<double>>()[(mio::AgeGroup)0]);
    EXPECT_EQ(model3.parameters.get<mio::osecir::DeathsPerCritical<double>>()[(mio::AgeGroup)0],
              model.parameters.get<mio::osecir::DeathsPerCritical<double>>()[(mio::AgeGroup)0]);

    EXPECT_EQ(model.parameters.get<mio::osecir::ContactPatterns<double>>().get_cont_freq_mat(),
              model3.parameters.get<mio::osecir::ContactPatterns<double>>().get_cont_freq_mat());

    mio::osecir::Model<double> model4 = model3; // copy assignment constructor

    EXPECT_EQ(model4.parameters.get<mio::osecir::ICUCapacity<double>>(),
              model3.parameters.get<mio::osecir::ICUCapacity<double>>());
    EXPECT_EQ(model4.parameters.get<mio::osecir::StartDay>(), model3.parameters.get<mio::osecir::StartDay>());
    EXPECT_EQ(model4.parameters.get<mio::osecir::Seasonality<double>>(),
              model3.parameters.get<mio::osecir::Seasonality<double>>());

    EXPECT_EQ(model3.populations.get_total(), model4.populations.get_total());
    EXPECT_EQ((model3.populations[{mio::AgeGroup(0), mio::osecir::InfectionState::Susceptible}]),
              (model4.populations[{mio::AgeGroup(0), mio::osecir::InfectionState::Susceptible}]));
    EXPECT_EQ((model3.populations[{mio::AgeGroup(0), mio::osecir::InfectionState::Exposed}]),
              (model4.populations[{mio::AgeGroup(0), mio::osecir::InfectionState::Exposed}]));
    EXPECT_EQ((model3.populations[{mio::AgeGroup(0), mio::osecir::InfectionState::InfectedNoSymptoms}]),
              (model4.populations[{mio::AgeGroup(0), mio::osecir::InfectionState::InfectedNoSymptoms}]));
    EXPECT_EQ((model3.populations[{mio::AgeGroup(0), mio::osecir::InfectionState::InfectedSymptoms}]),
              (model4.populations[{mio::AgeGroup(0), mio::osecir::InfectionState::InfectedSymptoms}]));
    EXPECT_EQ((model3.populations[{mio::AgeGroup(0), mio::osecir::InfectionState::InfectedSevere}]),
              (model4.populations[{mio::AgeGroup(0), mio::osecir::InfectionState::InfectedSevere}]));
    EXPECT_EQ((model3.populations[{mio::AgeGroup(0), mio::osecir::InfectionState::InfectedCritical}]),
              (model4.populations[{mio::AgeGroup(0), mio::osecir::InfectionState::InfectedCritical}]));
    EXPECT_EQ((model3.populations[{mio::AgeGroup(0), mio::osecir::InfectionState::Recovered}]),
              (model4.populations[{mio::AgeGroup(0), mio::osecir::InfectionState::Recovered}]));
    EXPECT_EQ((model3.populations[{mio::AgeGroup(0), mio::osecir::InfectionState::Dead}]),
              (model4.populations[{mio::AgeGroup(0), mio::osecir::InfectionState::Dead}]));

    EXPECT_EQ(model3.parameters.get<mio::osecir::TimeExposed<double>>()[(mio::AgeGroup)0],
              model4.parameters.get<mio::osecir::TimeExposed<double>>()[(mio::AgeGroup)0]);
    EXPECT_EQ(model3.parameters.get<mio::osecir::TimeInfectedNoSymptoms<double>>()[(mio::AgeGroup)0],
              model4.parameters.get<mio::osecir::TimeInfectedNoSymptoms<double>>()[(mio::AgeGroup)0]);
    EXPECT_EQ(model3.parameters.get<mio::osecir::TimeInfectedSymptoms<double>>()[(mio::AgeGroup)0],
              model4.parameters.get<mio::osecir::TimeInfectedSymptoms<double>>()[(mio::AgeGroup)0]);
    EXPECT_EQ(model3.parameters.get<mio::osecir::TimeInfectedSevere<double>>()[(mio::AgeGroup)0],
              model4.parameters.get<mio::osecir::TimeInfectedSevere<double>>()[(mio::AgeGroup)0]);
    EXPECT_EQ(model3.parameters.get<mio::osecir::TimeInfectedCritical<double>>()[(mio::AgeGroup)0],
              model4.parameters.get<mio::osecir::TimeInfectedCritical<double>>()[(mio::AgeGroup)0]);

    EXPECT_EQ(model3.parameters.get<mio::osecir::TransmissionProbabilityOnContact<double>>()[(mio::AgeGroup)0],
              model4.parameters.get<mio::osecir::TransmissionProbabilityOnContact<double>>()[(mio::AgeGroup)0]);
    EXPECT_EQ(model3.parameters.get<mio::osecir::RelativeTransmissionNoSymptoms<double>>()[(mio::AgeGroup)0],
              model4.parameters.get<mio::osecir::RelativeTransmissionNoSymptoms<double>>()[(mio::AgeGroup)0]);
    EXPECT_EQ(model3.parameters.get<mio::osecir::RiskOfInfectionFromSymptomatic<double>>()[(mio::AgeGroup)0],
              model4.parameters.get<mio::osecir::RiskOfInfectionFromSymptomatic<double>>()[(mio::AgeGroup)0]);
    EXPECT_EQ(model3.parameters.get<mio::osecir::RecoveredPerInfectedNoSymptoms<double>>()[(mio::AgeGroup)0],
              model4.parameters.get<mio::osecir::RecoveredPerInfectedNoSymptoms<double>>()[(mio::AgeGroup)0]);
    EXPECT_EQ(model3.parameters.get<mio::osecir::SeverePerInfectedSymptoms<double>>()[(mio::AgeGroup)0],
              model4.parameters.get<mio::osecir::SeverePerInfectedSymptoms<double>>()[(mio::AgeGroup)0]);
    EXPECT_EQ(model3.parameters.get<mio::osecir::CriticalPerSevere<double>>()[(mio::AgeGroup)0],
              model4.parameters.get<mio::osecir::CriticalPerSevere<double>>()[(mio::AgeGroup)0]);
    EXPECT_EQ(model3.parameters.get<mio::osecir::DeathsPerCritical<double>>()[(mio::AgeGroup)0],
              model4.parameters.get<mio::osecir::DeathsPerCritical<double>>()[(mio::AgeGroup)0]);

    EXPECT_EQ(model4.parameters.get<mio::osecir::ContactPatterns<double>>().get_cont_freq_mat(),
              model3.parameters.get<mio::osecir::ContactPatterns<double>>().get_cont_freq_mat());

    mio::osecir::Model<double> model5 = std::move(model4); // move assignment constructor

    EXPECT_EQ(model5.parameters.get<mio::osecir::ICUCapacity<double>>(),
              model3.parameters.get<mio::osecir::ICUCapacity<double>>());
    EXPECT_EQ(model5.parameters.get<mio::osecir::StartDay>(), model3.parameters.get<mio::osecir::StartDay>());
    EXPECT_EQ(model5.parameters.get<mio::osecir::Seasonality<double>>(),
              model3.parameters.get<mio::osecir::Seasonality<double>>());

    EXPECT_EQ(model5.populations.get_total(), model3.populations.get_total());
    EXPECT_EQ((model5.populations[{mio::AgeGroup(0), mio::osecir::InfectionState::Susceptible}]),
              (model3.populations[{mio::AgeGroup(0), mio::osecir::InfectionState::Susceptible}]));
    EXPECT_EQ((model5.populations[{mio::AgeGroup(0), mio::osecir::InfectionState::Exposed}]),
              (model3.populations[{mio::AgeGroup(0), mio::osecir::InfectionState::Exposed}]));
    EXPECT_EQ((model5.populations[{mio::AgeGroup(0), mio::osecir::InfectionState::InfectedNoSymptoms}]),
              (model3.populations[{mio::AgeGroup(0), mio::osecir::InfectionState::InfectedNoSymptoms}]));
    EXPECT_EQ((model5.populations[{mio::AgeGroup(0), mio::osecir::InfectionState::InfectedSymptoms}]),
              (model3.populations[{mio::AgeGroup(0), mio::osecir::InfectionState::InfectedSymptoms}]));
    EXPECT_EQ((model5.populations[{mio::AgeGroup(0), mio::osecir::InfectionState::InfectedSevere}]),
              (model3.populations[{mio::AgeGroup(0), mio::osecir::InfectionState::InfectedSevere}]));
    EXPECT_EQ((model5.populations[{mio::AgeGroup(0), mio::osecir::InfectionState::InfectedCritical}]),
              (model3.populations[{mio::AgeGroup(0), mio::osecir::InfectionState::InfectedCritical}]));
    EXPECT_EQ((model5.populations[{mio::AgeGroup(0), mio::osecir::InfectionState::Recovered}]),
              (model3.populations[{mio::AgeGroup(0), mio::osecir::InfectionState::Recovered}]));
    EXPECT_EQ((model5.populations[{mio::AgeGroup(0), mio::osecir::InfectionState::Dead}]),
              (model3.populations[{mio::AgeGroup(0), mio::osecir::InfectionState::Dead}]));

    EXPECT_EQ(model5.parameters.get<mio::osecir::TimeExposed<double>>()[(mio::AgeGroup)0],
              model3.parameters.get<mio::osecir::TimeExposed<double>>()[(mio::AgeGroup)0]);
    EXPECT_EQ(model5.parameters.get<mio::osecir::TimeInfectedNoSymptoms<double>>()[(mio::AgeGroup)0],
              model3.parameters.get<mio::osecir::TimeInfectedNoSymptoms<double>>()[(mio::AgeGroup)0]);
    EXPECT_EQ(model5.parameters.get<mio::osecir::TimeInfectedSymptoms<double>>()[(mio::AgeGroup)0],
              model3.parameters.get<mio::osecir::TimeInfectedSymptoms<double>>()[(mio::AgeGroup)0]);
    EXPECT_EQ(model5.parameters.get<mio::osecir::TimeInfectedSevere<double>>()[(mio::AgeGroup)0],
              model3.parameters.get<mio::osecir::TimeInfectedSevere<double>>()[(mio::AgeGroup)0]);
    EXPECT_EQ(model5.parameters.get<mio::osecir::TimeInfectedCritical<double>>()[(mio::AgeGroup)0],
              model3.parameters.get<mio::osecir::TimeInfectedCritical<double>>()[(mio::AgeGroup)0]);

    EXPECT_EQ(model5.parameters.get<mio::osecir::TransmissionProbabilityOnContact<double>>()[(mio::AgeGroup)0],
              model3.parameters.get<mio::osecir::TransmissionProbabilityOnContact<double>>()[(mio::AgeGroup)0]);
    EXPECT_EQ(model5.parameters.get<mio::osecir::RelativeTransmissionNoSymptoms<double>>()[(mio::AgeGroup)0],
              model3.parameters.get<mio::osecir::RelativeTransmissionNoSymptoms<double>>()[(mio::AgeGroup)0]);
    EXPECT_EQ(model5.parameters.get<mio::osecir::RiskOfInfectionFromSymptomatic<double>>()[(mio::AgeGroup)0],
              model3.parameters.get<mio::osecir::RiskOfInfectionFromSymptomatic<double>>()[(mio::AgeGroup)0]);
    EXPECT_EQ(model5.parameters.get<mio::osecir::RecoveredPerInfectedNoSymptoms<double>>()[(mio::AgeGroup)0],
              model3.parameters.get<mio::osecir::RecoveredPerInfectedNoSymptoms<double>>()[(mio::AgeGroup)0]);
    EXPECT_EQ(model5.parameters.get<mio::osecir::SeverePerInfectedSymptoms<double>>()[(mio::AgeGroup)0],
              model3.parameters.get<mio::osecir::SeverePerInfectedSymptoms<double>>()[(mio::AgeGroup)0]);
    EXPECT_EQ(model5.parameters.get<mio::osecir::CriticalPerSevere<double>>()[(mio::AgeGroup)0],
              model3.parameters.get<mio::osecir::CriticalPerSevere<double>>()[(mio::AgeGroup)0]);
    EXPECT_EQ(model5.parameters.get<mio::osecir::DeathsPerCritical<double>>()[(mio::AgeGroup)0],
              model3.parameters.get<mio::osecir::DeathsPerCritical<double>>()[(mio::AgeGroup)0]);

    EXPECT_EQ(model5.parameters.get<mio::osecir::ContactPatterns<double>>().get_cont_freq_mat(),
              model3.parameters.get<mio::osecir::ContactPatterns<double>>().get_cont_freq_mat());
}

TEST(TestOdeSecir, testSettersAndGetters)
{
    std::vector<mio::UncertainValue<double>> vec;

    for (int i = 0; i < 22; i++) {
        mio::UncertainValue<double> val = mio::UncertainValue<double>(i);
        val.set_distribution(mio::ParameterDistributionNormal(i, 10 * i, 5 * i, i / 10.0));
        vec.push_back(val);
    }

    mio::osecir::Model<double> model(1);
    EXPECT_EQ(model.parameters.get<mio::osecir::TimeExposed<double>>()[(mio::AgeGroup)0].get_distribution().get(),
              nullptr);

    model.parameters.set<mio::osecir::ICUCapacity<double>>(vec[0]);

    model.parameters.get<mio::osecir::TimeExposed<double>>()[(mio::AgeGroup)0]            = vec[1];
    model.parameters.get<mio::osecir::TimeInfectedNoSymptoms<double>>()[(mio::AgeGroup)0] = vec[2];
    model.parameters.get<mio::osecir::TimeInfectedSymptoms<double>>()[(mio::AgeGroup)0]   = vec[3];
    model.parameters.get<mio::osecir::TimeInfectedSevere<double>>()[(mio::AgeGroup)0]     = vec[4];
    model.parameters.get<mio::osecir::TimeInfectedCritical<double>>()[(mio::AgeGroup)0]   = vec[5];

    model.populations[{mio::AgeGroup(0), mio::osecir::InfectionState::Exposed}]            = vec[6];
    model.populations[{mio::AgeGroup(0), mio::osecir::InfectionState::InfectedNoSymptoms}] = vec[7];
    model.populations[{mio::AgeGroup(0), mio::osecir::InfectionState::InfectedSymptoms}]   = vec[8];
    model.populations[{mio::AgeGroup(0), mio::osecir::InfectionState::InfectedSevere}]     = vec[9];
    model.populations[{mio::AgeGroup(0), mio::osecir::InfectionState::InfectedCritical}]   = vec[10];
    model.populations[{mio::AgeGroup(0), mio::osecir::InfectionState::Recovered}]          = vec[11];
    model.populations[{mio::AgeGroup(0), mio::osecir::InfectionState::Dead}]               = vec[12];

    model.parameters.get<mio::osecir::TransmissionProbabilityOnContact<double>>()[(mio::AgeGroup)0] = vec[13];
    model.parameters.get<mio::osecir::RelativeTransmissionNoSymptoms<double>>()[(mio::AgeGroup)0]   = vec[14];
    model.parameters.get<mio::osecir::RecoveredPerInfectedNoSymptoms<double>>()[(mio::AgeGroup)0]   = vec[15];
    model.parameters.get<mio::osecir::RiskOfInfectionFromSymptomatic<double>>()[(mio::AgeGroup)0]   = vec[16];
    model.parameters.get<mio::osecir::SeverePerInfectedSymptoms<double>>()[(mio::AgeGroup)0]        = vec[17];
    model.parameters.get<mio::osecir::CriticalPerSevere<double>>()[(mio::AgeGroup)0]                = vec[18];
    model.parameters.get<mio::osecir::DeathsPerCritical<double>>()[(mio::AgeGroup)0]                = vec[19];

    EXPECT_NE(model.parameters.get<mio::osecir::TimeExposed<double>>()[(mio::AgeGroup)0].get_distribution().get(),
              nullptr);

    check_distribution(*vec[0].get_distribution(),
                       *model.parameters.get<mio::osecir::ICUCapacity<double>>().get_distribution());

    model.parameters.set<mio::osecir::StartDay>(vec[20]);
    model.parameters.set<mio::osecir::Seasonality<double>>(vec[21]);

    check_distribution(*vec[1].get_distribution(),
                       *model.parameters.get<mio::osecir::TimeExposed<double>>()[(mio::AgeGroup)0].get_distribution());
    check_distribution(
        *vec[2].get_distribution(),
        *model.parameters.get<mio::osecir::TimeInfectedNoSymptoms<double>>()[(mio::AgeGroup)0].get_distribution());
    check_distribution(
        *vec[3].get_distribution(),
        *model.parameters.get<mio::osecir::TimeInfectedSymptoms<double>>()[(mio::AgeGroup)0].get_distribution());
    check_distribution(
        *vec[4].get_distribution(),
        *model.parameters.get<mio::osecir::TimeInfectedSevere<double>>()[(mio::AgeGroup)0].get_distribution());
    check_distribution(
        *vec[5].get_distribution(),
        *model.parameters.get<mio::osecir::TimeInfectedCritical<double>>()[(mio::AgeGroup)0].get_distribution());
    check_distribution(*vec[6].get_distribution(),
                       *model.populations[{mio::AgeGroup(0), mio::osecir::InfectionState::Exposed}].get_distribution());
    check_distribution(
        *vec[7].get_distribution(),
        *model.populations[{mio::AgeGroup(0), mio::osecir::InfectionState::InfectedNoSymptoms}].get_distribution());
    check_distribution(
        *vec[8].get_distribution(),
        *model.populations[{mio::AgeGroup(0), mio::osecir::InfectionState::InfectedSymptoms}].get_distribution());
    check_distribution(
        *vec[9].get_distribution(),
        *model.populations[{mio::AgeGroup(0), mio::osecir::InfectionState::InfectedSevere}].get_distribution());
    check_distribution(
        *vec[10].get_distribution(),
        *model.populations[{mio::AgeGroup(0), mio::osecir::InfectionState::InfectedCritical}].get_distribution());
    check_distribution(
        *vec[11].get_distribution(),
        *model.populations[{mio::AgeGroup(0), mio::osecir::InfectionState::Recovered}].get_distribution());
    check_distribution(*vec[12].get_distribution(),
                       *model.populations[{mio::AgeGroup(0), mio::osecir::InfectionState::Dead}].get_distribution());
    check_distribution(*vec[13].get_distribution(),
                       *model.parameters.get<mio::osecir::TransmissionProbabilityOnContact<double>>()[(mio::AgeGroup)0]
                            .get_distribution());
    check_distribution(*vec[14].get_distribution(),
                       *model.parameters.get<mio::osecir::RelativeTransmissionNoSymptoms<double>>()[(mio::AgeGroup)0]
                            .get_distribution());
    check_distribution(*vec[15].get_distribution(),
                       *model.parameters.get<mio::osecir::RecoveredPerInfectedNoSymptoms<double>>()[(mio::AgeGroup)0]
                            .get_distribution());
    check_distribution(*vec[16].get_distribution(),
                       *model.parameters.get<mio::osecir::RiskOfInfectionFromSymptomatic<double>>()[(mio::AgeGroup)0]
                            .get_distribution());
    check_distribution(
        *vec[17].get_distribution(),
        *model.parameters.get<mio::osecir::SeverePerInfectedSymptoms<double>>()[(mio::AgeGroup)0].get_distribution());
    check_distribution(
        *vec[18].get_distribution(),
        *model.parameters.get<mio::osecir::CriticalPerSevere<double>>()[(mio::AgeGroup)0].get_distribution());
    check_distribution(
        *vec[19].get_distribution(),
        *model.parameters.get<mio::osecir::DeathsPerCritical<double>>()[(mio::AgeGroup)0].get_distribution());
    // no dist for start day
    check_distribution(*vec[21].get_distribution(),
                       *model.parameters.get<mio::osecir::Seasonality<double>>().get_distribution());

    EXPECT_EQ(vec[0], model.parameters.get<mio::osecir::ICUCapacity<double>>());
    EXPECT_EQ(vec[1], model.parameters.get<mio::osecir::TimeExposed<double>>()[(mio::AgeGroup)0]);
    EXPECT_EQ(vec[2], model.parameters.get<mio::osecir::TimeInfectedNoSymptoms<double>>()[(mio::AgeGroup)0]);
    EXPECT_EQ(vec[3], model.parameters.get<mio::osecir::TimeInfectedSymptoms<double>>()[(mio::AgeGroup)0]);
    EXPECT_EQ(vec[4], model.parameters.get<mio::osecir::TimeInfectedSevere<double>>()[(mio::AgeGroup)0]);
    EXPECT_EQ(vec[5], model.parameters.get<mio::osecir::TimeInfectedCritical<double>>()[(mio::AgeGroup)0]);
    EXPECT_EQ(vec[6], (model.populations[{mio::AgeGroup(0), mio::osecir::InfectionState::Exposed}]));
    EXPECT_EQ(vec[7], (model.populations[{mio::AgeGroup(0), mio::osecir::InfectionState::InfectedNoSymptoms}]));
    EXPECT_EQ(vec[8], (model.populations[{mio::AgeGroup(0), mio::osecir::InfectionState::InfectedSymptoms}]));
    EXPECT_EQ(vec[9], (model.populations[{mio::AgeGroup(0), mio::osecir::InfectionState::InfectedSevere}]));
    EXPECT_EQ(vec[10], (model.populations[{mio::AgeGroup(0), mio::osecir::InfectionState::InfectedCritical}]));
    EXPECT_EQ(vec[11], (model.populations[{mio::AgeGroup(0), mio::osecir::InfectionState::Recovered}]));
    EXPECT_EQ(vec[12], (model.populations[{mio::AgeGroup(0), mio::osecir::InfectionState::Dead}]));
    EXPECT_EQ(vec[13], model.parameters.get<mio::osecir::TransmissionProbabilityOnContact<double>>()[(mio::AgeGroup)0]);
    EXPECT_EQ(vec[14], model.parameters.get<mio::osecir::RelativeTransmissionNoSymptoms<double>>()[(mio::AgeGroup)0]);
    EXPECT_EQ(vec[15], model.parameters.get<mio::osecir::RecoveredPerInfectedNoSymptoms<double>>()[(mio::AgeGroup)0]);
    EXPECT_EQ(vec[16], model.parameters.get<mio::osecir::RiskOfInfectionFromSymptomatic<double>>()[(mio::AgeGroup)0]);
    EXPECT_EQ(vec[17], model.parameters.get<mio::osecir::SeverePerInfectedSymptoms<double>>()[(mio::AgeGroup)0]);
    EXPECT_EQ(vec[18], model.parameters.get<mio::osecir::CriticalPerSevere<double>>()[(mio::AgeGroup)0]);
    EXPECT_EQ(vec[19], model.parameters.get<mio::osecir::DeathsPerCritical<double>>()[(mio::AgeGroup)0]);
    EXPECT_EQ(vec[20], model.parameters.get<mio::osecir::StartDay>());
    EXPECT_EQ(vec[21], model.parameters.get<mio::osecir::Seasonality<double>>());
}

TEST(TestOdeSecir, testDamping)
{
    // Test functionality of dampings
    // (initially only implemented contact reductions but now also allow contact increases).
    // Contact matrices with dampings are cosine-smoothed in decline/increase along one day to be C1 differentiable.
    // If EulerIntegratorCore with dt=1 is used, we jump across this smoothing so that we can express the relationship
    // between old and new transmission directly, only including damping, contact, and transmission probability values.
    double t0   = 0;
    double dt   = 1;
    double tmax = dt;

    double cont_freq = 10;

    double nb_total_t0 = 1000, nb_inf_t0 = 10;

    auto integrator = std::make_shared<mio::EulerIntegratorCore<ScalarType>>();

    // default model run to be compared against
    mio::osecir::Model model_a(1);
    model_a.populations[{mio::AgeGroup(0), mio::osecir::InfectionState::InfectedSymptoms}] = nb_inf_t0;
    model_a.populations.set_difference_from_total({mio::AgeGroup(0), mio::osecir::InfectionState::Susceptible},
                                                  nb_total_t0);
    mio::ContactMatrixGroup& contact_matrix_a = model_a.parameters.get<mio::osecir::ContactPatterns<ScalarType>>();
    contact_matrix_a[0]                       = mio::ContactMatrix(Eigen::MatrixXd::Constant(1, 1, cont_freq));
    // set probability of transmission and risk of infection to 1.
    model_a.parameters.get<mio::osecir::TransmissionProbabilityOnContact<ScalarType>>() = 1.0;
    model_a.parameters.get<mio::osecir::RiskOfInfectionFromSymptomatic<ScalarType>>()   = 1.0;
    auto result_a = mio::simulate_flows<ScalarType>(t0, tmax, dt, model_a, integrator);

    // reduced transmission
    mio::osecir::Model model_b{model_a};
    model_b.populations.set_total(nb_total_t0);
    model_b.populations[{mio::AgeGroup(0), mio::osecir::InfectionState::InfectedSymptoms}] = nb_inf_t0;
    model_b.populations.set_difference_from_total({mio::AgeGroup(0), mio::osecir::InfectionState::Susceptible},
                                                  nb_total_t0);
    mio::ContactMatrixGroup& contact_matrix_b = model_b.parameters.get<mio::osecir::ContactPatterns<ScalarType>>();
    contact_matrix_b[0]                       = mio::ContactMatrix(Eigen::MatrixXd::Constant(1, 1, cont_freq));
    contact_matrix_b[0].add_damping(0.5, mio::SimulationTime(0.));
    auto result_b = mio::simulate_flows<ScalarType>(t0, tmax, dt, model_b, integrator);
    EXPECT_EQ(2 * result_b[1].get_last_value()[0], result_a[1].get_last_value()[0]);

    // no transmission
    mio::osecir::Model model_c{model_a};
    model_c.populations.set_total(nb_total_t0);
    model_c.populations[{mio::AgeGroup(0), mio::osecir::InfectionState::InfectedSymptoms}] = nb_inf_t0;
    model_c.populations.set_difference_from_total({mio::AgeGroup(0), mio::osecir::InfectionState::Susceptible},
                                                  nb_total_t0);
    mio::ContactMatrixGroup& contact_matrix_c = model_c.parameters.get<mio::osecir::ContactPatterns<ScalarType>>();
    contact_matrix_c[0]                       = mio::ContactMatrix(Eigen::MatrixXd::Constant(1, 1, cont_freq));
    contact_matrix_c[0].add_damping(1., mio::SimulationTime(0.));
    auto result_c = mio::simulate_flows<ScalarType>(t0, tmax, dt, model_c, integrator);
    EXPECT_EQ(result_c[1].get_last_value()[0], 0.0);

    // increased transmission to a factor of two (by +1)
    mio::osecir::Model model_d{model_a};
    model_d.populations.set_total(nb_total_t0);
    model_d.populations[{mio::AgeGroup(0), mio::osecir::InfectionState::InfectedSymptoms}] = nb_inf_t0;
    model_d.populations.set_difference_from_total({mio::AgeGroup(0), mio::osecir::InfectionState::Susceptible},
                                                  nb_total_t0);
    mio::ContactMatrixGroup& contact_matrix_d = model_d.parameters.get<mio::osecir::ContactPatterns<ScalarType>>();
    contact_matrix_d[0]                       = mio::ContactMatrix(Eigen::MatrixXd::Constant(1, 1, cont_freq));
    contact_matrix_d[0].add_damping(-1., mio::SimulationTime(0.));
    auto result_d = mio::simulate_flows<ScalarType>(t0, tmax, dt, model_d, integrator);
    EXPECT_EQ(2 * result_a[1].get_last_value()[0], result_d[1].get_last_value()[0]);
}

TEST(TestOdeSecir, testModelConstraints)
{
    mio::set_log_level(
        mio::LogLevel::err); //as many random things are drawn, warnings are inevitable and cluster output
    double t0   = 0;
    double tmax = 57; // after 57 days with cont_freq 10 and winter, the virus would already decline
    double dt   = 0.1;

    double cont_freq = 10;

    double nb_total_t0 = 1000000, nb_exp_t0 = 10000, nb_inf_t0 = 5000, nb_car_t0 = 500, nb_hosp_t0 = 20, nb_icu_t0 = 0,
           nb_rec_t0 = 10, nb_dead_t0 = 0;

    mio::osecir::Model<double> model(1);

    model.parameters.get<mio::osecir::TimeExposed<double>>()[(mio::AgeGroup)0]            = 2.6;
    model.parameters.get<mio::osecir::TimeInfectedNoSymptoms<double>>()[(mio::AgeGroup)0] = 2.6;
    model.parameters.get<mio::osecir::TimeInfectedSymptoms<double>>()[(mio::AgeGroup)0]   = 5;
    model.parameters.get<mio::osecir::TimeInfectedSevere<double>>()[(mio::AgeGroup)0]     = 10.;
    model.parameters.get<mio::osecir::TimeInfectedCritical<double>>()[(mio::AgeGroup)0]   = 8.;

    model.parameters.get<mio::osecir::Seasonality<double>>()          = 0.0;
    model.parameters.get<mio::osecir::ICUCapacity<double>>()          = 100.0;
    model.parameters.get<mio::osecir::TestAndTraceCapacity<double>>() = 10.0;

    model.populations[{mio::AgeGroup(0), mio::osecir::InfectionState::Exposed}]            = nb_exp_t0;
    model.populations[{mio::AgeGroup(0), mio::osecir::InfectionState::InfectedNoSymptoms}] = nb_car_t0;
    model.populations[{mio::AgeGroup(0), mio::osecir::InfectionState::InfectedSymptoms}]   = nb_inf_t0;
    model.populations[{mio::AgeGroup(0), mio::osecir::InfectionState::InfectedSevere}]     = nb_hosp_t0;
    model.populations[{mio::AgeGroup(0), mio::osecir::InfectionState::InfectedCritical}]   = nb_icu_t0;
    model.populations[{mio::AgeGroup(0), mio::osecir::InfectionState::Recovered}]          = nb_rec_t0;
    model.populations[{mio::AgeGroup(0), mio::osecir::InfectionState::Dead}]               = nb_dead_t0;
    model.populations.set_difference_from_total({mio::AgeGroup(0), mio::osecir::InfectionState::Susceptible},
                                                nb_total_t0);

    model.parameters.get<mio::osecir::TransmissionProbabilityOnContact<double>>()[(mio::AgeGroup)0] = 0.05;
    model.parameters.get<mio::osecir::RelativeTransmissionNoSymptoms<double>>()[(mio::AgeGroup)0]   = 1;
    model.parameters.get<mio::osecir::RecoveredPerInfectedNoSymptoms<double>>()[(mio::AgeGroup)0]   = 0.09;
    model.parameters.get<mio::osecir::MaxRiskOfInfectionFromSymptomatic<double>>()                  = 0.85;
    model.parameters.get<mio::osecir::RiskOfInfectionFromSymptomatic<double>>()[(mio::AgeGroup)0]   = 0.25;
    model.parameters.get<mio::osecir::SeverePerInfectedSymptoms<double>>()[(mio::AgeGroup)0]        = 0.2;
    model.parameters.get<mio::osecir::CriticalPerSevere<double>>()[(mio::AgeGroup)0]                = 0.25;
    model.parameters.get<mio::osecir::DeathsPerCritical<double>>()[(mio::AgeGroup)0]                = 0.3;

    mio::ContactMatrixGroup& contact_matrix = model.parameters.get<mio::osecir::ContactPatterns<double>>();
    contact_matrix[0]                       = mio::ContactMatrix(Eigen::MatrixXd::Constant(1, 1, cont_freq));

    model.apply_constraints();

    mio::TimeSeries<double> secihurd = simulate(t0, tmax, dt, model);
    double max_icu_cap               = 0;
    for (Eigen::Index i = 0; i < secihurd.get_num_time_points(); i++) {
        if (secihurd.get_value(i)[5] > max_icu_cap) {
            max_icu_cap = secihurd.get_value(i)[5];
        }
    }

    mio::TimeSeries<double> secihurd_interp = mio::interpolate_simulation_result(secihurd);

    // Tests that infection numbers are higher in Winter season
    model.parameters.set<mio::osecir::StartDay>(100);
    model.parameters.set<mio::osecir::Seasonality<double>>(0.5);

    mio::TimeSeries<double> secihurd_season        = simulate(t0, tmax, dt, model);
    mio::TimeSeries<double> secihurd_season_interp = mio::interpolate_simulation_result(secihurd_season);

    for (Eigen::Index i = 0; i < secihurd_interp.get_num_time_points(); i++) {
        EXPECT_LE(secihurd_season_interp.get_value(i)[3], secihurd_interp.get_value(i)[3]) << " at row " << i;
    }

    model.parameters.set<mio::osecir::StartDay>(280);

    mio::TimeSeries<double> secihurd_season2        = simulate(t0, tmax, dt, model);
    mio::TimeSeries<double> secihurd_season2_interp = mio::interpolate_simulation_result(secihurd_season2);

    for (Eigen::Index i = 0; i < secihurd_interp.get_num_time_points(); i++) {
        EXPECT_GE(secihurd_season2_interp.get_value(i)[3], secihurd_interp.get_value(i)[3]) << " at row " << i;
    }

    // temporary test for random variables
    set_params_distributions_normal(model, t0, tmax, 0.2);
    model.parameters.set<mio::osecir::Seasonality<double>>(mio::UncertainValue(0.0));
    model.parameters.set<mio::osecir::ICUCapacity<double>>(mio::UncertainValue(8000));
    for (size_t j = 0; j < 10; j++) {
        draw_sample(model);
        secihurd = simulate(t0, tmax, dt, model);
        for (Eigen::Index i = 0; i < secihurd.get_num_time_points(); i++) {
            EXPECT_LE(secihurd.get_value(i)[5], 9000) << " at row " << i;
        }
    }
}

TEST(TestOdeSecir, testAndTraceCapacity)
{
    double cont_freq = 10;

    double nb_total_t0 = 10000, nb_exp_t0 = 100, nb_inf_t0 = 50, nb_car_t0 = 50;

    mio::osecir::Model<double> model(1);
    auto& params = model.parameters;

    params.get<mio::osecir::TimeExposed<double>>()[(mio::AgeGroup)0]            = 3.2;
    params.get<mio::osecir::TimeInfectedNoSymptoms<double>>()[(mio::AgeGroup)0] = 2.0;
    params.get<mio::osecir::TimeInfectedSymptoms<double>>()[(mio::AgeGroup)0]   = 6.;

    mio::ContactMatrixGroup& contact_matrix = params.get<mio::osecir::ContactPatterns<double>>();
    contact_matrix[0]                       = mio::ContactMatrix(Eigen::MatrixXd::Constant(1, 1, cont_freq));

    model.populations[{mio::AgeGroup(0), mio::osecir::InfectionState::Exposed}]            = nb_exp_t0;
    model.populations[{mio::AgeGroup(0), mio::osecir::InfectionState::InfectedNoSymptoms}] = nb_car_t0;
    model.populations[{mio::AgeGroup(0), mio::osecir::InfectionState::InfectedSymptoms}]   = nb_inf_t0;
    model.populations.set_difference_from_total({mio::AgeGroup(0), mio::osecir::InfectionState::Susceptible},
                                                nb_total_t0);

    params.get<mio::osecir::TransmissionProbabilityOnContact<double>>()[(mio::AgeGroup)0] = 0.05;
    params.get<mio::osecir::RelativeTransmissionNoSymptoms<double>>()[(mio::AgeGroup)0]   = 1;
    params.get<mio::osecir::RecoveredPerInfectedNoSymptoms<double>>()[(mio::AgeGroup)0]   = 0.09;
    params.get<mio::osecir::RiskOfInfectionFromSymptomatic<double>>()[(mio::AgeGroup)0]   = 0.25;

    params.apply_constraints();

    auto y = model.populations.get_compartments();

    auto dydt_default = Eigen::VectorXd(Eigen::Index(mio::osecir::InfectionState::Count));
    model.get_derivatives(y.cast<double>(), y.cast<double>(), 0, dydt_default);

    params.set<mio::osecir::TestAndTraceCapacity<double>>(50);
    params.get<mio::osecir::MaxRiskOfInfectionFromSymptomatic<double>>()[(mio::AgeGroup)0] = 0.25 * 3;
    auto dydt_under_capacity = Eigen::VectorXd(Eigen::Index(mio::osecir::InfectionState::Count));
    model.get_derivatives(y.cast<double>(), y.cast<double>(), 0, dydt_under_capacity);

    params.set<mio::osecir::TestAndTraceCapacity<double>>(10);
    params.get<mio::osecir::MaxRiskOfInfectionFromSymptomatic<double>>()[(mio::AgeGroup)0] = 0.25 * 3;
    auto dydt_over_capacity = Eigen::VectorXd(Eigen::Index(mio::osecir::InfectionState::Count));
    model.get_derivatives(y.cast<double>(), y.cast<double>(), 0, dydt_over_capacity);

    EXPECT_DOUBLE_EQ(dydt_under_capacity[(size_t)mio::osecir::InfectionState::Exposed],
                     dydt_default[(size_t)mio::osecir::InfectionState::Exposed]);
    EXPECT_GT(dydt_over_capacity[(size_t)mio::osecir::InfectionState::Exposed],
              dydt_default[(size_t)mio::osecir::InfectionState::Exposed]);
}

TEST(TestOdeSecir, getInfectionsRelative)
{
    size_t num_groups = 3;
    mio::osecir::Model<double> model((int)num_groups);
    model.populations[{mio::AgeGroup(0), mio::osecir::InfectionState::InfectedSymptoms}] = 100.0;
    model.populations.set_difference_from_group_total<mio::AgeGroup>(
        {mio::AgeGroup(0), mio::osecir::InfectionState::Susceptible}, 10'000.0);
    model.populations[{mio::AgeGroup(1), mio::osecir::InfectionState::InfectedSymptoms}] = 50.0;
    model.populations.set_difference_from_group_total<mio::AgeGroup>(
        {mio::AgeGroup(1), mio::osecir::InfectionState::Susceptible}, 20'000.0);
    model.populations[{mio::AgeGroup(2), mio::osecir::InfectionState::InfectedSymptoms}] = 25.0;
    model.populations.set_difference_from_group_total<mio::AgeGroup>(
        {mio::AgeGroup(2), mio::osecir::InfectionState::Susceptible}, 40'000.0);

    mio::osecir::Simulation<> sim(model, 0.0);
    ASSERT_EQ(mio::osecir::get_infections_relative<double>(sim, 0.0, sim.get_result().get_last_value()),
              (100. + 50. + 25.) / (10'000 + 20'000 + 40'000));
}

TEST(TestOdeSecir, get_reproduction_number)
{
    const size_t num_groups = 3;
    mio::osecir::Model model((int)num_groups);

    mio::ContactMatrixGroup& contact_matrix = model.parameters.get<mio::osecir::ContactPatterns<double>>();
    contact_matrix[0]                       = mio::ContactMatrix(Eigen::MatrixXd::Constant(3, 3, 10));

    model.parameters.set<mio::osecir::StartDay>(60);
    model.parameters.set<mio::osecir::Seasonality<double>>(0.2);

    //total population of 10.000
    model.populations[{mio::AgeGroup(0), mio::osecir::InfectionState::Susceptible}]                 = 3000;
    model.populations[{mio::AgeGroup(0), mio::osecir::InfectionState::Exposed}]                     = 400;
    model.populations[{mio::AgeGroup(0), mio::osecir::InfectionState::InfectedNoSymptoms}]          = 50;
    model.populations[{mio::AgeGroup(0), mio::osecir::InfectionState::InfectedNoSymptomsConfirmed}] = 0;
    model.populations[{mio::AgeGroup(0), mio::osecir::InfectionState::InfectedSymptoms}]            = 50;
    model.populations[{mio::AgeGroup(0), mio::osecir::InfectionState::InfectedSymptomsConfirmed}]   = 0;
    model.populations[{mio::AgeGroup(0), mio::osecir::InfectionState::InfectedSevere}]              = 0;
    model.populations[{mio::AgeGroup(0), mio::osecir::InfectionState::InfectedCritical}]            = 0;
    model.populations[{mio::AgeGroup(0), mio::osecir::InfectionState::Recovered}]                   = 0;
    model.populations[{mio::AgeGroup(0), mio::osecir::InfectionState::Dead}]                        = 0;

    model.populations[{mio::AgeGroup(1), mio::osecir::InfectionState::Susceptible}]                 = 4000;
    model.populations[{mio::AgeGroup(1), mio::osecir::InfectionState::Exposed}]                     = 350;
    model.populations[{mio::AgeGroup(1), mio::osecir::InfectionState::InfectedNoSymptoms}]          = 50;
    model.populations[{mio::AgeGroup(1), mio::osecir::InfectionState::InfectedNoSymptomsConfirmed}] = 0;
    model.populations[{mio::AgeGroup(1), mio::osecir::InfectionState::InfectedSymptoms}]            = 100;
    model.populations[{mio::AgeGroup(1), mio::osecir::InfectionState::InfectedSymptomsConfirmed}]   = 0;
    model.populations[{mio::AgeGroup(1), mio::osecir::InfectionState::InfectedSevere}]              = 0;
    model.populations[{mio::AgeGroup(1), mio::osecir::InfectionState::InfectedCritical}]            = 0;
    model.populations[{mio::AgeGroup(1), mio::osecir::InfectionState::Recovered}]                   = 0;
    model.populations[{mio::AgeGroup(1), mio::osecir::InfectionState::Dead}]                        = 0;

    model.populations[{mio::AgeGroup(2), mio::osecir::InfectionState::Susceptible}]                 = 1500;
    model.populations[{mio::AgeGroup(2), mio::osecir::InfectionState::Exposed}]                     = 200;
    model.populations[{mio::AgeGroup(2), mio::osecir::InfectionState::InfectedNoSymptoms}]          = 100;
    model.populations[{mio::AgeGroup(2), mio::osecir::InfectionState::InfectedNoSymptomsConfirmed}] = 0;
    model.populations[{mio::AgeGroup(2), mio::osecir::InfectionState::InfectedSymptoms}]            = 100;
    model.populations[{mio::AgeGroup(2), mio::osecir::InfectionState::InfectedSymptomsConfirmed}]   = 0;
    model.populations[{mio::AgeGroup(2), mio::osecir::InfectionState::InfectedSevere}]              = 50;
    model.populations[{mio::AgeGroup(2), mio::osecir::InfectionState::InfectedCritical}]            = 50;
    model.populations[{mio::AgeGroup(2), mio::osecir::InfectionState::Recovered}]                   = 0;
    model.populations[{mio::AgeGroup(2), mio::osecir::InfectionState::Dead}]                        = 0;

    for (auto i = mio::AgeGroup(0); i < (mio::AgeGroup)num_groups; i++) {
        model.parameters.get<mio::osecir::TimeExposed<double>>()[i]            = 3.2;
        model.parameters.get<mio::osecir::TimeInfectedNoSymptoms<double>>()[i] = 2.0;
        model.parameters.get<mio::osecir::TimeInfectedSymptoms<double>>()[i]   = 5.8;
        model.parameters.get<mio::osecir::TimeInfectedSevere<double>>()[i]     = 9.5;
        model.parameters.get<mio::osecir::TimeInfectedCritical<double>>()[i]   = 7.1;

        model.parameters.get<mio::osecir::TransmissionProbabilityOnContact<double>>()[i]  = 0.05;
        model.parameters.get<mio::osecir::RelativeTransmissionNoSymptoms<double>>()[i]    = 0.7;
        model.parameters.get<mio::osecir::RecoveredPerInfectedNoSymptoms<double>>()[i]    = 0.09;
        model.parameters.get<mio::osecir::RiskOfInfectionFromSymptomatic<double>>()[i]    = 0.25;
        model.parameters.get<mio::osecir::MaxRiskOfInfectionFromSymptomatic<double>>()[i] = 0.45;
        model.parameters.get<mio::osecir::SeverePerInfectedSymptoms<double>>()[i]         = 0.2;
        model.parameters.get<mio::osecir::CriticalPerSevere<double>>()[i]                 = 0.25;
        model.parameters.get<mio::osecir::DeathsPerCritical<double>>()[i]                 = 0.3;
    }
    model.parameters.get<mio::osecir::ICUCapacity<double>>()          = std::numeric_limits<double>::max();
    model.parameters.get<mio::osecir::TestAndTraceCapacity<double>>() = std::numeric_limits<double>::max();

    mio::TimeSeries<ScalarType> time_series1((int)mio::osecir::InfectionState::Count * num_groups);
    mio::TimeSeries<ScalarType>::Vector result_0((int)mio::osecir::InfectionState::Count * num_groups);
    mio::TimeSeries<ScalarType>::Vector result_1((int)mio::osecir::InfectionState::Count * num_groups);
    mio::TimeSeries<ScalarType>::Vector result_2((int)mio::osecir::InfectionState::Count * num_groups);
    mio::TimeSeries<ScalarType>::Vector result_3((int)mio::osecir::InfectionState::Count * num_groups);
    mio::TimeSeries<ScalarType>::Vector result_4((int)mio::osecir::InfectionState::Count * num_groups);
    mio::TimeSeries<ScalarType>::Vector result_5((int)mio::osecir::InfectionState::Count * num_groups);
    mio::TimeSeries<ScalarType>::Vector result_6((int)mio::osecir::InfectionState::Count * num_groups);

    model.apply_constraints();

    result_0 << 3000, 400, 50, 0, 50, 0, 0, 0, 0, 0, 4000, 350, 50, 0, 100, 0, 0, 0, 0, 0, 1500, 200, 100, 0, 100, 0,
        50, 50, 0, 0;

    result_1 << 2900, 500, 50, 0, 50, 0, 0, 0, 0, 0, 4000, 350, 50, 0, 100, 0, 0, 0, 0, 0, 1500, 200, 100, 0, 100, 0,
        50, 50, 0, 0;

    result_2 << 2850, 550, 50, 0, 50, 0, 0, 0, 0, 0, 4000, 350, 0, 0, 150, 0, 0, 0, 0, 0, 1500, 200, 100, 0, 100, 0, 50,
        50, 0, 0;

    result_3 << 2850, 550, 50, 0, 50, 0, 0, 0, 0, 0, 4000, 350, 0, 0, 150, 0, 0, 0, 0, 0, 1300, 400, 100, 0, 100, 0, 50,
        50, 0, 0;

    result_4 << 2800, 600, 50, 0, 50, 0, 0, 0, 0, 0, 4000, 300, 0, 0, 200, 0, 0, 0, 0, 0, 1300, 400, 100, 0, 100, 0, 50,
        50, 0, 0;

    result_5 << 2800, 600, 50, 0, 50, 0, 0, 0, 0, 0, 4000, 300, 0, 0, 200, 0, 0, 0, 0, 0, 1300, 400, 100, 0, 100, 0, 50,
        50, 0, 0;

    result_6 << 2700, 600, 100, 0, 100, 0, 0, 0, 0, 0, 4000, 300, 0, 0, 200, 0, 0, 0, 0, 0, 1300, 400, 100, 0, 100, 0,
        0, 100, 0, 0;

    time_series1.add_time_point(0.0, result_0);
    time_series1.add_time_point(0.1000000000000000000, result_1);
    time_series1.add_time_point(0.2000000000000000000, result_2);
    time_series1.add_time_point(0.4000000000000000000, result_3);
    time_series1.add_time_point(0.6000000000000000000, result_4);
    time_series1.add_time_point(0.8000000000000000000, result_5);
    time_series1.add_time_point(1.0, result_6);

    mio::osecir::Simulation<> sim(model, 0.0);
    sim.get_result() = time_series1;

    EXPECT_FALSE(
        mio::osecir::get_reproduction_number(time_series1.get_time(0) - 0.5, sim)); //Test for indices out of range
    EXPECT_FALSE(mio::osecir::get_reproduction_number(time_series1.get_last_time() + 0.5, sim));
    EXPECT_FALSE(mio::osecir::get_reproduction_number((size_t)time_series1.get_num_time_points(), sim));

    EXPECT_EQ(mio::osecir::get_reproduction_number((size_t)0, sim).value(),
              mio::osecir::get_reproduction_number(0.0, sim).value());

    //Test one function for integer timepoints
    EXPECT_NEAR(mio::osecir::get_reproduction_number((size_t)0, sim).value(), 3.7417747463385571, 1e-12);
    EXPECT_NEAR(mio::osecir::get_reproduction_number((size_t)4, sim).value(), 3.5005445618245297, 1e-12);
    EXPECT_NEAR(mio::osecir::get_reproduction_number((size_t)6, sim).value(), 3.4540372055485653, 1e-12);
    EXPECT_NEAR(mio::osecir::get_reproduction_number(0.05, sim).value(), 3.719862942211813, 1e-12);
    EXPECT_NEAR(mio::osecir::get_reproduction_number(0.5, sim).value(), 3.5121859116705565, 1e-12);
    EXPECT_NEAR(mio::osecir::get_reproduction_number(0.85, sim).value(), 3.4874972585249733, 1e-12);

    //Test handling non-invertibility of V for certain values
    mio::TimeSeries<ScalarType>::Vector result_7((int)mio::osecir::InfectionState::Count * num_groups);
    double icu_occupancy = 0.95 * model.parameters.get<mio::osecir::ICUCapacity<double>>();
    double severe1       = model.parameters.get<mio::osecir::TimeInfectedSevere<double>>()[(mio::AgeGroup)0] /
                     (model.parameters.get<mio::osecir::TimeInfectedCritical<double>>()[(mio::AgeGroup)0] * 5 *
                      model.parameters.get<mio::osecir::CriticalPerSevere<double>>()[(mio::AgeGroup)1] *
                      3.141592653589793 / (model.parameters.get<mio::osecir::ICUCapacity<double>>()) *
                      std::sin(3.141592653589793 / (0.1 * model.parameters.get<mio::osecir::ICUCapacity<double>>()) *
                               (icu_occupancy - 0.9 * model.parameters.get<mio::osecir::ICUCapacity<double>>())));

    mio::TimeSeries<ScalarType> time_series2((int)mio::osecir::InfectionState::Count * num_groups);
    result_7 << 1000, 0, 0, 0, 0, 0, severe1, 0.95 * model.parameters.get<mio::osecir::ICUCapacity<double>>(), 0, 0,
        1000, 0, 0, 0, 0, 0, 0, 0, 0, 0, 1000, 0, 0, 0, 0, 0, 0, 0, 0, 0;
    time_series2.add_time_point(0.0, result_7);
    sim.get_result() = time_series2;
    EXPECT_FALSE(mio::osecir::get_reproduction_number((size_t)0, sim));

    //Test in the case of limited test-and-trace capacity:

    //Test for small test and trace
    model.parameters.get<mio::osecir::TestAndTraceCapacity<double>>() = 0;
    mio::osecir::Simulation<> sim2(model, 0.0);
    sim2.get_result() = time_series1;
    EXPECT_NEAR(mio::osecir::get_reproduction_number((size_t)0, sim2).value(), 5.1941804908632792, 1e-12);

    // Test special domain for test-and-trace capacity/requirement:
    model.parameters.get<mio::osecir::TestAndTraceCapacity<double>>() = 1;
    mio::osecir::Simulation<> sim3(model, 0.0);
    mio::TimeSeries<ScalarType> time_series3((int)mio::osecir::InfectionState::Count * num_groups);
    mio::TimeSeries<ScalarType>::Vector result_8((int)mio::osecir::InfectionState::Count * num_groups);
    result_8 << 100, 0, 10, 0, 1, 0, 0, 0, 0, 0, 0, 0, 0, 0, 0, 0, 0, 0, 100, 0, 0, 0, 0, 0, 0, 0, 0, 0, 100, 0;
    time_series3.add_time_point(0.0, result_8);
    sim3.get_result() = time_series3;
    EXPECT_NEAR(mio::osecir::get_reproduction_number((size_t)0, sim3).value(), 1.8462669866786356, 1e-12);

    //Test handling of zero population in at least one agegroup
    mio::TimeSeries<ScalarType> time_series4((int)mio::osecir::InfectionState::Count * num_groups);
    mio::TimeSeries<ScalarType>::Vector result_9((int)mio::osecir::InfectionState::Count * num_groups);
    result_9 << 0, 0, 0, 0, 1, 0, 0, 0, 0, 0, 0, 0, 0, 0, 0, 0, 0, 0, 0, 0, 0, 0, 0, 0, 0, 0, 0, 0, 0, 0;
    time_series4.add_time_point(0.0, result_9);
    sim.get_result() = time_series4;
    EXPECT_TRUE(mio::osecir::get_reproduction_number((size_t)0, sim));
}

TEST(TestOdeSecir, get_migration_factors)
{
    auto beta                                                                              = 0.25;
    auto max_beta                                                                          = 0.5;
    auto model                                                                             = mio::osecir::Model(1);
    model.parameters.get<mio::osecir::TimeExposed<double>>().array()                       = 3.;
    model.parameters.get<mio::osecir::TimeInfectedNoSymptoms<double>>().array()            = 2.;
    model.parameters.get<mio::osecir::RecoveredPerInfectedNoSymptoms<double>>().array()    = 0.1;
    model.parameters.get<mio::osecir::RiskOfInfectionFromSymptomatic<double>>().array()    = beta;
    model.parameters.get<mio::osecir::MaxRiskOfInfectionFromSymptomatic<double>>().array() = max_beta;
    model.populations[{mio::AgeGroup(0), mio::osecir::InfectionState::InfectedNoSymptoms}] = 100;
    mio::osecir::Simulation<> sim(model, 0.0);
    {
        sim.get_model().parameters.get<mio::osecir::TestAndTraceCapacity<double>>() = 45.;
        auto factors = mio::osecir::get_migration_factors<double>(sim, 0.0, sim.get_result().get_last_value());
        auto cmp     = Eigen::VectorXd::Ones(Eigen::Index(mio::osecir::InfectionState::Count)).eval();
        cmp[Eigen::Index(mio::osecir::InfectionState::InfectedSymptoms)] = beta;
        ASSERT_THAT(print_wrap(factors), MatrixNear(cmp));
    }
    {
        sim.get_model().parameters.get<mio::osecir::TestAndTraceCapacity<double>>() = 45. / 5.;
        auto factors = mio::osecir::get_migration_factors<double>(sim, 0.0, sim.get_result().get_last_value());
        auto cmp     = Eigen::VectorXd::Ones(Eigen::Index(mio::osecir::InfectionState::Count)).eval();
        cmp[Eigen::Index(mio::osecir::InfectionState::InfectedSymptoms)] = max_beta;
        ASSERT_THAT(print_wrap(factors), MatrixNear(cmp));
    }
    {
        sim.get_model().parameters.get<mio::osecir::TestAndTraceCapacity<double>>() = 20.;
        auto factors = mio::osecir::get_migration_factors<double>(sim, 0.0, sim.get_result().get_last_value());
        ASSERT_GT(factors[Eigen::Index(mio::osecir::InfectionState::InfectedSymptoms)], beta);
        ASSERT_LT(factors[Eigen::Index(mio::osecir::InfectionState::InfectedSymptoms)], max_beta);
    }
}

TEST(TestOdeSecir, test_commuters)
{
    auto model                                      = mio::osecir::Model(2);
    auto migration_factor                           = 0.1;
    auto non_detection_factor                       = 0.4;
    model.parameters.get_start_commuter_detection() = 0.0;
    model.parameters.get_end_commuter_detection()   = 20.0;
    model.parameters.get_commuter_nondetection()    = non_detection_factor;
    auto sim                                        = mio::osecir::Simulation<>(model);
    auto before_testing                             = sim.get_result().get_last_value().eval();
    auto migrated                                   = (sim.get_result().get_last_value() * migration_factor).eval();
    auto migrated_tested                            = migrated.eval();

    mio::osecir::test_commuters<double>(sim, migrated_tested, 0.0);

    ASSERT_NEAR(migrated_tested[Eigen::Index(mio::osecir::InfectionState::InfectedNoSymptoms)],
                migrated[Eigen::Index(mio::osecir::InfectionState::InfectedNoSymptoms)] * non_detection_factor, 1e-5);
    ASSERT_NEAR(
        sim.get_result().get_last_value()[Eigen::Index(mio::osecir::InfectionState::InfectedNoSymptomsConfirmed)],
        before_testing[Eigen::Index(mio::osecir::InfectionState::InfectedNoSymptomsConfirmed)] +
            migrated[Eigen::Index(mio::osecir::InfectionState::InfectedNoSymptoms)] * (1 - non_detection_factor),
        1e-5);
    ASSERT_NEAR(migrated_tested[Eigen::Index(mio::osecir::InfectionState::InfectedSymptoms)],
                migrated[Eigen::Index(mio::osecir::InfectionState::InfectedSymptoms)] * non_detection_factor, 1e-5);
    ASSERT_NEAR(sim.get_result().get_last_value()[Eigen::Index(mio::osecir::InfectionState::InfectedSymptomsConfirmed)],
                before_testing[Eigen::Index(mio::osecir::InfectionState::InfectedSymptomsConfirmed)] +
                    migrated[Eigen::Index(mio::osecir::InfectionState::InfectedSymptoms)] * (1 - non_detection_factor),
                1e-5);
}

TEST(TestOdeSecir, check_constraints_parameters)
{
    auto model = mio::osecir::Model<double>(1);
    ASSERT_EQ(model.parameters.check_constraints(), 0);

    mio::set_log_level(mio::LogLevel::off);
    model.parameters.set<mio::osecir::Seasonality<double>>(-0.5);
    ASSERT_EQ(model.parameters.check_constraints(), 1);

    model.parameters.set<mio::osecir::Seasonality<double>>(0.2);
    model.parameters.set<mio::osecir::ICUCapacity<double>>(-2);
    ASSERT_EQ(model.parameters.check_constraints(), 1);

    model.parameters.set<mio::osecir::ICUCapacity<double>>(2);
    model.parameters.set<mio::osecir::TimeExposed<double>>(-2);
    ASSERT_EQ(model.parameters.check_constraints(), 1);

    model.parameters.set<mio::osecir::TimeExposed<double>>(2);
    model.parameters.set<mio::osecir::TimeInfectedNoSymptoms<double>>(-1);
    ASSERT_EQ(model.parameters.check_constraints(), 1);

    model.parameters.set<mio::osecir::TimeInfectedNoSymptoms<double>>(5);
    model.parameters.set<mio::osecir::TimeInfectedSymptoms<double>>(0);
    ASSERT_EQ(model.parameters.check_constraints(), 1);

    model.parameters.set<mio::osecir::TimeInfectedSymptoms<double>>(2);
    model.parameters.set<mio::osecir::TimeInfectedSevere<double>>(-1);
    ASSERT_EQ(model.parameters.check_constraints(), 1);

    model.parameters.set<mio::osecir::TimeInfectedSevere<double>>(2);
    model.parameters.set<mio::osecir::TimeInfectedCritical<double>>(0);
    ASSERT_EQ(model.parameters.check_constraints(), 1);

    model.parameters.set<mio::osecir::TimeInfectedCritical<double>>(2);
    model.parameters.set<mio::osecir::TransmissionProbabilityOnContact<double>>(2.0);
    ASSERT_EQ(model.parameters.check_constraints(), 1);

    model.parameters.set<mio::osecir::TransmissionProbabilityOnContact<double>>(0.5);
    model.parameters.set<mio::osecir::RelativeTransmissionNoSymptoms<double>>(-1.0);
    ASSERT_EQ(model.parameters.check_constraints(), 1);

    model.parameters.set<mio::osecir::RelativeTransmissionNoSymptoms<double>>(0.5);
    model.parameters.set<mio::osecir::RecoveredPerInfectedNoSymptoms<double>>(3.0);
    ASSERT_EQ(model.parameters.check_constraints(), 1);

    model.parameters.set<mio::osecir::RecoveredPerInfectedNoSymptoms<double>>(0.5);
    model.parameters.set<mio::osecir::RiskOfInfectionFromSymptomatic<double>>(-2.0);
    ASSERT_EQ(model.parameters.check_constraints(), 1);

    model.parameters.set<mio::osecir::RiskOfInfectionFromSymptomatic<double>>(0.5);
    model.parameters.set<mio::osecir::SeverePerInfectedSymptoms<double>>(-1.0);
    ASSERT_EQ(model.parameters.check_constraints(), 1);

    model.parameters.set<mio::osecir::SeverePerInfectedSymptoms<double>>(0.5);
    model.parameters.set<mio::osecir::CriticalPerSevere<double>>(-1.0);
    ASSERT_EQ(model.parameters.check_constraints(), 1);

    model.parameters.set<mio::osecir::CriticalPerSevere<double>>(0.5);
    model.parameters.set<mio::osecir::DeathsPerCritical<double>>(1.1);
    ASSERT_EQ(model.parameters.check_constraints(), 1);
    mio::set_log_level(mio::LogLevel::warn);
}

TEST(TestOdeSecir, apply_constraints_parameters)
{
    auto model             = mio::osecir::Model(1);
    auto indx_agegroup     = mio::AgeGroup(0);
    const double tol_times = 1e-1;

    EXPECT_EQ(model.parameters.apply_constraints(), 0);

    mio::set_log_level(mio::LogLevel::off);
    model.parameters.set<mio::osecir::Seasonality<double>>(-0.5);
    EXPECT_EQ(model.parameters.apply_constraints(), 1);
    EXPECT_EQ(model.parameters.get<mio::osecir::Seasonality<double>>(), 0);

    model.parameters.set<mio::osecir::ICUCapacity<double>>(-2);
    EXPECT_EQ(model.parameters.apply_constraints(), 1);
    EXPECT_EQ(model.parameters.get<mio::osecir::ICUCapacity<double>>(), 0);

    model.parameters.set<mio::osecir::TimeExposed<double>>(-2);
    EXPECT_EQ(model.parameters.apply_constraints(), 1);
    EXPECT_EQ(model.parameters.get<mio::osecir::TimeExposed<double>>()[indx_agegroup], tol_times);

    model.parameters.set<mio::osecir::TimeInfectedNoSymptoms<double>>(0);
    EXPECT_EQ(model.parameters.apply_constraints(), 1);
    EXPECT_EQ(model.parameters.get<mio::osecir::TimeInfectedNoSymptoms<double>>()[indx_agegroup], tol_times);

    model.parameters.set<mio::osecir::TimeInfectedSymptoms<double>>(1e-8);
    EXPECT_EQ(model.parameters.apply_constraints(), 1);
    EXPECT_EQ(model.parameters.get<mio::osecir::TimeInfectedSymptoms<double>>()[indx_agegroup], tol_times);

    model.parameters.set<mio::osecir::TimeInfectedSevere<double>>(-1);
    EXPECT_EQ(model.parameters.apply_constraints(), 1);
    EXPECT_EQ(model.parameters.get<mio::osecir::TimeInfectedSevere<double>>()[indx_agegroup], tol_times);

    model.parameters.set<mio::osecir::TimeInfectedCritical<double>>(0);
    EXPECT_EQ(model.parameters.apply_constraints(), 1);
    EXPECT_EQ(model.parameters.get<mio::osecir::TimeInfectedCritical<double>>()[indx_agegroup], tol_times);

    model.parameters.set<mio::osecir::TransmissionProbabilityOnContact<double>>(2.0);
    EXPECT_EQ(model.parameters.apply_constraints(), 1);
    EXPECT_NEAR(model.parameters.get<mio::osecir::TransmissionProbabilityOnContact<double>>()[indx_agegroup], 0.0,
                1e-14);

    model.parameters.set<mio::osecir::RelativeTransmissionNoSymptoms<double>>(-1.0);
    EXPECT_EQ(model.parameters.apply_constraints(), 1);
    EXPECT_EQ(model.parameters.get<mio::osecir::RelativeTransmissionNoSymptoms<double>>()[indx_agegroup], 0);

    model.parameters.set<mio::osecir::RecoveredPerInfectedNoSymptoms<double>>(3.0);
    EXPECT_EQ(model.parameters.apply_constraints(), 1);
    EXPECT_EQ(model.parameters.get<mio::osecir::RecoveredPerInfectedNoSymptoms<double>>()[indx_agegroup], 0);

    model.parameters.set<mio::osecir::RiskOfInfectionFromSymptomatic<double>>(-2.0);
    EXPECT_EQ(model.parameters.apply_constraints(), 1);
    EXPECT_EQ(model.parameters.get<mio::osecir::RiskOfInfectionFromSymptomatic<double>>()[indx_agegroup], 0);

    model.parameters.set<mio::osecir::SeverePerInfectedSymptoms<double>>(-1.0);
    EXPECT_EQ(model.parameters.apply_constraints(), 1);
    EXPECT_EQ(model.parameters.get<mio::osecir::SeverePerInfectedSymptoms<double>>()[indx_agegroup], 0);

    model.parameters.set<mio::osecir::CriticalPerSevere<double>>(-1.0);
    EXPECT_EQ(model.parameters.apply_constraints(), 1);
    EXPECT_EQ(model.parameters.get<mio::osecir::CriticalPerSevere<double>>()[indx_agegroup], 0);

    model.parameters.set<mio::osecir::DeathsPerCritical<double>>(1.1);
    EXPECT_EQ(model.parameters.apply_constraints(), 1);
    EXPECT_EQ(model.parameters.get<mio::osecir::DeathsPerCritical<double>>()[indx_agegroup], 0);
    mio::set_log_level(mio::LogLevel::warn);
}

#if defined(MEMILIO_HAS_JSONCPP)

TEST(TestOdeSecir, read_population_data_one_age_group)
{
    std::string path = mio::path_join(TEST_DATA_DIR, "county_current_population.json");
    const std::vector<int> region{1001};
    auto result_one_age_group       = mio::osecir::details::read_population_data(path, region, true).value();
    auto result_multiple_age_groups = mio::osecir::details::read_population_data(path, region, false).value();
    EXPECT_EQ(result_one_age_group.size(), 1);
    EXPECT_EQ(result_one_age_group[0].size(), 1);
    EXPECT_EQ(result_one_age_group[0][0], 90163.0);

    EXPECT_EQ(result_multiple_age_groups.size(), 1);
    EXPECT_EQ(result_multiple_age_groups[0].size(), 6);
    EXPECT_EQ(result_multiple_age_groups[0][0], 3433.0);
}

#if defined(MEMILIO_HAS_HDF5)
TEST(TestOdeSecir, read_data)
{
    constexpr auto num_age_groups = 6; //reading data requires RKI data age groups

    mio::osecir::Model model(num_age_groups);

    model.parameters.set<mio::osecir::StartDay>(60);
    model.parameters.set<mio::osecir::Seasonality>(0.2);

    for (auto i = mio::AgeGroup(0); i < (mio::AgeGroup)num_age_groups; i++) {
        model.parameters.get<mio::osecir::TimeExposed>()[i]            = 3.2;
        model.parameters.get<mio::osecir::TimeInfectedNoSymptoms>()[i] = 2.0;
        model.parameters.get<mio::osecir::TimeInfectedSymptoms>()[i]   = 5.8;
        model.parameters.get<mio::osecir::TimeInfectedSevere>()[i]     = 9.5;
        model.parameters.get<mio::osecir::TimeInfectedCritical>()[i]   = 7.1;

        model.parameters.get<mio::osecir::TransmissionProbabilityOnContact>()[i]  = 0.05;
        model.parameters.get<mio::osecir::RelativeTransmissionNoSymptoms>()[i]    = 0.7;
        model.parameters.get<mio::osecir::RecoveredPerInfectedNoSymptoms>()[i]    = 0.09;
        model.parameters.get<mio::osecir::RiskOfInfectionFromSymptomatic>()[i]    = 0.25;
        model.parameters.get<mio::osecir::MaxRiskOfInfectionFromSymptomatic>()[i] = 0.45;
        model.parameters.get<mio::osecir::SeverePerInfectedSymptoms>()[i]         = 0.2;
        model.parameters.get<mio::osecir::CriticalPerSevere>()[i]                 = 0.25;
        model.parameters.get<mio::osecir::DeathsPerCritical>()[i]                 = 0.3;
    }

    model.apply_constraints();

    auto model1 = std::vector<mio::osecir::Model>{model};
    auto model2 = std::vector<mio::osecir::Model>{model};
    auto model3 = std::vector<mio::osecir::Model>{model};

    auto read_result1 = mio::osecir::read_input_data_county(
        model1, {2020, 12, 01}, {1002}, std::vector<double>(size_t(num_age_groups), 1.0), 1.0, TEST_DATA_DIR, 10);

    auto read_result2 = mio::osecir::read_input_data(
        model2, {2020, 12, 01}, {1002}, std::vector<double>(size_t(num_age_groups), 1.0), 1.0, TEST_DATA_DIR, 10);

    auto read_result_district =
        mio::osecir::read_input_data(model3, {2020, 12, 01}, {1002}, std::vector<double>(size_t(num_age_groups), 1.0),
                                     1.0, mio::path_join(TEST_DATA_DIR, "pydata/District"), 10);

    ASSERT_THAT(read_result1, IsSuccess());
    ASSERT_THAT(read_result2, IsSuccess());
    ASSERT_THAT(read_result_district, IsSuccess());

    // values were generated by the tested function; can only check stability of the implementation, not correctness
    auto expected_values =
        (Eigen::ArrayXd(num_age_groups * Eigen::Index(mio::osecir::InfectionState::Count)) << 10280, 2.82575, 1.25589,
         0, 5.85714, 0, 1.42857, 1.33333, 28.2857, 0, 19091.3, 6.59341, 4.23862, 0, 11, 0, 2.54286, 1.33333, 88, 0,
         73821.7, 41.9152, 21.6641, 0, 54.5714, 0, 22, 1.33333, 523.857, 0, 82533.6, 39.5604, 21.0361, 0, 51.4286, 0,
         15.1714, 1.33333, 468.571, 0, 43733.1, 8.32025, 5.18053, 0, 11.4286, 0, 4.22857, 1.33333, 158.571, 8, 15642.7,
         10.5181, 3.2967, 0, 3.28571, 0, 0.657143, 1.33333, 49.8571, 7.57143)
            .finished();

    ASSERT_THAT(print_wrap(model1[0].populations.array().cast<double>()),
                MatrixNear(print_wrap(model2[0].populations.array().cast<double>()), 1e-5, 1e-5));

    ASSERT_THAT(print_wrap(model1[0].populations.array().cast<double>()),
                MatrixNear(print_wrap(model3[0].populations.array().cast<double>()), 1e-5, 1e-5));

    ASSERT_THAT(print_wrap(model1[0].populations.array().cast<double>()),
                MatrixNear(print_wrap(expected_values), 1e-5, 1e-5));
    ASSERT_THAT(print_wrap(model2[0].populations.array().cast<double>()),
                MatrixNear(print_wrap(expected_values), 1e-5, 1e-5));
    ASSERT_THAT(print_wrap(model3[0].populations.array().cast<double>()),
                MatrixNear(print_wrap(expected_values), 1e-5, 1e-5));
}

TEST(TestOdeSecir, export_time_series_init)
{
    TempFileRegister temp_file_register;
    auto tmp_results_dir = temp_file_register.get_unique_path();
    ASSERT_THAT(mio::create_directory(tmp_results_dir), IsSuccess());

    constexpr auto num_age_groups = 6; //reading data requires RKI data age groups

    mio::osecir::Model model(num_age_groups);

    model.parameters.set<mio::osecir::StartDay>(60);
    model.parameters.set<mio::osecir::Seasonality>(0.2);

    for (auto i = mio::AgeGroup(0); i < (mio::AgeGroup)num_age_groups; i++) {
        model.parameters.get<mio::osecir::TimeExposed>()[i]            = 3.2;
        model.parameters.get<mio::osecir::TimeInfectedNoSymptoms>()[i] = 2.0;
        model.parameters.get<mio::osecir::TimeInfectedSymptoms>()[i]   = 5.8;
        model.parameters.get<mio::osecir::TimeInfectedSevere>()[i]     = 9.5;
        model.parameters.get<mio::osecir::TimeInfectedCritical>()[i]   = 7.1;

        model.parameters.get<mio::osecir::TransmissionProbabilityOnContact>()[i]  = 0.05;
        model.parameters.get<mio::osecir::RelativeTransmissionNoSymptoms>()[i]    = 0.7;
        model.parameters.get<mio::osecir::RecoveredPerInfectedNoSymptoms>()[i]    = 0.09;
        model.parameters.get<mio::osecir::RiskOfInfectionFromSymptomatic>()[i]    = 0.25;
        model.parameters.get<mio::osecir::MaxRiskOfInfectionFromSymptomatic>()[i] = 0.45;
        model.parameters.get<mio::osecir::SeverePerInfectedSymptoms>()[i]         = 0.2;
        model.parameters.get<mio::osecir::CriticalPerSevere>()[i]                 = 0.25;
        model.parameters.get<mio::osecir::DeathsPerCritical>()[i]                 = 0.3;
    }

    model.apply_constraints();

    // Test exporting time series
    ASSERT_THAT(mio::osecir::export_input_data_county_timeseries(
                    std::vector<mio::osecir::Model>{model}, tmp_results_dir, {1002}, {2020, 12, 01},
                    std::vector<double>(size_t(num_age_groups), 1.0), 1.0, 2,
                    mio::path_join(TEST_DATA_DIR, "county_divi_ma7.json"),
                    mio::path_join(TEST_DATA_DIR, "cases_all_county_age_ma7.json"),
                    mio::path_join(TEST_DATA_DIR, "county_current_population.json")),
                IsSuccess());

    auto data_extrapolated = mio::read_result(mio::path_join(tmp_results_dir, "Results_rki.h5"));
    ASSERT_THAT(data_extrapolated, IsSuccess());

    // Values were generated by the tested function export_input_data_county_timeseries;
    // can only check stability of the implementation, not correctness
    auto expected_results =
        mio::read_result(mio::path_join(TEST_DATA_DIR, "export_time_series_initialization_osecir.h5")).value();

    ASSERT_THAT(print_wrap(data_extrapolated.value()[0].get_groups().matrix()),
                MatrixNear(print_wrap(expected_results[0].get_groups().matrix()), 1e-5, 1e-5));
}

// // Model initialization should return same start values as export time series on that day
TEST(TestOdeSecir, model_initialization)
{
    constexpr auto num_age_groups = 6; //reading data requires RKI data age groups

    mio::osecir::Model model(num_age_groups);

    model.parameters.set<mio::osecir::StartDay>(60);
    model.parameters.set<mio::osecir::Seasonality>(0.2);

    for (auto i = mio::AgeGroup(0); i < (mio::AgeGroup)num_age_groups; i++) {
        model.parameters.get<mio::osecir::TimeExposed>()[i]            = 3.2;
        model.parameters.get<mio::osecir::TimeInfectedNoSymptoms>()[i] = 2.0;
        model.parameters.get<mio::osecir::TimeInfectedSymptoms>()[i]   = 5.8;
        model.parameters.get<mio::osecir::TimeInfectedSevere>()[i]     = 9.5;
        model.parameters.get<mio::osecir::TimeInfectedCritical>()[i]   = 7.1;

        model.parameters.get<mio::osecir::TransmissionProbabilityOnContact>()[i]  = 0.05;
        model.parameters.get<mio::osecir::RelativeTransmissionNoSymptoms>()[i]    = 0.7;
        model.parameters.get<mio::osecir::RecoveredPerInfectedNoSymptoms>()[i]    = 0.09;
        model.parameters.get<mio::osecir::RiskOfInfectionFromSymptomatic>()[i]    = 0.25;
        model.parameters.get<mio::osecir::MaxRiskOfInfectionFromSymptomatic>()[i] = 0.45;
        model.parameters.get<mio::osecir::SeverePerInfectedSymptoms>()[i]         = 0.2;
        model.parameters.get<mio::osecir::CriticalPerSevere>()[i]                 = 0.25;
        model.parameters.get<mio::osecir::DeathsPerCritical>()[i]                 = 0.3;
    }

    model.apply_constraints();
    // Vector assignment necessary as read_input_data_county changes model
    auto model_vector = std::vector<mio::osecir::Model>{model};

    ASSERT_THAT(mio::osecir::read_input_data_county(model_vector, {2020, 12, 01}, {1002},
                                                    std::vector<double>(size_t(num_age_groups), 1.0), 1.0,
                                                    TEST_DATA_DIR, 2, false),
                IsSuccess());

    // Values from data/export_time_series_init_osecir.h5, for reading in comparison
    // operator for return of mio::read_result and model population needed.
    auto expected_values =
        (Eigen::ArrayXd(num_age_groups * Eigen::Index(mio::osecir::InfectionState::Count)) << 3.46722e+06, 176.06,
         3.42799, 0.00017139, 0.00059842, 1.52355, 9.52168e-05, 0.000803518, 0, 0, 0, 7.28479, 0.000193296, 0.000551002,
         0, 0, 0, 0.0342843, 3.1805e-08, 5.37183e-07, 0.029746, 1.51045e-07, 1.04806e-06, 1340.35, 0, 0, 0, 7.74734e+06,
         220.4, 7.99917, 0.000224064, 0.000882024, 5.14232, 0.000180051, 0.00171304, 0, 0, 0, 12.1419, 0.000203391,
         0.000653659, 0, 0, 0, 0.0439275, 1.87568e-08, 3.5717e-07, 0.0297464, 8.46241e-08, 6.62006e-07, 1891.15, 0, 0,
         0, 1.92155e+07, 176.538, 47.6768, 0.00043128, 0.00187022, 24.642, 0.000278636, 0.00292033, 0, 0, 0, 65.1411,
         0.000325876, 0.0011537, 0, 0, 0, 1.24042, 1.74173e-07, 3.65358e-06, 0.0753588, 6.9234e-08, 5.96637e-07,
         1671.81, 0, 0, 0, 3.00317e+07, 184.888, 44.9988, 0.000272769, 0.00137466, 23.9279, 0.000181305, 0.00220837, 0,
         0, 0, 59.4274, 0.000205796, 0.000846734, 0, 0, 0, 3.76905, 3.67799e-07, 8.9664e-06, 0.48785, 3.00341e-07,
         3.00797e-06, 2022.51, 0, 0, 0, 1.65123e+07, 177.579, 9.4638, 0.000100211, 0.00055573, 5.89255, 7.79946e-05,
         0.00104538, 0, 0, 0, 13.5709, 7.98864e-05, 0.000361685, 0, 0, 0, 3.13496, 5.30384e-07, 1.4228e-05, 2.61772,
         2.81518e-06, 3.1025e-05, 2136.56, 0, 0, 0, 6.17983e+06, 216.328, 11.9625, 0.000412312, 0.00197908, 3.74944,
         0.00016154, 0.00187405, 0, 0, 0, 3.71387, 7.47535e-05, 0.000292941, 0, 0, 0, 0.707117, 4.15435e-07,
         9.64602e-06, 4.75937, 1.66604e-05, 0.000158922, 2253.59, 0, 0, 0)
            .finished();

    ASSERT_THAT(print_wrap(model_vector[0].populations.array().cast<double>()),
                MatrixNear(print_wrap(expected_values), 1e-5, 1e-5));
}
#endif

#endif<|MERGE_RESOLUTION|>--- conflicted
+++ resolved
@@ -19,12 +19,9 @@
 */
 #include "distributions_helpers.h"
 #include "load_test_data.h"
-<<<<<<< HEAD
+#include "matchers.h"
 #include "temp_file_register.h"
-=======
-#include "matchers.h"
-
->>>>>>> 9ee0b563
+
 #include "ode_secir/model.h"
 #include "ode_secir/parameter_space.h"
 #include "ode_secir/parameters.h"
@@ -1181,39 +1178,45 @@
     EXPECT_EQ(result_multiple_age_groups[0].size(), 6);
     EXPECT_EQ(result_multiple_age_groups[0][0], 3433.0);
 }
-
 #if defined(MEMILIO_HAS_HDF5)
+
+mio::osecir::Model<double> make_model(int num_age_groups)
+{
+    mio::osecir::Model<double> model(num_age_groups);
+
+    model.parameters.set<mio::osecir::StartDay>(60);
+    model.parameters.set<mio::osecir::Seasonality<double>>(0.2);
+
+    for (auto i = mio::AgeGroup(0); i < (mio::AgeGroup)num_age_groups; i++) {
+        model.parameters.get<mio::osecir::TimeExposed<double>>()[i]            = 3.2;
+        model.parameters.get<mio::osecir::TimeInfectedNoSymptoms<double>>()[i] = 2.0;
+        model.parameters.get<mio::osecir::TimeInfectedSymptoms<double>>()[i]   = 5.8;
+        model.parameters.get<mio::osecir::TimeInfectedSevere<double>>()[i]     = 9.5;
+        model.parameters.get<mio::osecir::TimeInfectedCritical<double>>()[i]   = 7.1;
+
+        model.parameters.get<mio::osecir::TransmissionProbabilityOnContact<double>>()[i]  = 0.05;
+        model.parameters.get<mio::osecir::RelativeTransmissionNoSymptoms<double>>()[i]    = 0.7;
+        model.parameters.get<mio::osecir::RecoveredPerInfectedNoSymptoms<double>>()[i]    = 0.09;
+        model.parameters.get<mio::osecir::RiskOfInfectionFromSymptomatic<double>>()[i]    = 0.25;
+        model.parameters.get<mio::osecir::MaxRiskOfInfectionFromSymptomatic<double>>()[i] = 0.45;
+        model.parameters.get<mio::osecir::SeverePerInfectedSymptoms<double>>()[i]         = 0.2;
+        model.parameters.get<mio::osecir::CriticalPerSevere<double>>()[i]                 = 0.25;
+        model.parameters.get<mio::osecir::DeathsPerCritical<double>>()[i]                 = 0.3;
+    }
+
+    model.apply_constraints();
+
+    return model;
+}
+
 TEST(TestOdeSecir, read_data)
 {
     constexpr auto num_age_groups = 6; //reading data requires RKI data age groups
-
-    mio::osecir::Model model(num_age_groups);
-
-    model.parameters.set<mio::osecir::StartDay>(60);
-    model.parameters.set<mio::osecir::Seasonality>(0.2);
-
-    for (auto i = mio::AgeGroup(0); i < (mio::AgeGroup)num_age_groups; i++) {
-        model.parameters.get<mio::osecir::TimeExposed>()[i]            = 3.2;
-        model.parameters.get<mio::osecir::TimeInfectedNoSymptoms>()[i] = 2.0;
-        model.parameters.get<mio::osecir::TimeInfectedSymptoms>()[i]   = 5.8;
-        model.parameters.get<mio::osecir::TimeInfectedSevere>()[i]     = 9.5;
-        model.parameters.get<mio::osecir::TimeInfectedCritical>()[i]   = 7.1;
-
-        model.parameters.get<mio::osecir::TransmissionProbabilityOnContact>()[i]  = 0.05;
-        model.parameters.get<mio::osecir::RelativeTransmissionNoSymptoms>()[i]    = 0.7;
-        model.parameters.get<mio::osecir::RecoveredPerInfectedNoSymptoms>()[i]    = 0.09;
-        model.parameters.get<mio::osecir::RiskOfInfectionFromSymptomatic>()[i]    = 0.25;
-        model.parameters.get<mio::osecir::MaxRiskOfInfectionFromSymptomatic>()[i] = 0.45;
-        model.parameters.get<mio::osecir::SeverePerInfectedSymptoms>()[i]         = 0.2;
-        model.parameters.get<mio::osecir::CriticalPerSevere>()[i]                 = 0.25;
-        model.parameters.get<mio::osecir::DeathsPerCritical>()[i]                 = 0.3;
-    }
-
-    model.apply_constraints();
-
-    auto model1 = std::vector<mio::osecir::Model>{model};
-    auto model2 = std::vector<mio::osecir::Model>{model};
-    auto model3 = std::vector<mio::osecir::Model>{model};
+    mio::osecir::Model<double> model(make_model(num_age_groups));
+
+    auto model1 = std::vector<mio::osecir::Model<double>>{model};
+    auto model2 = std::vector<mio::osecir::Model<double>>{model};
+    auto model3 = std::vector<mio::osecir::Model<double>>{model};
 
     auto read_result1 = mio::osecir::read_input_data_county(
         model1, {2020, 12, 01}, {1002}, std::vector<double>(size_t(num_age_groups), 1.0), 1.0, TEST_DATA_DIR, 10);
@@ -1259,36 +1262,13 @@
     ASSERT_THAT(mio::create_directory(tmp_results_dir), IsSuccess());
 
     constexpr auto num_age_groups = 6; //reading data requires RKI data age groups
-
-    mio::osecir::Model model(num_age_groups);
-
-    model.parameters.set<mio::osecir::StartDay>(60);
-    model.parameters.set<mio::osecir::Seasonality>(0.2);
-
-    for (auto i = mio::AgeGroup(0); i < (mio::AgeGroup)num_age_groups; i++) {
-        model.parameters.get<mio::osecir::TimeExposed>()[i]            = 3.2;
-        model.parameters.get<mio::osecir::TimeInfectedNoSymptoms>()[i] = 2.0;
-        model.parameters.get<mio::osecir::TimeInfectedSymptoms>()[i]   = 5.8;
-        model.parameters.get<mio::osecir::TimeInfectedSevere>()[i]     = 9.5;
-        model.parameters.get<mio::osecir::TimeInfectedCritical>()[i]   = 7.1;
-
-        model.parameters.get<mio::osecir::TransmissionProbabilityOnContact>()[i]  = 0.05;
-        model.parameters.get<mio::osecir::RelativeTransmissionNoSymptoms>()[i]    = 0.7;
-        model.parameters.get<mio::osecir::RecoveredPerInfectedNoSymptoms>()[i]    = 0.09;
-        model.parameters.get<mio::osecir::RiskOfInfectionFromSymptomatic>()[i]    = 0.25;
-        model.parameters.get<mio::osecir::MaxRiskOfInfectionFromSymptomatic>()[i] = 0.45;
-        model.parameters.get<mio::osecir::SeverePerInfectedSymptoms>()[i]         = 0.2;
-        model.parameters.get<mio::osecir::CriticalPerSevere>()[i]                 = 0.25;
-        model.parameters.get<mio::osecir::DeathsPerCritical>()[i]                 = 0.3;
-    }
-
-    model.apply_constraints();
+    mio::osecir::Model<double> model(make_model(num_age_groups));
 
     // Test exporting time series
+    std::vector<mio::osecir::Model<double>> models{model};
     ASSERT_THAT(mio::osecir::export_input_data_county_timeseries(
-                    std::vector<mio::osecir::Model>{model}, tmp_results_dir, {1002}, {2020, 12, 01},
-                    std::vector<double>(size_t(num_age_groups), 1.0), 1.0, 2,
-                    mio::path_join(TEST_DATA_DIR, "county_divi_ma7.json"),
+                    models, tmp_results_dir, {1002}, {2020, 12, 01}, std::vector<double>(size_t(num_age_groups), 1.0),
+                    1.0, 2, mio::path_join(TEST_DATA_DIR, "county_divi_ma7.json"),
                     mio::path_join(TEST_DATA_DIR, "cases_all_county_age_ma7.json"),
                     mio::path_join(TEST_DATA_DIR, "county_current_population.json")),
                 IsSuccess());
@@ -1309,32 +1289,10 @@
 TEST(TestOdeSecir, model_initialization)
 {
     constexpr auto num_age_groups = 6; //reading data requires RKI data age groups
-
-    mio::osecir::Model model(num_age_groups);
-
-    model.parameters.set<mio::osecir::StartDay>(60);
-    model.parameters.set<mio::osecir::Seasonality>(0.2);
-
-    for (auto i = mio::AgeGroup(0); i < (mio::AgeGroup)num_age_groups; i++) {
-        model.parameters.get<mio::osecir::TimeExposed>()[i]            = 3.2;
-        model.parameters.get<mio::osecir::TimeInfectedNoSymptoms>()[i] = 2.0;
-        model.parameters.get<mio::osecir::TimeInfectedSymptoms>()[i]   = 5.8;
-        model.parameters.get<mio::osecir::TimeInfectedSevere>()[i]     = 9.5;
-        model.parameters.get<mio::osecir::TimeInfectedCritical>()[i]   = 7.1;
-
-        model.parameters.get<mio::osecir::TransmissionProbabilityOnContact>()[i]  = 0.05;
-        model.parameters.get<mio::osecir::RelativeTransmissionNoSymptoms>()[i]    = 0.7;
-        model.parameters.get<mio::osecir::RecoveredPerInfectedNoSymptoms>()[i]    = 0.09;
-        model.parameters.get<mio::osecir::RiskOfInfectionFromSymptomatic>()[i]    = 0.25;
-        model.parameters.get<mio::osecir::MaxRiskOfInfectionFromSymptomatic>()[i] = 0.45;
-        model.parameters.get<mio::osecir::SeverePerInfectedSymptoms>()[i]         = 0.2;
-        model.parameters.get<mio::osecir::CriticalPerSevere>()[i]                 = 0.25;
-        model.parameters.get<mio::osecir::DeathsPerCritical>()[i]                 = 0.3;
-    }
-
-    model.apply_constraints();
+    mio::osecir::Model<double> model(make_model(num_age_groups));
+
     // Vector assignment necessary as read_input_data_county changes model
-    auto model_vector = std::vector<mio::osecir::Model>{model};
+    auto model_vector = std::vector<mio::osecir::Model<double>>{model};
 
     ASSERT_THAT(mio::osecir::read_input_data_county(model_vector, {2020, 12, 01}, {1002},
                                                     std::vector<double>(size_t(num_age_groups), 1.0), 1.0,
@@ -1344,25 +1302,15 @@
     // Values from data/export_time_series_init_osecir.h5, for reading in comparison
     // operator for return of mio::read_result and model population needed.
     auto expected_values =
-        (Eigen::ArrayXd(num_age_groups * Eigen::Index(mio::osecir::InfectionState::Count)) << 3.46722e+06, 176.06,
-         3.42799, 0.00017139, 0.00059842, 1.52355, 9.52168e-05, 0.000803518, 0, 0, 0, 7.28479, 0.000193296, 0.000551002,
-         0, 0, 0, 0.0342843, 3.1805e-08, 5.37183e-07, 0.029746, 1.51045e-07, 1.04806e-06, 1340.35, 0, 0, 0, 7.74734e+06,
-         220.4, 7.99917, 0.000224064, 0.000882024, 5.14232, 0.000180051, 0.00171304, 0, 0, 0, 12.1419, 0.000203391,
-         0.000653659, 0, 0, 0, 0.0439275, 1.87568e-08, 3.5717e-07, 0.0297464, 8.46241e-08, 6.62006e-07, 1891.15, 0, 0,
-         0, 1.92155e+07, 176.538, 47.6768, 0.00043128, 0.00187022, 24.642, 0.000278636, 0.00292033, 0, 0, 0, 65.1411,
-         0.000325876, 0.0011537, 0, 0, 0, 1.24042, 1.74173e-07, 3.65358e-06, 0.0753588, 6.9234e-08, 5.96637e-07,
-         1671.81, 0, 0, 0, 3.00317e+07, 184.888, 44.9988, 0.000272769, 0.00137466, 23.9279, 0.000181305, 0.00220837, 0,
-         0, 0, 59.4274, 0.000205796, 0.000846734, 0, 0, 0, 3.76905, 3.67799e-07, 8.9664e-06, 0.48785, 3.00341e-07,
-         3.00797e-06, 2022.51, 0, 0, 0, 1.65123e+07, 177.579, 9.4638, 0.000100211, 0.00055573, 5.89255, 7.79946e-05,
-         0.00104538, 0, 0, 0, 13.5709, 7.98864e-05, 0.000361685, 0, 0, 0, 3.13496, 5.30384e-07, 1.4228e-05, 2.61772,
-         2.81518e-06, 3.1025e-05, 2136.56, 0, 0, 0, 6.17983e+06, 216.328, 11.9625, 0.000412312, 0.00197908, 3.74944,
-         0.00016154, 0.00187405, 0, 0, 0, 3.71387, 7.47535e-05, 0.000292941, 0, 0, 0, 0.707117, 4.15435e-07,
-         9.64602e-06, 4.75937, 1.66604e-05, 0.000158922, 2253.59, 0, 0, 0)
+        (Eigen::ArrayXd(num_age_groups * Eigen::Index(mio::osecir::InfectionState::Count)) << 10280, 2.82575, 1.25589,
+         0, 5.85714, 0, 1.42857, 1.33333, 28.2857, 0, 19091.3, 6.59341, 4.23862, 0, 11, 0, 2.54286, 1.33333, 88, 0,
+         73821.7, 41.9152, 21.6641, 0, 54.5714, 0, 22, 1.33333, 523.857, 0, 82533.6, 39.5604, 21.0361, 0, 51.4286, 0,
+         15.1714, 1.33333, 468.571, 0, 43733.1, 8.32025, 5.18053, 0, 11.4286, 0, 4.22857, 1.33333, 158.571, 8, 15642.7,
+         10.5181, 3.2967, 0, 3.28571, 0, 0.657143, 1.33333, 49.8571, 7.57143)
             .finished();
 
     ASSERT_THAT(print_wrap(model_vector[0].populations.array().cast<double>()),
                 MatrixNear(print_wrap(expected_values), 1e-5, 1e-5));
 }
 #endif
-
 #endif
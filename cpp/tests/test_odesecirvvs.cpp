--- conflicted
+++ resolved
@@ -125,19 +125,11 @@
     contact_matrix[0].add_damping(0.7, mio::SimulationTime(30.));
 
     //times
-<<<<<<< HEAD
-    model.parameters.get<mio::osecirvvs::IncubationTime<double>>()[mio::AgeGroup(0)]       = 5.2;
-    model.parameters.get<mio::osecirvvs::SerialInterval<double>>()[mio::AgeGroup(0)]       = 4.2;
-    model.parameters.get<mio::osecirvvs::TimeInfectedSymptoms<double>>()[mio::AgeGroup(0)] = 5;
-    model.parameters.get<mio::osecirvvs::TimeInfectedSevere<double>>()[mio::AgeGroup(0)]   = 10;
-    model.parameters.get<mio::osecirvvs::TimeInfectedCritical<double>>()[mio::AgeGroup(0)] = 8;
-=======
-    model.parameters.get<mio::osecirvvs::TimeExposed>()[mio::AgeGroup(0)]            = 3.2;
-    model.parameters.get<mio::osecirvvs::TimeInfectedNoSymptoms>()[mio::AgeGroup(0)] = 2.;
-    model.parameters.get<mio::osecirvvs::TimeInfectedSymptoms>()[mio::AgeGroup(0)]   = 5;
-    model.parameters.get<mio::osecirvvs::TimeInfectedSevere>()[mio::AgeGroup(0)]     = 10;
-    model.parameters.get<mio::osecirvvs::TimeInfectedCritical>()[mio::AgeGroup(0)]   = 8;
->>>>>>> d829c0f7
+    model.parameters.get<mio::osecirvvs::TimeExposed<double>>()[mio::AgeGroup(0)]            = 3.2;
+    model.parameters.get<mio::osecirvvs::TimeInfectedNoSymptoms<double>>()[mio::AgeGroup(0)] = 2.;
+    model.parameters.get<mio::osecirvvs::TimeInfectedSymptoms<double>>()[mio::AgeGroup(0)]   = 5;
+    model.parameters.get<mio::osecirvvs::TimeInfectedSevere<double>>()[mio::AgeGroup(0)]     = 10;
+    model.parameters.get<mio::osecirvvs::TimeInfectedCritical<double>>()[mio::AgeGroup(0)]   = 8;
 
     //probabilities
     model.parameters.get<mio::osecirvvs::TransmissionProbabilityOnContact<double>>()[mio::AgeGroup(0)] = 0.05;
@@ -319,23 +311,13 @@
     const double timeInfectedCriticalMin[] = {4.95, 4.95, 4.86, 14.14, 14.4, 10.};
     const double timeInfectedCriticalMax[] = {8.95, 8.95, 8.86, 20.58, 19.8, 13.2};
 
-<<<<<<< HEAD
-    array_assign_uniform_distribution(params.get<mio::osecirvvs::IncubationTime<double>>(), incubationTime,
-                                      incubationTime, set_invalid_initial_value);
-    array_assign_uniform_distribution(params.get<mio::osecirvvs::SerialInterval<double>>(), serialIntervalMin,
-                                      serialIntervalMax, set_invalid_initial_value);
+    array_assign_uniform_distribution(params.get<mio::osecirvvs::TimeExposed<double>>(), timeExposedMin, timeExposedMax,
+                                      set_invalid_initial_value);
+    array_assign_uniform_distribution(params.get<mio::osecirvvs::TimeInfectedNoSymptoms<double>>(),
+                                      timeInfectedNoSymptomsMin, timeInfectedNoSymptomsMax, set_invalid_initial_value);
     array_assign_uniform_distribution(params.get<mio::osecirvvs::TimeInfectedSymptoms<double>>(),
                                       timeInfectedSymptomsMin, timeInfectedSymptomsMax, set_invalid_initial_value);
     array_assign_uniform_distribution(params.get<mio::osecirvvs::TimeInfectedSevere<double>>(), timeInfectedSevereMin,
-=======
-    array_assign_uniform_distribution(params.get<mio::osecirvvs::TimeExposed>(), timeExposedMin, timeExposedMax,
-                                      set_invalid_initial_value);
-    array_assign_uniform_distribution(params.get<mio::osecirvvs::TimeInfectedNoSymptoms>(), timeInfectedNoSymptomsMin,
-                                      timeInfectedNoSymptomsMax, set_invalid_initial_value);
-    array_assign_uniform_distribution(params.get<mio::osecirvvs::TimeInfectedSymptoms>(), timeInfectedSymptomsMin,
-                                      timeInfectedSymptomsMax, set_invalid_initial_value);
-    array_assign_uniform_distribution(params.get<mio::osecirvvs::TimeInfectedSevere>(), timeInfectedSevereMin,
->>>>>>> d829c0f7
                                       timeInfectedSevereMax, set_invalid_initial_value);
     array_assign_uniform_distribution(params.get<mio::osecirvvs::TimeInfectedCritical<double>>(),
                                       timeInfectedCriticalMin, timeInfectedCriticalMax, set_invalid_initial_value);
@@ -561,19 +543,10 @@
     num_icu[0]                = std::vector<double>(num_age_groups, 0.0);
     for (size_t group = 0; group < static_cast<size_t>(num_age_groups); group++) {
 
-<<<<<<< HEAD
+        t_Exposed[0].push_back(static_cast<int>(
+            std::round(model[0].parameters.template get<mio::osecirvvs::TimeExposed<double>>()[(mio::AgeGroup)group])));
         t_InfectedNoSymptoms[0].push_back(static_cast<int>(std::round(
-            2 * (model[0].parameters.template get<mio::osecirvvs::IncubationTime<double>>()[(mio::AgeGroup)group] -
-                 model[0].parameters.template get<mio::osecirvvs::SerialInterval<double>>()[(mio::AgeGroup)group]))));
-        t_Exposed[0].push_back(static_cast<int>(std::round(
-            2 * model[0].parameters.template get<mio::osecirvvs::SerialInterval<double>>()[(mio::AgeGroup)group] -
-            model[0].parameters.template get<mio::osecirvvs::IncubationTime<double>>()[(mio::AgeGroup)group])));
-=======
-        t_Exposed[0].push_back(static_cast<int>(
-            std::round(model[0].parameters.template get<mio::osecirvvs::TimeExposed>()[(mio::AgeGroup)group])));
-        t_InfectedNoSymptoms[0].push_back(static_cast<int>(std::round(
-            model[0].parameters.template get<mio::osecirvvs::TimeInfectedNoSymptoms>()[(mio::AgeGroup)group])));
->>>>>>> d829c0f7
+            model[0].parameters.template get<mio::osecirvvs::TimeInfectedNoSymptoms<double>>()[(mio::AgeGroup)group])));
         t_InfectedSymptoms[0].push_back(static_cast<int>(std::round(
             model[0].parameters.template get<mio::osecirvvs::TimeInfectedSymptoms<double>>()[(mio::AgeGroup)group])));
         t_InfectedSevere[0].push_back(static_cast<int>(std::round(
@@ -880,19 +853,11 @@
     std::nth_element(samples.begin(), samples.begin() + 6, samples.end());
     ASSERT_THAT(p, samples[6]);
 
-<<<<<<< HEAD
-    p       = double(percentile_params.get<mio::osecirvvs::SerialInterval<double>>()[mio::AgeGroup(2)]);
+    p       = double(percentile_params.get<mio::osecirvvs::TimeExposed<double>>()[mio::AgeGroup(2)]);
     samples = std::vector<double>();
     std::transform(sampled_nodes.begin(), sampled_nodes.end(), std::back_inserter(samples),
                    [](const std::vector<mio::osecirvvs::Model<double>>& nodes) {
-                       return nodes[0].parameters.get<mio::osecirvvs::SerialInterval<double>>()[mio::AgeGroup(2)];
-=======
-    p       = double(percentile_params.get<mio::osecirvvs::TimeExposed>()[mio::AgeGroup(2)]);
-    samples = std::vector<double>();
-    std::transform(sampled_nodes.begin(), sampled_nodes.end(), std::back_inserter(samples),
-                   [](const std::vector<mio::osecirvvs::Model>& nodes) {
-                       return nodes[0].parameters.get<mio::osecirvvs::TimeExposed>()[mio::AgeGroup(2)];
->>>>>>> d829c0f7
+                       return nodes[0].parameters.get<mio::osecirvvs::TimeExposed<double>>()[mio::AgeGroup(2)];
                    });
     std::nth_element(samples.begin(), samples.begin() + 6, samples.end());
     ASSERT_THAT(p, samples[6]);
@@ -1018,32 +983,16 @@
     model.parameters.set<mio::osecirvvs::ICUCapacity<double>>(-2);
     ASSERT_EQ(model.parameters.check_constraints(), 1);
 
-<<<<<<< HEAD
     model.parameters.set<mio::osecirvvs::ICUCapacity<double>>(2);
-    model.parameters.set<mio::osecirvvs::IncubationTime<double>>(-2);
-    ASSERT_EQ(model.parameters.check_constraints(), 1);
-
-    model.parameters.set<mio::osecirvvs::IncubationTime<double>>(2);
-    model.parameters.set<mio::osecirvvs::SerialInterval<double>>(1);
-    ASSERT_EQ(model.parameters.check_constraints(), 1);
-
-    model.parameters.set<mio::osecirvvs::SerialInterval<double>>(5);
-    ASSERT_EQ(model.parameters.check_constraints(), 1);
-
-    model.parameters.set<mio::osecirvvs::SerialInterval<double>>(1.5);
+    model.parameters.set<mio::osecirvvs::TimeExposed<double>>(-2);
+    ASSERT_EQ(model.parameters.check_constraints(), 1);
+
+    model.parameters.set<mio::osecirvvs::TimeExposed<double>>(2);
+    model.parameters.set<mio::osecirvvs::TimeInfectedNoSymptoms<double>>(0);
+    ASSERT_EQ(model.parameters.check_constraints(), 1);
+
+    model.parameters.set<mio::osecirvvs::TimeInfectedNoSymptoms<double>>(5);
     model.parameters.set<mio::osecirvvs::TimeInfectedSymptoms<double>>(0);
-=======
-    model.parameters.set<mio::osecirvvs::ICUCapacity>(2);
-    model.parameters.set<mio::osecirvvs::TimeExposed>(-2);
-    ASSERT_EQ(model.parameters.check_constraints(), 1);
-
-    model.parameters.set<mio::osecirvvs::TimeExposed>(2);
-    model.parameters.set<mio::osecirvvs::TimeInfectedNoSymptoms>(0);
-    ASSERT_EQ(model.parameters.check_constraints(), 1);
-
-    model.parameters.set<mio::osecirvvs::TimeInfectedNoSymptoms>(5);
-    model.parameters.set<mio::osecirvvs::TimeInfectedSymptoms>(0);
->>>>>>> d829c0f7
     ASSERT_EQ(model.parameters.check_constraints(), 1);
 
     model.parameters.set<mio::osecirvvs::TimeInfectedSymptoms<double>>(2);
@@ -1146,31 +1095,15 @@
     EXPECT_EQ(model.parameters.apply_constraints(), 1);
     EXPECT_EQ(model.parameters.get<mio::osecirvvs::Seasonality<double>>(), 0);
 
-<<<<<<< HEAD
-    model.parameters.set<mio::osecirvvs::IncubationTime<double>>(-2);
-    EXPECT_EQ(model.parameters.apply_constraints(), 1);
-    EXPECT_EQ(model.parameters.get<mio::osecirvvs::IncubationTime<double>>()[indx_agegroup], 2 * tol_times);
-
-    model.parameters.set<mio::osecirvvs::SerialInterval<double>>(0);
-    EXPECT_EQ(model.parameters.apply_constraints(), 1);
-    EXPECT_NEAR(model.parameters.get<mio::osecirvvs::SerialInterval<double>>()[indx_agegroup], 0.15, 1e-14);
-
-    model.parameters.set<mio::osecirvvs::SerialInterval<double>>(5);
-    EXPECT_EQ(model.parameters.apply_constraints(), 1);
-    EXPECT_NEAR(model.parameters.get<mio::osecirvvs::SerialInterval<double>>()[indx_agegroup], 0.15, 1e-14);
-
-    model.parameters.set<mio::osecirvvs::TimeInfectedSymptoms<double>>(1e-5);
-=======
-    model.parameters.set<mio::osecirvvs::TimeExposed>(-2);
-    EXPECT_EQ(model.parameters.apply_constraints(), 1);
-    EXPECT_EQ(model.parameters.get<mio::osecirvvs::TimeExposed>()[indx_agegroup], tol_times);
-
-    model.parameters.set<mio::osecirvvs::TimeInfectedNoSymptoms>(0);
-    EXPECT_EQ(model.parameters.apply_constraints(), 1);
-    EXPECT_EQ(model.parameters.get<mio::osecirvvs::TimeInfectedNoSymptoms>()[indx_agegroup], tol_times);
-
-    model.parameters.set<mio::osecirvvs::TimeInfectedSymptoms>(1e-10);
->>>>>>> d829c0f7
+    model.parameters.set<mio::osecirvvs::TimeExposed<double>>(-2);
+    EXPECT_EQ(model.parameters.apply_constraints(), 1);
+    EXPECT_EQ(model.parameters.get<mio::osecirvvs::TimeExposed<double>>()[indx_agegroup], tol_times);
+
+    model.parameters.set<mio::osecirvvs::TimeInfectedNoSymptoms<double>>(0);
+    EXPECT_EQ(model.parameters.apply_constraints(), 1);
+    EXPECT_EQ(model.parameters.get<mio::osecirvvs::TimeInfectedNoSymptoms<double>>()[indx_agegroup], tol_times);
+
+    model.parameters.set<mio::osecirvvs::TimeInfectedSymptoms<double>>(1e-10);
     EXPECT_EQ(model.parameters.apply_constraints(), 1);
     EXPECT_EQ(model.parameters.get<mio::osecirvvs::TimeInfectedSymptoms<double>>()[indx_agegroup], tol_times);
 

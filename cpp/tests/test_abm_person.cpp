/* 
* Copyright (C) 2020-2024 MEmilio
*
* Authors: Daniel Abele, Elisabeth Kluth, David Kerkmann, Sascha Korf, Martin J. Kuehn, Khoa Nguyen
*
* Contact: Martin J. Kuehn <Martin.Kuehn@DLR.de>
*
* Licensed under the Apache License, Version 2.0 (the "License");
* you may not use this file except in compliance with the License.
* You may obtain a copy of the License at
*
*     http://www.apache.org/licenses/LICENSE-2.0
*
* Unless required by applicable law or agreed to in writing, software
* distributed under the License is distributed on an "AS IS" BASIS,
* WITHOUT WARRANTIES OR CONDITIONS OF ANY KIND, either express or implied.
* See the License for the specific language governing permissions and
* limitations under the License.
*/
#include "abm/location_id.h"
#include "abm/model_functions.h"
#include "abm/location_type.h"
#include "abm/migration_rules.h"
#include "abm/person.h"
#include "abm/time.h"
#include "abm_helpers.h"
#include "memilio/utils/random_number_generator.h"

#include <gtest/gtest.h>

TEST(TestPerson, init)
{
    auto rng = mio::RandomNumberGenerator();

    mio::abm::Location location(mio::abm::LocationType::Work, 7, num_age_groups);
    auto t      = mio::abm::TimePoint(0);
    auto person = mio::abm::Person(rng, location.get_type(), location.get_id(), age_group_60_to_79);

    EXPECT_EQ(person.get_infection_state(t), mio::abm::InfectionState::Susceptible);
    EXPECT_EQ(person.get_location(), location.get_id());
    EXPECT_EQ(person.get_id(), mio::abm::PersonId::invalid_id());
}

TEST(TestPerson, migrate)
{
    auto rng = mio::RandomNumberGenerator();

    mio::abm::Location home(mio::abm::LocationType::Home, 0, num_age_groups);
    mio::abm::Location loc1(mio::abm::LocationType::PublicTransport, 1, 6, 1);
    mio::abm::Location loc2(mio::abm::LocationType::School, 2, num_age_groups);
    mio::abm::Location loc3(mio::abm::LocationType::PublicTransport, 3, 6, 2);
    auto person = make_test_person(home, age_group_0_to_4, mio::abm::InfectionState::Recovered);

    // check that a person does not move to its current location
    person.add_time_at_location(mio::abm::hours(1));
    EXPECT_FALSE(mio::abm::migrate(person, home));
    EXPECT_EQ(person.get_time_at_location(), mio::abm::hours(1));
    EXPECT_EQ(person.get_location(), home.get_id());

    // move the person around a bit
    EXPECT_TRUE(mio::abm::migrate(person, loc1, mio::abm::TransportMode::Unknown, {0}));
    EXPECT_EQ(person.get_time_at_location(), mio::abm::TimeSpan(0));
    EXPECT_EQ(person.get_location(), loc1.get_id());
    EXPECT_EQ(person.get_last_transport_mode(), mio::abm::TransportMode::Unknown);

    EXPECT_TRUE(mio::abm::migrate(person, loc2, mio::abm::TransportMode::Walking, {0}));
    EXPECT_EQ(person.get_time_at_location(), mio::abm::TimeSpan(0));
    EXPECT_EQ(person.get_location(), loc2.get_id());
    EXPECT_EQ(person.get_last_transport_mode(), mio::abm::TransportMode::Walking);

    EXPECT_TRUE(mio::abm::migrate(person, loc3, mio::abm::TransportMode::Bike, {0, 1}));
    EXPECT_EQ(person.get_time_at_location(), mio::abm::TimeSpan(0));
    EXPECT_EQ(person.get_location(), loc3.get_id());
    EXPECT_EQ(person.get_last_transport_mode(), mio::abm::TransportMode::Bike);
    ASSERT_EQ(person.get_cells().size(), 2);
    EXPECT_EQ(person.get_cells()[0], 0u);
    EXPECT_EQ(person.get_cells()[1], 1u);
}

TEST(TestPerson, setGetAssignedLocation)
{
    auto rng = mio::RandomNumberGenerator();
    mio::abm::Location location(mio::abm::LocationType::Work, 2, num_age_groups);
    auto person = mio::abm::Person(rng, location.get_type(), location.get_id(), age_group_35_to_59);
    person.set_assigned_location(location.get_type(), location.get_id());
    EXPECT_EQ(person.get_assigned_location(mio::abm::LocationType::Work), mio::abm::LocationId(2));

    person.set_assigned_location(mio::abm::LocationType::Work, mio::abm::LocationId(4));
    EXPECT_EQ(person.get_assigned_location(mio::abm::LocationType::Work), mio::abm::LocationId(4));
}

TEST(TestPerson, quarantine)
{
    using testing::Return;
    auto rng         = mio::RandomNumberGenerator();
    auto test_params = mio::abm::TestParameters{1.01, 1.01, mio::abm::minutes(30), mio::abm::hours(24),
                                                mio::abm::TestingTypeIndex::GenericTest}; //100% safe test

    auto infection_parameters = mio::abm::Parameters(num_age_groups);
    mio::abm::Location home(mio::abm::LocationType::Home, 0, num_age_groups);
    mio::abm::Location work(mio::abm::LocationType::Work, 1, num_age_groups);

    //setup rng mock so the person has a state transition to Recovered
    ScopedMockDistribution<testing::StrictMock<MockDistribution<mio::UniformDistribution<double>>>> mock_uniform_dist;
    EXPECT_CALL(mock_uniform_dist.get_mock(), invoke)
        .Times(testing::AtLeast(4))
        .WillOnce(testing::Return(0.6)) // workgroup
        .WillOnce(testing::Return(0.6)) // schoolgroup
        .WillOnce(testing::Return(0.6)) // goto_work_hour
        .WillOnce(testing::Return(0.6)) // goto_school_hour
        .WillRepeatedly(testing::Return(1.0)); // ViralLoad draws

    auto t_morning = mio::abm::TimePoint(0) + mio::abm::hours(7);
    auto dt        = mio::abm::hours(1);
    infection_parameters
        .get<mio::abm::InfectedSymptomsToRecovered>()[{mio::abm::VirusVariant::Wildtype, age_group_35_to_59}] =
        0.5 * dt.days();
    infection_parameters.get<mio::abm::AgeGroupGotoSchool>().set_multiple({age_group_5_to_14}, true);
    infection_parameters.get<mio::abm::AgeGroupGotoWork>().set_multiple({age_group_15_to_34, age_group_35_to_59}, true);

    auto person     = make_test_person(home, age_group_35_to_59, mio::abm::InfectionState::InfectedSymptoms, t_morning,
                                       infection_parameters);
    auto rng_person = mio::abm::PersonalRandomNumberGenerator(rng, person);

    person.get_tested(rng_person, t_morning, test_params);

    EXPECT_EQ(person.get_infection_state(t_morning), mio::abm::InfectionState::InfectedSymptoms);
    EXPECT_EQ(mio::abm::go_to_work(rng_person, person, t_morning, dt, infection_parameters),
              mio::abm::LocationType::Home);
    EXPECT_EQ(person.get_infection_state(t_morning + dt), mio::abm::InfectionState::Recovered);
    person.remove_quarantine();
    EXPECT_EQ(mio::abm::go_to_work(rng_person, person, t_morning, dt, infection_parameters),
              mio::abm::LocationType::Work);
}

TEST(TestPerson, get_tested)
{
    using testing::Return;
    auto rng                    = mio::RandomNumberGenerator();
    mio::abm::Parameters params = mio::abm::Parameters(num_age_groups);

    mio::abm::TimePoint t(0);
    mio::abm::Location loc(mio::abm::LocationType::Home, 0, num_age_groups);
    auto infected       = make_test_person(loc, age_group_15_to_34, mio::abm::InfectionState::InfectedSymptoms);
    auto rng_infected   = mio::abm::PersonalRandomNumberGenerator(rng, infected);
    auto susceptible    = mio::abm::Person(rng, loc.get_type(), loc.get_id(), age_group_15_to_34);
    auto rng_suscetible = mio::abm::PersonalRandomNumberGenerator(rng, susceptible);

    auto pcr_parameters     = params.get<mio::abm::TestData>()[mio::abm::TestType::PCR];
    auto antigen_parameters = params.get<mio::abm::TestData>()[mio::abm::TestType::Antigen];
    // Test pcr test
    ScopedMockDistribution<testing::StrictMock<MockDistribution<mio::UniformDistribution<double>>>>
        mock_uniform_dist_pcr;
    EXPECT_CALL(mock_uniform_dist_pcr.get_mock(), invoke)
        .Times(4)
        .WillOnce(Return(0.4))
        .WillOnce(Return(0.95))
        .WillOnce(Return(0.6))
        .WillOnce(Return(0.999));
    EXPECT_EQ(infected.get_tested(rng_infected, t, pcr_parameters), true);
    EXPECT_EQ(infected.is_in_quarantine(t, params), true);
    infected.remove_quarantine();
    EXPECT_EQ(infected.get_tested(rng_infected, t, pcr_parameters), false);
    EXPECT_EQ(infected.is_in_quarantine(t, params), false);
    EXPECT_EQ(susceptible.get_tested(rng_suscetible, t, pcr_parameters), false);
    EXPECT_EQ(susceptible.is_in_quarantine(t, params), false);
    EXPECT_EQ(susceptible.get_tested(rng_suscetible, t, pcr_parameters), true);
    EXPECT_EQ(susceptible.is_in_quarantine(t, params), true);
    EXPECT_EQ(susceptible.get_time_of_last_test(), mio::abm::TimePoint(0));

    // Test antigen test
    ScopedMockDistribution<testing::StrictMock<MockDistribution<mio::UniformDistribution<double>>>>
        mock_uniform_dist_antigen;
    EXPECT_CALL(mock_uniform_dist_antigen.get_mock(), invoke)
        .Times(4)
        .WillOnce(Return(0.4))
        .WillOnce(Return(0.95))
        .WillOnce(Return(0.6))
        .WillOnce(Return(0.999));
    EXPECT_EQ(infected.get_tested(rng_infected, t, antigen_parameters), true);
    EXPECT_EQ(infected.get_tested(rng_infected, t, antigen_parameters), false);
    EXPECT_EQ(susceptible.get_tested(rng_suscetible, t, antigen_parameters), false);
    EXPECT_EQ(susceptible.get_tested(rng_suscetible, t, antigen_parameters), true);
    EXPECT_EQ(susceptible.get_time_of_last_test(), mio::abm::TimePoint(0));
}

TEST(TestPerson, getCells)
{
    mio::abm::Location home(mio::abm::LocationType::Home, 0, 6, 1);
    mio::abm::Location location(mio::abm::LocationType::PublicTransport, 1, 6, 7);
    auto person = make_test_person(home, age_group_15_to_34, mio::abm::InfectionState::InfectedNoSymptoms);

    EXPECT_TRUE(mio::abm::migrate(person, location, mio::abm::TransportMode::Unknown, {3, 5}));

    ASSERT_EQ(person.get_cells().size(), 2);
    EXPECT_EQ(person.get_cells()[0], 3u);
    EXPECT_EQ(person.get_cells()[1], 5u);
}

TEST(TestPerson, interact)
{
    auto rng = mio::RandomNumberGenerator();

    // Location.interact is tested seperately in the location
    auto infection_parameters = mio::abm::Parameters(num_age_groups);
    mio::abm::Location loc(mio::abm::LocationType::Home, 0, num_age_groups);
    mio::abm::TimePoint t(0);
    auto person     = mio::abm::Person(rng, loc.get_type(), loc.get_id(), age_group_15_to_34);
    auto rng_person = mio::abm::PersonalRandomNumberGenerator(rng, person);
    auto dt         = mio::abm::seconds(8640); //0.1 days
    interact_testing(rng_person, person, loc, {person}, t, dt, infection_parameters);
    EXPECT_EQ(person.get_time_at_location(), dt);
}

TEST(TestPerson, applyMaskIntervention)
{
    auto rng = mio::RandomNumberGenerator();

    mio::abm::Location home(mio::abm::LocationType::Home, 0, num_age_groups);
    mio::abm::Location target(mio::abm::LocationType::Work, 0, num_age_groups);
    auto person = make_test_person(home);
    person.get_mask().change_mask(mio::abm::MaskType::Community);
    auto rng_person = mio::abm::PersonalRandomNumberGenerator(rng, person);

    target.set_npi_active(false);
    person.apply_mask_intervention(rng_person, target);
    ASSERT_FALSE(person.get_wear_mask());

    auto preferences = std::vector<double>((uint32_t)mio::abm::LocationType::Count, 1.);
    person.set_mask_preferences(preferences);
    person.apply_mask_intervention(rng_person, target);

    ASSERT_TRUE(person.get_wear_mask());

    target.set_npi_active(true);
    target.set_required_mask(mio::abm::MaskType::Surgical);
    preferences = std::vector<double>((uint32_t)mio::abm::LocationType::Count, 0.);
    person.set_mask_preferences(preferences);
    person.apply_mask_intervention(rng_person, target);

    ASSERT_EQ(person.get_mask().get_type(), mio::abm::MaskType::Surgical);
    ASSERT_TRUE(person.get_wear_mask());

    preferences = std::vector<double>((uint32_t)mio::abm::LocationType::Count, -1.);
    person.set_mask_preferences(preferences);
    person.apply_mask_intervention(rng_person, target);

    ASSERT_FALSE(person.get_wear_mask());
}

TEST(TestPerson, setWearMask)
{
    mio::abm::Location location(mio::abm::LocationType::School, 0, num_age_groups);
    auto person = make_test_person(location);

    person.set_wear_mask(false);
    ASSERT_FALSE(person.get_wear_mask());

    person.set_wear_mask(true);
    ASSERT_TRUE(person.get_wear_mask());
}

TEST(TestPerson, getMaskProtectiveFactor)
{
    mio::abm::Location location(mio::abm::LocationType::School, 0, 6);
    auto person_community = make_test_person(location);
    person_community.get_mask().change_mask(mio::abm::MaskType::Community);
    person_community.set_wear_mask(true);
    auto person_surgical = make_test_person(location);
    person_surgical.get_mask().change_mask(mio::abm::MaskType::Surgical);
    person_surgical.set_wear_mask(true);
    auto person_ffp2 = make_test_person(location);
    person_ffp2.get_mask().change_mask(mio::abm::MaskType::FFP2);
    person_ffp2.set_wear_mask(true);
    auto person_without = make_test_person(location);
    person_without.set_wear_mask(false);

    mio::abm::Parameters params                                             = mio::abm::Parameters(num_age_groups);
    params.get<mio::abm::MaskProtection>()[{mio::abm::MaskType::Community}] = 0.5;
    params.get<mio::abm::MaskProtection>()[{mio::abm::MaskType::Surgical}]  = 0.8;
    params.get<mio::abm::MaskProtection>()[{mio::abm::MaskType::FFP2}]      = 0.9;

    ASSERT_EQ(person_community.get_mask_protective_factor(params), 0.5);
    ASSERT_EQ(person_surgical.get_mask_protective_factor(params), 0.8);
    ASSERT_EQ(person_ffp2.get_mask_protective_factor(params), 0.9);
    ASSERT_EQ(person_without.get_mask_protective_factor(params), 0.);
}

TEST(TestPerson, getLatestProtection)
{
    auto rng                    = mio::RandomNumberGenerator();
    auto location               = mio::abm::Location(mio::abm::LocationType::School, 0, num_age_groups);
    auto person                 = mio::abm::Person(rng, location.get_type(), location.get_id(), age_group_15_to_34);
    auto prng                   = mio::abm::PersonalRandomNumberGenerator(rng, person);
    mio::abm::Parameters params = mio::abm::Parameters(num_age_groups);

    auto t = mio::abm::TimePoint(0);
    person.add_new_vaccination(mio::abm::ExposureType::GenericVaccine, t);
    auto latest_protection = person.get_latest_protection();
    ASSERT_EQ(latest_protection.first, mio::abm::ExposureType::GenericVaccine);
    ASSERT_EQ(latest_protection.second.days(), t.days());

    t = mio::abm::TimePoint(40 * 24 * 60 * 60);
    person.add_new_infection(mio::abm::Infection(prng, static_cast<mio::abm::VirusVariant>(0), age_group_15_to_34,
                                                 params, t, mio::abm::InfectionState::Exposed));
    latest_protection = person.get_latest_protection();
    ASSERT_EQ(latest_protection.first, mio::abm::ExposureType::NaturalInfection);
    ASSERT_EQ(latest_protection.second.days(), t.days());
}

TEST(Person, rng)
{
    auto rng = mio::RandomNumberGenerator();
    auto p   = mio::abm::Person(rng, mio::abm::LocationType::Home, 0, age_group_35_to_59, mio::abm::PersonId(13));

    EXPECT_EQ(p.get_rng_counter(), mio::Counter<uint32_t>(0));

    auto p_rng = mio::abm::PersonalRandomNumberGenerator(rng, p);
    EXPECT_EQ(p_rng.get_counter(), mio::rng_totalsequence_counter<uint64_t>(13, mio::Counter<uint32_t>{0}));

    p_rng();
<<<<<<< HEAD
    ASSERT_EQ(p.get_rng_counter(), mio::Counter<uint32_t>(1));
    ASSERT_EQ(p_rng.get_counter(), mio::rng_totalsequence_counter<uint64_t>(13, mio::Counter<uint32_t>{1}));
}

TEST(Person, addAndGetTestResult)
{
    mio::abm::Location location(mio::abm::LocationType::School, 0, num_age_groups);
    auto person = make_test_person(location);
    auto t      = mio::abm::TimePoint(0);

    person.add_test_result(t, mio::abm::TestingTypeIndex::GenericTest, true);
    ASSERT_TRUE(person.get_test_result(mio::abm::TestingTypeIndex::GenericTest).result);
}

TEST(Person, addAndGetMigrationPlanning)
{
    mio::abm::Location location(mio::abm::LocationType::School, 0, num_age_groups);
    auto person = make_test_person(location);
    auto t0     = mio::abm::TimePoint(0);
    auto t1     = mio::abm::TimePoint(60 * 60);
    auto t2     = mio::abm::TimePoint(60 * 60 * 2);

    person.add_migration_plan(t0, location);
    person.add_migration_plan(t1, location);
    person.add_migration_plan(t2, location);
    auto migration_plan = person.get_migration_plan(t0, t0 + mio::abm::hours(2));
    ASSERT_EQ(migration_plan.size(), 2);
    ASSERT_EQ(migration_plan[0].first, t0);
    ASSERT_EQ(migration_plan[1].first, t1);
=======
    EXPECT_EQ(p.get_rng_counter(), mio::Counter<uint32_t>(1));
    EXPECT_EQ(p_rng.get_counter(), mio::rng_totalsequence_counter<uint64_t>(13, mio::Counter<uint32_t>{1}));
>>>>>>> a97183a0
}<|MERGE_RESOLUTION|>--- conflicted
+++ resolved
@@ -94,7 +94,7 @@
     using testing::Return;
     auto rng         = mio::RandomNumberGenerator();
     auto test_params = mio::abm::TestParameters{1.01, 1.01, mio::abm::minutes(30), mio::abm::hours(24),
-                                                mio::abm::TestingTypeIndex::GenericTest}; //100% safe test
+                                                mio::abm::TestType::Generic}; //100% safe test
 
     auto infection_parameters = mio::abm::Parameters(num_age_groups);
     mio::abm::Location home(mio::abm::LocationType::Home, 0, num_age_groups);
@@ -319,9 +319,8 @@
     EXPECT_EQ(p_rng.get_counter(), mio::rng_totalsequence_counter<uint64_t>(13, mio::Counter<uint32_t>{0}));
 
     p_rng();
-<<<<<<< HEAD
-    ASSERT_EQ(p.get_rng_counter(), mio::Counter<uint32_t>(1));
-    ASSERT_EQ(p_rng.get_counter(), mio::rng_totalsequence_counter<uint64_t>(13, mio::Counter<uint32_t>{1}));
+    EXPECT_EQ(p.get_rng_counter(), mio::Counter<uint32_t>(1));
+    EXPECT_EQ(p_rng.get_counter(), mio::rng_totalsequence_counter<uint64_t>(13, mio::Counter<uint32_t>{1}));
 }
 
 TEST(Person, addAndGetTestResult)
@@ -330,27 +329,6 @@
     auto person = make_test_person(location);
     auto t      = mio::abm::TimePoint(0);
 
-    person.add_test_result(t, mio::abm::TestingTypeIndex::GenericTest, true);
-    ASSERT_TRUE(person.get_test_result(mio::abm::TestingTypeIndex::GenericTest).result);
-}
-
-TEST(Person, addAndGetMigrationPlanning)
-{
-    mio::abm::Location location(mio::abm::LocationType::School, 0, num_age_groups);
-    auto person = make_test_person(location);
-    auto t0     = mio::abm::TimePoint(0);
-    auto t1     = mio::abm::TimePoint(60 * 60);
-    auto t2     = mio::abm::TimePoint(60 * 60 * 2);
-
-    person.add_migration_plan(t0, location);
-    person.add_migration_plan(t1, location);
-    person.add_migration_plan(t2, location);
-    auto migration_plan = person.get_migration_plan(t0, t0 + mio::abm::hours(2));
-    ASSERT_EQ(migration_plan.size(), 2);
-    ASSERT_EQ(migration_plan[0].first, t0);
-    ASSERT_EQ(migration_plan[1].first, t1);
-=======
-    EXPECT_EQ(p.get_rng_counter(), mio::Counter<uint32_t>(1));
-    EXPECT_EQ(p_rng.get_counter(), mio::rng_totalsequence_counter<uint64_t>(13, mio::Counter<uint32_t>{1}));
->>>>>>> a97183a0
+    person.add_test_result(t, mio::abm::TestType::Generic, true);
+    ASSERT_TRUE(person.get_test_result(mio::abm::TestType::Generic).result);
 }
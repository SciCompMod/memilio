--- conflicted
+++ resolved
@@ -156,29 +156,16 @@
         .WillOnce(Return(0.95))
         .WillOnce(Return(0.6))
         .WillOnce(Return(0.999));
-<<<<<<< HEAD
-    ASSERT_EQ(infected.get_tested(rng_infected, t, pcr_parameters), true);
-    ASSERT_EQ(infected.is_in_quarantine(t, params), true);
-    infected.remove_quarantine();
-    ASSERT_EQ(infected.get_tested(rng_infected, t, pcr_parameters), false);
-    ASSERT_EQ(infected.is_in_quarantine(t, params), false);
-    ASSERT_EQ(susceptible.get_tested(rng_suscetible, t, pcr_parameters), false);
-    ASSERT_EQ(susceptible.is_in_quarantine(t, params), false);
-    ASSERT_EQ(susceptible.get_tested(rng_suscetible, t, pcr_parameters), true);
-    ASSERT_EQ(susceptible.is_in_quarantine(t, params), true);
-    ASSERT_EQ(susceptible.get_time_of_last_test(), mio::abm::TimePoint(0));
-=======
-    EXPECT_EQ(infected.get_tested(rng_infected, t, pcr_test.get_default()), true);
+    EXPECT_EQ(infected.get_tested(rng_infected, t, pcr_parameters), true);
     EXPECT_EQ(infected.is_in_quarantine(t, params), true);
     infected.remove_quarantine();
-    EXPECT_EQ(infected.get_tested(rng_infected, t, pcr_test.get_default()), false);
+    EXPECT_EQ(infected.get_tested(rng_infected, t, pcr_parameters), false);
     EXPECT_EQ(infected.is_in_quarantine(t, params), false);
-    EXPECT_EQ(susceptible.get_tested(rng_suscetible, t, pcr_test.get_default()), false);
+    EXPECT_EQ(susceptible.get_tested(rng_suscetible, t, pcr_parameters), false);
     EXPECT_EQ(susceptible.is_in_quarantine(t, params), false);
-    EXPECT_EQ(susceptible.get_tested(rng_suscetible, t, pcr_test.get_default()), true);
+    EXPECT_EQ(susceptible.get_tested(rng_suscetible, t, pcr_parameters), true);
     EXPECT_EQ(susceptible.is_in_quarantine(t, params), true);
     EXPECT_EQ(susceptible.get_time_of_last_test(), mio::abm::TimePoint(0));
->>>>>>> 43aec131
 
     // Test antigen test
     ScopedMockDistribution<testing::StrictMock<MockDistribution<mio::UniformDistribution<double>>>>
@@ -189,19 +176,11 @@
         .WillOnce(Return(0.95))
         .WillOnce(Return(0.6))
         .WillOnce(Return(0.999));
-<<<<<<< HEAD
-    ASSERT_EQ(infected.get_tested(rng_infected, t, antigen_parameters), true);
-    ASSERT_EQ(infected.get_tested(rng_infected, t, antigen_parameters), false);
-    ASSERT_EQ(susceptible.get_tested(rng_suscetible, t, antigen_parameters), false);
-    ASSERT_EQ(susceptible.get_tested(rng_suscetible, t, antigen_parameters), true);
-    ASSERT_EQ(susceptible.get_time_of_last_test(), mio::abm::TimePoint(0));
-=======
-    EXPECT_EQ(infected.get_tested(rng_infected, t, antigen_test.get_default()), true);
-    EXPECT_EQ(infected.get_tested(rng_infected, t, antigen_test.get_default()), false);
-    EXPECT_EQ(susceptible.get_tested(rng_suscetible, t, antigen_test.get_default()), false);
-    EXPECT_EQ(susceptible.get_tested(rng_suscetible, t, antigen_test.get_default()), true);
+    EXPECT_EQ(infected.get_tested(rng_infected, t, antigen_parameters), true);
+    EXPECT_EQ(infected.get_tested(rng_infected, t, antigen_parameters), false);
+    EXPECT_EQ(susceptible.get_tested(rng_suscetible, t, antigen_parameters), false);
+    EXPECT_EQ(susceptible.get_tested(rng_suscetible, t, antigen_parameters), true);
     EXPECT_EQ(susceptible.get_time_of_last_test(), mio::abm::TimePoint(0));
->>>>>>> 43aec131
 }
 
 TEST(TestPerson, getCells)

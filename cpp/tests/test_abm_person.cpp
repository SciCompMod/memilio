--- conflicted
+++ resolved
@@ -36,14 +36,9 @@
 TEST_F(TestPerson, init)
 {
     mio::abm::Location location(mio::abm::LocationType::Work, 7, num_age_groups);
-<<<<<<< HEAD
-    auto t = mio::abm::TimePoint(0);
-    auto person =
-        mio::abm::Person(rng, location.get_type(), location.get_id(), location.get_model_id(), age_group_60_to_79);
-=======
     auto t      = mio::abm::TimePoint(0);
-    auto person = mio::abm::Person(this->get_rng(), location.get_type(), location.get_id(), age_group_60_to_79);
->>>>>>> f76d14f2
+    auto person = mio::abm::Person(this->get_rng(), location.get_type(), location.get_id(), location.get_model_id(),
+                                   age_group_60_to_79);
 
     // Verify default state and location assignments.
     EXPECT_EQ(person.get_infection_state(t), mio::abm::InfectionState::Susceptible);
@@ -59,13 +54,8 @@
     mio::abm::Location home(mio::abm::LocationType::Home, 0, num_age_groups);
     mio::abm::Location loc1(mio::abm::LocationType::PublicTransport, 1, 6, 0, 1);
     mio::abm::Location loc2(mio::abm::LocationType::School, 2, num_age_groups);
-<<<<<<< HEAD
     mio::abm::Location loc3(mio::abm::LocationType::PublicTransport, 3, 6, 0, 2);
-    auto person = make_test_person(home, age_group_0_to_4, mio::abm::InfectionState::Recovered);
-=======
-    mio::abm::Location loc3(mio::abm::LocationType::PublicTransport, 3, 6, 2);
     auto person = make_test_person(this->get_rng(), home, age_group_0_to_4, mio::abm::InfectionState::Recovered);
->>>>>>> f76d14f2
 
     // Check that a person does not change location to its current location
     person.add_time_at_location(mio::abm::hours(1));
@@ -100,37 +90,31 @@
 TEST_F(TestPerson, setGetAssignedLocation)
 {
     mio::abm::Location location(mio::abm::LocationType::Work, 2, num_age_groups);
-<<<<<<< HEAD
-    auto person =
-        mio::abm::Person(rng, location.get_type(), location.get_id(), location.get_model_id(), age_group_35_to_59);
+    auto person = mio::abm::Person(this->get_rng(), location.get_type(), location.get_id(), location.get_model_id(),
+                                   age_group_35_to_59);
+    // Assign and verify a location for the person.
     person.set_assigned_location(location.get_type(), location.get_id(), location.get_model_id());
     EXPECT_EQ(person.get_assigned_location(mio::abm::LocationType::Work), mio::abm::LocationId(2));
-
+    // Change the assigned location and verify.
     person.set_assigned_location(mio::abm::LocationType::Work, mio::abm::LocationId(4), 0);
-=======
-    auto person = mio::abm::Person(this->get_rng(), location.get_type(), location.get_id(), age_group_35_to_59);
-    // Assign and verify a location for the person.
-    person.set_assigned_location(location.get_type(), location.get_id());
-    EXPECT_EQ(person.get_assigned_location(mio::abm::LocationType::Work), mio::abm::LocationId(2));
-    // Change the assigned location and verify.
-    person.set_assigned_location(mio::abm::LocationType::Work, mio::abm::LocationId(4));
->>>>>>> f76d14f2
     EXPECT_EQ(person.get_assigned_location(mio::abm::LocationType::Work), mio::abm::LocationId(4));
 
     // Fuzzing: assign random valid LocationId values and verify correctness.
     for (int i = 0; i < 100; ++i) {
         auto random_id   = this->random_integer(0, std::numeric_limits<int>::max());
         auto random_type = this->random_integer(0, (int)mio::abm::LocationType::Count - 1);
-        person.set_assigned_location((mio::abm::LocationType)random_type, mio::abm::LocationId(random_id));
+        person.set_assigned_location((mio::abm::LocationType)random_type, mio::abm::LocationId(random_id), 0);
         EXPECT_EQ(person.get_assigned_location((mio::abm::LocationType)random_type), mio::abm::LocationId(random_id));
     }
 
     // Boundary test cases: test with boundary LocationIds.
-    person.set_assigned_location(mio::abm::LocationType::Work, mio::abm::LocationId(0));
+    person.set_assigned_location(mio::abm::LocationType::Work, mio::abm::LocationId(0), 0);
     EXPECT_EQ(person.get_assigned_location(mio::abm::LocationType::Work), mio::abm::LocationId(0));
 
-    person.set_assigned_location(mio::abm::LocationType::Work, mio::abm::LocationId(std::numeric_limits<int>::max()));
-    EXPECT_EQ(person.get_assigned_location(mio::abm::LocationType::Work), mio::abm::LocationId(std::numeric_limits<int>::max()));
+    person.set_assigned_location(mio::abm::LocationType::Work, mio::abm::LocationId(std::numeric_limits<int>::max()),
+                                 0);
+    EXPECT_EQ(person.get_assigned_location(mio::abm::LocationType::Work),
+              mio::abm::LocationId(std::numeric_limits<int>::max()));
 }
 
 /**
@@ -191,18 +175,12 @@
 
     mio::abm::TimePoint t(0);
     mio::abm::Location loc(mio::abm::LocationType::Home, 0, num_age_groups);
-<<<<<<< HEAD
-    auto infected       = make_test_person(loc, age_group_15_to_34, mio::abm::InfectionState::InfectedSymptoms);
-    auto rng_infected   = mio::abm::PersonalRandomNumberGenerator(rng, infected);
-    auto susceptible    = mio::abm::Person(rng, loc.get_type(), loc.get_id(), loc.get_model_id(), age_group_15_to_34);
-    auto rng_suscetible = mio::abm::PersonalRandomNumberGenerator(rng, susceptible);
-=======
     auto infected =
         make_test_person(this->get_rng(), loc, age_group_15_to_34, mio::abm::InfectionState::InfectedSymptoms);
-    auto rng_infected   = mio::abm::PersonalRandomNumberGenerator(this->get_rng(), infected);
-    auto susceptible    = mio::abm::Person(this->get_rng(), loc.get_type(), loc.get_id(), age_group_15_to_34);
+    auto rng_infected = mio::abm::PersonalRandomNumberGenerator(this->get_rng(), infected);
+    auto susceptible =
+        mio::abm::Person(this->get_rng(), loc.get_type(), loc.get_id(), loc.get_model_id(), age_group_15_to_34);
     auto rng_suscetible = mio::abm::PersonalRandomNumberGenerator(this->get_rng(), susceptible);
->>>>>>> f76d14f2
 
     auto pcr_parameters     = params.get<mio::abm::TestData>()[mio::abm::TestType::PCR];
     auto antigen_parameters = params.get<mio::abm::TestData>()[mio::abm::TestType::Antigen];
@@ -261,15 +239,10 @@
 {
     // Initialize home and target locations with designated cells.
     mio::abm::Location home(mio::abm::LocationType::Home, 0, 6, 1);
-<<<<<<< HEAD
     mio::abm::Location location(mio::abm::LocationType::PublicTransport, 1, 6, 0, 7);
-    auto person = make_test_person(home, age_group_15_to_34, mio::abm::InfectionState::InfectedNoSymptoms);
-=======
-    mio::abm::Location location(mio::abm::LocationType::PublicTransport, 1, 6, 7);
     // Create a test person at the home location.
     auto person =
         make_test_person(this->get_rng(), home, age_group_15_to_34, mio::abm::InfectionState::InfectedNoSymptoms);
->>>>>>> f76d14f2
 
     // Move the person to a new location with specified cells (3, 5).
     EXPECT_TRUE(mio::abm::change_location(person, location, mio::abm::TransportMode::Unknown, {3, 5}));
@@ -290,14 +263,10 @@
     // Create a location and parameters for interaction testing.
     mio::abm::Location loc(mio::abm::LocationType::Home, 0, num_age_groups);
     mio::abm::TimePoint t(0);
-<<<<<<< HEAD
-    auto person     = mio::abm::Person(rng, loc.get_type(), loc.get_id(), loc.get_model_id(), age_group_15_to_34);
-    auto rng_person = mio::abm::PersonalRandomNumberGenerator(rng, person);
-=======
     // Create a person and set up a random number generator specific to that person.
-    auto person     = mio::abm::Person(this->get_rng(), loc.get_type(), loc.get_id(), age_group_15_to_34);
+    auto person =
+        mio::abm::Person(this->get_rng(), loc.get_type(), loc.get_id(), loc.get_model_id(), age_group_15_to_34);
     auto rng_person = mio::abm::PersonalRandomNumberGenerator(this->get_rng(), person);
->>>>>>> f76d14f2
     auto dt         = mio::abm::seconds(8640); //0.1 days
     // Simulate interaction and check that the person accumulates time at the location.
     interact_testing(rng_person, person, loc, {person}, t, dt, infection_parameters);
@@ -354,17 +323,10 @@
  */
 TEST_F(TestPerson, getLatestProtection)
 {
-<<<<<<< HEAD
-    auto rng      = mio::RandomNumberGenerator();
     auto location = mio::abm::Location(mio::abm::LocationType::School, 0, num_age_groups);
-    auto person =
-        mio::abm::Person(rng, location.get_type(), location.get_id(), location.get_model_id(), age_group_15_to_34);
-    auto prng                   = mio::abm::PersonalRandomNumberGenerator(rng, person);
-=======
-    auto location               = mio::abm::Location(mio::abm::LocationType::School, 0, num_age_groups);
-    auto person = mio::abm::Person(this->get_rng(), location.get_type(), location.get_id(), age_group_15_to_34);
-    auto prng   = mio::abm::PersonalRandomNumberGenerator(this->get_rng(), person);
->>>>>>> f76d14f2
+    auto person   = mio::abm::Person(this->get_rng(), location.get_type(), location.get_id(), location.get_model_id(),
+                                     age_group_15_to_34);
+    auto prng     = mio::abm::PersonalRandomNumberGenerator(this->get_rng(), person);
     mio::abm::Parameters params = mio::abm::Parameters(num_age_groups);
 
     auto t = mio::abm::TimePoint(0);
@@ -388,13 +350,8 @@
  */
 TEST_F(TestPerson, rng)
 {
-<<<<<<< HEAD
-    auto rng = mio::RandomNumberGenerator();
-    auto p   = mio::abm::Person(rng, mio::abm::LocationType::Home, 0, 0, age_group_35_to_59, mio::abm::PersonId(13));
-=======
-    auto p =
-        mio::abm::Person(this->get_rng(), mio::abm::LocationType::Home, 0, age_group_35_to_59, mio::abm::PersonId(13));
->>>>>>> f76d14f2
+    auto p = mio::abm::Person(this->get_rng(), mio::abm::LocationType::Home, 0, 0, age_group_35_to_59,
+                              mio::abm::PersonId(13));
 
     EXPECT_EQ(p.get_rng_counter(), mio::Counter<uint32_t>(0));
 

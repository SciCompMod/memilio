/* 
* Copyright (C) 2020-2023 German Aerospace Center (DLR-SC)
*        & Helmholtz Centre for Infection Research (HZI)
*
* Authors: Daniel Abele, Elisabeth Kluth, David Kerkmann, Sascha Korf, Martin J. Kuehn, Khoa Nguyen
*
* Contact: Martin J. Kuehn <Martin.Kuehn@DLR.de>
*
* Licensed under the Apache License, Version 2.0 (the "License");
* you may not use this file except in compliance with the License.
* You may obtain a copy of the License at
*
*     http://www.apache.org/licenses/LICENSE-2.0
*
* Unless required by applicable law or agreed to in writing, software
* distributed under the License is distributed on an "AS IS" BASIS,
* WITHOUT WARRANTIES OR CONDITIONS OF ANY KIND, either express or implied.
* See the License for the specific language governing permissions and
* limitations under the License.
*/
#include "abm_helpers.h"

TEST(TestPerson, init)
{
<<<<<<< HEAD
    using testing::Return;

    auto location = mio::abm::Location(mio::abm::LocationType::Work, 0, 6);
    //setup rng mock so the time_until_carrier is 1.
    ScopedMockDistribution<testing::StrictMock<MockDistribution<mio::UniformIntDistribution<int>>>>
        mock_uniform_int_dist;
    EXPECT_CALL(mock_uniform_int_dist.get_mock(), invoke).Times(testing::AtLeast(1)).WillRepeatedly(Return(0));

    auto person = mio::abm::Person(location, mio::abm::InfectionState::Exposed, AGE_GROUP_60_TO_79, mio::abm::Parameters(6));
    location.add_person(person);
=======
    auto location = mio::abm::Location(mio::abm::LocationType::Work, 0);
    auto t        = mio::abm::TimePoint(0);
    auto person   = mio::abm::Person(location, mio::abm::AgeGroup::Age60to79);
>>>>>>> bd17fddf

    ASSERT_EQ(person.get_infection_state(t), mio::abm::InfectionState::Susceptible);
    ASSERT_EQ(person.get_location(), location);
    ASSERT_EQ(person.get_person_id(), mio::abm::INVALID_PERSON_ID);
<<<<<<< HEAD

    auto person2 = mio::abm::Person(location, mio::abm::InfectionState::Exposed, AGE_GROUP_60_TO_79, mio::abm::Parameters(6),
                                    mio::abm::VaccinationState::Unvaccinated, 0);
    ASSERT_EQ(person2.get_person_id(), 0u);

    mio::abm::TimeSpan dt = mio::abm::hours(1);
    person.interact(dt, mio::abm::Parameters(6), location);
    ASSERT_EQ(person.get_infection_state(), mio::abm::InfectionState::Carrier);
=======
>>>>>>> bd17fddf
}

TEST(TestPerson, migrate)
{
<<<<<<< HEAD
    auto home = mio::abm::Location(mio::abm::LocationType::Home, 0, 6, 0);
    auto loc1 = mio::abm::Location(mio::abm::LocationType::PublicTransport, 0, 6, 1);
    auto loc2 = mio::abm::Location(mio::abm::LocationType::School, 0, 6, 0);
    auto loc3 = mio::abm::Location(mio::abm::LocationType::PublicTransport, 0, 6, 2);
    auto person =
        mio::abm::Person(home, mio::abm::InfectionState::Recovered_Carrier, AGE_GROUP_0_TO_4, mio::abm::Parameters(6));
    home.add_person(person);
    person.migrate_to(home, loc1, {0});
=======
    auto t      = mio::abm::TimePoint(0);
    auto home   = mio::abm::Location(mio::abm::LocationType::Home, 0);
    auto loc1   = mio::abm::Location(mio::abm::LocationType::PublicTransport, 0, 1);
    auto loc2   = mio::abm::Location(mio::abm::LocationType::School, 0);
    auto loc3   = mio::abm::Location(mio::abm::LocationType::PublicTransport, 0, 2);
    auto person = make_test_person(home, mio::abm::AgeGroup::Age0to4, mio::abm::InfectionState::Recovered_Carrier);
    person.migrate_to(loc1, {0});
>>>>>>> bd17fddf

    ASSERT_EQ(person.get_location(), loc1);
    ASSERT_EQ(loc1.get_subpopulation(t, mio::abm::InfectionState::Recovered_Carrier), 1);
    ASSERT_EQ(home.get_subpopulation(t, mio::abm::InfectionState::Recovered_Carrier), 0);
    ASSERT_EQ(loc1.get_cells()[0].m_persons.size(), 1u);

    person.migrate_to(loc2);

    ASSERT_EQ(person.get_location(), loc2);
    ASSERT_EQ(loc2.get_subpopulation(t, mio::abm::InfectionState::Recovered_Carrier), 1);
    ASSERT_EQ(loc1.get_subpopulation(t, mio::abm::InfectionState::Recovered_Carrier), 0);
    ASSERT_EQ(loc1.get_cells()[0].m_persons.size(), 0u);

    person.migrate_to(loc3, {0, 1});

    ASSERT_EQ(loc3.get_cells()[0].m_persons.size(), 1u);
    ASSERT_EQ(loc3.get_cells()[1].m_persons.size(), 1u);
    ASSERT_EQ(person.get_cells().size(), 2);
    ASSERT_EQ(person.get_cells()[0], 0u);
    ASSERT_EQ(person.get_cells()[1], 1u);
}

TEST(TestPerson, setGetAssignedLocation)
{
<<<<<<< HEAD
    auto location = mio::abm::Location(mio::abm::LocationType::Work, 2, 6);
    auto person =
        mio::abm::Person(location, mio::abm::InfectionState::Recovered_Carrier, AGE_GROUP_60_TO_79, mio::abm::Parameters(6));
=======
    auto location = mio::abm::Location(mio::abm::LocationType::Work, 2);
    auto person   = mio::abm::Person(location, mio::abm::AgeGroup::Age35to59);
>>>>>>> bd17fddf
    person.set_assigned_location(location);
    ASSERT_EQ((int)person.get_assigned_location_index(mio::abm::LocationType::Work), 2);

    person.set_assigned_location({4, mio::abm::LocationType::Work});
    ASSERT_EQ((int)person.get_assigned_location_index(mio::abm::LocationType::Work), 4);
}

TEST(TestPerson, quarantine)
{
    using testing::Return;

    auto infection_parameters = mio::abm::Parameters(6);
    auto home                 = mio::abm::Location(mio::abm::LocationType::Home, 0, 6);
    auto work                 = mio::abm::Location(mio::abm::LocationType::Work, 0, 6);

    //setup rng mock so the person has a state transition to Recovered_Infected
    ScopedMockDistribution<testing::StrictMock<MockDistribution<mio::UniformDistribution<double>>>> mock_uniform_dist;
    EXPECT_CALL(mock_uniform_dist.get_mock(), invoke)
<<<<<<< HEAD
        .Times(testing::AtLeast(2))
        .WillOnce(testing::Return(0.6))
        .WillOnce(testing::Return(0.6))
        .WillOnce(testing::Return(0.6))
        .WillRepeatedly(testing::Return(1.0));

    auto person = mio::abm::Person(home, mio::abm::InfectionProperties(mio::abm::InfectionState::Infected, true),
                                   AGE_GROUP_15_TO_34, infection_parameters);
    home.add_person(person);
    auto t_morning              = mio::abm::TimePoint(0) + mio::abm::hours(7);
    auto dt                     = mio::abm::hours(1);
    mio::abm::Parameters params = mio::abm::Parameters(6);
    // Set the age group the can go to school is AgeGroup(1) (i.e. 5-14)
    params.get<mio::abm::AgeGroupGotoSchool>() = {AGE_GROUP_5_TO_15};
    // Set the age group the can go to work is AgeGroup(2) and AgeGroup(3) (i.e. 15-34 or 35-59)
    params.get<mio::abm::AgeGroupGotoWork>() = {AGE_GROUP_15_TO_34, AGE_GROUP_35_TO_59};
    ASSERT_EQ(mio::abm::go_to_work(person, t_morning, dt, params), mio::abm::LocationType::Home);
    //setup rng mock so the person has a state transition to Recovered_Infected
    ScopedMockDistribution<testing::StrictMock<MockDistribution<mio::ExponentialDistribution<double>>>>
        mock_exponential_dist;
    ScopedMockDistribution<testing::StrictMock<MockDistribution<mio::DiscreteDistribution<size_t>>>> mock_discrete_dist;
    EXPECT_CALL(mock_exponential_dist.get_mock(), invoke).Times(1).WillOnce(Return(0.04));
    EXPECT_CALL(mock_discrete_dist.get_mock(), invoke).Times(1).WillOnce(Return(0));
    person.interact(dt, infection_parameters, home);
    ASSERT_EQ(person.get_infection_state(), mio::abm::InfectionState::Recovered_Infected);
    ASSERT_EQ(mio::abm::go_to_work(person, t_morning, dt, params), mio::abm::LocationType::Work);
=======
        .Times(testing::AtLeast(4))
        .WillOnce(testing::Return(0.6)) // workgroup
        .WillOnce(testing::Return(0.6)) // schoolgroup
        .WillOnce(testing::Return(0.6)) // goto_work_hour
        .WillOnce(testing::Return(0.6)) // goto_school_hour
        .WillRepeatedly(testing::Return(1.0)); // ViralLoad draws

    auto t_morning = mio::abm::TimePoint(0) + mio::abm::hours(7);
    auto dt        = mio::abm::hours(1);
    infection_parameters.get<mio::abm::InfectedToRecovered>()[{
        mio::abm::VirusVariant::Wildtype, mio::abm::AgeGroup::Age35to59, mio::abm::VaccinationState::Unvaccinated}] =
        0.5 * dt.days();

    auto person = make_test_person(home, mio::abm::AgeGroup::Age35to59, mio::abm::InfectionState::Infected, t_morning,
                                   infection_parameters);

    person.detect_infection(t_morning);

    ASSERT_EQ(person.get_infection_state(t_morning), mio::abm::InfectionState::Infected);
    ASSERT_EQ(mio::abm::go_to_work(person, t_morning, dt, {}), mio::abm::LocationType::Home);
    ASSERT_EQ(person.get_infection_state(t_morning + dt), mio::abm::InfectionState::Recovered_Infected);
    person.remove_quarantine();
    ASSERT_EQ(mio::abm::go_to_work(person, t_morning, dt, {}), mio::abm::LocationType::Work);
>>>>>>> bd17fddf
}

TEST(TestPerson, get_tested)
{
    using testing::Return;

<<<<<<< HEAD
    auto loc = mio::abm::Location(mio::abm::LocationType::Home, 0, 6);
    auto infected =
        mio::abm::Person(loc, mio::abm::InfectionState::Infected, AGE_GROUP_15_TO_34, mio::abm::Parameters(6));
    auto susceptible =
        mio::abm::Person(loc, mio::abm::InfectionState::Susceptible, AGE_GROUP_15_TO_34, mio::abm::Parameters(6));
=======
    mio::abm::TimePoint t(0);
    auto loc         = mio::abm::Location(mio::abm::LocationType::Home, 0);
    auto infected    = make_test_person(loc, mio::abm::AgeGroup::Age15to34, mio::abm::InfectionState::Infected);
    auto susceptible = mio::abm::Person(loc, mio::abm::AgeGroup::Age15to34);
>>>>>>> bd17fddf

    auto pcr_test     = mio::abm::PCRTest();
    auto antigen_test = mio::abm::AntigenTest();

    // Test pcr test
    ScopedMockDistribution<testing::StrictMock<MockDistribution<mio::UniformDistribution<double>>>>
        mock_uniform_dist_pcr;
    EXPECT_CALL(mock_uniform_dist_pcr.get_mock(), invoke)
        .Times(4)
        .WillOnce(Return(0.4))
        .WillOnce(Return(0.95))
        .WillOnce(Return(0.6))
        .WillOnce(Return(0.999));
    ASSERT_EQ(infected.get_tested(t, pcr_test.get_default()), true);
    ASSERT_EQ(infected.is_in_quarantine(), true);
    ASSERT_EQ(infected.get_tested(t, pcr_test.get_default()), false);
    ASSERT_EQ(infected.is_in_quarantine(), false);
    ASSERT_EQ(susceptible.get_tested(t, pcr_test.get_default()), false);
    ASSERT_EQ(susceptible.is_in_quarantine(), false);
    ASSERT_EQ(susceptible.get_tested(t, pcr_test.get_default()), true);
    ASSERT_EQ(susceptible.is_in_quarantine(), true);
    ASSERT_EQ(susceptible.get_time_since_negative_test(), mio::abm::days(0));

    // Test antigen test
    ScopedMockDistribution<testing::StrictMock<MockDistribution<mio::UniformDistribution<double>>>>
        mock_uniform_dist_antigen;
    EXPECT_CALL(mock_uniform_dist_antigen.get_mock(), invoke)
        .Times(4)
        .WillOnce(Return(0.4))
        .WillOnce(Return(0.95))
        .WillOnce(Return(0.6))
        .WillOnce(Return(0.999));
    ASSERT_EQ(infected.get_tested(t, antigen_test.get_default()), true);
    ASSERT_EQ(infected.get_tested(t, antigen_test.get_default()), false);
    ASSERT_EQ(susceptible.get_tested(t, antigen_test.get_default()), false);
    ASSERT_EQ(susceptible.get_tested(t, antigen_test.get_default()), true);
    ASSERT_EQ(susceptible.get_time_since_negative_test(), mio::abm::days(0));
}

TEST(TestPerson, getCells)
{
    auto home     = mio::abm::Location(mio::abm::LocationType::Home, 0, 1);
    auto location = mio::abm::Location(mio::abm::LocationType::PublicTransport, 0, 2);
<<<<<<< HEAD
    auto person =
        mio::abm::Person(home, mio::abm::InfectionState::Carrier, AGE_GROUP_15_TO_34, mio::abm::Parameters(6));
=======
    auto person   = make_test_person(home, mio::abm::AgeGroup::Age15to34, mio::abm::InfectionState::Carrier);
>>>>>>> bd17fddf
    home.add_person(person);
    person.migrate_to(location, {0, 1});
    ASSERT_EQ(person.get_cells().size(), 2);
}

TEST(TestPerson, interact)
{
    using testing::Return;
<<<<<<< HEAD

    auto infection_parameters = mio::abm::Parameters(6);
    auto loc                  = mio::abm::Location(mio::abm::LocationType::Home, 0, 6);
    auto person = mio::abm::Person(loc, mio::abm::InfectionState::Infected, AGE_GROUP_15_TO_34, infection_parameters);
    loc.add_person(person);
    auto dt = mio::abm::seconds(8640); //0.1 days
    loc.begin_step(dt, mio::abm::Parameters(6));

    //setup rng mock so the person has a state transition
    ScopedMockDistribution<testing::StrictMock<MockDistribution<mio::ExponentialDistribution<double>>>>
        mock_exponential_dist;
    ScopedMockDistribution<testing::StrictMock<MockDistribution<mio::DiscreteDistribution<size_t>>>> mock_discrete_dist;
    EXPECT_CALL(mock_exponential_dist.get_mock(), invoke).Times(1).WillOnce(Return(0.09));
    EXPECT_CALL(mock_discrete_dist.get_mock(), invoke).Times(1).WillOnce(Return(0));

    person.interact(dt, infection_parameters, loc);
    EXPECT_EQ(person.get_infection_state(), mio::abm::InfectionState::Recovered_Infected);
    EXPECT_EQ(loc.get_subpopulation(mio::abm::InfectionState::Recovered_Infected), 1);
    EXPECT_EQ(loc.get_subpopulation(mio::abm::InfectionState::Infected), 0);
}

TEST(TestPerson, interact_exposed)
{
    using testing::Return;

    auto infection_parameters = mio::abm::Parameters(6);
    infection_parameters.set<mio::abm::IncubationPeriod>({{mio::AgeGroup(6), mio::abm::VaccinationState::Count}, 2.});

    //setup location with some chance of exposure
    auto loc       = mio::abm::Location(mio::abm::LocationType::Work, 0, 6);
    auto infected1 = mio::abm::Person(loc, mio::abm::InfectionState::Carrier, AGE_GROUP_15_TO_34, infection_parameters);
    loc.add_person(infected1);
    auto infected2 = mio::abm::Person(loc, mio::abm::InfectionState::Infected, AGE_GROUP_5_TO_15, infection_parameters);
    loc.add_person(infected2);
    auto infected3 = mio::abm::Person(loc, mio::abm::InfectionState::Infected, AGE_GROUP_60_TO_79, infection_parameters);
    loc.add_person(infected3);
    auto person =
        mio::abm::Person(loc, mio::abm::InfectionState::Susceptible, AGE_GROUP_15_TO_34, infection_parameters);
    loc.add_person(person);
    loc.begin_step(mio::abm::hours(1), mio::abm::Parameters(6));

    //setup rng mock so the person becomes exposed
    ScopedMockDistribution<testing::StrictMock<MockDistribution<mio::ExponentialDistribution<double>>>>
        mock_exponential_dist;
    ScopedMockDistribution<testing::StrictMock<MockDistribution<mio::DiscreteDistribution<size_t>>>> mock_discrete_dist;
    EXPECT_CALL(mock_exponential_dist.get_mock(), invoke).Times(1).WillOnce(Return(0.49));
    EXPECT_CALL(mock_discrete_dist.get_mock(), invoke).Times(1).WillOnce(Return(0));

    //person becomes exposed
    person.interact(mio::abm::hours(12), infection_parameters, loc);
    ASSERT_EQ(person.get_infection_state(), mio::abm::InfectionState::Exposed);
    EXPECT_EQ(loc.get_subpopulation(mio::abm::InfectionState::Exposed), 1);
    EXPECT_EQ(loc.get_subpopulation(mio::abm::InfectionState::Carrier), 1);
    EXPECT_EQ(loc.get_subpopulation(mio::abm::InfectionState::Infected), 2);

    //person becomes a carrier after the incubation time runs out, not random
    person.interact(mio::abm::hours(12), infection_parameters, loc);
    ASSERT_EQ(person.get_infection_state(), mio::abm::InfectionState::Exposed);

    person.interact(mio::abm::hours(12), infection_parameters, loc);
    ASSERT_EQ(person.get_infection_state(), mio::abm::InfectionState::Exposed);

    person.interact(mio::abm::hours(24), infection_parameters, loc);
    ASSERT_EQ(person.get_infection_state(), mio::abm::InfectionState::Exposed);

    person.interact(mio::abm::hours(1), infection_parameters, loc);
    ASSERT_EQ(person.get_infection_state(), mio::abm::InfectionState::Carrier);
    EXPECT_EQ(loc.get_subpopulation(mio::abm::InfectionState::Exposed), 0);
    EXPECT_EQ(loc.get_subpopulation(mio::abm::InfectionState::Carrier), 2);
    EXPECT_EQ(loc.get_subpopulation(mio::abm::InfectionState::Infected), 2);
=======
    // Location.interact is tested seperately in the location
    auto infection_parameters = mio::abm::GlobalInfectionParameters();
    auto loc                  = mio::abm::Location(mio::abm::LocationType::Home, 0);
    mio::abm::TimePoint t(0);
    auto person = mio::abm::Person(loc, mio::abm::AgeGroup::Age15to34);
    auto dt     = mio::abm::seconds(8640); //0.1 days
    person.interact(t, dt, infection_parameters);
    EXPECT_EQ(person.get_time_at_location(), dt);
>>>>>>> bd17fddf
}

TEST(TestPerson, applyMaskIntervention)
{
<<<<<<< HEAD
    auto home   = mio::abm::Location(mio::abm::LocationType::Home, 0, 6);
    auto target = mio::abm::Location(mio::abm::LocationType::Work, 0, 6);
    auto person = mio::abm::Person(home, mio::abm::InfectionState::Count, mio::AgeGroup(6), mio::abm::Parameters(6));
=======
    auto home   = mio::abm::Location(mio::abm::LocationType::Home, 0);
    auto target = mio::abm::Location(mio::abm::LocationType::Work, 0);
    auto person = make_test_person(home);
>>>>>>> bd17fddf
    person.get_mask().change_mask(mio::abm::MaskType::Community);

    target.set_npi_active(false);
    person.apply_mask_intervention(target);
    ASSERT_FALSE(person.get_wear_mask());

    auto preferences = std::vector<double>((uint32_t)mio::abm::LocationType::Count, 1.);
    person.set_mask_preferences(preferences);
    person.apply_mask_intervention(target);

    ASSERT_TRUE(person.get_wear_mask());

    target.set_npi_active(true);
    target.set_required_mask(mio::abm::MaskType::Surgical);
    preferences = std::vector<double>((uint32_t)mio::abm::LocationType::Count, 0.);
    person.set_mask_preferences(preferences);
    person.apply_mask_intervention(target);

    ASSERT_EQ(person.get_mask().get_type(), mio::abm::MaskType::Surgical);
    ASSERT_TRUE(person.get_wear_mask());

    preferences = std::vector<double>((uint32_t)mio::abm::LocationType::Count, -1.);
    person.set_mask_preferences(preferences);
    person.apply_mask_intervention(target);

    ASSERT_FALSE(person.get_wear_mask());
}

TEST(TestPerson, setWearMask)
{
<<<<<<< HEAD
    auto location = mio::abm::Location(mio::abm::LocationType::School, 0, 6);
    auto person =
        mio::abm::Person(location, mio::abm::InfectionState::Count, mio::AgeGroup(6), mio::abm::Parameters(6));
=======
    auto location = mio::abm::Location(mio::abm::LocationType::School, 0);
    auto person   = make_test_person(location);
>>>>>>> bd17fddf

    person.set_wear_mask(false);
    ASSERT_FALSE(person.get_wear_mask());

    person.set_wear_mask(true);
    ASSERT_TRUE(person.get_wear_mask());
}

TEST(TestPerson, getProtectiveFactor)
{
<<<<<<< HEAD
    auto location = mio::abm::Location(mio::abm::LocationType::School, 0, 6);
    auto person_community =
        mio::abm::Person(location, mio::abm::InfectionState::Count, mio::AgeGroup(6), mio::abm::Parameters(6));
    person_community.get_mask().change_mask(mio::abm::MaskType::Community);
    person_community.set_wear_mask(true);
    auto person_surgical =
        mio::abm::Person(location, mio::abm::InfectionState::Count, mio::AgeGroup(6), mio::abm::Parameters(6));
    person_surgical.get_mask().change_mask(mio::abm::MaskType::Surgical);
    person_surgical.set_wear_mask(true);
    auto person_ffp2 =
        mio::abm::Person(location, mio::abm::InfectionState::Count, mio::AgeGroup(6), mio::abm::Parameters(6));
    person_ffp2.get_mask().change_mask(mio::abm::MaskType::FFP2);
    person_ffp2.set_wear_mask(true);
    auto person_without =
        mio::abm::Person(location, mio::abm::InfectionState::Count, mio::AgeGroup(6), mio::abm::Parameters(6));
=======
    auto location         = mio::abm::Location(mio::abm::LocationType::School, 0);
    auto person_community = make_test_person(location);
    person_community.get_mask().change_mask(mio::abm::MaskType::Community);
    person_community.set_wear_mask(true);
    auto person_surgical = make_test_person(location);
    person_surgical.get_mask().change_mask(mio::abm::MaskType::Surgical);
    person_surgical.set_wear_mask(true);
    auto person_ffp2 = make_test_person(location);
    person_ffp2.get_mask().change_mask(mio::abm::MaskType::FFP2);
    person_ffp2.set_wear_mask(true);
    auto person_without = make_test_person(location);
>>>>>>> bd17fddf
    person_without.set_wear_mask(false);

    mio::abm::Parameters params                                             = mio::abm::Parameters(6);
    params.get<mio::abm::MaskProtection>()[{mio::abm::MaskType::Community}] = 0.5;
    params.get<mio::abm::MaskProtection>()[{mio::abm::MaskType::Surgical}]  = 0.8;
    params.get<mio::abm::MaskProtection>()[{mio::abm::MaskType::FFP2}]      = 0.9;

    ASSERT_EQ(person_community.get_mask_protective_factor(params), 0.5);
    ASSERT_EQ(person_surgical.get_mask_protective_factor(params), 0.8);
    ASSERT_EQ(person_ffp2.get_mask_protective_factor(params), 0.9);
    ASSERT_EQ(person_without.get_mask_protective_factor(params), 0.);
}<|MERGE_RESOLUTION|>--- conflicted
+++ resolved
@@ -22,59 +22,24 @@
 
 TEST(TestPerson, init)
 {
-<<<<<<< HEAD
-    using testing::Return;
-
     auto location = mio::abm::Location(mio::abm::LocationType::Work, 0, 6);
-    //setup rng mock so the time_until_carrier is 1.
-    ScopedMockDistribution<testing::StrictMock<MockDistribution<mio::UniformIntDistribution<int>>>>
-        mock_uniform_int_dist;
-    EXPECT_CALL(mock_uniform_int_dist.get_mock(), invoke).Times(testing::AtLeast(1)).WillRepeatedly(Return(0));
-
-    auto person = mio::abm::Person(location, mio::abm::InfectionState::Exposed, AGE_GROUP_60_TO_79, mio::abm::Parameters(6));
-    location.add_person(person);
-=======
-    auto location = mio::abm::Location(mio::abm::LocationType::Work, 0);
     auto t        = mio::abm::TimePoint(0);
-    auto person   = mio::abm::Person(location, mio::abm::AgeGroup::Age60to79);
->>>>>>> bd17fddf
+    auto person   = mio::abm::Person(location, AGE_GROUP_60_TO_79);
 
     ASSERT_EQ(person.get_infection_state(t), mio::abm::InfectionState::Susceptible);
     ASSERT_EQ(person.get_location(), location);
     ASSERT_EQ(person.get_person_id(), mio::abm::INVALID_PERSON_ID);
-<<<<<<< HEAD
-
-    auto person2 = mio::abm::Person(location, mio::abm::InfectionState::Exposed, AGE_GROUP_60_TO_79, mio::abm::Parameters(6),
-                                    mio::abm::VaccinationState::Unvaccinated, 0);
-    ASSERT_EQ(person2.get_person_id(), 0u);
-
-    mio::abm::TimeSpan dt = mio::abm::hours(1);
-    person.interact(dt, mio::abm::Parameters(6), location);
-    ASSERT_EQ(person.get_infection_state(), mio::abm::InfectionState::Carrier);
-=======
->>>>>>> bd17fddf
 }
 
 TEST(TestPerson, migrate)
 {
-<<<<<<< HEAD
-    auto home = mio::abm::Location(mio::abm::LocationType::Home, 0, 6, 0);
-    auto loc1 = mio::abm::Location(mio::abm::LocationType::PublicTransport, 0, 6, 1);
-    auto loc2 = mio::abm::Location(mio::abm::LocationType::School, 0, 6, 0);
-    auto loc3 = mio::abm::Location(mio::abm::LocationType::PublicTransport, 0, 6, 2);
-    auto person =
-        mio::abm::Person(home, mio::abm::InfectionState::Recovered_Carrier, AGE_GROUP_0_TO_4, mio::abm::Parameters(6));
-    home.add_person(person);
-    person.migrate_to(home, loc1, {0});
-=======
     auto t      = mio::abm::TimePoint(0);
-    auto home   = mio::abm::Location(mio::abm::LocationType::Home, 0);
-    auto loc1   = mio::abm::Location(mio::abm::LocationType::PublicTransport, 0, 1);
-    auto loc2   = mio::abm::Location(mio::abm::LocationType::School, 0);
-    auto loc3   = mio::abm::Location(mio::abm::LocationType::PublicTransport, 0, 2);
-    auto person = make_test_person(home, mio::abm::AgeGroup::Age0to4, mio::abm::InfectionState::Recovered_Carrier);
+    auto home   = mio::abm::Location(mio::abm::LocationType::Home, 0, 6);
+    auto loc1   = mio::abm::Location(mio::abm::LocationType::PublicTransport, 0, 6, 1);
+    auto loc2   = mio::abm::Location(mio::abm::LocationType::School, 0, 6);
+    auto loc3   = mio::abm::Location(mio::abm::LocationType::PublicTransport, 0, 6, 2);
+    auto person = make_test_person(home, AGE_GROUP_0_TO_4, mio::abm::InfectionState::Recovered_Carrier);
     person.migrate_to(loc1, {0});
->>>>>>> bd17fddf
 
     ASSERT_EQ(person.get_location(), loc1);
     ASSERT_EQ(loc1.get_subpopulation(t, mio::abm::InfectionState::Recovered_Carrier), 1);
@@ -99,14 +64,8 @@
 
 TEST(TestPerson, setGetAssignedLocation)
 {
-<<<<<<< HEAD
     auto location = mio::abm::Location(mio::abm::LocationType::Work, 2, 6);
-    auto person =
-        mio::abm::Person(location, mio::abm::InfectionState::Recovered_Carrier, AGE_GROUP_60_TO_79, mio::abm::Parameters(6));
-=======
-    auto location = mio::abm::Location(mio::abm::LocationType::Work, 2);
-    auto person   = mio::abm::Person(location, mio::abm::AgeGroup::Age35to59);
->>>>>>> bd17fddf
+    auto person   = mio::abm::Person(location, AGE_GROUP_35_TO_59);
     person.set_assigned_location(location);
     ASSERT_EQ((int)person.get_assigned_location_index(mio::abm::LocationType::Work), 2);
 
@@ -125,34 +84,6 @@
     //setup rng mock so the person has a state transition to Recovered_Infected
     ScopedMockDistribution<testing::StrictMock<MockDistribution<mio::UniformDistribution<double>>>> mock_uniform_dist;
     EXPECT_CALL(mock_uniform_dist.get_mock(), invoke)
-<<<<<<< HEAD
-        .Times(testing::AtLeast(2))
-        .WillOnce(testing::Return(0.6))
-        .WillOnce(testing::Return(0.6))
-        .WillOnce(testing::Return(0.6))
-        .WillRepeatedly(testing::Return(1.0));
-
-    auto person = mio::abm::Person(home, mio::abm::InfectionProperties(mio::abm::InfectionState::Infected, true),
-                                   AGE_GROUP_15_TO_34, infection_parameters);
-    home.add_person(person);
-    auto t_morning              = mio::abm::TimePoint(0) + mio::abm::hours(7);
-    auto dt                     = mio::abm::hours(1);
-    mio::abm::Parameters params = mio::abm::Parameters(6);
-    // Set the age group the can go to school is AgeGroup(1) (i.e. 5-14)
-    params.get<mio::abm::AgeGroupGotoSchool>() = {AGE_GROUP_5_TO_15};
-    // Set the age group the can go to work is AgeGroup(2) and AgeGroup(3) (i.e. 15-34 or 35-59)
-    params.get<mio::abm::AgeGroupGotoWork>() = {AGE_GROUP_15_TO_34, AGE_GROUP_35_TO_59};
-    ASSERT_EQ(mio::abm::go_to_work(person, t_morning, dt, params), mio::abm::LocationType::Home);
-    //setup rng mock so the person has a state transition to Recovered_Infected
-    ScopedMockDistribution<testing::StrictMock<MockDistribution<mio::ExponentialDistribution<double>>>>
-        mock_exponential_dist;
-    ScopedMockDistribution<testing::StrictMock<MockDistribution<mio::DiscreteDistribution<size_t>>>> mock_discrete_dist;
-    EXPECT_CALL(mock_exponential_dist.get_mock(), invoke).Times(1).WillOnce(Return(0.04));
-    EXPECT_CALL(mock_discrete_dist.get_mock(), invoke).Times(1).WillOnce(Return(0));
-    person.interact(dt, infection_parameters, home);
-    ASSERT_EQ(person.get_infection_state(), mio::abm::InfectionState::Recovered_Infected);
-    ASSERT_EQ(mio::abm::go_to_work(person, t_morning, dt, params), mio::abm::LocationType::Work);
-=======
         .Times(testing::AtLeast(4))
         .WillOnce(testing::Return(0.6)) // workgroup
         .WillOnce(testing::Return(0.6)) // schoolgroup
@@ -162,39 +93,30 @@
 
     auto t_morning = mio::abm::TimePoint(0) + mio::abm::hours(7);
     auto dt        = mio::abm::hours(1);
-    infection_parameters.get<mio::abm::InfectedToRecovered>()[{
-        mio::abm::VirusVariant::Wildtype, mio::abm::AgeGroup::Age35to59, mio::abm::VaccinationState::Unvaccinated}] =
+    infection_parameters.get<mio::abm::InfectedToRecovered>()[{mio::abm::VirusVariant::Wildtype, AGE_GROUP_35_TO_59,
+                                                               mio::abm::VaccinationState::Unvaccinated}] =
         0.5 * dt.days();
 
-    auto person = make_test_person(home, mio::abm::AgeGroup::Age35to59, mio::abm::InfectionState::Infected, t_morning,
-                                   infection_parameters);
+    auto person =
+        make_test_person(home, AGE_GROUP_35_TO_59, mio::abm::InfectionState::Infected, t_morning, infection_parameters);
 
     person.detect_infection(t_morning);
 
     ASSERT_EQ(person.get_infection_state(t_morning), mio::abm::InfectionState::Infected);
-    ASSERT_EQ(mio::abm::go_to_work(person, t_morning, dt, {}), mio::abm::LocationType::Home);
+    ASSERT_EQ(mio::abm::go_to_work(person, t_morning, dt, mio::abm::Parameters(6)), mio::abm::LocationType::Home);
     ASSERT_EQ(person.get_infection_state(t_morning + dt), mio::abm::InfectionState::Recovered_Infected);
     person.remove_quarantine();
-    ASSERT_EQ(mio::abm::go_to_work(person, t_morning, dt, {}), mio::abm::LocationType::Work);
->>>>>>> bd17fddf
+    ASSERT_EQ(mio::abm::go_to_work(person, t_morning, dt, mio::abm::Parameters(6)), mio::abm::LocationType::Work);
 }
 
 TEST(TestPerson, get_tested)
 {
     using testing::Return;
 
-<<<<<<< HEAD
-    auto loc = mio::abm::Location(mio::abm::LocationType::Home, 0, 6);
-    auto infected =
-        mio::abm::Person(loc, mio::abm::InfectionState::Infected, AGE_GROUP_15_TO_34, mio::abm::Parameters(6));
-    auto susceptible =
-        mio::abm::Person(loc, mio::abm::InfectionState::Susceptible, AGE_GROUP_15_TO_34, mio::abm::Parameters(6));
-=======
     mio::abm::TimePoint t(0);
-    auto loc         = mio::abm::Location(mio::abm::LocationType::Home, 0);
-    auto infected    = make_test_person(loc, mio::abm::AgeGroup::Age15to34, mio::abm::InfectionState::Infected);
-    auto susceptible = mio::abm::Person(loc, mio::abm::AgeGroup::Age15to34);
->>>>>>> bd17fddf
+    auto loc         = mio::abm::Location(mio::abm::LocationType::Home, 0, 6);
+    auto infected    = make_test_person(loc, AGE_GROUP_15_TO_34, mio::abm::InfectionState::Infected);
+    auto susceptible = mio::abm::Person(loc, AGE_GROUP_15_TO_34);
 
     auto pcr_test     = mio::abm::PCRTest();
     auto antigen_test = mio::abm::AntigenTest();
@@ -236,14 +158,9 @@
 
 TEST(TestPerson, getCells)
 {
-    auto home     = mio::abm::Location(mio::abm::LocationType::Home, 0, 1);
-    auto location = mio::abm::Location(mio::abm::LocationType::PublicTransport, 0, 2);
-<<<<<<< HEAD
-    auto person =
-        mio::abm::Person(home, mio::abm::InfectionState::Carrier, AGE_GROUP_15_TO_34, mio::abm::Parameters(6));
-=======
-    auto person   = make_test_person(home, mio::abm::AgeGroup::Age15to34, mio::abm::InfectionState::Carrier);
->>>>>>> bd17fddf
+    auto home     = mio::abm::Location(mio::abm::LocationType::Home, 0, 6, 1);
+    auto location = mio::abm::Location(mio::abm::LocationType::PublicTransport, 0, 6, 2);
+    auto person   = make_test_person(home, AGE_GROUP_15_TO_34, mio::abm::InfectionState::Carrier);
     home.add_person(person);
     person.migrate_to(location, {0, 1});
     ASSERT_EQ(person.get_cells().size(), 2);
@@ -252,100 +169,21 @@
 TEST(TestPerson, interact)
 {
     using testing::Return;
-<<<<<<< HEAD
-
+    // Location.interact is tested seperately in the location
     auto infection_parameters = mio::abm::Parameters(6);
     auto loc                  = mio::abm::Location(mio::abm::LocationType::Home, 0, 6);
-    auto person = mio::abm::Person(loc, mio::abm::InfectionState::Infected, AGE_GROUP_15_TO_34, infection_parameters);
-    loc.add_person(person);
-    auto dt = mio::abm::seconds(8640); //0.1 days
-    loc.begin_step(dt, mio::abm::Parameters(6));
-
-    //setup rng mock so the person has a state transition
-    ScopedMockDistribution<testing::StrictMock<MockDistribution<mio::ExponentialDistribution<double>>>>
-        mock_exponential_dist;
-    ScopedMockDistribution<testing::StrictMock<MockDistribution<mio::DiscreteDistribution<size_t>>>> mock_discrete_dist;
-    EXPECT_CALL(mock_exponential_dist.get_mock(), invoke).Times(1).WillOnce(Return(0.09));
-    EXPECT_CALL(mock_discrete_dist.get_mock(), invoke).Times(1).WillOnce(Return(0));
-
-    person.interact(dt, infection_parameters, loc);
-    EXPECT_EQ(person.get_infection_state(), mio::abm::InfectionState::Recovered_Infected);
-    EXPECT_EQ(loc.get_subpopulation(mio::abm::InfectionState::Recovered_Infected), 1);
-    EXPECT_EQ(loc.get_subpopulation(mio::abm::InfectionState::Infected), 0);
-}
-
-TEST(TestPerson, interact_exposed)
-{
-    using testing::Return;
-
-    auto infection_parameters = mio::abm::Parameters(6);
-    infection_parameters.set<mio::abm::IncubationPeriod>({{mio::AgeGroup(6), mio::abm::VaccinationState::Count}, 2.});
-
-    //setup location with some chance of exposure
-    auto loc       = mio::abm::Location(mio::abm::LocationType::Work, 0, 6);
-    auto infected1 = mio::abm::Person(loc, mio::abm::InfectionState::Carrier, AGE_GROUP_15_TO_34, infection_parameters);
-    loc.add_person(infected1);
-    auto infected2 = mio::abm::Person(loc, mio::abm::InfectionState::Infected, AGE_GROUP_5_TO_15, infection_parameters);
-    loc.add_person(infected2);
-    auto infected3 = mio::abm::Person(loc, mio::abm::InfectionState::Infected, AGE_GROUP_60_TO_79, infection_parameters);
-    loc.add_person(infected3);
-    auto person =
-        mio::abm::Person(loc, mio::abm::InfectionState::Susceptible, AGE_GROUP_15_TO_34, infection_parameters);
-    loc.add_person(person);
-    loc.begin_step(mio::abm::hours(1), mio::abm::Parameters(6));
-
-    //setup rng mock so the person becomes exposed
-    ScopedMockDistribution<testing::StrictMock<MockDistribution<mio::ExponentialDistribution<double>>>>
-        mock_exponential_dist;
-    ScopedMockDistribution<testing::StrictMock<MockDistribution<mio::DiscreteDistribution<size_t>>>> mock_discrete_dist;
-    EXPECT_CALL(mock_exponential_dist.get_mock(), invoke).Times(1).WillOnce(Return(0.49));
-    EXPECT_CALL(mock_discrete_dist.get_mock(), invoke).Times(1).WillOnce(Return(0));
-
-    //person becomes exposed
-    person.interact(mio::abm::hours(12), infection_parameters, loc);
-    ASSERT_EQ(person.get_infection_state(), mio::abm::InfectionState::Exposed);
-    EXPECT_EQ(loc.get_subpopulation(mio::abm::InfectionState::Exposed), 1);
-    EXPECT_EQ(loc.get_subpopulation(mio::abm::InfectionState::Carrier), 1);
-    EXPECT_EQ(loc.get_subpopulation(mio::abm::InfectionState::Infected), 2);
-
-    //person becomes a carrier after the incubation time runs out, not random
-    person.interact(mio::abm::hours(12), infection_parameters, loc);
-    ASSERT_EQ(person.get_infection_state(), mio::abm::InfectionState::Exposed);
-
-    person.interact(mio::abm::hours(12), infection_parameters, loc);
-    ASSERT_EQ(person.get_infection_state(), mio::abm::InfectionState::Exposed);
-
-    person.interact(mio::abm::hours(24), infection_parameters, loc);
-    ASSERT_EQ(person.get_infection_state(), mio::abm::InfectionState::Exposed);
-
-    person.interact(mio::abm::hours(1), infection_parameters, loc);
-    ASSERT_EQ(person.get_infection_state(), mio::abm::InfectionState::Carrier);
-    EXPECT_EQ(loc.get_subpopulation(mio::abm::InfectionState::Exposed), 0);
-    EXPECT_EQ(loc.get_subpopulation(mio::abm::InfectionState::Carrier), 2);
-    EXPECT_EQ(loc.get_subpopulation(mio::abm::InfectionState::Infected), 2);
-=======
-    // Location.interact is tested seperately in the location
-    auto infection_parameters = mio::abm::GlobalInfectionParameters();
-    auto loc                  = mio::abm::Location(mio::abm::LocationType::Home, 0);
     mio::abm::TimePoint t(0);
-    auto person = mio::abm::Person(loc, mio::abm::AgeGroup::Age15to34);
+    auto person = mio::abm::Person(loc, AGE_GROUP_15_TO_34);
     auto dt     = mio::abm::seconds(8640); //0.1 days
     person.interact(t, dt, infection_parameters);
     EXPECT_EQ(person.get_time_at_location(), dt);
->>>>>>> bd17fddf
 }
 
 TEST(TestPerson, applyMaskIntervention)
 {
-<<<<<<< HEAD
     auto home   = mio::abm::Location(mio::abm::LocationType::Home, 0, 6);
     auto target = mio::abm::Location(mio::abm::LocationType::Work, 0, 6);
-    auto person = mio::abm::Person(home, mio::abm::InfectionState::Count, mio::AgeGroup(6), mio::abm::Parameters(6));
-=======
-    auto home   = mio::abm::Location(mio::abm::LocationType::Home, 0);
-    auto target = mio::abm::Location(mio::abm::LocationType::Work, 0);
     auto person = make_test_person(home);
->>>>>>> bd17fddf
     person.get_mask().change_mask(mio::abm::MaskType::Community);
 
     target.set_npi_active(false);
@@ -376,14 +214,8 @@
 
 TEST(TestPerson, setWearMask)
 {
-<<<<<<< HEAD
     auto location = mio::abm::Location(mio::abm::LocationType::School, 0, 6);
-    auto person =
-        mio::abm::Person(location, mio::abm::InfectionState::Count, mio::AgeGroup(6), mio::abm::Parameters(6));
-=======
-    auto location = mio::abm::Location(mio::abm::LocationType::School, 0);
     auto person   = make_test_person(location);
->>>>>>> bd17fddf
 
     person.set_wear_mask(false);
     ASSERT_FALSE(person.get_wear_mask());
@@ -394,24 +226,7 @@
 
 TEST(TestPerson, getProtectiveFactor)
 {
-<<<<<<< HEAD
-    auto location = mio::abm::Location(mio::abm::LocationType::School, 0, 6);
-    auto person_community =
-        mio::abm::Person(location, mio::abm::InfectionState::Count, mio::AgeGroup(6), mio::abm::Parameters(6));
-    person_community.get_mask().change_mask(mio::abm::MaskType::Community);
-    person_community.set_wear_mask(true);
-    auto person_surgical =
-        mio::abm::Person(location, mio::abm::InfectionState::Count, mio::AgeGroup(6), mio::abm::Parameters(6));
-    person_surgical.get_mask().change_mask(mio::abm::MaskType::Surgical);
-    person_surgical.set_wear_mask(true);
-    auto person_ffp2 =
-        mio::abm::Person(location, mio::abm::InfectionState::Count, mio::AgeGroup(6), mio::abm::Parameters(6));
-    person_ffp2.get_mask().change_mask(mio::abm::MaskType::FFP2);
-    person_ffp2.set_wear_mask(true);
-    auto person_without =
-        mio::abm::Person(location, mio::abm::InfectionState::Count, mio::AgeGroup(6), mio::abm::Parameters(6));
-=======
-    auto location         = mio::abm::Location(mio::abm::LocationType::School, 0);
+    auto location         = mio::abm::Location(mio::abm::LocationType::School, 0, 6);
     auto person_community = make_test_person(location);
     person_community.get_mask().change_mask(mio::abm::MaskType::Community);
     person_community.set_wear_mask(true);
@@ -422,7 +237,6 @@
     person_ffp2.get_mask().change_mask(mio::abm::MaskType::FFP2);
     person_ffp2.set_wear_mask(true);
     auto person_without = make_test_person(location);
->>>>>>> bd17fddf
     person_without.set_wear_mask(false);
 
     mio::abm::Parameters params                                             = mio::abm::Parameters(6);

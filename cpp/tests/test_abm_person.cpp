--- conflicted
+++ resolved
@@ -106,14 +106,9 @@
     infection_parameters.get<mio::abm::InfectedSymptomsToRecovered>()[{
         mio::abm::VirusVariant::Wildtype, mio::abm::AgeGroup::Age35to59}] = 0.5 * dt.days();
 
-<<<<<<< HEAD
-    auto person = make_test_person(home, mio::abm::AgeGroup::Age35to59, mio::abm::InfectionState::InfectedSymptoms, t_morning,
-                                   infection_parameters);
+    auto person     = make_test_person(home, mio::abm::AgeGroup::Age35to59, mio::abm::InfectionState::InfectedSymptoms,
+                                       t_morning, infection_parameters);
     auto rng_person = mio::abm::Person::RandomNumberGenerator(rng, person);
-=======
-    auto person = make_test_person(home, mio::abm::AgeGroup::Age35to59, mio::abm::InfectionState::InfectedSymptoms,
-                                   t_morning, infection_parameters);
->>>>>>> 388dfffd
 
     person.detect_infection(t_morning);
 
@@ -273,26 +268,12 @@
     ASSERT_EQ(person_without.get_mask_protective_factor(params), 0.);
 }
 
-<<<<<<< HEAD
-TEST(Person, rng)
-{
-    auto rng = mio::RandomNumberGenerator();
-    mio::abm::Location loc(mio::abm::LocationType::Home, 0);
-    auto p = mio::abm::Person(rng, loc, mio::abm::AgeGroup::Age35to59, 13);
-
-    ASSERT_EQ(p.get_rng_counter(), mio::Counter<uint32_t>(0));
-
-    auto p_rng = mio::abm::Person::RandomNumberGenerator(rng, p);
-    ASSERT_EQ(p_rng.get_counter(), mio::rng_totalsequence_counter<uint64_t>(13, mio::Counter<uint32_t>{0}));
-
-    p_rng();
-    ASSERT_EQ(p.get_rng_counter(), mio::Counter<uint32_t>(1));
-    ASSERT_EQ(p_rng.get_counter(), mio::rng_totalsequence_counter<uint64_t>(13, mio::Counter<uint32_t>{1}));
-=======
 TEST(TestPerson, getLatestProtection)
 {
+    auto rng                                   = mio::RandomNumberGenerator();
     auto location                              = mio::abm::Location(mio::abm::LocationType::School, 0);
-    auto person                                = mio::abm::Person(location, mio::abm::AgeGroup::Age15to34);
+    auto person                                = mio::abm::Person(rng, location, mio::abm::AgeGroup::Age15to34);
+    auto prng                                  = mio::abm::Person::RandomNumberGenerator(rng, person);
     mio::abm::GlobalInfectionParameters params = mio::abm::GlobalInfectionParameters();
 
     auto t = mio::abm::TimePoint(0);
@@ -302,10 +283,25 @@
     ASSERT_EQ(latest_protection.second.days(), t.days());
 
     t = mio::abm::TimePoint(40 * 24 * 60 * 60);
-    person.add_new_infection(mio::abm::Infection(static_cast<mio::abm::VirusVariant>(0), mio::abm::AgeGroup::Age15to34,
+    person.add_new_infection(mio::abm::Infection(prng, static_cast<mio::abm::VirusVariant>(0), mio::abm::AgeGroup::Age15to34,
                                                  params, t, mio::abm::InfectionState::Exposed));
     latest_protection = person.get_latest_protection();
     ASSERT_EQ(latest_protection.first, mio::abm::ExposureType::NaturalInfection);
     ASSERT_EQ(latest_protection.second.days(), t.days());
->>>>>>> 388dfffd
+}
+
+TEST(Person, rng)
+{
+    auto rng = mio::RandomNumberGenerator();
+    mio::abm::Location loc(mio::abm::LocationType::Home, 0);
+    auto p = mio::abm::Person(rng, loc, mio::abm::AgeGroup::Age35to59, 13);
+
+    ASSERT_EQ(p.get_rng_counter(), mio::Counter<uint32_t>(0));
+
+    auto p_rng = mio::abm::Person::RandomNumberGenerator(rng, p);
+    ASSERT_EQ(p_rng.get_counter(), mio::rng_totalsequence_counter<uint64_t>(13, mio::Counter<uint32_t>{0}));
+
+    p_rng();
+    ASSERT_EQ(p.get_rng_counter(), mio::Counter<uint32_t>(1));
+    ASSERT_EQ(p_rng.get_counter(), mio::rng_totalsequence_counter<uint64_t>(13, mio::Counter<uint32_t>{1}));
 }
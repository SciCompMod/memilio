/* 
* Copyright (C) 2020-2023 German Aerospace Center (DLR-SC)
*
* Authors: Daniel Abele, Elisabeth Kluth, David Kerkmann, Sascha Korf, Martin J. Kuehn, Khoa Nguyen
*
* Contact: Martin J. Kuehn <Martin.Kuehn@DLR.de>
*
* Licensed under the Apache License, Version 2.0 (the "License");
* you may not use this file except in compliance with the License.
* You may obtain a copy of the License at
*
*     http://www.apache.org/licenses/LICENSE-2.0
*
* Unless required by applicable law or agreed to in writing, software
* distributed under the License is distributed on an "AS IS" BASIS,
* WITHOUT WARRANTIES OR CONDITIONS OF ANY KIND, either express or implied.
* See the License for the specific language governing permissions and
* limitations under the License.
*/

#include "abm_helpers.h"

TEST(TestPerson, init)
{
    auto location = mio::abm::Location(mio::abm::LocationType::Work, 0, NUM_AGE_GROUPS);
    auto t        = mio::abm::TimePoint(0);
    auto person   = mio::abm::Person(location, AGE_GROUP_60_TO_79);

    ASSERT_EQ(person.get_infection_state(t), mio::abm::InfectionState::Susceptible);
    ASSERT_EQ(person.get_location(), location);
    ASSERT_EQ(person.get_person_id(), mio::abm::INVALID_PERSON_ID);
}

TEST(TestPerson, migrate)
{
    auto t      = mio::abm::TimePoint(0);
    auto home   = mio::abm::Location(mio::abm::LocationType::Home, 0, NUM_AGE_GROUPS);
    auto loc1   = mio::abm::Location(mio::abm::LocationType::PublicTransport, 0, 6, 1);
    auto loc2   = mio::abm::Location(mio::abm::LocationType::School, 0, NUM_AGE_GROUPS);
    auto loc3   = mio::abm::Location(mio::abm::LocationType::PublicTransport, 0, 6, 2);
    auto person = make_test_person(home, AGE_GROUP_0_TO_4, mio::abm::InfectionState::Recovered);
    person.migrate_to(loc1, {0});

    ASSERT_EQ(person.get_location(), loc1);
    ASSERT_EQ(loc1.get_subpopulation(t, mio::abm::InfectionState::Recovered), 1);
    ASSERT_EQ(home.get_subpopulation(t, mio::abm::InfectionState::Recovered), 0);
    ASSERT_EQ(loc1.get_cells()[0].m_persons.size(), 1u);

    person.migrate_to(loc2);

    ASSERT_EQ(person.get_location(), loc2);
    ASSERT_EQ(loc2.get_subpopulation(t, mio::abm::InfectionState::Recovered), 1);
    ASSERT_EQ(loc1.get_subpopulation(t, mio::abm::InfectionState::Recovered), 0);
    ASSERT_EQ(loc1.get_cells()[0].m_persons.size(), 0u);

    person.migrate_to(loc3, {0, 1});

    ASSERT_EQ(loc3.get_cells()[0].m_persons.size(), 1u);
    ASSERT_EQ(loc3.get_cells()[1].m_persons.size(), 1u);
    ASSERT_EQ(person.get_cells().size(), 2);
    ASSERT_EQ(person.get_cells()[0], 0u);
    ASSERT_EQ(person.get_cells()[1], 1u);
}

TEST(TestPerson, setGetAssignedLocation)
{
    auto location = mio::abm::Location(mio::abm::LocationType::Work, 2, NUM_AGE_GROUPS);
    auto person   = mio::abm::Person(location, AGE_GROUP_35_TO_59);
    person.set_assigned_location(location);
    ASSERT_EQ((int)person.get_assigned_location_index(mio::abm::LocationType::Work), 2);

    person.set_assigned_location({4, mio::abm::LocationType::Work});
    ASSERT_EQ((int)person.get_assigned_location_index(mio::abm::LocationType::Work), 4);
}

TEST(TestPerson, quarantine)
{
    using testing::Return;

    auto infection_parameters = mio::abm::Parameters(NUM_AGE_GROUPS);
    auto home                 = mio::abm::Location(mio::abm::LocationType::Home, 0, NUM_AGE_GROUPS);
    auto work                 = mio::abm::Location(mio::abm::LocationType::Work, 0, NUM_AGE_GROUPS);

    //setup rng mock so the person has a state transition to Recovered
    ScopedMockDistribution<testing::StrictMock<MockDistribution<mio::UniformDistribution<double>>>> mock_uniform_dist;
    EXPECT_CALL(mock_uniform_dist.get_mock(), invoke)
        .Times(testing::AtLeast(4))
        .WillOnce(testing::Return(0.6)) // workgroup
        .WillOnce(testing::Return(0.6)) // schoolgroup
        .WillOnce(testing::Return(0.6)) // goto_work_hour
        .WillOnce(testing::Return(0.6)) // goto_school_hour
        .WillRepeatedly(testing::Return(1.0)); // ViralLoad draws

    auto t_morning = mio::abm::TimePoint(0) + mio::abm::hours(7);
    auto dt        = mio::abm::hours(1);
<<<<<<< HEAD
    infection_parameters
        .get<mio::abm::InfectedSymptomsToRecovered>()[{mio::abm::VirusVariant::Wildtype, AGE_GROUP_35_TO_59}] =
        0.5 * dt.days();

    auto person = make_test_person(home, AGE_GROUP_35_TO_59, mio::abm::InfectionState::InfectedSymptoms, t_morning,
                                   infection_parameters);
=======

    infection_parameters.get<mio::abm::InfectedSymptomsToRecovered>()[{
        mio::abm::VirusVariant::Wildtype, mio::abm::AgeGroup::Age35to59}] = 0.5 * dt.days();

    auto person = make_test_person(home, mio::abm::AgeGroup::Age35to59, mio::abm::InfectionState::InfectedSymptoms,
                                   t_morning, infection_parameters);
>>>>>>> cead099a

    person.detect_infection(t_morning);

    ASSERT_EQ(person.get_infection_state(t_morning), mio::abm::InfectionState::InfectedSymptoms);
    ASSERT_EQ(mio::abm::go_to_work(person, t_morning, dt, mio::abm::Parameters(NUM_AGE_GROUPS)),
              mio::abm::LocationType::Home);
    ASSERT_EQ(person.get_infection_state(t_morning + dt), mio::abm::InfectionState::Recovered);
    person.remove_quarantine();
    ASSERT_EQ(mio::abm::go_to_work(person, t_morning, dt, mio::abm::Parameters(NUM_AGE_GROUPS)),
              mio::abm::LocationType::Work);
}

TEST(TestPerson, get_tested)
{
    using testing::Return;

    mio::abm::TimePoint t(0);
    auto loc         = mio::abm::Location(mio::abm::LocationType::Home, 0, NUM_AGE_GROUPS);
    auto infected    = make_test_person(loc, AGE_GROUP_15_TO_34, mio::abm::InfectionState::InfectedSymptoms);
    auto susceptible = mio::abm::Person(loc, AGE_GROUP_15_TO_34);

    auto pcr_test     = mio::abm::PCRTest();
    auto antigen_test = mio::abm::AntigenTest();

    // Test pcr test
    ScopedMockDistribution<testing::StrictMock<MockDistribution<mio::UniformDistribution<double>>>>
        mock_uniform_dist_pcr;
    EXPECT_CALL(mock_uniform_dist_pcr.get_mock(), invoke)
        .Times(4)
        .WillOnce(Return(0.4))
        .WillOnce(Return(0.95))
        .WillOnce(Return(0.6))
        .WillOnce(Return(0.999));
    ASSERT_EQ(infected.get_tested(t, pcr_test.get_default()), true);
    ASSERT_EQ(infected.is_in_quarantine(), true);
    ASSERT_EQ(infected.get_tested(t, pcr_test.get_default()), false);
    ASSERT_EQ(infected.is_in_quarantine(), false);
    ASSERT_EQ(susceptible.get_tested(t, pcr_test.get_default()), false);
    ASSERT_EQ(susceptible.is_in_quarantine(), false);
    ASSERT_EQ(susceptible.get_tested(t, pcr_test.get_default()), true);
    ASSERT_EQ(susceptible.is_in_quarantine(), true);
    ASSERT_EQ(susceptible.get_time_since_negative_test(), mio::abm::days(0));

    // Test antigen test
    ScopedMockDistribution<testing::StrictMock<MockDistribution<mio::UniformDistribution<double>>>>
        mock_uniform_dist_antigen;
    EXPECT_CALL(mock_uniform_dist_antigen.get_mock(), invoke)
        .Times(4)
        .WillOnce(Return(0.4))
        .WillOnce(Return(0.95))
        .WillOnce(Return(0.6))
        .WillOnce(Return(0.999));
    ASSERT_EQ(infected.get_tested(t, antigen_test.get_default()), true);
    ASSERT_EQ(infected.get_tested(t, antigen_test.get_default()), false);
    ASSERT_EQ(susceptible.get_tested(t, antigen_test.get_default()), false);
    ASSERT_EQ(susceptible.get_tested(t, antigen_test.get_default()), true);
    ASSERT_EQ(susceptible.get_time_since_negative_test(), mio::abm::days(0));
}

TEST(TestPerson, getCells)
{
    auto home     = mio::abm::Location(mio::abm::LocationType::Home, 0, 6, 1);
    auto location = mio::abm::Location(mio::abm::LocationType::PublicTransport, 0, 6, 2);
    auto person   = make_test_person(home, AGE_GROUP_15_TO_34, mio::abm::InfectionState::InfectedNoSymptoms);
    home.add_person(person);
    person.migrate_to(location, {0, 1});
    ASSERT_EQ(person.get_cells().size(), 2);
}

TEST(TestPerson, interact)
{
    using testing::Return;
    // Location.interact is tested seperately in the location
    auto infection_parameters = mio::abm::Parameters(NUM_AGE_GROUPS);
    auto loc                  = mio::abm::Location(mio::abm::LocationType::Home, 0, NUM_AGE_GROUPS);
    mio::abm::TimePoint t(0);
    auto person = mio::abm::Person(loc, AGE_GROUP_15_TO_34);
    auto dt     = mio::abm::seconds(8640); //0.1 days
    person.interact(t, dt, infection_parameters);
    EXPECT_EQ(person.get_time_at_location(), dt);
}

TEST(TestPerson, applyMaskIntervention)
{
    auto home   = mio::abm::Location(mio::abm::LocationType::Home, 0, NUM_AGE_GROUPS);
    auto target = mio::abm::Location(mio::abm::LocationType::Work, 0, NUM_AGE_GROUPS);
    auto person = make_test_person(home);
    person.get_mask().change_mask(mio::abm::MaskType::Community);

    target.set_npi_active(false);
    person.apply_mask_intervention(target);
    ASSERT_FALSE(person.get_wear_mask());

    auto preferences = std::vector<double>((uint32_t)mio::abm::LocationType::Count, 1.);
    person.set_mask_preferences(preferences);
    person.apply_mask_intervention(target);

    ASSERT_TRUE(person.get_wear_mask());

    target.set_npi_active(true);
    target.set_required_mask(mio::abm::MaskType::Surgical);
    preferences = std::vector<double>((uint32_t)mio::abm::LocationType::Count, 0.);
    person.set_mask_preferences(preferences);
    person.apply_mask_intervention(target);

    ASSERT_EQ(person.get_mask().get_type(), mio::abm::MaskType::Surgical);
    ASSERT_TRUE(person.get_wear_mask());

    preferences = std::vector<double>((uint32_t)mio::abm::LocationType::Count, -1.);
    person.set_mask_preferences(preferences);
    person.apply_mask_intervention(target);

    ASSERT_FALSE(person.get_wear_mask());
}

TEST(TestPerson, setWearMask)
{
    auto location = mio::abm::Location(mio::abm::LocationType::School, 0, NUM_AGE_GROUPS);
    auto person   = make_test_person(location);

    person.set_wear_mask(false);
    ASSERT_FALSE(person.get_wear_mask());

    person.set_wear_mask(true);
    ASSERT_TRUE(person.get_wear_mask());
}

TEST(TestPerson, getMaskProtectiveFactor)
{
    auto location         = mio::abm::Location(mio::abm::LocationType::School, 0, 6);
    auto person_community = make_test_person(location);
    person_community.get_mask().change_mask(mio::abm::MaskType::Community);
    person_community.set_wear_mask(true);
    auto person_surgical = make_test_person(location);
    person_surgical.get_mask().change_mask(mio::abm::MaskType::Surgical);
    person_surgical.set_wear_mask(true);
    auto person_ffp2 = make_test_person(location);
    person_ffp2.get_mask().change_mask(mio::abm::MaskType::FFP2);
    person_ffp2.set_wear_mask(true);
    auto person_without = make_test_person(location);
    person_without.set_wear_mask(false);

    mio::abm::Parameters params                                             = mio::abm::Parameters(NUM_AGE_GROUPS);
    params.get<mio::abm::MaskProtection>()[{mio::abm::MaskType::Community}] = 0.5;
    params.get<mio::abm::MaskProtection>()[{mio::abm::MaskType::Surgical}]  = 0.8;
    params.get<mio::abm::MaskProtection>()[{mio::abm::MaskType::FFP2}]      = 0.9;

    ASSERT_EQ(person_community.get_mask_protective_factor(params), 0.5);
    ASSERT_EQ(person_surgical.get_mask_protective_factor(params), 0.8);
    ASSERT_EQ(person_ffp2.get_mask_protective_factor(params), 0.9);
    ASSERT_EQ(person_without.get_mask_protective_factor(params), 0.);
}

TEST(TestPerson, getLatestProtection)
{
    auto location                              = mio::abm::Location(mio::abm::LocationType::School, 0);
    auto person                                = mio::abm::Person(location, mio::abm::AgeGroup::Age15to34);
    mio::abm::GlobalInfectionParameters params = mio::abm::GlobalInfectionParameters();

    auto t = mio::abm::TimePoint(0);
    person.add_new_vaccination(mio::abm::ExposureType::GenericVaccine, t);
    auto latest_protection = person.get_latest_protection();
    ASSERT_EQ(latest_protection.first, mio::abm::ExposureType::GenericVaccine);
    ASSERT_EQ(latest_protection.second.days(), t.days());

    t = mio::abm::TimePoint(40 * 24 * 60 * 60);
    person.add_new_infection(mio::abm::Infection(static_cast<mio::abm::VirusVariant>(0), mio::abm::AgeGroup::Age15to34,
                                                 params, t, mio::abm::InfectionState::Exposed));
    latest_protection = person.get_latest_protection();
    ASSERT_EQ(latest_protection.first, mio::abm::ExposureType::NaturalInfection);
    ASSERT_EQ(latest_protection.second.days(), t.days());
}<|MERGE_RESOLUTION|>--- conflicted
+++ resolved
@@ -93,21 +93,12 @@
 
     auto t_morning = mio::abm::TimePoint(0) + mio::abm::hours(7);
     auto dt        = mio::abm::hours(1);
-<<<<<<< HEAD
     infection_parameters
         .get<mio::abm::InfectedSymptomsToRecovered>()[{mio::abm::VirusVariant::Wildtype, AGE_GROUP_35_TO_59}] =
         0.5 * dt.days();
 
     auto person = make_test_person(home, AGE_GROUP_35_TO_59, mio::abm::InfectionState::InfectedSymptoms, t_morning,
                                    infection_parameters);
-=======
-
-    infection_parameters.get<mio::abm::InfectedSymptomsToRecovered>()[{
-        mio::abm::VirusVariant::Wildtype, mio::abm::AgeGroup::Age35to59}] = 0.5 * dt.days();
-
-    auto person = make_test_person(home, mio::abm::AgeGroup::Age35to59, mio::abm::InfectionState::InfectedSymptoms,
-                                   t_morning, infection_parameters);
->>>>>>> cead099a
 
     person.detect_infection(t_morning);
 
@@ -263,9 +254,9 @@
 
 TEST(TestPerson, getLatestProtection)
 {
-    auto location                              = mio::abm::Location(mio::abm::LocationType::School, 0);
-    auto person                                = mio::abm::Person(location, mio::abm::AgeGroup::Age15to34);
-    mio::abm::GlobalInfectionParameters params = mio::abm::GlobalInfectionParameters();
+    auto location               = mio::abm::Location(mio::abm::LocationType::School, 0, NUM_AGE_GROUPS);
+    auto person                 = mio::abm::Person(location, AGE_GROUP_15_TO_34);
+    mio::abm::Parameters params = mio::abm::Parameters(NUM_AGE_GROUPS);
 
     auto t = mio::abm::TimePoint(0);
     person.add_new_vaccination(mio::abm::ExposureType::GenericVaccine, t);
@@ -274,8 +265,8 @@
     ASSERT_EQ(latest_protection.second.days(), t.days());
 
     t = mio::abm::TimePoint(40 * 24 * 60 * 60);
-    person.add_new_infection(mio::abm::Infection(static_cast<mio::abm::VirusVariant>(0), mio::abm::AgeGroup::Age15to34,
-                                                 params, t, mio::abm::InfectionState::Exposed));
+    person.add_new_infection(mio::abm::Infection(static_cast<mio::abm::VirusVariant>(0), AGE_GROUP_15_TO_34, params, t,
+                                                 mio::abm::InfectionState::Exposed));
     latest_protection = person.get_latest_protection();
     ASSERT_EQ(latest_protection.first, mio::abm::ExposureType::NaturalInfection);
     ASSERT_EQ(latest_protection.second.days(), t.days());

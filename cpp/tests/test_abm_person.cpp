/* 
* Copyright (C) 2020-2024 MEmilio
*
* Authors: Daniel Abele, Elisabeth Kluth, David Kerkmann, Sascha Korf, Martin J. Kuehn, Khoa Nguyen
*
* Contact: Martin J. Kuehn <Martin.Kuehn@DLR.de>
*
* Licensed under the Apache License, Version 2.0 (the "License");
* you may not use this file except in compliance with the License.
* You may obtain a copy of the License at
*
*     http://www.apache.org/licenses/LICENSE-2.0
*
* Unless required by applicable law or agreed to in writing, software
* distributed under the License is distributed on an "AS IS" BASIS,
* WITHOUT WARRANTIES OR CONDITIONS OF ANY KIND, either express or implied.
* See the License for the specific language governing permissions and
* limitations under the License.
*/
#include "abm/location_type.h"
#include "abm/person.h"

#include "abm_helpers.h"
#include "memilio/utils/random_number_generator.h"
#include <gtest/gtest.h>

TEST(TestPerson, init)
{
    auto rng = mio::RandomNumberGenerator();

    mio::abm::Location location(mio::abm::LocationType::Work, 0, num_age_groups);
    auto t      = mio::abm::TimePoint(0);
    auto person = mio::abm::Person(rng, location, age_group_60_to_79);

    ASSERT_EQ(person.get_infection_state(t), mio::abm::InfectionState::Susceptible);
    ASSERT_EQ(person.get_location(), location);
    ASSERT_EQ(person.get_person_id(), mio::abm::INVALID_PERSON_ID);
}

TEST(TestPerson, copyPerson)
{
    auto rng             = mio::RandomNumberGenerator();
    auto location        = mio::abm::Location(mio::abm::LocationType::Work, 0, num_age_groups);
    auto t               = mio::abm::TimePoint(0);
    auto person          = mio::abm::Person(rng, location, age_group_60_to_79);
    auto copied_location = location.copy_location_without_persons(num_age_groups);
    auto copied_person   = person.copy_person(copied_location);

    ASSERT_EQ(copied_person.get_infection_state(t), mio::abm::InfectionState::Susceptible);
    ASSERT_EQ(copied_person.get_location(), copied_location);
    ASSERT_EQ(copied_person.get_person_id(), mio::abm::INVALID_PERSON_ID);
}

TEST(TestPerson, migrate)
{
    auto rng = mio::RandomNumberGenerator();

    auto t = mio::abm::TimePoint(0);
    mio::abm::Location home(mio::abm::LocationType::Home, 0, num_age_groups);
    mio::abm::Location loc1(mio::abm::LocationType::PublicTransport, 0, 6, 1);
    mio::abm::Location loc2(mio::abm::LocationType::School, 0, num_age_groups);
    mio::abm::Location loc3(mio::abm::LocationType::PublicTransport, 0, 6, 2);
    auto person = make_test_person(home, age_group_0_to_4, mio::abm::InfectionState::Recovered);
    person.migrate_to(loc1, {0});

    ASSERT_EQ(person.get_location(), loc1);
    ASSERT_EQ(loc1.get_subpopulation(t, mio::abm::InfectionState::Recovered), 1);
    ASSERT_EQ(home.get_subpopulation(t, mio::abm::InfectionState::Recovered), 0);
    ASSERT_EQ(loc1.get_cells()[0].m_persons.size(), 1u);
    ASSERT_EQ(person.get_last_transport_mode(), mio::abm::TransportMode::Unknown);

    person.migrate_to(loc2, mio::abm::TransportMode::Walking);

    ASSERT_EQ(person.get_location(), loc2);
    ASSERT_EQ(loc2.get_subpopulation(t, mio::abm::InfectionState::Recovered), 1);
    ASSERT_EQ(loc1.get_subpopulation(t, mio::abm::InfectionState::Recovered), 0);
    ASSERT_EQ(loc1.get_cells()[0].m_persons.size(), 0u);
    ASSERT_EQ(person.get_last_transport_mode(), mio::abm::TransportMode::Walking);

    person.migrate_to(loc3, mio::abm::TransportMode::Bike, {0, 1});

    ASSERT_EQ(loc3.get_cells()[0].m_persons.size(), 1u);
    ASSERT_EQ(loc3.get_cells()[1].m_persons.size(), 1u);
    ASSERT_EQ(person.get_cells().size(), 2);
    ASSERT_EQ(person.get_cells()[0], 0u);
    ASSERT_EQ(person.get_cells()[1], 1u);
    ASSERT_EQ(person.get_last_transport_mode(), mio::abm::TransportMode::Bike);
}

TEST(TestPerson, setGetAssignedLocation)
{
    auto rng = mio::RandomNumberGenerator();
    mio::abm::Location location(mio::abm::LocationType::Work, 2, num_age_groups);
    auto person = mio::abm::Person(rng, location, age_group_35_to_59);
    person.set_assigned_location(location);
    ASSERT_EQ((int)person.get_assigned_location_index(mio::abm::LocationType::Work), 2);

    person.set_assigned_location({4, mio::abm::LocationType::Work});
    ASSERT_EQ((int)person.get_assigned_location_index(mio::abm::LocationType::Work), 4);
}

TEST(TestPerson, quarantine)
{
    using testing::Return;
    auto rng         = mio::RandomNumberGenerator();
<<<<<<< HEAD
    auto test_params = mio::abm::TestParameters{1.01, 1.01, mio::abm::minutes(30), mio::abm::hours(24),
                                                mio::abm::TestingTypeIndex::GenericTest}; //100% safe test
=======
    auto test_params = mio::abm::TestParameters{1.01, 1.01}; //100% safe test
>>>>>>> 9cf30ee6

    auto infection_parameters = mio::abm::Parameters(num_age_groups);
    mio::abm::Location home(mio::abm::LocationType::Home, 0, num_age_groups);
    mio::abm::Location work(mio::abm::LocationType::Work, 0, num_age_groups);

    //setup rng mock so the person has a state transition to Recovered
    ScopedMockDistribution<testing::StrictMock<MockDistribution<mio::UniformDistribution<double>>>> mock_uniform_dist;
    EXPECT_CALL(mock_uniform_dist.get_mock(), invoke)
        .Times(testing::AtLeast(4))
        .WillOnce(testing::Return(0.6)) // workgroup
        .WillOnce(testing::Return(0.6)) // schoolgroup
        .WillOnce(testing::Return(0.6)) // goto_work_hour
        .WillOnce(testing::Return(0.6)) // goto_school_hour
        .WillRepeatedly(testing::Return(1.0)); // ViralLoad draws

    auto t_morning = mio::abm::TimePoint(0) + mio::abm::hours(7);
    auto dt        = mio::abm::hours(1);
    infection_parameters
        .get<mio::abm::InfectedSymptomsToRecovered>()[{mio::abm::VirusVariant::Wildtype, age_group_35_to_59}] =
        0.5 * dt.days();
    infection_parameters.get<mio::abm::AgeGroupGotoSchool>().set_multiple({age_group_5_to_14}, true);
    infection_parameters.get<mio::abm::AgeGroupGotoWork>().set_multiple({age_group_15_to_34, age_group_35_to_59}, true);

    auto person     = make_test_person(home, age_group_35_to_59, mio::abm::InfectionState::InfectedSymptoms, t_morning,
                                       infection_parameters);
    auto rng_person = mio::abm::Person::RandomNumberGenerator(rng, person);

    person.get_tested(rng_person, t_morning, test_params);

    ASSERT_EQ(person.get_infection_state(t_morning), mio::abm::InfectionState::InfectedSymptoms);
    ASSERT_EQ(mio::abm::go_to_work(rng_person, person, t_morning, dt, infection_parameters),
              mio::abm::LocationType::Home);
    ASSERT_EQ(person.get_infection_state(t_morning + dt), mio::abm::InfectionState::Recovered);
    person.remove_quarantine();
    ASSERT_EQ(mio::abm::go_to_work(rng_person, person, t_morning, dt, infection_parameters),
              mio::abm::LocationType::Work);
}

TEST(TestPerson, get_tested)
{
    using testing::Return;
    auto rng                    = mio::RandomNumberGenerator();
    mio::abm::Parameters params = mio::abm::Parameters(num_age_groups);

    mio::abm::TimePoint t(0);
    mio::abm::Location loc(mio::abm::LocationType::Home, 0, num_age_groups);
    auto infected       = make_test_person(loc, age_group_15_to_34, mio::abm::InfectionState::InfectedSymptoms);
    auto rng_infected   = mio::abm::Person::RandomNumberGenerator(rng, infected);
    auto susceptible    = mio::abm::Person(rng, loc, age_group_15_to_34);
    auto rng_suscetible = mio::abm::Person::RandomNumberGenerator(rng, susceptible);

    auto pcr_test     = mio::abm::PCRTest();
    auto antigen_test = mio::abm::AntigenTest();

    // Test pcr test
    ScopedMockDistribution<testing::StrictMock<MockDistribution<mio::UniformDistribution<double>>>>
        mock_uniform_dist_pcr;
    EXPECT_CALL(mock_uniform_dist_pcr.get_mock(), invoke)
        .Times(4)
        .WillOnce(Return(0.4))
        .WillOnce(Return(0.95))
        .WillOnce(Return(0.6))
        .WillOnce(Return(0.999));
    ASSERT_EQ(infected.get_tested(rng_infected, t, pcr_test.get_default()), true);
    ASSERT_EQ(infected.is_in_quarantine(t, params), true);
    infected.remove_quarantine();
    ASSERT_EQ(infected.get_tested(rng_infected, t, pcr_test.get_default()), false);
    ASSERT_EQ(infected.is_in_quarantine(t, params), false);
    ASSERT_EQ(susceptible.get_tested(rng_suscetible, t, pcr_test.get_default()), false);
    ASSERT_EQ(susceptible.is_in_quarantine(t, params), false);
    ASSERT_EQ(susceptible.get_tested(rng_suscetible, t, pcr_test.get_default()), true);
    ASSERT_EQ(susceptible.is_in_quarantine(t, params), true);
    ASSERT_EQ(susceptible.get_time_of_last_test(), mio::abm::TimePoint(0));

    // Test antigen test
    ScopedMockDistribution<testing::StrictMock<MockDistribution<mio::UniformDistribution<double>>>>
        mock_uniform_dist_antigen;
    EXPECT_CALL(mock_uniform_dist_antigen.get_mock(), invoke)
        .Times(4)
        .WillOnce(Return(0.4))
        .WillOnce(Return(0.95))
        .WillOnce(Return(0.6))
        .WillOnce(Return(0.999));
    ASSERT_EQ(infected.get_tested(rng_infected, t, antigen_test.get_default()), true);
    ASSERT_EQ(infected.get_tested(rng_infected, t, antigen_test.get_default()), false);
    ASSERT_EQ(susceptible.get_tested(rng_suscetible, t, antigen_test.get_default()), false);
    ASSERT_EQ(susceptible.get_tested(rng_suscetible, t, antigen_test.get_default()), true);
    ASSERT_EQ(susceptible.get_time_of_last_test(), mio::abm::TimePoint(0));
}

TEST(TestPerson, getCells)
{
    mio::abm::Location home(mio::abm::LocationType::Home, 0, 6, 1);
    mio::abm::Location location(mio::abm::LocationType::PublicTransport, 0, 6, 2);
    auto person = make_test_person(home, age_group_15_to_34, mio::abm::InfectionState::InfectedNoSymptoms);
    home.add_person(person);
    person.migrate_to(location, {0, 1});
    ASSERT_EQ(person.get_cells().size(), 2);
}

TEST(TestPerson, interact)
{
    auto rng = mio::RandomNumberGenerator();

    // Location.interact is tested seperately in the location
    auto infection_parameters = mio::abm::Parameters(num_age_groups);
    mio::abm::Location loc(mio::abm::LocationType::Home, 0, num_age_groups);
    mio::abm::TimePoint t(0);
    auto person     = mio::abm::Person(rng, loc, age_group_15_to_34);
    auto rng_person = mio::abm::Person::RandomNumberGenerator(rng, person);
    auto dt         = mio::abm::seconds(8640); //0.1 days
    person.interact(rng_person, t, dt, infection_parameters);
    EXPECT_EQ(person.get_time_at_location(), dt);
}

TEST(TestPerson, applyMaskIntervention)
{
    auto rng = mio::RandomNumberGenerator();

    mio::abm::Location home(mio::abm::LocationType::Home, 0, num_age_groups);
    mio::abm::Location target(mio::abm::LocationType::Work, 0, num_age_groups);
    auto person = make_test_person(home);
    person.get_mask().change_mask(mio::abm::MaskType::Community);
    auto rng_person = mio::abm::Person::RandomNumberGenerator(rng, person);

    target.set_npi_active(false);
    person.apply_mask_intervention(rng_person, target);
    ASSERT_FALSE(person.get_wear_mask());

    auto preferences = std::vector<double>((uint32_t)mio::abm::LocationType::Count, 1.);
    person.set_mask_preferences(preferences);
    person.apply_mask_intervention(rng_person, target);

    ASSERT_TRUE(person.get_wear_mask());

    target.set_npi_active(true);
    target.set_required_mask(mio::abm::MaskType::Surgical);
    preferences = std::vector<double>((uint32_t)mio::abm::LocationType::Count, 0.);
    person.set_mask_preferences(preferences);
    person.apply_mask_intervention(rng_person, target);

    ASSERT_EQ(person.get_mask().get_type(), mio::abm::MaskType::Surgical);
    ASSERT_TRUE(person.get_wear_mask());

    preferences = std::vector<double>((uint32_t)mio::abm::LocationType::Count, -1.);
    person.set_mask_preferences(preferences);
    person.apply_mask_intervention(rng_person, target);

    ASSERT_FALSE(person.get_wear_mask());
}

TEST(TestPerson, setWearMask)
{
    mio::abm::Location location(mio::abm::LocationType::School, 0, num_age_groups);
    auto person = make_test_person(location);

    person.set_wear_mask(false);
    ASSERT_FALSE(person.get_wear_mask());

    person.set_wear_mask(true);
    ASSERT_TRUE(person.get_wear_mask());
}

TEST(TestPerson, getMaskProtectiveFactor)
{
    mio::abm::Location location(mio::abm::LocationType::School, 0, 6);
    auto person_community = make_test_person(location);
    person_community.get_mask().change_mask(mio::abm::MaskType::Community);
    person_community.set_wear_mask(true);
    auto person_surgical = make_test_person(location);
    person_surgical.get_mask().change_mask(mio::abm::MaskType::Surgical);
    person_surgical.set_wear_mask(true);
    auto person_ffp2 = make_test_person(location);
    person_ffp2.get_mask().change_mask(mio::abm::MaskType::FFP2);
    person_ffp2.set_wear_mask(true);
    auto person_without = make_test_person(location);
    person_without.set_wear_mask(false);

    mio::abm::Parameters params                                             = mio::abm::Parameters(num_age_groups);
    params.get<mio::abm::MaskProtection>()[{mio::abm::MaskType::Community}] = 0.5;
    params.get<mio::abm::MaskProtection>()[{mio::abm::MaskType::Surgical}]  = 0.8;
    params.get<mio::abm::MaskProtection>()[{mio::abm::MaskType::FFP2}]      = 0.9;

    ASSERT_EQ(person_community.get_mask_protective_factor(params), 0.5);
    ASSERT_EQ(person_surgical.get_mask_protective_factor(params), 0.8);
    ASSERT_EQ(person_ffp2.get_mask_protective_factor(params), 0.9);
    ASSERT_EQ(person_without.get_mask_protective_factor(params), 0.);
}

TEST(TestPerson, getLatestProtection)
{
    auto rng                    = mio::RandomNumberGenerator();
    auto location               = mio::abm::Location(mio::abm::LocationType::School, 0, num_age_groups);
    auto person                 = mio::abm::Person(rng, location, age_group_15_to_34);
    auto prng                   = mio::abm::Person::RandomNumberGenerator(rng, person);
    mio::abm::Parameters params = mio::abm::Parameters(num_age_groups);

    auto t = mio::abm::TimePoint(0);
    person.add_new_vaccination(mio::abm::ExposureType::GenericVaccine, t);
    auto latest_protection = person.get_latest_protection();
    ASSERT_EQ(latest_protection.first, mio::abm::ExposureType::GenericVaccine);
    ASSERT_EQ(latest_protection.second.days(), t.days());

    t = mio::abm::TimePoint(40 * 24 * 60 * 60);
    person.add_new_infection(mio::abm::Infection(prng, static_cast<mio::abm::VirusVariant>(0), age_group_15_to_34,
                                                 params, t, mio::abm::InfectionState::Exposed));
    latest_protection = person.get_latest_protection();
    ASSERT_EQ(latest_protection.first, mio::abm::ExposureType::NaturalInfection);
    ASSERT_EQ(latest_protection.second.days(), t.days());
}

TEST(Person, rng)
{
    auto rng = mio::RandomNumberGenerator();
    mio::abm::Location loc(mio::abm::LocationType::Home, 0);
    auto p = mio::abm::Person(rng, loc, age_group_35_to_59, 13);

    ASSERT_EQ(p.get_rng_counter(), mio::Counter<uint32_t>(0));

    auto p_rng = mio::abm::Person::RandomNumberGenerator(rng, p);
    ASSERT_EQ(p_rng.get_counter(), mio::rng_totalsequence_counter<uint64_t>(13, mio::Counter<uint32_t>{0}));

    p_rng();
    ASSERT_EQ(p.get_rng_counter(), mio::Counter<uint32_t>(1));
    ASSERT_EQ(p_rng.get_counter(), mio::rng_totalsequence_counter<uint64_t>(13, mio::Counter<uint32_t>{1}));
}

TEST(Person, addAndGetTestResult)
{
    mio::abm::Location location(mio::abm::LocationType::School, 0, num_age_groups);
    auto person = make_test_person(location);
    auto t      = mio::abm::TimePoint(0);

    person.add_test_result(t, mio::abm::TestingTypeIndex::GenericTest, true);
    ASSERT_TRUE(person.get_test_result(mio::abm::TestingTypeIndex::GenericTest).result);
}

TEST(Person, addAndGetMigrationPlanning)
{
    mio::abm::Location location(mio::abm::LocationType::School, 0, num_age_groups);
    auto person = make_test_person(location);
    auto t0     = mio::abm::TimePoint(0);
    auto t1     = mio::abm::TimePoint(60 * 60);
    auto t2     = mio::abm::TimePoint(60 * 60 * 2);

    person.add_migration_plan(t0, location);
    person.add_migration_plan(t1, location);
    person.add_migration_plan(t2, location);
    auto migration_plan = person.get_migration_plan(t0, t0 + mio::abm::hours(2));
    ASSERT_EQ(migration_plan.size(), 2);
    ASSERT_EQ(migration_plan[0].first, t0);
    ASSERT_EQ(migration_plan[1].first, t1);
}<|MERGE_RESOLUTION|>--- conflicted
+++ resolved
@@ -103,12 +103,8 @@
 {
     using testing::Return;
     auto rng         = mio::RandomNumberGenerator();
-<<<<<<< HEAD
     auto test_params = mio::abm::TestParameters{1.01, 1.01, mio::abm::minutes(30), mio::abm::hours(24),
                                                 mio::abm::TestingTypeIndex::GenericTest}; //100% safe test
-=======
-    auto test_params = mio::abm::TestParameters{1.01, 1.01}; //100% safe test
->>>>>>> 9cf30ee6
 
     auto infection_parameters = mio::abm::Parameters(num_age_groups);
     mio::abm::Location home(mio::abm::LocationType::Home, 0, num_age_groups);

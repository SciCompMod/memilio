--- conflicted
+++ resolved
@@ -161,11 +161,7 @@
     const auto tmax = t0 + mio::abm::hours(50);
     auto sim        = mio::abm::ResultSimulation(std::move(model), t0);
 
-<<<<<<< HEAD
-    // run simulation. expect one timepopint per day, but nothing to change in the results
-=======
     // run simulation. expect one timepoint per day, but nothing to change in the results
->>>>>>> 7a332d8d
     sim.advance(tmax);
     const size_t N = (size_t)(tmax - t0).hours() + 1;
     ASSERT_EQ(sim.get_result().get_num_time_points(), N);

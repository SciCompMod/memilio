--- conflicted
+++ resolved
@@ -215,15 +215,9 @@
     auto expected_values_n1 = std::vector<double>{709.0, 6.4651647420642382, 33.101208735481720, 265.43362652245412};
     auto actual_values_n1   = std::vector<double>{result_n1[0], result_n1[1], result_n1[2], result_n1[3]};
 
-<<<<<<< HEAD
-    for(size_t i=0; i < expected_values_n0.size(); ++i) {
-    EXPECT_NEAR(actual_values_n0[i], expected_values_n0[i],1e-8);
-    EXPECT_NEAR(actual_values_n1[i], expected_values_n1[i],1e-8);
-=======
     for (size_t i = 0; i < expected_values_n0.size(); ++i) {
         EXPECT_THAT(expected_values_n0[i], testing::DoubleNear(actual_values_n0[i], 1e-9));
         EXPECT_THAT(expected_values_n1[i], testing::DoubleNear(actual_values_n1[i], 1e-9));
->>>>>>> 23a49e53
     }
 }
 

--- conflicted
+++ resolved
@@ -86,7 +86,6 @@
     }
 }
 
-<<<<<<< HEAD
 TEST(CustomIndexArray, RangeInitialization)
 {
     using ArrayType = mio::CustomIndexArray<double, Dim1, Dim2>;
@@ -99,7 +98,8 @@
     ASSERT_DOUBLE_EQ((array[{mio::Index<Dim1>(1), mio::Index<Dim2>(0)}]), 0.4);
     ASSERT_DOUBLE_EQ((array[{mio::Index<Dim1>(1), mio::Index<Dim2>(1)}]), 0.5);
     ASSERT_DOUBLE_EQ((array[{mio::Index<Dim1>(1), mio::Index<Dim2>(2)}]), 0.6);
-=======
+}
+
 TEST(CustomIndexArray, equality)
 {
     using ArrayType = mio::CustomIndexArray<int, Dim1, Dim2>;
@@ -117,7 +117,6 @@
     auto array = ArrayType({mio::Index<Dim1>(3), mio::Index<Dim2>(4)}, 3);
     array = 4;
     ASSERT_EQ(array, ArrayType({mio::Index<Dim1>(3), mio::Index<Dim2>(4)}, 4));
->>>>>>> 0dbd9a50
 }
 
 TEST(CustomIndexArray, forEach)
@@ -345,22 +344,6 @@
     ASSERT_DOUBLE_EQ((array[{Tag0(0), Tag1(1), Tag2(2), Tag3(1)}]), 42);
 }
 
-<<<<<<< HEAD
-TEST(CustomIndexArray, resize_all)
-{
-    mio::CustomIndexArray<double, Tag0, Tag1> array{{Tag0(1), Tag1(2)}, 1.23};
-    array.resize({Tag0(2), Tag1(4)});
-    ASSERT_EQ(array.size().indices, std::make_tuple(Tag0{2}, Tag1{4}));
-    ASSERT_EQ(array.numel(), 8);
-}
-
-TEST(CustomIndexArray, resize_one_dimension)
-{
-    mio::CustomIndexArray<double, Tag0, Tag1> array{{Tag0(1), Tag1(2)}, 1.23};
-    array.resize(Tag0(3));
-    ASSERT_EQ(array.size().indices, std::make_tuple(Tag0{3}, Tag1{2}));
-    ASSERT_EQ(array.numel(), 6);
-=======
 TEST(CustomIndexArray, sliceConstantAssignment)
 {
     mio::CustomIndexArray<double, Tag0, Tag1, Tag2>
@@ -375,5 +358,20 @@
     ASSERT_DOUBLE_EQ((array[{Tag0(0), Tag1(1), Tag2(0)}]), 17.0);
     ASSERT_DOUBLE_EQ((array[{Tag0(0), Tag1(1), Tag2(1)}]), 42.0);
     ASSERT_DOUBLE_EQ((array[{Tag0(0), Tag1(1), Tag2(2)}]), 42.0);
->>>>>>> 0dbd9a50
+}
+
+TEST(CustomIndexArray, resize_all)
+{
+    mio::CustomIndexArray<double, Tag0, Tag1> array{{Tag0(1), Tag1(2)}, 1.23};
+    array.resize({Tag0(2), Tag1(4)});
+    ASSERT_EQ(array.size().indices, std::make_tuple(Tag0{2}, Tag1{4}));
+    ASSERT_EQ(array.numel(), 8);
+}
+
+TEST(CustomIndexArray, resize_one_dimension)
+{
+    mio::CustomIndexArray<double, Tag0, Tag1> array{{Tag0(1), Tag1(2)}, 1.23};
+    array.resize(Tag0(3));
+    ASSERT_EQ(array.size().indices, std::make_tuple(Tag0{3}, Tag1{2}));
+    ASSERT_EQ(array.numel(), 6);
 }
--- conflicted
+++ resolved
@@ -220,26 +220,16 @@
         mio::abm::ExposureType::GenericVaccine, mio::AgeGroup(0), mio::abm::VirusVariant::Wildtype}](0);
     auto defaut_severity_protection  = params.get<mio::abm::SeverityProtectionFactor>()[{
         mio::abm::ExposureType::GenericVaccine, mio::AgeGroup(0), mio::abm::VirusVariant::Wildtype}](0);
-<<<<<<< HEAD
-    EXPECT_NEAR(defaut_infection_protection, 0, 0.0001);
-    EXPECT_NEAR(defaut_severity_protection, 0, 0.0001);
-=======
     EXPECT_NEAR(defaut_infection_protection, 0, eps);
     EXPECT_NEAR(defaut_severity_protection, 0, eps);
->>>>>>> ff9df1e2
 
     // Test linear interpolation with one node
     params.get<mio::abm::InfectionProtectionFactor>()[{mio::abm::ExposureType::GenericVaccine, person.get_age(),
                                                        mio::abm::VirusVariant::Wildtype}] =
         mio::TimeSeriesFunctor<ScalarType>{mio::TimeSeriesFunctorType::LinearInterpolation, {{2, 0.91}}};
     auto t = mio::abm::TimePoint(6 * 24 * 60 * 60);
-<<<<<<< HEAD
-    EXPECT_NEAR(person.get_protection_factor(t, mio::abm::VirusVariant::Wildtype, params), 0, 0.001);
-    mio::set_log_level(mio::LogLevel::warn); //this throws an error either way
-=======
 
     EXPECT_NEAR(person.get_protection_factor(t, mio::abm::VirusVariant::Wildtype, params), 0.91, eps);
->>>>>>> ff9df1e2
     params.get<mio::abm::InfectionProtectionFactor>()[{mio::abm::ExposureType::GenericVaccine, person.get_age(),
                                                        mio::abm::VirusVariant::Wildtype}] =
         mio::TimeSeriesFunctor<ScalarType>{mio::TimeSeriesFunctorType::LinearInterpolation, {{2, 0.91}, {30, 0.81}}};
@@ -254,74 +244,40 @@
     auto infection_protection_factor = params.get<mio::abm::InfectionProtectionFactor>()[{
         latest_protection.first, age_group_15_to_34, mio::abm::VirusVariant::Wildtype}](
         t.days() - latest_protection.second.days());
-<<<<<<< HEAD
-    EXPECT_NEAR(infection_protection_factor, 0.91, 0.0001);
-    EXPECT_NEAR(person.get_protection_factor(t, mio::abm::VirusVariant::Wildtype, params), 0.91, 0.0001);
-=======
     EXPECT_NEAR(infection_protection_factor, 0.91, eps);
     EXPECT_NEAR(person.get_protection_factor(t, mio::abm::VirusVariant::Wildtype, params), 0.91, eps);
->>>>>>> ff9df1e2
 
     t                           = mio::abm::TimePoint(0) + mio::abm::days(15);
     infection_protection_factor = params.get<mio::abm::InfectionProtectionFactor>()[{
         latest_protection.first, age_group_15_to_34, mio::abm::VirusVariant::Wildtype}](
         t.days() - latest_protection.second.days());
-<<<<<<< HEAD
-    EXPECT_NEAR(infection_protection_factor, 0.8635, 0.0001);
-    EXPECT_NEAR(person.get_protection_factor(t, mio::abm::VirusVariant::Wildtype, params), 0.8635, 0.0001);
-=======
     EXPECT_NEAR(infection_protection_factor, 0.8635, eps);
     EXPECT_NEAR(person.get_protection_factor(t, mio::abm::VirusVariant::Wildtype, params), 0.8635, eps);
->>>>>>> ff9df1e2
 
     t                           = mio::abm::TimePoint(0) + mio::abm::days(40);
     infection_protection_factor = params.get<mio::abm::InfectionProtectionFactor>()[{
         latest_protection.first, age_group_15_to_34, mio::abm::VirusVariant::Wildtype}](
         t.days() - latest_protection.second.days());
-<<<<<<< HEAD
-    EXPECT_NEAR(infection_protection_factor, 0, 0.0001);
-    EXPECT_NEAR(person.get_protection_factor(t, mio::abm::VirusVariant::Wildtype, params), 0, 0.0001);
-=======
     EXPECT_NEAR(infection_protection_factor, 0.81, eps);
     EXPECT_NEAR(person.get_protection_factor(t, mio::abm::VirusVariant::Wildtype, params), 0.81, eps);
->>>>>>> ff9df1e2
 
     // Test Parameter SeverityProtectionFactor
     t                               = mio::abm::TimePoint(0) + mio::abm::days(2);
     auto severity_protection_factor = params.get<mio::abm::SeverityProtectionFactor>()[{
         latest_protection.first, age_group_15_to_34, mio::abm::VirusVariant::Wildtype}](
         t.days() - latest_protection.second.days());
-<<<<<<< HEAD
-    EXPECT_NEAR(severity_protection_factor, 0.91, 0.0001);
-=======
     EXPECT_NEAR(severity_protection_factor, 0.91, eps);
->>>>>>> ff9df1e2
 
     t                          = mio::abm::TimePoint(0) + mio::abm::days(15);
     severity_protection_factor = params.get<mio::abm::SeverityProtectionFactor>()[{
         latest_protection.first, age_group_15_to_34, mio::abm::VirusVariant::Wildtype}](
         t.days() - latest_protection.second.days());
-<<<<<<< HEAD
-    EXPECT_NEAR(severity_protection_factor, 0.8635, 0.0001);
-=======
     EXPECT_NEAR(severity_protection_factor, 0.8635, eps);
->>>>>>> ff9df1e2
 
     t                          = mio::abm::TimePoint(0) + mio::abm::days(40);
     severity_protection_factor = params.get<mio::abm::SeverityProtectionFactor>()[{
         latest_protection.first, age_group_15_to_34, mio::abm::VirusVariant::Wildtype}](
         t.days() - latest_protection.second.days());
-<<<<<<< HEAD
-    EXPECT_NEAR(severity_protection_factor, 0, 0.0001);
-
-    // Test Parameter HighViralLoadProtectionFactor
-    t = mio::abm::TimePoint(0) + mio::abm::days(2);
-    EXPECT_NEAR(params.get<mio::abm::HighViralLoadProtectionFactor>()(t.days()), 0.91, 0.0001);
-    t = mio::abm::TimePoint(0) + mio::abm::days(15);
-    EXPECT_NEAR(params.get<mio::abm::HighViralLoadProtectionFactor>()(t.days()), 0.8635, 0.0001);
-    t = mio::abm::TimePoint(0) + mio::abm::days(40);
-    EXPECT_NEAR(params.get<mio::abm::HighViralLoadProtectionFactor>()(t.days()), 0, 0.0001);
-=======
     EXPECT_NEAR(severity_protection_factor, 0.81, eps);
 
     // Test Parameter HighViralLoadProtectionFactor
@@ -331,5 +287,4 @@
     EXPECT_NEAR(params.get<mio::abm::HighViralLoadProtectionFactor>()(t.days()), 0.8635, eps);
     t = mio::abm::TimePoint(0) + mio::abm::days(40);
     EXPECT_NEAR(params.get<mio::abm::HighViralLoadProtectionFactor>()(t.days()), 0.81, eps);
->>>>>>> ff9df1e2
 }
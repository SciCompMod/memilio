/* 
* Copyright (C) 2020-2023 German Aerospace Center (DLR-SC)
*
* Authors: Daniel Abele
*
* Contact: Martin J. Kuehn <Martin.Kuehn@DLR.de>
*
* Licensed under the Apache License, Version 2.0 (the "License");
* you may not use this file except in compliance with the License.
* You may obtain a copy of the License at
*
*     http://www.apache.org/licenses/LICENSE-2.0
*
* Unless required by applicable law or agreed to in writing, software
* distributed under the License is distributed on an "AS IS" BASIS,
* WITHOUT WARRANTIES OR CONDITIONS OF ANY KIND, either express or implied.
* See the License for the specific language governing permissions and
* limitations under the License.
*/
#include "memilio/epidemiology/dynamic_npis.h"
#include "memilio/mobility/metapopulation_mobility_instant.h"
#include "ode_secir/model.h"
#include "matchers.h"

#include <gtest/gtest.h>
#include <gmock/gmock.h>

TEST(DynamicNPIs, init)
{
    mio::DynamicNPIs<double> npis;
    EXPECT_EQ(npis.get_thresholds().size(), 0);
    EXPECT_EQ(npis.get_max_exceeded_threshold(0.0), npis.get_thresholds().end());
}

TEST(DynamicNPIs, set_threshold)
{
    mio::DynamicNPIs<double> npis;
    npis.set_threshold(0.5, {mio::DampingSampling<double>(123.0, mio::DampingLevel(0), mio::DampingType(0),
                                                  mio::SimulationTime(0.0), {}, Eigen::VectorXd(1))});
    npis.set_threshold(1.0, {mio::DampingSampling<double>(543.0, mio::DampingLevel(0), mio::DampingType(0),
                                                  mio::SimulationTime(0.0), {}, Eigen::VectorXd(1))});

    EXPECT_EQ(npis.get_thresholds()[0].first, 1.0);
    EXPECT_EQ(npis.get_thresholds()[0].second[0].get_value().value(), 543.0);
    EXPECT_EQ(npis.get_thresholds()[1].first, 0.5);
    EXPECT_EQ(npis.get_thresholds()[1].second[0].get_value().value(), 123.0);
}

TEST(DynamicNPIs, get_threshold)
{
    mio::DynamicNPIs<double> npis;
    npis.set_threshold(0.5, {mio::DampingSampling<double>(0.5, mio::DampingLevel(0), mio::DampingType(0),
                                                  mio::SimulationTime(0.0), {}, Eigen::VectorXd(1))});
    npis.set_threshold(1.0, {mio::DampingSampling<double>(0.5, mio::DampingLevel(0), mio::DampingType(0),
                                                  mio::SimulationTime(0.0), {}, Eigen::VectorXd(1))});

    EXPECT_EQ(npis.get_max_exceeded_threshold(2.0), npis.get_thresholds().begin());
    EXPECT_EQ(npis.get_max_exceeded_threshold(0.75), npis.get_thresholds().begin() + 1);
    EXPECT_EQ(npis.get_max_exceeded_threshold(1.0), npis.get_thresholds().begin() + 1);
    EXPECT_EQ(npis.get_max_exceeded_threshold(0.25), npis.get_thresholds().end());
    EXPECT_EQ(npis.get_max_exceeded_threshold(0.5), npis.get_thresholds().end());
}

TEST(DynamicNPIs, get_damping_indices)
{
    using Damping                 = mio::Damping<mio::RectMatrixShape>;
    using DampingMatrixExpression = mio::DampingMatrixExpression<mio::Dampings<Damping>>;
    DampingMatrixExpression dampexpr(1, 1);
    dampexpr.add_damping(0.0, mio::DampingLevel(0), mio::DampingType(0), mio::SimulationTime(0.3));
    dampexpr.add_damping(0.0, mio::DampingLevel(0), mio::DampingType(0), mio::SimulationTime(0.4));
    dampexpr.add_damping(0.0, mio::DampingLevel(1), mio::DampingType(1), mio::SimulationTime(0.6));
    dampexpr.add_damping(0.0, mio::DampingLevel(0), mio::DampingType(1), mio::SimulationTime(0.5));
    dampexpr.add_damping(0.0, mio::DampingLevel(0), mio::DampingType(0), mio::SimulationTime(0.7));
    dampexpr.add_damping(0.0, mio::DampingLevel(0), mio::DampingType(0), mio::SimulationTime(0.9));

    auto indices =
        mio::get_damping_indices(dampexpr, mio::DampingLevel(0), mio::DampingType(0), mio::SimulationTime(0.3),
                                 mio::SimulationTime(0.9)); //time period is open interval!

    EXPECT_THAT(indices, testing::ElementsAre(1, 4));
}

TEST(DynamicNPIs, get_active_damping)
{
    using Damping                 = mio::Damping<mio::RectMatrixShape>;
    using DampingMatrixExpression = mio::DampingMatrixExpression<mio::Dampings<Damping>>;
    DampingMatrixExpression dampexpr(1, 1);
    dampexpr.add_damping(0.3, mio::DampingLevel(0), mio::DampingType(0), mio::SimulationTime(0.3));
    dampexpr.add_damping(0.4, mio::DampingLevel(0), mio::DampingType(0), mio::SimulationTime(0.4));
    dampexpr.add_damping(0.6, mio::DampingLevel(1), mio::DampingType(1), mio::SimulationTime(0.6));
    dampexpr.add_damping(0.5, mio::DampingLevel(0), mio::DampingType(1), mio::SimulationTime(0.5));
    dampexpr.add_damping(0.4, mio::DampingLevel(0), mio::DampingType(0), mio::SimulationTime(0.7));
    dampexpr.add_damping(0.5, mio::DampingLevel(0), mio::DampingType(0), mio::SimulationTime(0.9));

    auto a = mio::get_active_damping(dampexpr, mio::DampingLevel(0), mio::DampingType(0), mio::SimulationTime(0.6));
    EXPECT_EQ(print_wrap(a), print_wrap(Eigen::MatrixXd::Constant(1, 1, 0.4)));

    auto b = mio::get_active_damping(dampexpr, mio::DampingLevel(1), mio::DampingType(1), mio::SimulationTime(0.6));
    EXPECT_EQ(print_wrap(b), print_wrap(Eigen::MatrixXd::Constant(1, 1, 0.6)));

    auto c = mio::get_active_damping(dampexpr, mio::DampingLevel(1), mio::DampingType(1), mio::SimulationTime(0.4));
    EXPECT_EQ(print_wrap(c), print_wrap(Eigen::MatrixXd::Constant(1, 1, 0.0)));

    auto d = mio::get_active_damping(dampexpr, mio::DampingLevel(0), mio::DampingType(0), mio::SimulationTime(0.8));
    EXPECT_EQ(print_wrap(d), print_wrap(Eigen::MatrixXd::Constant(1, 1, 0.4)));
}

TEST(DynamicNPIs, get_active_damping_empty)
{
    using Damping                 = mio::Damping<mio::RectMatrixShape>;
    using DampingMatrixExpression = mio::DampingMatrixExpression<mio::Dampings<Damping>>;
    DampingMatrixExpression dampexpr(1, 1);

    auto d = mio::get_active_damping(dampexpr, mio::DampingLevel(0), mio::DampingType(0), mio::SimulationTime(0.6));
    EXPECT_EQ(print_wrap(d), print_wrap(Eigen::MatrixXd::Constant(1, 1, 0.0)));
}

TEST(DynamicNPIs, implement_empty)
{
    using Damping                 = mio::Damping<mio::ColumnVectorShape>;
    using DampingMatrixExpression = mio::DampingMatrixExpression<mio::Dampings<Damping>>;
    mio::DampingMatrixExpressionGroup<DampingMatrixExpression> dampexprs(2, 2);
    auto make_mask = [](auto& g) {
        return g;
    };

    auto dynamic_npis = std::vector<mio::DampingSampling<double>>({mio::DampingSampling<double>(
        0.8, mio::DampingLevel(0), mio::DampingType(0), mio::SimulationTime(0), {0, 1}, Eigen::VectorXd::Ones(2))});
    mio::implement_dynamic_npis(dampexprs, dynamic_npis, mio::SimulationTime(0.45), mio::SimulationTime(0.6),
                                make_mask);

    EXPECT_EQ(dampexprs[0].get_dampings().size(), 2);
    EXPECT_DOUBLE_EQ(dampexprs[0].get_dampings()[0].get_time().get(), 0.45);
    EXPECT_THAT(dampexprs[0].get_dampings()[0].get_coeffs(), MatrixNear(Eigen::VectorXd::Constant(2, 0.8)));
    EXPECT_DOUBLE_EQ(dampexprs[0].get_dampings()[1].get_time().get(), 0.6);
    EXPECT_THAT(dampexprs[0].get_dampings()[1].get_coeffs(), MatrixNear(Eigen::VectorXd::Zero(2)));
    EXPECT_EQ(dampexprs[1].get_dampings().size(), 2);
    EXPECT_DOUBLE_EQ(dampexprs[1].get_dampings()[0].get_time().get(), 0.45);
    EXPECT_THAT(dampexprs[1].get_dampings()[0].get_coeffs(), MatrixNear(Eigen::VectorXd::Constant(2, 0.8)));
    EXPECT_DOUBLE_EQ(dampexprs[1].get_dampings()[1].get_time().get(), 0.6);
    EXPECT_THAT(dampexprs[1].get_dampings()[1].get_coeffs(), MatrixNear(Eigen::VectorXd::Zero(2)));
}

TEST(DynamicNPIs, implement)
{
    using Damping                 = mio::Damping<mio::RectMatrixShape>;
    using DampingMatrixExpression = mio::DampingMatrixExpression<mio::Dampings<Damping>>;
    mio::DampingMatrixExpressionGroup<DampingMatrixExpression> dampexprs(2, 3, 1);
    auto make_mask = [](auto& g) {
        return (Eigen::MatrixXd(3, 1) << g(0, 0), g(1, 0), g(2, 0)).finished();
    };

    dampexprs[0].add_damping(0.15, mio::DampingLevel(0), mio::DampingType(0), mio::SimulationTime(0.3));
    dampexprs[0].add_damping(0.2, mio::DampingLevel(0), mio::DampingType(0), mio::SimulationTime(0.4));
    dampexprs[0].add_damping(0.25, mio::DampingLevel(0), mio::DampingType(1), mio::SimulationTime(0.5));
    dampexprs[0].add_damping(0.35, mio::DampingLevel(0), mio::DampingType(0), mio::SimulationTime(0.7));

    dampexprs[1].add_damping(0.25, mio::DampingLevel(1), mio::DampingType(1), mio::SimulationTime(0.5));
    dampexprs[1].add_damping(0.45, mio::DampingLevel(0), mio::DampingType(0), mio::SimulationTime(0.9));

    {
<<<<<<< HEAD
        auto dynamic_npis = std::vector<mio::DampingSampling<double>>(
            {mio::DampingSampling<double>(0.8, mio::DampingLevel(0), mio::DampingType(0), mio::SimulationTime(0), {0, 1},
=======
        auto dynamic_npis = std::vector<mio::DampingSampling>(
            {mio::DampingSampling(0.4, mio::DampingLevel(0), mio::DampingType(0), mio::SimulationTime(0), {0, 1},
>>>>>>> c9640178
                                  Eigen::MatrixXd::Ones(3, 1))});
        mio::implement_dynamic_npis(dampexprs, dynamic_npis, mio::SimulationTime(0.45), mio::SimulationTime(0.6),
                                    make_mask);
    }

    EXPECT_THAT(
        dampexprs[0].get_dampings(),
        testing::ElementsAre(
            Damping(0.15, mio::DampingLevel(0), mio::DampingType(0), mio::SimulationTime(0.3), 3, 1), //before npi
            Damping(0.2, mio::DampingLevel(0), mio::DampingType(0), mio::SimulationTime(0.4), 3, 1), //before npi
            Damping(0.4, mio::DampingLevel(0), mio::DampingType(0), mio::SimulationTime(0.45), 3, 1), //npi begins
            Damping(0.25, mio::DampingLevel(0), mio::DampingType(1), mio::SimulationTime(0.5), 3, 1), //other type
            Damping(0.2, mio::DampingLevel(0), mio::DampingType(0), mio::SimulationTime(0.6), 3, 1), //npi ends
            Damping(0.35, mio::DampingLevel(0), mio::DampingType(0), mio::SimulationTime(0.7), 3, 1))); //after npi

    EXPECT_THAT(
        dampexprs[1].get_dampings(),
        testing::ElementsAre(
            Damping(0.4, mio::DampingLevel(0), mio::DampingType(0), mio::SimulationTime(0.45), 3, 1), //npi begins
            Damping(0.25, mio::DampingLevel(1), mio::DampingType(1), mio::SimulationTime(0.5), 3, 1), //other type/level
            Damping(0.0, mio::DampingLevel(0), mio::DampingType(0), mio::SimulationTime(0.6), 3, 1), //npi ends
            Damping(0.45, mio::DampingLevel(0), mio::DampingType(0), mio::SimulationTime(0.9), 3, 1))); //after npi

    {
<<<<<<< HEAD
        auto dynamic_npis = std::vector<mio::DampingSampling<double>>({mio::DampingSampling<double>(
            0.6, mio::DampingLevel(0), mio::DampingType(0), mio::SimulationTime(0), {0}, Eigen::MatrixXd::Ones(3, 1))});
=======
        auto dynamic_npis = std::vector<mio::DampingSampling>({mio::DampingSampling(
            0.3, mio::DampingLevel(0), mio::DampingType(0), mio::SimulationTime(0), {0}, Eigen::MatrixXd::Ones(3, 1))});
>>>>>>> c9640178
        mio::implement_dynamic_npis(dampexprs, dynamic_npis, mio::SimulationTime(0.3), mio::SimulationTime(0.9),
                                    make_mask);
    }

    EXPECT_THAT(
        dampexprs[0].get_dampings(),
        testing::ElementsAre(
            Damping(0.3, mio::DampingLevel(0), mio::DampingType(0), mio::SimulationTime(0.3), 3, 1), //new npi begins
            Damping(0.4, mio::DampingLevel(0), mio::DampingType(0), mio::SimulationTime(0.45), 3,
                    1), //old npi begins, is kept because it's bigger
            Damping(0.25, mio::DampingLevel(0), mio::DampingType(1), mio::SimulationTime(0.5), 3, 1), //other type
            Damping(0.3, mio::DampingLevel(0), mio::DampingType(0), mio::SimulationTime(0.6), 3,
                    1), //old npi ends, down to value of new npi
            Damping(
                0.35, mio::DampingLevel(0), mio::DampingType(0), mio::SimulationTime(0.7), 3,
                1))); //bigger than new npi, new npi ends at t = 0.9, but is already overwritten here by a higher value

    //second matrix not changed by the new npi
    EXPECT_THAT(
        dampexprs[1].get_dampings(),
        testing::ElementsAre(Damping(0.4, mio::DampingLevel(0), mio::DampingType(0), mio::SimulationTime(0.45), 3, 1),
                             Damping(0.25, mio::DampingLevel(1), mio::DampingType(1), mio::SimulationTime(0.5), 3, 1),
                             Damping(0.0, mio::DampingLevel(0), mio::DampingType(0), mio::SimulationTime(0.6), 3, 1),
                             Damping(0.45, mio::DampingLevel(0), mio::DampingType(0), mio::SimulationTime(0.9), 3, 1)));
}

namespace mio_test
{

enum class Compartments
{
    A = 0,
    B,
    Count,
};

struct DummyModel {
    using Compartments = mio_test::Compartments;
};

struct DummySim {
    using Model = DummyModel;
    template <class V>
    DummySim(V&& y0)
        : result(0.0, std::forward<V>(y0))
    {
        ON_CALL(*this, advance).WillByDefault([this](auto t) {
            result.reserve(result.get_num_time_points() + 1);
            result.add_time_point(t, result.get_last_value());
        });
        ON_CALL(*this, get_result).WillByDefault(testing::ReturnRef(result));
    }

    MOCK_METHOD(void, advance, (double), ());
    MOCK_METHOD(mio::TimeSeries<double>&, get_result, ());

    mio::TimeSeries<double> result;
    DummyModel model;
};

//overload required for dynamic NPIs
template <class DummySim>
double get_infections_relative(const DummySim&, double, const Eigen::Ref<const Eigen::VectorXd>& y)
{
    return y[0] / y.sum();
}

//overload required for because the mock is not a compartment model simulation
template <class DummySim>
void calculate_migration_returns(Eigen::Ref<mio::TimeSeries<double>::Vector>, const DummySim&,
                                 Eigen::Ref<const mio::TimeSeries<double>::Vector>, double, double)
{
}

} // namespace mio_test

TEST(DynamicNPIs, migration)
{
    mio::SimulationNode<mio_test::DummySim> node_from((Eigen::VectorXd(2) << 0.0, 1.0).finished());
    mio::SimulationNode<mio_test::DummySim> node_to((Eigen::VectorXd(2) << 0.0, 1.0).finished());

    auto last_state_safe = (Eigen::VectorXd(2) << 0.01, 0.99).finished();
    auto last_state_crit = (Eigen::VectorXd(2) << 0.02, 0.98).finished();

    mio::DynamicNPIs<double> npis;
    npis.set_threshold(
        0.015 * 100'000,
        {mio::DampingSampling<double>{
            1.0, mio::DampingLevel(0), mio::DampingType(0), mio::SimulationTime(0), {0}, Eigen::VectorXd::Ones(2)}});
    npis.set_duration(mio::SimulationTime(5.0));
    npis.set_base_value(100'000);
    npis.set_interval(mio::SimulationTime(3.0));

    mio::MigrationCoefficientGroup coeffs(1, 2);
    mio::MigrationParameters<double> parameters(coeffs);
    parameters.set_dynamic_npis_infected(npis);

    mio::MigrationEdge<double> edge(parameters);

    ASSERT_EQ(edge.get_parameters().get_coefficients()[0].get_dampings().size(), 0); //initial

    edge.apply_migration(0.5, 0.5, node_from, node_to);

    ASSERT_EQ(edge.get_parameters().get_coefficients()[0].get_dampings().size(), 0); //not check at the beginning

    EXPECT_CALL(node_from.get_simulation(), advance).Times(1).WillOnce([&](auto t) {
        node_from.get_simulation().result.add_time_point(t, last_state_safe);
    });
    node_from.evolve(3.0, 2.5);
    node_to.evolve(3.0, 2.5);
    edge.apply_migration(3.0, 2.5, node_from, node_to);

    ASSERT_EQ(edge.get_parameters().get_coefficients()[0].get_dampings().size(), 0); //threshold not exceeded

    EXPECT_CALL(node_from.get_simulation(), advance).Times(1).WillOnce([&](auto t) {
        node_from.get_simulation().result.add_time_point(t, last_state_crit);
    });
    node_from.evolve(4.5, 1.5);
    node_to.evolve(4.5, 1.5);
    edge.apply_migration(4.5, 1.5, node_from, node_to);

    ASSERT_EQ(edge.get_parameters().get_coefficients()[0].get_dampings().size(),
              0); //threshold exceeded, but only check every 3 days

    EXPECT_CALL(node_from.get_simulation(), advance).Times(1).WillOnce([&](auto t) {
        node_from.get_simulation().result.add_time_point(t, last_state_crit);
    });
    node_from.evolve(6.0, 1.5);
    node_to.evolve(6.0, 1.5);
    edge.apply_migration(6.0, 1.5, node_from, node_to);

    ASSERT_EQ(edge.get_parameters().get_coefficients()[0].get_dampings().size(), 2); //NPIs implemented
}

namespace mio_test
{

class MockSimulation
{
public:
    using Model = mio::osecir::Model<double>;
    MockSimulation(mio::osecir::Model<double> m, double t0, double /*dt*/)
        : m_model(m)
        , m_result(t0, m.get_initial_values())
    {
    }
    auto& get_result() const
    {
        return m_result;
    }
    auto& get_result()
    {
        return m_result;
    }
    auto& get_model()
    {
        return m_model;
    }
    const auto& get_model() const
    {
        return m_model;
    }
    auto advance(double t)
    {
        //simple simulation that is constant over time
        m_result.reserve(m_result.get_num_time_points() + 1);
        return m_result.add_time_point(t, m_result.get_last_value());
    }

    mio::osecir::Model<double> m_model;
    mio::TimeSeries<double> m_result;
};

} // namespace mio_test

TEST(DynamicNPIs, secir_threshold_safe)
{
    mio::osecir::Model<double> model(1);
    model.populations[{mio::AgeGroup(0), mio::osecir::InfectionState::InfectedSymptoms}] = 1.0;
    model.populations.set_difference_from_total({mio::AgeGroup(0), mio::osecir::InfectionState::Susceptible}, 100.0);

    mio::DynamicNPIs<double> npis;
    npis.set_threshold(
        0.05 * 23'000,
        {mio::DampingSampling<double>{
            1.0, mio::DampingLevel(0), mio::DampingType(0), mio::SimulationTime(0), {0}, Eigen::VectorXd::Ones(1)}});
    npis.set_duration(mio::SimulationTime(5.0));
    npis.set_base_value(23'000);
    model.parameters.get<mio::osecir::DynamicNPIsInfectedSymptoms<double>>() = npis;

    ASSERT_EQ(model.parameters.get<mio::osecir::ContactPatterns<double>>().get_cont_freq_mat()[0].get_dampings().size(), 0);

    mio::osecir::Simulation<double,mio_test::MockSimulation> sim(model);
    sim.advance(3.0);

    ASSERT_EQ(
        sim.get_model().parameters.get<mio::osecir::ContactPatterns<double>>().get_cont_freq_mat()[0].get_dampings().size(), 0);
}

TEST(DynamicNPIs, secir_threshold_exceeded)
{
    mio::osecir::Model<double> model(1);
    model.populations[{mio::AgeGroup(0), mio::osecir::InfectionState::InfectedSymptoms}] = 10;
    model.populations.set_difference_from_total({mio::AgeGroup(0), mio::osecir::InfectionState::Susceptible}, 100);

    mio::DynamicNPIs<double> npis;
    npis.set_threshold(
        0.05 * 50'000,
        {mio::DampingSampling<double>{
            1.0, mio::DampingLevel(0), mio::DampingType(0), mio::SimulationTime(0), {0}, Eigen::VectorXd::Ones(1)}});
    npis.set_duration(mio::SimulationTime(5.0));
    npis.set_base_value(50'000);
    model.parameters.get<mio::osecir::DynamicNPIsInfectedSymptoms<double>>() = npis;

    ASSERT_EQ(model.parameters.get<mio::osecir::ContactPatterns<double>>().get_cont_freq_mat()[0].get_dampings().size(), 0);

    mio::osecir::Simulation<double,mio_test::MockSimulation> sim(model);
    sim.advance(3.0);

    ASSERT_EQ(
        sim.get_model().parameters.get<mio::osecir::ContactPatterns<double>>().get_cont_freq_mat()[0].get_dampings().size(), 2);
}<|MERGE_RESOLUTION|>--- conflicted
+++ resolved
@@ -159,13 +159,8 @@
     dampexprs[1].add_damping(0.45, mio::DampingLevel(0), mio::DampingType(0), mio::SimulationTime(0.9));
 
     {
-<<<<<<< HEAD
         auto dynamic_npis = std::vector<mio::DampingSampling<double>>(
-            {mio::DampingSampling<double>(0.8, mio::DampingLevel(0), mio::DampingType(0), mio::SimulationTime(0), {0, 1},
-=======
-        auto dynamic_npis = std::vector<mio::DampingSampling>(
-            {mio::DampingSampling(0.4, mio::DampingLevel(0), mio::DampingType(0), mio::SimulationTime(0), {0, 1},
->>>>>>> c9640178
+            {mio::DampingSampling<double>(0.4, mio::DampingLevel(0), mio::DampingType(0), mio::SimulationTime(0), {0, 1},
                                   Eigen::MatrixXd::Ones(3, 1))});
         mio::implement_dynamic_npis(dampexprs, dynamic_npis, mio::SimulationTime(0.45), mio::SimulationTime(0.6),
                                     make_mask);
@@ -190,13 +185,8 @@
             Damping(0.45, mio::DampingLevel(0), mio::DampingType(0), mio::SimulationTime(0.9), 3, 1))); //after npi
 
     {
-<<<<<<< HEAD
         auto dynamic_npis = std::vector<mio::DampingSampling<double>>({mio::DampingSampling<double>(
-            0.6, mio::DampingLevel(0), mio::DampingType(0), mio::SimulationTime(0), {0}, Eigen::MatrixXd::Ones(3, 1))});
-=======
-        auto dynamic_npis = std::vector<mio::DampingSampling>({mio::DampingSampling(
             0.3, mio::DampingLevel(0), mio::DampingType(0), mio::SimulationTime(0), {0}, Eigen::MatrixXd::Ones(3, 1))});
->>>>>>> c9640178
         mio::implement_dynamic_npis(dampexprs, dynamic_npis, mio::SimulationTime(0.3), mio::SimulationTime(0.9),
                                     make_mask);
     }

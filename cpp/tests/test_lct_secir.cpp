/* 
* Copyright (C) 2020-2025 MEmilio
*
* Authors: Lena Ploetzke
*
* Contact: Martin J. Kuehn <Martin.Kuehn@DLR.de>
*
* Licensed under the Apache License, Version 2.0 (the "License");
* you may not use this file except in compliance with the License.
* You may obtain a copy of the License at
*
*     http://www.apache.org/licenses/LICENSE-2.0
*
* Unless required by applicable law or agreed to in writing, software
* distributed under the License is distributed on an "AS IS" BASIS,
* WITHOUT WARRANTIES OR CONDITIONS OF ANY KIND, either express or implied.
* See the License for the specific language governing permissions and
* limitations under the License.
*/

#include "lct_secir/model.h"
#include "lct_secir/infection_state.h"
#include "lct_secir/parameters.h"
#include "ode_secir/model.h"
#include "memilio/config.h"
#include "memilio/utils/time_series.h"
#include "memilio/utils/logging.h"
#include "memilio/epidemiology/contact_matrix.h"
#include "memilio/math/eigen.h"
#include "memilio/compartments/simulation.h"
#include "load_test_data.h"

#include <iostream>
#include <vector>

#include <gtest/gtest.h>
#include "boost/numeric/odeint/stepper/runge_kutta_cash_karp54.hpp"

// Test confirms that default construction of an LCT model works.
TEST(TestLCTSecir, simulateDefault)
{
    using InfState  = mio::lsecir::InfectionState;
    using LctState  = mio::LctInfectionState<ScalarType, InfState, 1, 1, 1, 1, 1, 1, 1, 1>;
    using Model     = mio::lsecir::Model<ScalarType, LctState>;
    ScalarType t0   = 0;
    ScalarType tmax = 1;
    ScalarType dt   = 0.1;

    Eigen::VectorX<ScalarType> init = Eigen::VectorX<ScalarType>::Constant((Eigen::Index)InfState::Count, 15);
    init[0]                         = 200;
    init[3]                         = 50;
    init[5]                         = 30;

    Model model;
    for (size_t i = 0; i < LctState::Count; i++) {
        model.populations[i] = init[i];
    }

    mio::TimeSeries<ScalarType> result = mio::simulate<ScalarType, Model>(t0, tmax, dt, model);

    EXPECT_NEAR(result.get_last_time(), tmax, 1e-10);
    ScalarType sum_pop = init.sum();
    for (Eigen::Index i = 0; i < result.get_num_time_points(); i++) {
        EXPECT_NEAR(sum_pop, result[i].sum(), 1e-5);
    }
}

/* Test compares the result for an LCT SECIR model with one single subcompartment for each infection state
    with the result of the equivalent ODE SECIR model. */
TEST(TestLCTSecir, compareWithOdeSecir)
{
    using InfState  = mio::lsecir::InfectionState;
    using LctState  = mio::LctInfectionState<ScalarType, InfState, 1, 1, 1, 1, 1, 1, 1, 1>;
    using Model     = mio::lsecir::Model<ScalarType, LctState>;
    ScalarType t0   = 0;
    ScalarType tmax = 5;
    ScalarType dt   = 0.1;

    // Initialization vector for both models.
    Eigen::VectorX<ScalarType> init = Eigen::VectorX<ScalarType>::Constant((Eigen::Index)InfState::Count, 15);
    init[0]                         = 200;
    init[3]                         = 50;
    init[5]                         = 30;

    // Define LCT model.
    Model model_lct;
    //Set initial values
    for (size_t i = 0; i < LctState::Count; i++) {
        model_lct.populations[i] = init[i];
    }

    // Set Parameters.
    model_lct.parameters.template get<mio::lsecir::TimeExposed<ScalarType>>()[0]            = 3.2;
    model_lct.parameters.template get<mio::lsecir::TimeInfectedNoSymptoms<ScalarType>>()[0] = 2;
    model_lct.parameters.template get<mio::lsecir::TimeInfectedSymptoms<ScalarType>>()[0]   = 5.8;
    model_lct.parameters.template get<mio::lsecir::TimeInfectedSevere<ScalarType>>()[0]     = 9.5;
    model_lct.parameters.template get<mio::lsecir::TimeInfectedCritical<ScalarType>>()[0]   = 7.1;

    model_lct.parameters.template get<mio::lsecir::TransmissionProbabilityOnContact<ScalarType>>()[0] = 0.05;

    mio::ContactMatrixGroup<ScalarType>& contact_matrix_lct =
        model_lct.parameters.template get<mio::lsecir::ContactPatterns<ScalarType>>();
    contact_matrix_lct[0] = mio::ContactMatrix<ScalarType>(Eigen::MatrixX<ScalarType>::Constant(1, 1, 10));
    contact_matrix_lct[0].add_damping(0.7, mio::SimulationTime<ScalarType>(2.));

    model_lct.parameters.template get<mio::lsecir::RelativeTransmissionNoSymptoms<ScalarType>>()[0] = 0.7;
    model_lct.parameters.template get<mio::lsecir::RiskOfInfectionFromSymptomatic<ScalarType>>()[0] = 0.25;
    model_lct.parameters.template get<mio::lsecir::StartDay<ScalarType>>()                          = 50;
    model_lct.parameters.template get<mio::lsecir::Seasonality<ScalarType>>()                       = 0.1;
    model_lct.parameters.template get<mio::lsecir::RecoveredPerInfectedNoSymptoms<ScalarType>>()[0] = 0.09;
    model_lct.parameters.template get<mio::lsecir::SeverePerInfectedSymptoms<ScalarType>>()[0]      = 0.2;
    model_lct.parameters.template get<mio::lsecir::CriticalPerSevere<ScalarType>>()[0]              = 0.25;
    model_lct.parameters.template get<mio::lsecir::DeathsPerCritical<ScalarType>>()[0]              = 0.3;

    // Simulate.
    mio::TimeSeries<ScalarType> result_lct = mio::simulate<ScalarType, Model>(
        t0, tmax, dt, model_lct,
        std::make_unique<mio::ControlledStepperWrapper<ScalarType, boost::numeric::odeint::runge_kutta_cash_karp54>>());

    // Initialize ODE model with one age group.
    mio::osecir::Model<ScalarType> model_ode(1);
    // Set initial distribution of the population.
    model_ode.populations[{(mio::AgeGroup)0, mio::osecir::InfectionState::Exposed}] =
        init[(Eigen::Index)InfState::Exposed];
    model_ode.populations[{(mio::AgeGroup)0, mio::osecir::InfectionState::InfectedNoSymptoms}] =
        init[(Eigen::Index)InfState::InfectedNoSymptoms];
    model_ode.populations[{(mio::AgeGroup)0, mio::osecir::InfectionState::InfectedNoSymptomsConfirmed}] = 0;
    model_ode.populations[{(mio::AgeGroup)0, mio::osecir::InfectionState::InfectedSymptoms}] =
        init[(Eigen::Index)InfState::InfectedSymptoms];
    model_ode.populations[{(mio::AgeGroup)0, mio::osecir::InfectionState::InfectedSymptomsConfirmed}] = 0;
    model_ode.populations[{(mio::AgeGroup)0, mio::osecir::InfectionState::InfectedSevere}] =
        init[(Eigen::Index)InfState::InfectedSevere];
    model_ode.populations[{(mio::AgeGroup)0, mio::osecir::InfectionState::InfectedCritical}] =
        init[(Eigen::Index)InfState::InfectedCritical];
    model_ode.populations[{(mio::AgeGroup)0, mio::osecir::InfectionState::Recovered}] =
        init[(Eigen::Index)InfState::Recovered];
    model_ode.populations[{(mio::AgeGroup)0, mio::osecir::InfectionState::Dead}] = init[(Eigen::Index)InfState::Dead];
    model_ode.populations.set_difference_from_total({(mio::AgeGroup)0, mio::osecir::InfectionState::Susceptible},
                                                    init.sum());

    // Set parameters according to the parameters of the LCT model.
    // No restrictions by additional parameters.
    model_ode.parameters.template get<mio::osecir::TestAndTraceCapacity<ScalarType>>() =
        std::numeric_limits<ScalarType>::max();
    model_ode.parameters.template get<mio::osecir::ICUCapacity<ScalarType>>() = std::numeric_limits<ScalarType>::max();

    model_ode.parameters.set<mio::osecir::StartDay<ScalarType>>(50);
    model_ode.parameters.set<mio::osecir::Seasonality<ScalarType>>(0.1);
    model_ode.parameters.template get<mio::osecir::TimeExposed<ScalarType>>()[(mio::AgeGroup)0]            = 3.2;
    model_ode.parameters.template get<mio::osecir::TimeInfectedNoSymptoms<ScalarType>>()[(mio::AgeGroup)0] = 2.0;
    model_ode.parameters.template get<mio::osecir::TimeInfectedSymptoms<ScalarType>>()[(mio::AgeGroup)0]   = 5.8;
    model_ode.parameters.template get<mio::osecir::TimeInfectedSevere<ScalarType>>()[(mio::AgeGroup)0]     = 9.5;
    model_ode.parameters.template get<mio::osecir::TimeInfectedCritical<ScalarType>>()[(mio::AgeGroup)0]   = 7.1;

    mio::ContactMatrixGroup<ScalarType>& contact_matrix_ode =
        model_ode.parameters.template get<mio::osecir::ContactPatterns<ScalarType>>();
    contact_matrix_ode[0] = mio::ContactMatrix<ScalarType>(Eigen::MatrixX<ScalarType>::Constant(1, 1, 10));
    contact_matrix_ode[0].add_damping(0.7, mio::SimulationTime<ScalarType>(2.));

    model_ode.parameters.template get<mio::osecir::TransmissionProbabilityOnContact<ScalarType>>()[(mio::AgeGroup)0] =
        0.05;
    model_ode.parameters.template get<mio::osecir::RelativeTransmissionNoSymptoms<ScalarType>>()[(mio::AgeGroup)0] =
        0.7;
    model_ode.parameters.template get<mio::osecir::RecoveredPerInfectedNoSymptoms<ScalarType>>()[(mio::AgeGroup)0] =
        0.09;
    model_ode.parameters.template get<mio::osecir::RiskOfInfectionFromSymptomatic<ScalarType>>()[(mio::AgeGroup)0] =
        0.25;
    model_ode.parameters.template get<mio::osecir::SeverePerInfectedSymptoms<ScalarType>>()[(mio::AgeGroup)0] = 0.2;
    model_ode.parameters.template get<mio::osecir::CriticalPerSevere<ScalarType>>()[(mio::AgeGroup)0]         = 0.25;
    model_ode.parameters.template get<mio::osecir::DeathsPerCritical<ScalarType>>()[(mio::AgeGroup)0]         = 0.3;

    // Simulate.
    mio::TimeSeries<ScalarType> result_ode = mio::osecir::simulate<ScalarType>(
        t0, tmax, dt, model_ode,
<<<<<<< HEAD
        std::make_shared<mio::ControlledStepperWrapper<ScalarType, boost::numeric::odeint::runge_kutta_cash_karp54>>());
=======
        std::make_unique<mio::ControlledStepperWrapper<double, boost::numeric::odeint::runge_kutta_cash_karp54>>());
>>>>>>> f59a0747

    // Simulation results should be equal.
    ASSERT_EQ(result_lct.get_num_time_points(), result_ode.get_num_time_points());
    for (int i = 0; i < 4; ++i) {
        EXPECT_NEAR(result_lct.get_time(i), result_ode.get_time(i), 1e-5);

        EXPECT_NEAR(result_lct[i][(Eigen::Index)InfState::Susceptible],
                    result_ode[i][(Eigen::Index)mio::osecir::InfectionState::Susceptible], 1e-5);
        EXPECT_NEAR(result_lct[i][(Eigen::Index)InfState::Exposed],
                    result_ode[i][(Eigen::Index)mio::osecir::InfectionState::Exposed], 1e-5);
        EXPECT_NEAR(result_lct[i][(Eigen::Index)InfState::InfectedNoSymptoms],
                    result_ode[i][(Eigen::Index)mio::osecir::InfectionState::InfectedNoSymptoms], 1e-5);
        EXPECT_NEAR(0, result_ode[i][(Eigen::Index)mio::osecir::InfectionState::InfectedNoSymptomsConfirmed], 1e-5);
        EXPECT_NEAR(result_lct[i][(Eigen::Index)InfState::InfectedSymptoms],
                    result_ode[i][(Eigen::Index)mio::osecir::InfectionState::InfectedSymptoms], 1e-5);
        EXPECT_NEAR(0, result_ode[i][(Eigen::Index)mio::osecir::InfectionState::InfectedSymptomsConfirmed], 1e-5);
        EXPECT_NEAR(result_lct[i][(Eigen::Index)InfState::InfectedCritical],
                    result_ode[i][(Eigen::Index)mio::osecir::InfectionState::InfectedCritical], 1e-5);
        EXPECT_NEAR(result_lct[i][(Eigen::Index)InfState::InfectedSevere],
                    result_ode[i][(Eigen::Index)mio::osecir::InfectionState::InfectedSevere], 1e-5);
        EXPECT_NEAR(result_lct[i][(Eigen::Index)InfState::Recovered],
                    result_ode[i][(Eigen::Index)mio::osecir::InfectionState::Recovered], 1e-5);
        EXPECT_NEAR(result_lct[i][(Eigen::Index)InfState::Dead],
                    result_ode[i][(Eigen::Index)mio::osecir::InfectionState::Dead], 1e-5);
    }
}

// Test if the function get_derivatives() is working using a hand calculated result.
TEST(TestLCTSecir, testEvalRightHandSide)
{
    // Define model.
    // Chose more than one subcompartment for all compartments except S, R, D so that the function is correct for all selections.
    using InfState = mio::lsecir::InfectionState;
    using LctState = mio::LctInfectionState<ScalarType, InfState, 1, 2, 3, 2, 2, 2, 1, 1>;
    using Model    = mio::lsecir::Model<ScalarType, LctState>;
    Model model;

    // Define initial population distribution in infection states, one entry per subcompartment.
    std::vector<std::vector<ScalarType>> initial_populations = {{750},    {30, 20}, {20, 10, 10}, {30, 20},
                                                                {40, 10}, {10, 20}, {20},         {10}};

    // Transfer the initial values in initial_populations to the model.
    std::vector<ScalarType> flat_initial_populations;
    for (auto&& vec : initial_populations) {
        flat_initial_populations.insert(flat_initial_populations.end(), vec.begin(), vec.end());
    }
    for (size_t i = 0; i < (size_t)LctState::Count; i++) {
        model.populations[i] = flat_initial_populations[i];
    }

    // Set parameters.
    model.parameters.template get<mio::lsecir::TimeExposed<ScalarType>>()[0]            = 3.2;
    model.parameters.template get<mio::lsecir::TimeInfectedNoSymptoms<ScalarType>>()[0] = 2;
    model.parameters.template get<mio::lsecir::TimeInfectedSymptoms<ScalarType>>()[0]   = 5.8;
    model.parameters.template get<mio::lsecir::TimeInfectedSevere<ScalarType>>()[0]     = 9.5;
    model.parameters.template get<mio::lsecir::TimeInfectedCritical<ScalarType>>()[0]   = 7.1;

    model.parameters.template get<mio::lsecir::TransmissionProbabilityOnContact<ScalarType>>()[0] = 0.05;

    mio::ContactMatrixGroup<ScalarType>& contact_matrix =
        model.parameters.template get<mio::lsecir::ContactPatterns<ScalarType>>();
    contact_matrix[0] = mio::ContactMatrix<ScalarType>(Eigen::MatrixX<ScalarType>::Constant(1, 1, 10));

    model.parameters.template get<mio::lsecir::RelativeTransmissionNoSymptoms<ScalarType>>()[0] = 0.7;
    model.parameters.template get<mio::lsecir::RiskOfInfectionFromSymptomatic<ScalarType>>()[0] = 0.25;
    model.parameters.template get<mio::lsecir::RecoveredPerInfectedNoSymptoms<ScalarType>>()[0] = 0.09;
    model.parameters.set<mio::lsecir::Seasonality<ScalarType>>(0.);
    model.parameters.set<mio::lsecir::StartDay<ScalarType>>(0);
    model.parameters.template get<mio::lsecir::SeverePerInfectedSymptoms<ScalarType>>()[0] = 0.2;
    model.parameters.template get<mio::lsecir::CriticalPerSevere<ScalarType>>()[0]         = 0.25;
    model.parameters.template get<mio::lsecir::DeathsPerCritical<ScalarType>>()[0]         = 0.3;

    // Compare the result of get_derivatives() with a hand calculated result.
    size_t num_subcompartments = LctState::Count;
    Eigen::VectorX<ScalarType> dydt(num_subcompartments);
    model.get_derivatives(model.get_initial_values(), model.get_initial_values(), 0.0, dydt);

    Eigen::VectorX<ScalarType> compare(num_subcompartments);
    compare << -15.3409, -3.4091, 6.25, -17.5, 15, 0, 3.3052, 3.4483, -7.0417, 6.3158, -2.2906, -2.8169, 12.3899,
        1.6901;

    for (size_t i = 0; i < num_subcompartments; i++) {
        EXPECT_NEAR(compare[i], dydt[i], 1e-3) << " at index " << i << ".\n";
    }
}

// Test if the function get_derivatives() is working with different groups using a result calculated by hand.
TEST(TestLCTSecir, testEvalRightHandSideGroups)
{
    // Define model.
    // Choose more than one subcompartment for all compartments except S, R, D so that the function is correct for all selections.
    using InfState  = mio::lsecir::InfectionState;
    using LctState1 = mio::LctInfectionState<ScalarType, InfState, 1, 2, 3, 2, 2, 2, 1, 1>;
    using LctState2 = mio::LctInfectionState<ScalarType, InfState, 1, 1, 1, 1, 1, 1, 1, 1>;
    using Model     = mio::lsecir::Model<ScalarType, LctState1, LctState2>;
    Model model;
    size_t num_groups          = Model::num_groups;
    size_t num_subcompartments = model.populations.get_num_compartments();

    // Define initial population distribution in infection states, one entry per subcompartment.
    std::vector<std::vector<ScalarType>> initial_populations1 = {{750},    {30, 20}, {20, 10, 10}, {30, 20},
                                                                 {40, 10}, {10, 20}, {20},         {10}};
    std::vector<std::vector<ScalarType>> initial_populations2 = {{750}, {10}, {50}, {1}, {9}, {0}, {30}, {100}};

    // Transfer the initial values in initial_populations to the model.
    std::vector<ScalarType> flat_initial_populations;
    for (auto&& vec : initial_populations1) {
        flat_initial_populations.insert(flat_initial_populations.end(), vec.begin(), vec.end());
    }
    for (auto&& vec : initial_populations2) {
        flat_initial_populations.insert(flat_initial_populations.end(), vec.begin(), vec.end());
    }
    for (size_t i = 0; i < num_subcompartments; i++) {
        model.populations[i] = flat_initial_populations[i];
    }

    // Set parameters.
    mio::ContactMatrixGroup<ScalarType>& contact_matrix =
        model.parameters.template get<mio::lsecir::ContactPatterns<ScalarType>>();
    contact_matrix[0] =
        mio::ContactMatrix<ScalarType>(Eigen::MatrixX<ScalarType>::Constant(num_groups, num_groups, 10));
    // Group 1.
    model.parameters.template get<mio::lsecir::TimeExposed<ScalarType>>()[0]                      = 5.;
    model.parameters.template get<mio::lsecir::TimeInfectedNoSymptoms<ScalarType>>()[0]           = 5.;
    model.parameters.template get<mio::lsecir::TimeInfectedSymptoms<ScalarType>>()[0]             = 5.;
    model.parameters.template get<mio::lsecir::TimeInfectedSevere<ScalarType>>()[0]               = 5.;
    model.parameters.template get<mio::lsecir::TimeInfectedCritical<ScalarType>>()[0]             = 5.;
    model.parameters.template get<mio::lsecir::TransmissionProbabilityOnContact<ScalarType>>()[0] = 0.1;
    model.parameters.template get<mio::lsecir::RelativeTransmissionNoSymptoms<ScalarType>>()[0]   = 1.;
    model.parameters.template get<mio::lsecir::RiskOfInfectionFromSymptomatic<ScalarType>>()[0]   = 1.;
    model.parameters.template get<mio::lsecir::RecoveredPerInfectedNoSymptoms<ScalarType>>()[0]   = 0.1;
    model.parameters.set<mio::lsecir::Seasonality<ScalarType>>(0.);
    model.parameters.set<mio::lsecir::StartDay<ScalarType>>(0);
    model.parameters.template get<mio::lsecir::SeverePerInfectedSymptoms<ScalarType>>()[0] = 0.1;
    model.parameters.template get<mio::lsecir::CriticalPerSevere<ScalarType>>()[0]         = 0.1;
    model.parameters.template get<mio::lsecir::DeathsPerCritical<ScalarType>>()[0]         = 0.1;
    // Group 2.
    model.parameters.template get<mio::lsecir::TimeExposed<ScalarType>>()[1]                      = 2.;
    model.parameters.template get<mio::lsecir::TimeInfectedNoSymptoms<ScalarType>>()[1]           = 2.;
    model.parameters.template get<mio::lsecir::TimeInfectedSymptoms<ScalarType>>()[1]             = 2.;
    model.parameters.template get<mio::lsecir::TimeInfectedSevere<ScalarType>>()[1]               = 2.;
    model.parameters.template get<mio::lsecir::TimeInfectedCritical<ScalarType>>()[1]             = 2.;
    model.parameters.template get<mio::lsecir::TransmissionProbabilityOnContact<ScalarType>>()[1] = 0.1;
    model.parameters.template get<mio::lsecir::RelativeTransmissionNoSymptoms<ScalarType>>()[1]   = 0.5;
    model.parameters.template get<mio::lsecir::RiskOfInfectionFromSymptomatic<ScalarType>>()[1]   = 0.5;
    model.parameters.template get<mio::lsecir::RecoveredPerInfectedNoSymptoms<ScalarType>>()[1]   = 0.5;
    model.parameters.set<mio::lsecir::Seasonality<ScalarType>>(0.);
    model.parameters.set<mio::lsecir::StartDay<ScalarType>>(0);
    model.parameters.template get<mio::lsecir::SeverePerInfectedSymptoms<ScalarType>>()[1] = 0.5;
    model.parameters.template get<mio::lsecir::CriticalPerSevere<ScalarType>>()[1]         = 0.5;
    model.parameters.template get<mio::lsecir::DeathsPerCritical<ScalarType>>()[1]         = 0.5;

    // Compare the result of get_derivatives() with a hand calculated result.
    Eigen::VectorX<ScalarType> dydt(num_subcompartments);
    model.get_derivatives(model.get_initial_values(), model.get_initial_values(), 0.0, dydt);

    Eigen::VectorX<ScalarType> compare(num_subcompartments);
    compare << -90.6818, 78.6818, 4, -4, 6, 0, -6.6, 4, -15.2, 12, -3.6, -4, 18.6, 0.8, -90.6818, 85.6818, -20, 12,
        -4.25, 2.25, 15, 0;

    for (size_t i = 0; i < num_subcompartments; i++) {
        EXPECT_NEAR(compare[i], dydt[i], 1e-3) << " at index " << i << ".\n";
    }
    // Also test function compute_compartments with this setup.
    mio::TimeSeries<ScalarType> result(num_subcompartments);
    // Define TimeSeries as input for the function.
    result.add_time_point(0, model.get_initial_values());
    result.add_time_point(1, model.get_initial_values() + dydt);
    mio::TimeSeries<ScalarType> population = model.calculate_compartments(result);
    // Sum of subcompartments in initial_population.
    Eigen::VectorX<ScalarType> compare_population0(2 * (size_t)InfState::Count);
    compare_population0 << 750, 50, 40, 50, 50, 30, 20, 10, 750, 10, 50, 1, 9, 0, 30, 100;
    ASSERT_EQ(compare_population0.size(), static_cast<size_t>(population.get_num_elements()));
    EXPECT_NEAR(result.get_time(0), population.get_time(0), 1e-7);
    for (size_t i = 0; i < 2 * (size_t)InfState::Count; i++) {
        EXPECT_NEAR(compare_population0[i], population.get_value(0)[i], 1e-3) << " at index " << i << ".\n";
    }
    // Sum of subcompartments in compare vector.
    Eigen::VectorX<ScalarType> compare_population1(2 * (size_t)InfState::Count);
    compare_population1 << -90.6818, 82.6818, 2, -2.6, -3.2, -7.6, 18.6, 0.8, -90.6818, 85.6818, -20, 12, -4.25, 2.25,
        15, 0;
    compare_population1 = compare_population0 + compare_population1;
    EXPECT_NEAR(result.get_time(1), population.get_time(1), 1e-7);
    for (size_t i = 0; i < 2 * (size_t)InfState::Count; i++) {
        EXPECT_NEAR(compare_population1[i], population.get_value(1)[i], 1e-3) << " at index " << i << ".\n";
    }
}

/* Test if the function get_derivatives() is working for more than one group. 
 * The parameters and LctStates are chosen, such that the sum of the groups should produce the 
 * same output as the function with one group. This is tested. */
TEST(TestLCTSecir, testEvalRightHandSideThreeGroupsEqual)
{
    // Define model.
    // Chose more than one subcompartment for all compartments except S, R, D so that the function is correct for all selections.
    using InfState = mio::lsecir::InfectionState;
    using LctState = mio::LctInfectionState<ScalarType, InfState, 1, 2, 3, 2, 2, 2, 1, 1>;
    using Model    = mio::lsecir::Model<ScalarType, LctState, LctState, LctState>;
    Model model;
    size_t num_groups          = Model::num_groups;
    size_t num_subcompartments = LctState::Count;

    // Define initial population distribution in infection states, one entry per subcompartment.
    std::vector<std::vector<ScalarType>> initial_populations = {{750},    {30, 20}, {20, 10, 10}, {30, 20},
                                                                {40, 10}, {10, 20}, {20},         {10}};

    // Transfer the initial values in initial_populations to the model.
    std::vector<ScalarType> flat_initial_populations;
    for (auto&& vec : initial_populations) {
        flat_initial_populations.insert(flat_initial_populations.end(), vec.begin(), vec.end());
    }
    for (size_t group = 0; group < num_groups; group++) {
        for (size_t i = 0; i < num_subcompartments; i++) {
            model.populations[num_subcompartments * group + i] = flat_initial_populations[i] / (ScalarType)num_groups;
        }
    }
    // Set parameters.
    for (size_t group = 0; group < num_groups; group++) {
        model.parameters.template get<mio::lsecir::TimeExposed<ScalarType>>()[group]                      = 3.2;
        model.parameters.template get<mio::lsecir::TimeInfectedNoSymptoms<ScalarType>>()[group]           = 2;
        model.parameters.template get<mio::lsecir::TimeInfectedSymptoms<ScalarType>>()[group]             = 5.8;
        model.parameters.template get<mio::lsecir::TimeInfectedSevere<ScalarType>>()[group]               = 9.5;
        model.parameters.template get<mio::lsecir::TimeInfectedCritical<ScalarType>>()[group]             = 7.1;
        model.parameters.template get<mio::lsecir::TransmissionProbabilityOnContact<ScalarType>>()[group] = 0.05;

        model.parameters.template get<mio::lsecir::RelativeTransmissionNoSymptoms<ScalarType>>()[group] = 0.7;
        model.parameters.template get<mio::lsecir::RiskOfInfectionFromSymptomatic<ScalarType>>()[group] = 0.25;
        model.parameters.template get<mio::lsecir::RecoveredPerInfectedNoSymptoms<ScalarType>>()[group] = 0.09;
        model.parameters.template get<mio::lsecir::SeverePerInfectedSymptoms<ScalarType>>()[group]      = 0.2;
        model.parameters.template get<mio::lsecir::CriticalPerSevere<ScalarType>>()[group]              = 0.25;
        model.parameters.template get<mio::lsecir::DeathsPerCritical<ScalarType>>()[group]              = 0.3;
    }
    mio::ContactMatrixGroup<ScalarType>& contact_matrix =
        model.parameters.template get<mio::lsecir::ContactPatterns<ScalarType>>();
    contact_matrix[0] = mio::ContactMatrix<ScalarType>(
        Eigen::MatrixX<ScalarType>::Constant(num_groups, num_groups, 10. / (ScalarType)num_groups));
    model.parameters.set<mio::lsecir::Seasonality<ScalarType>>(0.);
    model.parameters.set<mio::lsecir::StartDay<ScalarType>>(0);

    // Compare the result of get_derivatives() with a hand calculated result.

    Eigen::VectorX<ScalarType> dydt(num_groups * num_subcompartments);

    model.get_derivatives(model.get_initial_values(), model.get_initial_values(), 0.0, dydt);

    Eigen::VectorX<ScalarType> compare(num_subcompartments);
    compare << -15.3409, -3.4091, 6.25, -17.5, 15, 0, 3.3052, 3.4483, -7.0417, 6.3158, -2.2906, -2.8169, 12.3899,
        1.6901;
    ScalarType sunum_groups = 0;
    for (size_t i = 0; i < num_subcompartments; i++) {
        for (size_t group = 0; group < num_groups; group++) {
            sunum_groups += dydt[group * num_subcompartments + i];
        }
        EXPECT_NEAR(sunum_groups, compare[i], 1e-4) << "at subcompartment number " << i;
        sunum_groups = 0;
    }
}

// Model setup to compare result with a previous output.
class ModelTestLCTSecir : public testing::Test
{
public:
    using InfState = mio::lsecir::InfectionState;
    using LctState = mio::LctInfectionState<ScalarType, InfState, 1, 2, 3, 1, 1, 5, 1, 1>;
    using Model    = mio::lsecir::Model<ScalarType, LctState>;

protected:
    virtual void SetUp()
    {
        // Define initial distribution of the population in the subcompartments.
        std::vector<std::vector<ScalarType>> initial_populations = {{750}, {30, 20},          {20, 10, 10}, {50},
                                                                    {50},  {10, 10, 5, 3, 2}, {20},         {10}};
        model                                                    = new Model();
        // Transfer the initial values in initial_populations to the model.
        std::vector<ScalarType> flat_initial_populations;
        for (auto&& vec : initial_populations) {
            flat_initial_populations.insert(flat_initial_populations.end(), vec.begin(), vec.end());
        }
        for (size_t i = 0; i < LctState::Count; i++) {
            model->populations[i] = flat_initial_populations[i];
        }

        // Set parameters.
        model->parameters.get<mio::lsecir::TimeExposed<ScalarType>>()[0]                      = 3.2;
        model->parameters.get<mio::lsecir::TimeInfectedNoSymptoms<ScalarType>>()[0]           = 2;
        model->parameters.get<mio::lsecir::TimeInfectedSymptoms<ScalarType>>()[0]             = 5.8;
        model->parameters.get<mio::lsecir::TimeInfectedSevere<ScalarType>>()[0]               = 9.5;
        model->parameters.get<mio::lsecir::TimeInfectedCritical<ScalarType>>()[0]             = 7.1;
        model->parameters.get<mio::lsecir::TransmissionProbabilityOnContact<ScalarType>>()[0] = 0.05;

        mio::ContactMatrixGroup<ScalarType>& contact_matrix =
            model->parameters.get<mio::lsecir::ContactPatterns<ScalarType>>();
        contact_matrix[0] = mio::ContactMatrix<ScalarType>(Eigen::MatrixX<ScalarType>::Constant(1, 1, 10));
        contact_matrix[0].add_damping(0.7, mio::SimulationTime<ScalarType>(2.));

        model->parameters.get<mio::lsecir::RelativeTransmissionNoSymptoms<ScalarType>>()[0] = 0.7;
        model->parameters.get<mio::lsecir::RiskOfInfectionFromSymptomatic<ScalarType>>()[0] = 0.25;
        model->parameters.get<mio::lsecir::RecoveredPerInfectedNoSymptoms<ScalarType>>()[0] = 0.09;
        model->parameters.get<mio::lsecir::SeverePerInfectedSymptoms<ScalarType>>()[0]      = 0.2;
        model->parameters.get<mio::lsecir::CriticalPerSevere<ScalarType>>()[0]              = 0.25;
        model->parameters.get<mio::lsecir::DeathsPerCritical<ScalarType>>()[0]              = 0.3;
    }

    virtual void TearDown()
    {
        delete model;
    }

public:
    Model* model = nullptr;
};

// Test compares a simulation with the result of a previous run stored in a.csv file.
TEST_F(ModelTestLCTSecir, compareWithPreviousRun)
{
    ScalarType tmax                    = 3;
    mio::TimeSeries<ScalarType> result = mio::simulate<ScalarType, ModelTestLCTSecir::Model>(
        0, tmax, 0.5, *model,
        std::make_unique<mio::ControlledStepperWrapper<ScalarType, boost::numeric::odeint::runge_kutta_cash_karp54>>());

    // Compare subcompartments.
    auto compare = load_test_data_csv<ScalarType>("lct-secir-subcompartments-compare.csv");

    ASSERT_EQ(compare.size(), static_cast<size_t>(result.get_num_time_points()));
    for (size_t i = 0; i < compare.size(); i++) {
        ASSERT_EQ(compare[i].size(), static_cast<size_t>(result.get_num_elements()) + 1) << "at row " << i;
        EXPECT_NEAR(result.get_time(i), compare[i][0], 1e-7) << "at row " << i;
        for (size_t j = 1; j < compare[i].size(); j++) {
            EXPECT_NEAR(result.get_value(i)[j - 1], compare[i][j], 1e-7) << " at row " << i;
        }
    }

    // Compare InfectionState compartments.
    mio::TimeSeries<ScalarType> population = model->calculate_compartments(result);
    auto compare_population                = load_test_data_csv<ScalarType>("lct-secir-compartments-compare.csv");

    ASSERT_EQ(compare_population.size(), static_cast<size_t>(population.get_num_time_points()));
    for (size_t i = 0; i < compare_population.size(); i++) {
        ASSERT_EQ(compare_population[i].size(), static_cast<size_t>(population.get_num_elements()) + 1)
            << "at row " << i;
        EXPECT_NEAR(population.get_time(i), compare_population[i][0], 1e-7) << "at row " << i;
        for (size_t j = 1; j < compare_population[i].size(); j++) {
            EXPECT_NEAR(population.get_value(i)[j - 1], compare_population[i][j], 1e-7) << " at row " << i;
        }
    }
}

/* Test compares a simulation with the result of a previous run stored in a .csv file.
 * Here, three groups with the same parametrization as the one used for the previous result is used. 
 * It is tested, if the sum of the results of the groups is equal to the result with one group.
 */
TEST(TestLCTSecir, compareWithPreviousRunThreeGroups)
{
    using InfState = mio::lsecir::InfectionState;
    using LctState = mio::LctInfectionState<ScalarType, InfState, 1, 2, 3, 1, 1, 5, 1, 1>;
    using Model    = mio::lsecir::Model<ScalarType, LctState, LctState, LctState>;

    // Initialize a model.
    Model model;
    size_t num_groups          = Model::num_groups;
    size_t num_subcompartments = (size_t)LctState::Count;

    // Define initial distribution of the population in the subcompartments.
    std::vector<std::vector<ScalarType>> initial_populations = {{750}, {30, 20},          {20, 10, 10}, {50},
                                                                {50},  {10, 10, 5, 3, 2}, {20},         {10}};
    // Transfer the initial values in initial_populations to the model.
    std::vector<ScalarType> flat_initial_populations;
    for (auto&& vec : initial_populations) {
        flat_initial_populations.insert(flat_initial_populations.end(), vec.begin(), vec.end());
    }
    for (size_t group = 0; group < num_groups; group++) {
        for (size_t i = 0; i < LctState::Count; i++) {
            model.populations[num_subcompartments * group + i] = flat_initial_populations[i] / (ScalarType)num_groups;
        }
    }
    // Set parameters.
    for (size_t group = 0; group < num_groups; group++) {
        model.parameters.template get<mio::lsecir::TimeExposed<ScalarType>>()[group]                      = 3.2;
        model.parameters.template get<mio::lsecir::TimeInfectedNoSymptoms<ScalarType>>()[group]           = 2;
        model.parameters.template get<mio::lsecir::TimeInfectedSymptoms<ScalarType>>()[group]             = 5.8;
        model.parameters.template get<mio::lsecir::TimeInfectedSevere<ScalarType>>()[group]               = 9.5;
        model.parameters.template get<mio::lsecir::TimeInfectedCritical<ScalarType>>()[group]             = 7.1;
        model.parameters.template get<mio::lsecir::TransmissionProbabilityOnContact<ScalarType>>()[group] = 0.05;

        model.parameters.template get<mio::lsecir::RelativeTransmissionNoSymptoms<ScalarType>>()[group] = 0.7;
        model.parameters.template get<mio::lsecir::RiskOfInfectionFromSymptomatic<ScalarType>>()[group] = 0.25;
        model.parameters.template get<mio::lsecir::RecoveredPerInfectedNoSymptoms<ScalarType>>()[group] = 0.09;
        model.parameters.template get<mio::lsecir::SeverePerInfectedSymptoms<ScalarType>>()[group]      = 0.2;
        model.parameters.template get<mio::lsecir::CriticalPerSevere<ScalarType>>()[group]              = 0.25;
        model.parameters.template get<mio::lsecir::DeathsPerCritical<ScalarType>>()[group]              = 0.3;
    }
    mio::ContactMatrixGroup<ScalarType>& contact_matrix =
        model.parameters.template get<mio::lsecir::ContactPatterns<ScalarType>>();
    contact_matrix[0] = mio::ContactMatrix<ScalarType>(
        Eigen::MatrixX<ScalarType>::Constant(num_groups, num_groups, 10. / (ScalarType)num_groups));
    contact_matrix[0].add_damping(0.7, mio::SimulationTime<ScalarType>(2.));

    // Compare just one step as the adaptive methods does not necessarily produce the same step sizes.
    auto compare    = load_test_data_csv<ScalarType>("lct-secir-subcompartments-compare.csv");
    ScalarType dt   = compare[1][0] - compare[0][0];
    ScalarType tmax = 2 * dt;

    auto integrator = 
        std::make_unique<mio::ControlledStepperWrapper<ScalarType, boost::numeric::odeint::runge_kutta_cash_karp54>>();
    // Choose dt_min = dt_max so that we have a fixed time step and can compare to the result with one group.
    integrator->set_dt_min(dt);
    integrator->set_dt_max(dt);
    mio::TimeSeries<ScalarType> result = mio::simulate<ScalarType, Model>(0, tmax, dt, model, std::move(integrator));

    // Compare subcompartments.
    EXPECT_NEAR(result.get_time(1), compare[1][0], 1e-7);
    ScalarType sunum_groups = 0;
    for (size_t j = 1; j < compare[1].size(); j++) {
        for (size_t group = 0; group < num_groups; group++) {
            sunum_groups += result.get_value(1)[group * num_subcompartments + j - 1];
        }
        EXPECT_NEAR(sunum_groups, compare[1][j], 1e-4) << "at subcompartment number " << j;
        sunum_groups = 0;
    }

    // Compare InfectionState compartments.
    mio::TimeSeries<ScalarType> population = model.calculate_compartments(result);
    auto compare_population                = load_test_data_csv<ScalarType>("lct-secir-compartments-compare.csv");
    EXPECT_NEAR(population.get_time(1), compare_population[1][0], 1e-7);
    for (size_t j = 1; j < compare_population[1].size(); j++) {
        for (size_t group = 0; group < num_groups; group++) {
            sunum_groups += population.get_value(1)[group * (size_t)InfState::Count + j - 1];
        }
        EXPECT_NEAR(sunum_groups, compare_population[1][j], 1e-4) << "at compartment number " << j;
        sunum_groups = 0;
    }
}

// Test calculate_compartments with a TimeSeries that has an incorrect number of elements.
TEST_F(ModelTestLCTSecir, testCalculatePopWrongSize)
{
    // Deactivate temporarily log output because an error is expected.
    mio::set_log_level(mio::LogLevel::off);
    // TimeSeries has to have LctState::Count elements.
    size_t wrong_size = LctState::Count - 2;
    // Define TimeSeries with wrong_size elements.
    mio::TimeSeries<ScalarType> wrong_num_elements(wrong_size);
    Eigen::VectorX<ScalarType> vec_wrong_size = Eigen::VectorX<ScalarType>::Ones(wrong_size);
    wrong_num_elements.add_time_point(-10, vec_wrong_size);
    wrong_num_elements.add_time_point(-9, vec_wrong_size);
    // Call the calculate_compartments function with the TimeSeries with a wrong number of elements.
    mio::TimeSeries<ScalarType> population = model->calculate_compartments(wrong_num_elements);
    // A TimeSeries of the right size with values -1 is expected.
    ASSERT_EQ(1, population.get_num_time_points());
    for (int i = 0; i < population.get_num_elements(); i++) {
        EXPECT_EQ(-1, population.get_last_value()[i]);
    }
    // Reactive log output.
    mio::set_log_level(mio::LogLevel::warn);
}

//Check constraints of Parameters class.
TEST(TestLCTSecir, testConstraintsParameters)
{
    // Deactivate temporarily log output for next tests.
    mio::set_log_level(mio::LogLevel::off);

    // Check for exceptions of parameters.
    mio::lsecir::Parameters<ScalarType> parameters_lct(1);
    parameters_lct.get<mio::lsecir::TimeExposed<ScalarType>>()[0]                      = 0;
    parameters_lct.get<mio::lsecir::TimeInfectedNoSymptoms<ScalarType>>()[0]           = 3.1;
    parameters_lct.get<mio::lsecir::TimeInfectedSymptoms<ScalarType>>()[0]             = 6.1;
    parameters_lct.get<mio::lsecir::TimeInfectedSevere<ScalarType>>()[0]               = 11.1;
    parameters_lct.get<mio::lsecir::TimeInfectedCritical<ScalarType>>()[0]             = 17.1;
    parameters_lct.get<mio::lsecir::TransmissionProbabilityOnContact<ScalarType>>()[0] = 0.01;
    mio::ContactMatrixGroup<ScalarType>& contact_matrix =
        parameters_lct.get<mio::lsecir::ContactPatterns<ScalarType>>();
    contact_matrix[0] = mio::ContactMatrix<ScalarType>(Eigen::MatrixX<ScalarType>::Constant(1, 1, 10));

    parameters_lct.get<mio::lsecir::RelativeTransmissionNoSymptoms<ScalarType>>()[0] = 1;
    parameters_lct.get<mio::lsecir::RiskOfInfectionFromSymptomatic<ScalarType>>()[0] = 1;
    parameters_lct.get<mio::lsecir::RecoveredPerInfectedNoSymptoms<ScalarType>>()[0] = 0.1;
    parameters_lct.get<mio::lsecir::SeverePerInfectedSymptoms<ScalarType>>()[0]      = 0.1;
    parameters_lct.get<mio::lsecir::CriticalPerSevere<ScalarType>>()[0]              = 0.1;
    parameters_lct.get<mio::lsecir::DeathsPerCritical<ScalarType>>()[0]              = 0.1;

    // Check improper TimeExposed.
    bool constraint_check = parameters_lct.check_constraints();
    EXPECT_TRUE(constraint_check);
    parameters_lct.get<mio::lsecir::TimeExposed<ScalarType>>()[0] = 3.1;

    // Check TimeInfectedNoSymptoms.
    parameters_lct.get<mio::lsecir::TimeInfectedNoSymptoms<ScalarType>>()[0] = 0.1;
    constraint_check                                                         = parameters_lct.check_constraints();
    EXPECT_TRUE(constraint_check);
    parameters_lct.get<mio::lsecir::TimeInfectedNoSymptoms<ScalarType>>()[0] = 3.1;

    // Check TimeInfectedSymptoms.
    parameters_lct.get<mio::lsecir::TimeInfectedSymptoms<ScalarType>>()[0] = -0.1;
    constraint_check                                                       = parameters_lct.check_constraints();
    EXPECT_TRUE(constraint_check);
    parameters_lct.get<mio::lsecir::TimeInfectedSymptoms<ScalarType>>()[0] = 6.1;

    // Check TimeInfectedSevere.
    parameters_lct.get<mio::lsecir::TimeInfectedSevere<ScalarType>>()[0] = 0.5;
    constraint_check                                                     = parameters_lct.check_constraints();
    EXPECT_TRUE(constraint_check);
    parameters_lct.get<mio::lsecir::TimeInfectedSevere<ScalarType>>()[0] = 11.1;

    // Check TimeInfectedCritical.
    parameters_lct.get<mio::lsecir::TimeInfectedCritical<ScalarType>>()[0] = 0.;
    constraint_check                                                       = parameters_lct.check_constraints();
    EXPECT_TRUE(constraint_check);
    parameters_lct.get<mio::lsecir::TimeInfectedCritical<ScalarType>>()[0] = 17.1;

    // Check TransmissionProbabilityOnContact.
    parameters_lct.get<mio::lsecir::TransmissionProbabilityOnContact<ScalarType>>()[0] = -1;
    constraint_check = parameters_lct.check_constraints();
    EXPECT_TRUE(constraint_check);
    parameters_lct.get<mio::lsecir::TransmissionProbabilityOnContact<ScalarType>>()[0] = 0.01;

    // Check RelativeTransmissionNoSymptoms.
    parameters_lct.get<mio::lsecir::RelativeTransmissionNoSymptoms<ScalarType>>()[0] = 1.5;
    constraint_check = parameters_lct.check_constraints();
    EXPECT_TRUE(constraint_check);
    parameters_lct.get<mio::lsecir::RelativeTransmissionNoSymptoms<ScalarType>>()[0] = 1;

    // Check RiskOfInfectionFromSymptomatic.
    parameters_lct.get<mio::lsecir::RiskOfInfectionFromSymptomatic<ScalarType>>()[0] = 1.5;
    constraint_check = parameters_lct.check_constraints();
    EXPECT_TRUE(constraint_check);
    parameters_lct.get<mio::lsecir::RiskOfInfectionFromSymptomatic<ScalarType>>()[0] = 1;

    // Check RecoveredPerInfectedNoSymptoms.
    parameters_lct.get<mio::lsecir::RecoveredPerInfectedNoSymptoms<ScalarType>>()[0] = 1.5;
    constraint_check = parameters_lct.check_constraints();
    EXPECT_TRUE(constraint_check);
    parameters_lct.get<mio::lsecir::RecoveredPerInfectedNoSymptoms<ScalarType>>()[0] = 0.1;

    // Check SeverePerInfectedSymptoms.
    parameters_lct.get<mio::lsecir::SeverePerInfectedSymptoms<ScalarType>>()[0] = -1;
    constraint_check                                                            = parameters_lct.check_constraints();
    EXPECT_TRUE(constraint_check);
    parameters_lct.get<mio::lsecir::SeverePerInfectedSymptoms<ScalarType>>()[0] = 0.1;

    // Check CriticalPerSevere.
    parameters_lct.get<mio::lsecir::CriticalPerSevere<ScalarType>>()[0] = -1;
    constraint_check                                                    = parameters_lct.check_constraints();
    EXPECT_TRUE(constraint_check);
    parameters_lct.get<mio::lsecir::CriticalPerSevere<ScalarType>>()[0] = 0.1;

    // Check DeathsPerCritical.
    parameters_lct.get<mio::lsecir::DeathsPerCritical<ScalarType>>()[0] = -1;
    constraint_check                                                    = parameters_lct.check_constraints();
    EXPECT_TRUE(constraint_check);
    parameters_lct.get<mio::lsecir::DeathsPerCritical<ScalarType>>()[0] = 0.1;

    // Check Seasonality.
    parameters_lct.set<mio::lsecir::Seasonality<ScalarType>>(1);
    constraint_check = parameters_lct.check_constraints();
    EXPECT_TRUE(constraint_check);
    parameters_lct.set<mio::lsecir::Seasonality<ScalarType>>(0.1);

    // Check with correct parameters.
    constraint_check = parameters_lct.check_constraints();
    EXPECT_FALSE(constraint_check);

    // Reactive log output.
    mio::set_log_level(mio::LogLevel::warn);
}

// Check constraints of the Model setup.
TEST(TestLCTSecir, testConstraintsModel)
{
    // Deactivate temporarily log output for next tests.
    mio::set_log_level(mio::LogLevel::off);

    using InfState  = mio::lsecir::InfectionState;
    using LctState1 = mio::LctInfectionState<ScalarType, InfState, 1, 1, 1, 1, 1, 1, 1, 1>;

    // Check for improper number of subcompartments for Susceptible.
    using LctStatewrongSusceptibles = mio::LctInfectionState<ScalarType, InfState, 3, 1, 1, 1, 1, 1, 1, 1>;
    using ModelwrongSusceptibles    = mio::lsecir::Model<ScalarType, LctState1, LctStatewrongSusceptibles>;
    ModelwrongSusceptibles modelwrongSusceptibles;
    bool constraint_check = modelwrongSusceptibles.check_constraints();
    EXPECT_TRUE(constraint_check);

    // Check for improper number of subcompartments for Recovered.
    using LctStatewrongRecovered = mio::LctInfectionState<ScalarType, InfState, 1, 1, 1, 1, 1, 1, 10, 1>;
    using ModelwrongRecovered    = mio::lsecir::Model<ScalarType, LctState1, LctStatewrongRecovered>;
    ModelwrongRecovered modelwrongRecovered;
    constraint_check = modelwrongRecovered.check_constraints();
    EXPECT_TRUE(constraint_check);

    // Check for improper number of subcompartments for Dead.
    using LctStatewrongDead = mio::LctInfectionState<ScalarType, InfState, 1, 1, 1, 1, 1, 1, 1, 2>;
    using ModelwrongDead    = mio::lsecir::Model<ScalarType, LctState1, LctStatewrongDead>;
    ModelwrongDead modelwrongDead;
    constraint_check = modelwrongDead.check_constraints();
    EXPECT_TRUE(constraint_check);

    // Check with a negative number in the initial population distribution.
    using LctStatevalid = mio::LctInfectionState<ScalarType, InfState, 1, 2, 3, 2, 2, 2, 1, 1>;
    using Model         = mio::lsecir::Model<ScalarType, LctState1, LctStatevalid>;
    Model model;
    model.populations[0] = -1000;
    constraint_check     = model.check_constraints();
    EXPECT_TRUE(constraint_check);

    // Reactive log output.
    mio::set_log_level(mio::LogLevel::warn);

    // Check for valid Setup.
    model.populations[0] = 1000;
    constraint_check     = model.check_constraints();
    EXPECT_FALSE(constraint_check);
}<|MERGE_RESOLUTION|>--- conflicted
+++ resolved
@@ -172,11 +172,7 @@
     // Simulate.
     mio::TimeSeries<ScalarType> result_ode = mio::osecir::simulate<ScalarType>(
         t0, tmax, dt, model_ode,
-<<<<<<< HEAD
-        std::make_shared<mio::ControlledStepperWrapper<ScalarType, boost::numeric::odeint::runge_kutta_cash_karp54>>());
-=======
-        std::make_unique<mio::ControlledStepperWrapper<double, boost::numeric::odeint::runge_kutta_cash_karp54>>());
->>>>>>> f59a0747
+        std::make_unique<mio::ControlledStepperWrapper<ScalarType, boost::numeric::odeint::runge_kutta_cash_karp54>>());
 
     // Simulation results should be equal.
     ASSERT_EQ(result_lct.get_num_time_points(), result_ode.get_num_time_points());
@@ -579,7 +575,7 @@
     ScalarType dt   = compare[1][0] - compare[0][0];
     ScalarType tmax = 2 * dt;
 
-    auto integrator = 
+    auto integrator =
         std::make_unique<mio::ControlledStepperWrapper<ScalarType, boost::numeric::odeint::runge_kutta_cash_karp54>>();
     // Choose dt_min = dt_max so that we have a fixed time step and can compare to the result with one group.
     integrator->set_dt_min(dt);

--- conflicted
+++ resolved
@@ -56,15 +56,8 @@
 {
     mio::abm::GlobalInfectionParameters params;
 
-<<<<<<< HEAD
-    // set incubtion period to two days so that the newly infected person is still exposed
-    params.get<mio::abm::IncubationPeriod>()[{mio::abm::VirusVariant::Wildtype, mio::abm::AgeGroup::Age15to34}] =
-        2 * mio::abm::days(1).seconds();
-=======
     // set incubation period to two days so that the newly infected person is still exposed
-    params.get<mio::abm::IncubationPeriod>()[{mio::abm::VirusVariant::Wildtype, mio::abm::AgeGroup::Age15to34,
-                                              mio::abm::VaccinationState::Unvaccinated}] = 2.;
->>>>>>> 60296aaf
+    params.get<mio::abm::IncubationPeriod>()[{mio::abm::VirusVariant::Wildtype, mio::abm::AgeGroup::Age15to34}] = 2.;
 
     //setup location with some chance of exposure
     auto t                  = mio::abm::TimePoint(0);

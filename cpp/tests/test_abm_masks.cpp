/* 
* Copyright (C) 2020-2024 MEmilio
*
* Authors: Daniel Abele, Elisabeth Kluth, David Kerkmann, Sascha Korf, Martin J. Kuehn, Khoa Nguyen
*
* Contact: Martin J. Kuehn <Martin.Kuehn@DLR.de>
*
* Licensed under the Apache License, Version 2.0 (the "License");
* you may not use this file except in compliance with the License.
* You may obtain a copy of the License at
*
*     http://www.apache.org/licenses/LICENSE-2.0
*
* Unless required by applicable law or agreed to in writing, software
* distributed under the License is distributed on an "AS IS" BASIS,
* WITHOUT WARRANTIES OR CONDITIONS OF ANY KIND, either express or implied.
* See the License for the specific language governing permissions and
* limitations under the License.
*/
#include "abm/person.h"
#include "abm_helpers.h"
#include "memilio/utils/random_number_generator.h"

TEST(TestMasks, init)
{
    auto t    = mio::abm::TimePoint(0);
    auto mask = mio::abm::Mask(mio::abm::MaskType::Count, t);
    EXPECT_EQ(mask.get_time_used(t).seconds(), 0.);
}

TEST(TestMasks, getType)
{
    auto t    = mio::abm::TimePoint(0);
    auto mask = mio::abm::Mask(mio::abm::MaskType::Community, t);
    auto type = mask.get_type();
    EXPECT_EQ(type, mio::abm::MaskType::Community);
}

TEST(TestMasks, changeMask)
{
    auto t    = mio::abm::TimePoint(2 * 60 * 60);
    auto mask = mio::abm::Mask(mio::abm::MaskType::Community, mio::abm::TimePoint(0));
    EXPECT_EQ(mask.get_type(), mio::abm::MaskType::Community);
    EXPECT_EQ(mask.get_time_used(t), mio::abm::hours(2));

    mask.change_mask(mio::abm::MaskType::Surgical, t);
    EXPECT_EQ(mask.get_type(), mio::abm::MaskType::Surgical);
    EXPECT_EQ(mask.get_time_used(t), mio::abm::hours(0));
}

TEST(TestMasks, maskProtection)
{
    auto rng = mio::RandomNumberGenerator();
    mio::abm::Parameters params(num_age_groups);

    // set incubation period to two days so that the newly infected person is still exposed
    params.get<mio::abm::IncubationPeriod>()[{mio::abm::VirusVariant::Wildtype, age_group_5_to_14}] = 2.;

    //setup location with some chance of exposure
    auto t = mio::abm::TimePoint(0);
    mio::abm::Location infection_location(mio::abm::LocationType::School, 0, num_age_groups);
    auto susc_person1 =
        mio::abm::Person(rng, infection_location.get_type(), infection_location.get_id(), age_group_15_to_34);
    auto susc_person2 =
        mio::abm::Person(rng, infection_location.get_type(), infection_location.get_id(), age_group_15_to_34);
    auto infected1 = make_test_person(infection_location, age_group_15_to_34,
                                      mio::abm::InfectionState::InfectedSymptoms, t, params); // infected 7 days prior

    //cache precomputed results
    auto dt = mio::abm::days(1);
    // susc_person1 wears a mask, default protection is 1
    susc_person1.set_mask(mio::abm::MaskType::FFP2, t);
    // susc_person2 does not wear a mask
    susc_person2.set_mask(mio::abm::MaskType::None, t);

    //mock so person 2 will get infected
    ScopedMockDistribution<testing::StrictMock<MockDistribution<mio::ExponentialDistribution<double>>>>
        mock_exponential_dist;

<<<<<<< HEAD
    EXPECT_CALL(mock_exponential_dist.get_mock(), invoke).WillOnce(testing::Return(1));
    auto p1_rng = mio::abm::Person::RandomNumberGenerator(rng, susc_person1);
    infection_location.interact(p1_rng, susc_person1, t, dt, params);
=======
    auto p1_rng = mio::abm::PersonalRandomNumberGenerator(rng, susc_person1);
    interact_testing(p1_rng, susc_person1, infection_location, {susc_person1, susc_person2, infected1}, t, dt, params);
>>>>>>> 43aec131
    EXPECT_CALL(mock_exponential_dist.get_mock(), invoke).WillOnce(testing::Return(0.5));
    auto p2_rng = mio::abm::PersonalRandomNumberGenerator(rng, susc_person2);
    interact_testing(p2_rng, susc_person2, infection_location, {susc_person1, susc_person2, infected1}, t, dt, params);

    // The person susc_person1 should have full protection against an infection, susc_person2 not
    EXPECT_EQ(susc_person1.get_infection_state(t + dt), mio::abm::InfectionState::Susceptible);
    EXPECT_EQ(susc_person2.get_infection_state(t + dt), mio::abm::InfectionState::Exposed);
}<|MERGE_RESOLUTION|>--- conflicted
+++ resolved
@@ -77,14 +77,9 @@
     ScopedMockDistribution<testing::StrictMock<MockDistribution<mio::ExponentialDistribution<double>>>>
         mock_exponential_dist;
 
-<<<<<<< HEAD
     EXPECT_CALL(mock_exponential_dist.get_mock(), invoke).WillOnce(testing::Return(1));
-    auto p1_rng = mio::abm::Person::RandomNumberGenerator(rng, susc_person1);
-    infection_location.interact(p1_rng, susc_person1, t, dt, params);
-=======
     auto p1_rng = mio::abm::PersonalRandomNumberGenerator(rng, susc_person1);
     interact_testing(p1_rng, susc_person1, infection_location, {susc_person1, susc_person2, infected1}, t, dt, params);
->>>>>>> 43aec131
     EXPECT_CALL(mock_exponential_dist.get_mock(), invoke).WillOnce(testing::Return(0.5));
     auto p2_rng = mio::abm::PersonalRandomNumberGenerator(rng, susc_person2);
     interact_testing(p2_rng, susc_person2, infection_location, {susc_person1, susc_person2, infected1}, t, dt, params);

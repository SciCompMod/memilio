--- conflicted
+++ resolved
@@ -62,51 +62,25 @@
         2 * mio::abm::days(1).seconds();
 
     //setup location with some chance of exposure
-<<<<<<< HEAD
-    auto infection_location = mio::abm::Location(mio::abm::Location(mio::abm::LocationType::School, 0));
-    auto susc_person1 =
-        std::make_shared<mio::abm::Person>(mio::abm::Person(infection_location, mio::abm::AgeGroup::Age15to34));
-    auto susc_person2 =
-        std::make_shared<mio::abm::Person>(mio::abm::Person(infection_location, mio::abm::AgeGroup::Age15to34));
-    auto infected1 =
-        std::make_shared<mio::abm::Person>(mio::abm::Person(infection_location, mio::abm::AgeGroup::Age15to34));
-    infection_location.add_person(susc_person1);
-    infection_location.add_person(susc_person2);
-    infection_location.add_person(infected1);
-=======
     auto t                  = mio::abm::TimePoint(0);
     auto infection_location = mio::abm::Location(mio::abm::Location(mio::abm::LocationType::School, 0));
     auto susc_person1       = mio::abm::Person(infection_location, mio::abm::AgeGroup::Age15to34);
     auto susc_person2       = mio::abm::Person(infection_location, mio::abm::AgeGroup::Age15to34);
     auto infected1          = make_test_person(infection_location, mio::abm::AgeGroup::Age15to34,
                                                    mio::abm::InfectionState::Infected, t, params); // infected 7 days prior
->>>>>>> a87db5bc
 
     //cache precomputed results
-    auto t  = mio::abm::TimePoint(0);
     auto dt = mio::abm::days(1);
     infection_location.cache_exposure_rates(t, dt);
     // susc_person1 wears a mask, default protection is 1
-<<<<<<< HEAD
-    susc_person1->set_wear_mask(true);
-=======
     susc_person1.set_wear_mask(true);
->>>>>>> a87db5bc
     // susc_person2 does not wear a mask
-    susc_person2->set_wear_mask(false);
+    susc_person2.set_wear_mask(false);
 
     //mock so person 2 will get infected
     ScopedMockDistribution<testing::StrictMock<MockDistribution<mio::ExponentialDistribution<double>>>>
         mock_exponential_dist;
 
-<<<<<<< HEAD
-    infection_location.interact(*susc_person1, t, dt, params);
-    infection_location.interact(*susc_person2, t, dt, params);
-
-    // The person susc_person1 should have full protection against an infection, susc_person2 not
-    ASSERT_EQ(susc_person1->get_infection_state(t + dt), mio::abm::InfectionState::Susceptible);
-    ASSERT_EQ(susc_person2->get_infection_state(t + dt), mio::abm::InfectionState::Exposed);
-=======
     infection_location.interact(susc_person1, t, dt, params);
     EXPECT_CALL(mock_exponential_dist.get_mock(), invoke).WillOnce(testing::Return(0.5));
     infection_location.interact(susc_person2, t, dt, params);
@@ -114,5 +88,4 @@
     // The person susc_person1 should have full protection against an infection, susc_person2 not
     ASSERT_EQ(susc_person1.get_infection_state(t + dt), mio::abm::InfectionState::Susceptible);
     ASSERT_EQ(susc_person2.get_infection_state(t + dt), mio::abm::InfectionState::Exposed);
->>>>>>> a87db5bc
 }
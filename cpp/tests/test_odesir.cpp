--- conflicted
+++ resolved
@@ -70,15 +70,9 @@
     model.parameters.get<mio::osir::ContactPatterns<double>>().get_cont_freq_mat()[0].add_damping(
         0.6, mio::SimulationTime<double>(12.5));
 
-<<<<<<< HEAD
-    std::vector<std::vector<double>> refData                = load_test_data_csv<double>("ode-sir-compare.csv");
-    std::shared_ptr<mio::IntegratorCore<double>> integrator = std::make_shared<mio::EulerIntegratorCore<double>>();
-    auto result                                             = mio::simulate<double>(t0, tmax, dt, model, integrator);
-=======
     std::vector<std::vector<double>> refData                   = load_test_data_csv<double>("ode-sir-compare.csv");
     std::shared_ptr<mio::OdeIntegratorCore<double>> integrator = std::make_shared<mio::EulerIntegratorCore<double>>();
-    auto result                                                = mio::simulate(t0, tmax, dt, model, integrator);
->>>>>>> 2defe8b8
+    auto result                                                = mio::simulate<double>(t0, tmax, dt, model, integrator);
 
     ASSERT_EQ(refData.size(), static_cast<size_t>(result.get_num_time_points()));
 
@@ -258,13 +252,8 @@
     contact_matrix[0].get_baseline().setConstant(1);
     model.check_constraints();
 
-<<<<<<< HEAD
-    std::shared_ptr<mio::IntegratorCore<double>> integrator = std::make_shared<mio::EulerIntegratorCore<double>>();
-    auto sim                                                = mio::simulate<double>(t0, tmax, dt, model, integrator);
-=======
     std::shared_ptr<mio::OdeIntegratorCore<double>> integrator = std::make_shared<mio::EulerIntegratorCore<double>>();
-    auto sim                                                   = simulate(t0, tmax, dt, model, integrator);
->>>>>>> 2defe8b8
+    auto sim                                                   = mio::simulate<double>(t0, tmax, dt, model, integrator);
 
     EXPECT_EQ(sim.get_num_time_points(), 2);
 

/* 
* Copyright (C) 2020-2024 MEmilio
*
* Authors: Daniel Abele, Elisabeth Kluth, David Kerkmann, Sascha Korf, Martin J. Kuehn, Khoa Nguyen, Carlotta Gerstein
*
* Contact: Martin J. Kuehn <Martin.Kuehn@DLR.de>
*
* Licensed under the Apache License, Version 2.0 (the "License");
* you may not use this file except in compliance with the License.
* You may obtain a copy of the License at
*
*     http://www.apache.org/licenses/LICENSE-2.0
*
* Unless required by applicable law or agreed to in writing, software
* distributed under the License is distributed on an "AS IS" BASIS,
* WITHOUT WARRANTIES OR CONDITIONS OF ANY KIND, either express or implied.
* See the License for the specific language governing permissions and
* limitations under the License.
*/
#include "abm/person.h"
#include "abm/model.h"
#include "abm_helpers.h"
#include "random_number_test.h"

using TestModel = RandomNumberTest;

/**
 * @brief Test initialization of Model class.
 */
TEST_F(TestModel, init)
{
    auto model = mio::abm::Model(num_age_groups);

    // Verify that the model starts with exactly one location of type Cemetery.
    EXPECT_EQ(model.get_locations().size(), 1);
    EXPECT_EQ(model.get_locations()[0].get_type(), mio::abm::LocationType::Cemetery);

    // Verify that no persons are initialized in the model.
    EXPECT_THAT(model.get_persons(), testing::ElementsAre());
}

/**
 * @brief Test adding locations to the Model class.
 */
TEST_F(TestModel, addLocation)
{
    auto model      = mio::abm::Model(num_age_groups);
    auto school_id1 = model.add_location(mio::abm::LocationType::School);
    auto school_id2 = model.add_location(mio::abm::LocationType::School);
    auto work_id    = model.add_location(mio::abm::LocationType::Work);
    auto home_id    = model.add_location(mio::abm::LocationType::Home);

    // Verify the unique IDs of added locations.
    EXPECT_EQ(school_id1.get(), 1u);
    EXPECT_EQ(school_id2.get(), 2u);

    // Retrieve added locations by their IDs and verify their types.
    auto& school1 = model.get_location(school_id1);
    auto& school2 = model.get_location(school_id2);
    auto& work    = model.get_location(work_id);
    auto& home    = model.get_location(home_id);

    // Count the number of School-type locations and verify.
    size_t count_schools = 0;
    for (auto& loc : model.get_locations()) {
        if (loc.get_type() == mio::abm::LocationType::School) {
            count_schools++;
        }
    }
    EXPECT_EQ(count_schools, 2);

    // Verify the location order within the model's internal list of locations.
    EXPECT_EQ(model.get_locations()[1], school1);
    EXPECT_EQ(model.get_locations()[2], school2);
    EXPECT_EQ(model.get_locations()[3], work);
    EXPECT_EQ(model.get_locations()[4], home);
}

/**
 * @brief Test adding persons to a specific location in the Model class.
 */
TEST_F(TestModel, addPerson)
{
    auto model    = mio::abm::Model(num_age_groups);
    auto location = model.add_location(mio::abm::LocationType::School);

    model.add_person(location, age_group_15_to_34);
    model.add_person(location, age_group_35_to_59);

    // Verify the number of persons in the model and their respective age groups.
    EXPECT_EQ(model.get_persons().size(), 2);
    EXPECT_EQ(model.get_person(0).get_age(), age_group_15_to_34);
    EXPECT_EQ(model.get_person(1).get_age(), age_group_35_to_59);
}


/**
 * @brief Test combined subpopulation count by location type in the Model class.
 */
TEST_F(TestModel, getSubpopulationCombined)
{
    auto t       = mio::abm::TimePoint(0);
    auto model   = mio::abm::Model(num_age_groups);
    auto school1 = model.add_location(mio::abm::LocationType::School);
    auto school2 = model.add_location(mio::abm::LocationType::School);
    auto school3 = model.add_location(mio::abm::LocationType::School);
    auto home1   = model.add_location(mio::abm::LocationType::Home);

    // Add persons to these locations with various infection states.
    add_test_person(model, school1, age_group_15_to_34, mio::abm::InfectionState::InfectedNoSymptoms);
    add_test_person(model, school1, age_group_15_to_34, mio::abm::InfectionState::Susceptible);
    add_test_person(model, school2, age_group_15_to_34, mio::abm::InfectionState::Susceptible);
    add_test_person(model, school2, age_group_15_to_34, mio::abm::InfectionState::Susceptible);
    add_test_person(model, school3, age_group_15_to_34, mio::abm::InfectionState::InfectedNoSymptoms);
    add_test_person(model, home1, age_group_15_to_34, mio::abm::InfectionState::InfectedNoSymptoms);

    // Verify the count of susceptible persons across all School locations.
    EXPECT_EQ(model.get_subpopulation_combined_per_location_type(t, mio::abm::InfectionState::Susceptible,
                                                                 mio::abm::LocationType::School),
              3);
    // Verify the count of persons with no symptoms across all School locations.
    EXPECT_EQ(model.get_subpopulation_combined_per_location_type(t, mio::abm::InfectionState::InfectedNoSymptoms,
                                                                 mio::abm::LocationType::School),
              2);
    // Verify the total count of persons with no symptoms across all locations.
    EXPECT_EQ(model.get_subpopulation_combined(t, mio::abm::InfectionState::InfectedNoSymptoms), 3);
}

/**
 * @brief Test finding a location assigned to a person in the Model class.
 */
TEST_F(TestModel, findLocation)
{
    // Create a model and add different location types.
    auto model     = mio::abm::Model(num_age_groups);
    model.get_rng() = this->get_rng();

    auto home_id   = model.add_location(mio::abm::LocationType::Home);
    auto school_id = model.add_location(mio::abm::LocationType::School);
    auto work_id   = model.add_location(mio::abm::LocationType::Work);

    // Add a person to the model and assign them to multiple locations.
    auto person_id = add_test_person(model, home_id);
    auto& person   = model.get_person(person_id);
    person.set_assigned_location(mio::abm::LocationType::Home, home_id);
    person.set_assigned_location(mio::abm::LocationType::Work, work_id);
    person.set_assigned_location(mio::abm::LocationType::School, school_id);

    // Verify that the find_location method correctly identifies each assigned location.
    EXPECT_EQ(model.find_location(mio::abm::LocationType::Work, person_id), work_id);
    EXPECT_EQ(model.find_location(mio::abm::LocationType::School, person_id), school_id);
    EXPECT_EQ(model.find_location(mio::abm::LocationType::Home, person_id), home_id);

    // Check that the method also works with a constant reference to the model.
    auto&& model_test = std::as_const(model);
    EXPECT_EQ(model_test.find_location(mio::abm::LocationType::Work, person_id), work_id);
    EXPECT_EQ(model_test.find_location(mio::abm::LocationType::School, person_id), school_id);
    EXPECT_EQ(model_test.find_location(mio::abm::LocationType::Home, person_id), home_id);
}

/**
 * @brief Test state transitions during a time step in the Model class.
 */
TEST_F(TestModel, evolveStateTransition)
{
    using testing::Return;

    auto t     = mio::abm::TimePoint(0);
    auto dt    = mio::abm::hours(1);
    auto model = mio::abm::Model(num_age_groups);
    model.get_rng() = this->get_rng();

    // Setup incubation and infection period parameters to prevent state transitions within one hour. p1 and p3 don't transition.
    model.parameters.get<mio::abm::IncubationPeriod>()[{mio::abm::VirusVariant::Wildtype, age_group_15_to_34}] =
        2 * dt.days();
    model.parameters
        .get<mio::abm::InfectedNoSymptomsToSymptoms>()[{mio::abm::VirusVariant::Wildtype, age_group_15_to_34}] =
        2 * dt.days();
    model.parameters
        .get<mio::abm::InfectedNoSymptomsToRecovered>()[{mio::abm::VirusVariant::Wildtype, age_group_15_to_34}] =
        2 * dt.days();
    model.parameters.get<mio::abm::InfectedSymptomsToSevere>()[{mio::abm::VirusVariant::Wildtype, age_group_15_to_34}] =
        2 * dt.days();
    model.parameters
        .get<mio::abm::InfectedSymptomsToRecovered>()[{mio::abm::VirusVariant::Wildtype, age_group_15_to_34}] =
        2 * dt.days();

     // Add locations and persons to the model with different initial infection states.
    auto location1 = model.add_location(mio::abm::LocationType::School);
    auto location2 = model.add_location(mio::abm::LocationType::Work);
    add_test_person(model, location1, age_group_15_to_34, mio::abm::InfectionState::InfectedNoSymptoms);
    add_test_person(model, location1, age_group_15_to_34, mio::abm::InfectionState::Susceptible);
    add_test_person(model, location2, age_group_15_to_34, mio::abm::InfectionState::InfectedSymptoms);

    auto& p1 = model.get_persons()[0];
    auto& p2 = model.get_persons()[1];
    auto& p3 = model.get_persons()[2];

    // Assign persons to their respective locations.
    p1.set_assigned_location(mio::abm::LocationType::School, location1);
    p2.set_assigned_location(mio::abm::LocationType::School, location1);
    p3.set_assigned_location(mio::abm::LocationType::Work, location2);

    // Setup mock so p2 becomes infected
    ScopedMockDistribution<testing::StrictMock<MockDistribution<mio::ExponentialDistribution<double>>>>
        mock_exponential_dist;
    EXPECT_CALL(mock_exponential_dist.get_mock(), invoke).Times(1).WillOnce(Return(0.0));

    model.evolve(t, dt);

    // Verify the state transitions.
    EXPECT_EQ(p1.get_infection_state(t + dt), mio::abm::InfectionState::InfectedNoSymptoms);
    EXPECT_EQ(p2.get_infection_state(t + dt), mio::abm::InfectionState::Exposed);
    EXPECT_EQ(p3.get_infection_state(t + dt), mio::abm::InfectionState::InfectedSymptoms);
}

/**
 * @brief Test mobility rule-based transitions during a time step in the Model class.
 */
TEST_F(TestModel, evolveMobilityRules)
{
    using testing::Return;

    auto t     = mio::abm::TimePoint(0) + mio::abm::hours(8);
    auto dt    = mio::abm::hours(1);
    auto model = mio::abm::Model(num_age_groups);
    model.get_rng() = this->get_rng();

    // Setup infection period parameters to prevent state transitions within one hour. p1 doesn't transition.
    model.parameters
        .get<mio::abm::InfectedNoSymptomsToSymptoms>()[{mio::abm::VirusVariant::Wildtype, age_group_15_to_34}] =
        2 * dt.days();
    model.parameters
        .get<mio::abm::InfectedNoSymptomsToRecovered>()[{mio::abm::VirusVariant::Wildtype, age_group_15_to_34}] =
        2 * dt.days();
    model.parameters.get<mio::abm::AgeGroupGotoSchool>().set_multiple({age_group_5_to_14}, true);
    model.parameters.get<mio::abm::AgeGroupGotoWork>().set_multiple({age_group_15_to_34, age_group_35_to_59}, true);

<<<<<<< HEAD
    // Test that a dead person cannot change locations
    {
        auto t     = mio::abm::TimePoint(0);
        auto dt    = mio::abm::days(1);
        auto model = mio::abm::Model(num_age_groups);

        // Time to go from severe to critical infection is 1/2 day (0.5 * dt).
        model.parameters.get<mio::abm::SevereToCritical>()[{mio::abm::VirusVariant::Wildtype, age_group_60_to_79}] =
            0.5;
        // Time to go from critical infection to dead state is 1/2 day (0.5 * dt).
        model.parameters.get<mio::abm::CriticalToDead>()[{mio::abm::VirusVariant::Wildtype, age_group_60_to_79}] = 0.5;

        auto home_id     = model.add_location(mio::abm::LocationType::Home);
        auto work_id     = model.add_location(mio::abm::LocationType::Work);
        auto icu_id      = model.add_location(mio::abm::LocationType::ICU);
        auto hospital_id = model.add_location(mio::abm::LocationType::Hospital);

        // Make sure all persons will be InfectedSevere -> InfectedCritical -> Dead.
        ScopedMockDistribution<testing::StrictMock<MockDistribution<mio::UniformDistribution<double>>>>
            mock_uniform_dist;
        EXPECT_CALL(mock_uniform_dist.get_mock(), invoke).WillRepeatedly(testing::Return(1.0));

        // Create a person that is dead at time t
        add_test_person(model, icu_id, age_group_60_to_79, mio::abm::InfectionState::Dead, t);
        // Create a person that is severe at hospital and will be dead at time t + dt
        add_test_person(model, hospital_id, age_group_60_to_79, mio::abm::InfectionState::Dead, t + dt);

        auto& p_dead   = model.get_persons()[0];
        auto& p_severe = model.get_persons()[1];

        p_dead.set_assigned_location(mio::abm::LocationType::ICU, icu_id);
        p_dead.set_assigned_location(mio::abm::LocationType::Work, work_id);
        p_dead.set_assigned_location(mio::abm::LocationType::Home, home_id);
        p_severe.set_assigned_location(mio::abm::LocationType::Hospital, hospital_id);
        p_severe.set_assigned_location(mio::abm::LocationType::ICU, icu_id);
        p_severe.set_assigned_location(mio::abm::LocationType::Home, home_id);

        // Add trip to see if a dead person can change location outside of cemetery by scheduled trips
        mio::abm::TripList& trip_list = model.get_trip_list();
        mio::abm::Trip trip1(p_dead.get_id(), mio::abm::TimePoint(0) + mio::abm::hours(2), work_id, home_id);
        mio::abm::Trip trip2(p_dead.get_id(), mio::abm::TimePoint(0) + mio::abm::hours(3), home_id, icu_id);
        mio::abm::Trip trip3(p_severe.get_id(), mio::abm::TimePoint(0) + mio::abm::hours(3), home_id, icu_id);
        trip_list.add_trip(trip1);
        trip_list.add_trip(trip2);
        trip_list.add_trip(trip3);

        // Check the dead person got burried and the severely infected person starts in Hospital
        model.evolve(t, dt);
        EXPECT_EQ(model.get_location(p_dead.get_id()).get_type(), mio::abm::LocationType::Cemetery);
        EXPECT_EQ(p_severe.get_infection_state(t), mio::abm::InfectionState::InfectedSevere);
        EXPECT_EQ(model.get_location(p_severe.get_id()).get_type(), mio::abm::LocationType::Hospital);

        // Check the dead person is still in Cemetery and the severely infected person dies and got burried
        model.evolve(t + dt, dt);
        EXPECT_EQ(model.get_location(p_dead.get_id()).get_type(), mio::abm::LocationType::Cemetery);
        EXPECT_EQ(p_severe.get_infection_state(t + dt), mio::abm::InfectionState::Dead);
        EXPECT_EQ(model.get_location(p_severe.get_id()).get_type(), mio::abm::LocationType::Cemetery);
    }
=======
    auto home_id   = model.add_location(mio::abm::LocationType::Home);
    auto school_id = model.add_location(mio::abm::LocationType::School);
    auto work_id   = model.add_location(mio::abm::LocationType::Work);

    ScopedMockDistribution<testing::StrictMock<MockDistribution<mio::UniformDistribution<double>>>> mock_uniform_dist;
    EXPECT_CALL(mock_uniform_dist.get_mock(), invoke)
        .Times(testing::AtLeast(8))
        .WillOnce(testing::Return(0.8)) // draw random work group
        .WillOnce(testing::Return(0.8)) // draw random school group
        .WillOnce(testing::Return(0.8)) // draw random work hour
        .WillOnce(testing::Return(0.8)) // draw random school hour
        .WillOnce(testing::Return(0.8)) // draw random work group
        .WillOnce(testing::Return(0.8)) // draw random school group
        .WillOnce(testing::Return(0.8)) // draw random work hour
        .WillOnce(testing::Return(0.8)) // draw random school hour
        .WillRepeatedly(testing::Return(1.0));

    auto pid2 = add_test_person(model, home_id, age_group_5_to_14, mio::abm::InfectionState::Susceptible, t);
    auto pid1 = add_test_person(model, home_id, age_group_15_to_34, mio::abm::InfectionState::InfectedNoSymptoms, t);

    auto& p1 = model.get_person(pid1);
    auto& p2 = model.get_person(pid2);

    p1.set_assigned_location(mio::abm::LocationType::School, school_id);
    p2.set_assigned_location(mio::abm::LocationType::School, school_id);
    p1.set_assigned_location(mio::abm::LocationType::Work, work_id);
    p2.set_assigned_location(mio::abm::LocationType::Work, work_id);
    p1.set_assigned_location(mio::abm::LocationType::Home, home_id);
    p2.set_assigned_location(mio::abm::LocationType::Home, home_id);

    ScopedMockDistribution<testing::StrictMock<MockDistribution<mio::ExponentialDistribution<double>>>>
        mock_exponential_dist;
    EXPECT_CALL(mock_exponential_dist.get_mock(), invoke).WillRepeatedly(Return(1.)); //no state transitions

    // Evolve the model over one time step and verify the location transitions.
    model.evolve(t, dt);
    EXPECT_EQ(p1.get_location(), work_id);
    EXPECT_EQ(p2.get_location(), school_id);

    // Verify the number of persons at each location.
    EXPECT_EQ(model.get_number_persons(school_id), 1);
    EXPECT_EQ(model.get_number_persons(work_id), 1);
>>>>>>> 3a06d822
}

/**
 * @brief Test the evolution of mobility trips within the Model class.
 */
TEST_F(TestModel, evolveMobilityTrips)
{
    using testing::Return;

    // Initialize model, time, and step size for simulation.
    auto t     = mio::abm::TimePoint(0) + mio::abm::hours(8);
    auto dt    = mio::abm::hours(2);
    auto model = mio::abm::Model(num_age_groups);
    model.get_rng() = this->get_rng();

    // Setup so p1-p5 don't do transition
    model.parameters
        .get<mio::abm::InfectedNoSymptomsToSymptoms>()[{mio::abm::VirusVariant::Wildtype, age_group_15_to_34}] =
        2 * dt.days();
    model.parameters
        .get<mio::abm::InfectedNoSymptomsToRecovered>()[{mio::abm::VirusVariant::Wildtype, age_group_15_to_34}] =
        2 * dt.days();
    model.parameters.get<mio::abm::SevereToCritical>()[{mio::abm::VirusVariant::Wildtype, age_group_15_to_34}] =
        2 * dt.days();
    model.parameters.get<mio::abm::SevereToRecovered>()[{mio::abm::VirusVariant::Wildtype, age_group_15_to_34}] =
        2 * dt.days();

    // Add different location types to the model.
    auto home_id     = model.add_location(mio::abm::LocationType::Home);
    auto event_id    = model.add_location(mio::abm::LocationType::SocialEvent);
    auto work_id     = model.add_location(mio::abm::LocationType::Work);
    auto hospital_id = model.add_location(mio::abm::LocationType::Hospital);

    // Mock the random distribution to control random behavior.
    ScopedMockDistribution<testing::StrictMock<MockDistribution<mio::UniformDistribution<double>>>> mock_uniform_dist;
    EXPECT_CALL(mock_uniform_dist.get_mock(), invoke)
        .Times(testing::AtLeast(8))
        .WillOnce(testing::Return(0.8)) // draw random work group
        .WillOnce(testing::Return(0.8)) // draw random school group
        .WillOnce(testing::Return(0.8)) // draw random work hour
        .WillOnce(testing::Return(0.8)) // draw random school hour
        .WillOnce(testing::Return(0.8)) // draw random work group
        .WillOnce(testing::Return(0.8)) // draw random school group
        .WillOnce(testing::Return(0.8)) // draw random work hour
        .WillOnce(testing::Return(0.8)) // draw random school hour
        .WillRepeatedly(testing::Return(1.0)); // this forces p1 and p3 to recover

    // Create persons with various infection states and assign them to multiple locations.
    auto pid1 = add_test_person(model, home_id, age_group_15_to_34, mio::abm::InfectionState::InfectedNoSymptoms, t);
    auto pid2 = add_test_person(model, home_id, age_group_5_to_14, mio::abm::InfectionState::Susceptible, t);
    auto pid3 = add_test_person(model, home_id, age_group_5_to_14, mio::abm::InfectionState::InfectedSevere, t);
    auto pid4 = add_test_person(model, hospital_id, age_group_5_to_14, mio::abm::InfectionState::Recovered, t);
    auto pid5 = add_test_person(model, home_id, age_group_15_to_34, mio::abm::InfectionState::Susceptible, t);

    // Assign persons to locations for trips.
    auto& p1 = model.get_person(pid1);
    auto& p2 = model.get_person(pid2);
    auto& p3 = model.get_person(pid3);
    auto& p4 = model.get_person(pid4);
    auto& p5 = model.get_person(pid5);

    p1.set_assigned_location(mio::abm::LocationType::SocialEvent, event_id);
    p2.set_assigned_location(mio::abm::LocationType::SocialEvent, event_id);
    p1.set_assigned_location(mio::abm::LocationType::Work, work_id);
    p2.set_assigned_location(mio::abm::LocationType::Work, work_id);
    p1.set_assigned_location(mio::abm::LocationType::Home, home_id);
    p2.set_assigned_location(mio::abm::LocationType::Home, home_id);
    p3.set_assigned_location(mio::abm::LocationType::Home, home_id);
    p4.set_assigned_location(mio::abm::LocationType::Home, home_id);
    p3.set_assigned_location(mio::abm::LocationType::Hospital, hospital_id);
    p4.set_assigned_location(mio::abm::LocationType::Hospital, hospital_id);
    p5.set_assigned_location(mio::abm::LocationType::SocialEvent, event_id);
    p5.set_assigned_location(mio::abm::LocationType::Work, work_id);
    p5.set_assigned_location(mio::abm::LocationType::Home, home_id);

    // Set trips for persons between assigned locations.
    mio::abm::TripList& data = model.get_trip_list();
    mio::abm::Trip trip1(p1.get_id(), mio::abm::TimePoint(0) + mio::abm::hours(9), work_id, home_id);
    mio::abm::Trip trip2(p2.get_id(), mio::abm::TimePoint(0) + mio::abm::hours(9), event_id, home_id);
    mio::abm::Trip trip3(p5.get_id(), mio::abm::TimePoint(0) + mio::abm::hours(9), event_id, home_id);
    data.add_trip(trip1);
    data.add_trip(trip2);
    data.add_trip(trip3);

    // Set trips to use weekday trips on weekends.
    data.use_weekday_trips_on_weekend();

    // Mock the distribution to prevent infections or state transitions in the test.
    ScopedMockDistribution<testing::StrictMock<MockDistribution<mio::ExponentialDistribution<double>>>>
        mock_exponential_dist;
    EXPECT_CALL(mock_exponential_dist.get_mock(), invoke).WillRepeatedly(Return(1.));

    model.evolve(t, dt);

    // Verify all the mobility transitions are correct.
    EXPECT_EQ(p1.get_location(), work_id);
    EXPECT_EQ(p2.get_location(), event_id);
    EXPECT_EQ(p3.get_location(), hospital_id);
    EXPECT_EQ(p4.get_location(), home_id);
    EXPECT_EQ(p5.get_location(), event_id);
    EXPECT_EQ(model.get_number_persons(event_id), 2);
    EXPECT_EQ(model.get_number_persons(work_id), 1);
    EXPECT_EQ(model.get_number_persons(home_id), 1);
    EXPECT_EQ(model.get_number_persons(hospital_id), 1);

    // Move all persons back to their home location to prepare for weekend trips.
    model.change_location(p1.get_id(), home_id);
    model.change_location(p1.get_id(), home_id);
    model.change_location(p2.get_id(), home_id);
    model.change_location(p5.get_id(), home_id);

    // Update the time to the weekend and reset the trip index.
    t = mio::abm::TimePoint(0) + mio::abm::days(6) + mio::abm::hours(8);
    model.get_trip_list().reset_index();

    // Evolve the model again to verify the weekend behavior.
    model.evolve(t, dt);

    EXPECT_EQ(p1.get_location(), work_id);
    EXPECT_EQ(p2.get_location(), event_id);
    EXPECT_EQ(p3.get_location(), home_id);
    EXPECT_EQ(p4.get_location(), home_id);
    EXPECT_EQ(p5.get_location(), event_id);
    EXPECT_EQ(model.get_number_persons(event_id), 2);
    EXPECT_EQ(model.get_number_persons(work_id), 1);
    EXPECT_EQ(model.get_number_persons(home_id), 2);

    // Add additional weekend trips for further verification.
    bool weekend = true;
    mio::abm::Trip tripweekend1(p1.get_id(), mio::abm::TimePoint(0) + mio::abm::days(6) + mio::abm::hours(10),
                                event_id);
    mio::abm::Trip tripweekend2(p2.get_id(), mio::abm::TimePoint(0) + mio::abm::days(6) + mio::abm::hours(10), home_id);
    mio::abm::Trip tripweekend3(p5.get_id(), mio::abm::TimePoint(0) + mio::abm::days(6) + mio::abm::hours(10), work_id);
    data.add_trip(tripweekend1, weekend);
    data.add_trip(tripweekend2, weekend);
    data.add_trip(tripweekend3, weekend);

    // Advance time and evolve the model to check location transitions during the weekend.
    t += mio::abm::hours(1);

    model.evolve(t, dt);

    EXPECT_EQ(p1.get_location(), event_id);
    EXPECT_EQ(p2.get_location(), home_id);
    EXPECT_EQ(p3.get_location(), home_id);
    EXPECT_EQ(p4.get_location(), home_id);
    EXPECT_EQ(p5.get_location(), work_id);
    EXPECT_EQ(model.get_number_persons(event_id), 1);
    EXPECT_EQ(model.get_number_persons(work_id), 1);
    EXPECT_EQ(model.get_number_persons(home_id), 3);
}

#ifndef MEMILIO_ENABLE_OPENMP // TODO: Test can fail with parallel execution of mobility, as the capacity is not taken into account correctly at the moment (c. f. issue #640)
/**
 * @brief Test that a location correctly enforces its capacity constraint.
 */
TEST_F(TestModel, reachCapacity)
{
    using testing::Return;

    // Initialize time and model.
    auto t     = mio::abm::TimePoint{mio::abm::hours(8).seconds()};
    auto dt    = mio::abm::hours(1);
    auto model = mio::abm::Model(num_age_groups);
    model.get_rng() = this->get_rng();
    model.parameters.get<mio::abm::AgeGroupGotoSchool>()[age_group_5_to_14] = true;

    auto home_id   = model.add_location(mio::abm::LocationType::Home);
    auto school_id = model.add_location(mio::abm::LocationType::School);

    ScopedMockDistribution<testing::StrictMock<MockDistribution<mio::UniformDistribution<double>>>> mock_uniform_dist;
    EXPECT_CALL(mock_uniform_dist.get_mock(), invoke)
        .Times(testing::AtLeast(8))
        .WillOnce(testing::Return(0.8)) // draw random work group
        .WillOnce(testing::Return(0.8)) // draw random school group
        .WillOnce(testing::Return(0.8)) // draw random work hour
        .WillOnce(testing::Return(0.8)) // draw random school hour
        .WillOnce(testing::Return(0.8)) // draw random work group
        .WillOnce(testing::Return(0.8)) // draw random school group
        .WillOnce(testing::Return(0.8)) // draw random work hour
        .WillOnce(testing::Return(0.8)) // draw random school hour
        .WillRepeatedly(testing::Return(1.0));

    // Create two persons with different infection states.
    auto p1 = add_test_person(model, home_id, age_group_5_to_14);
    auto p2 = add_test_person(model, home_id, age_group_5_to_14);

    // Assign both persons to School and Home.
    model.get_person(p1).set_assigned_location(mio::abm::LocationType::School, school_id);
    model.get_person(p2).set_assigned_location(mio::abm::LocationType::School, school_id);
    model.get_person(p1).set_assigned_location(mio::abm::LocationType::Home, home_id);
    model.get_person(p2).set_assigned_location(mio::abm::LocationType::Home, home_id);

    // Set the capacity of the school to 1 person with a distance requirement of 66.
    model.get_location(school_id).set_capacity(1, 66);

    model.evolve(t, dt);

    // Verify that only one person is at the school, while the other remains at home due to capacity constraints.
    EXPECT_EQ(model.get_person(p1).get_location(), school_id);
    EXPECT_EQ(model.get_person(p2).get_location(), home_id); // p2 should not be able to enter the school
    EXPECT_EQ(model.get_number_persons(school_id), 1);
    EXPECT_EQ(model.get_number_persons(home_id), 1);
}
#endif

/**
 * @brief Test that dead persons remain in the cemetery and can't be moved by scheduled trips.
 */
TEST_F(TestModel, checkMobilityOfDeadPerson)
{
    using testing::Return;
    auto t     = mio::abm::TimePoint(0);
    auto dt    = mio::abm::days(1);
    auto model = mio::abm::Model(num_age_groups);

    // Time to go from severe to critical infection is 1 day (dt).
    model.parameters.get<mio::abm::SevereToCritical>()[{mio::abm::VirusVariant::Wildtype, age_group_60_to_79}] = 0.5;
    // Time to go from critical infection to dead state is 1/2 day (0.5 * dt).
    model.parameters.get<mio::abm::CriticalToDead>()[{mio::abm::VirusVariant::Wildtype, age_group_60_to_79}] = 0.5;

    auto home_id     = model.add_location(mio::abm::LocationType::Home);
    auto work_id     = model.add_location(mio::abm::LocationType::Work);
    auto icu_id      = model.add_location(mio::abm::LocationType::ICU);
    auto hospital_id = model.add_location(mio::abm::LocationType::Hospital);
    // Create a person that is dead at time t
    add_test_person(model, icu_id, age_group_60_to_79, mio::abm::InfectionState::Dead, t);
    // Create a person that is severe at hospital and will be dead at time t + dt
    add_test_person(model, hospital_id, age_group_60_to_79, mio::abm::InfectionState::Dead, t + dt);

    auto& p_dead   = model.get_persons()[0];
    auto& p_severe = model.get_persons()[1];

    p_dead.set_assigned_location(mio::abm::LocationType::ICU, icu_id);
    p_dead.set_assigned_location(mio::abm::LocationType::Work, work_id);
    p_dead.set_assigned_location(mio::abm::LocationType::Home, home_id);
    p_severe.set_assigned_location(mio::abm::LocationType::Hospital, hospital_id);
    p_severe.set_assigned_location(mio::abm::LocationType::ICU, icu_id);
    p_severe.set_assigned_location(mio::abm::LocationType::Home, home_id);

    // Add trip to see if a dead person can change location outside of cemetery by scheduled trips
    mio::abm::TripList& trip_list = model.get_trip_list();
    mio::abm::Trip trip1(p_dead.get_id(), mio::abm::TimePoint(0) + mio::abm::hours(2), work_id, home_id);
    mio::abm::Trip trip2(p_dead.get_id(), mio::abm::TimePoint(0) + mio::abm::hours(3), home_id, icu_id);
    mio::abm::Trip trip3(p_severe.get_id(), mio::abm::TimePoint(0) + mio::abm::hours(3), home_id, icu_id);
    trip_list.add_trip(trip1);
    trip_list.add_trip(trip2);
    trip_list.add_trip(trip3);

    // Check the dead person got burried and the severely infected person starts in Hospital
    model.evolve(t, dt);
    EXPECT_EQ(model.get_location(p_dead.get_id()).get_type(), mio::abm::LocationType::Cemetery);
    EXPECT_EQ(p_severe.get_infection_state(t), mio::abm::InfectionState::InfectedSevere);
    EXPECT_EQ(model.get_location(p_severe.get_id()).get_type(), mio::abm::LocationType::Hospital);

    // Check the dead person is still in Cemetery and the severely infected person dies and got burried
    model.evolve(t + dt, dt);
    EXPECT_EQ(model.get_location(p_dead.get_id()).get_type(), mio::abm::LocationType::Cemetery);
    EXPECT_EQ(p_severe.get_infection_state(t + dt), mio::abm::InfectionState::Dead);
    EXPECT_EQ(model.get_location(p_severe.get_id()).get_type(), mio::abm::LocationType::Cemetery);
}

using TestModelTestingCriteria = RandomNumberTest;

/**
 * @brief Test the adding, updating, and running of testing schemes within the model.
 */
TEST_F(TestModelTestingCriteria, testAddingAndUpdatingAndRunningTestingSchemes)
{
    auto model = mio::abm::Model(num_age_groups);
    model.get_rng() = this->get_rng();
    // Make sure the infected person stay in Infected long enough
    model.parameters.get<mio::abm::InfectedSymptomsToRecovered>()[{mio::abm::VirusVariant(0), age_group_15_to_34}] =
        100;
    model.parameters.get<mio::abm::InfectedSymptomsToSevere>()[{mio::abm::VirusVariant(0), age_group_15_to_34}] = 100;

    auto home_id = model.add_location(mio::abm::LocationType::Home);
    auto work_id = model.add_location(mio::abm::LocationType::Work);
    auto& work   = model.get_location(work_id);

    auto current_time = mio::abm::TimePoint(0);

    auto test_time = mio::abm::minutes(30);
    // Add a person to the model with an infection state that requires testing.
    // Since tests are performed before current_time, the InfectionState of the Person has to take into account test_time
    auto pid        = add_test_person(model, home_id, age_group_15_to_34, mio::abm::InfectionState::InfectedSymptoms,
                                      current_time - test_time);
    auto& person    = model.get_person(pid);
    auto rng_person = mio::abm::PersonalRandomNumberGenerator(model.get_rng(), person);
    person.set_assigned_location(mio::abm::LocationType::Home, home_id);
    person.set_assigned_location(mio::abm::LocationType::Work, work_id);

    auto validity_period       = mio::abm::days(1);
    const auto start_date      = mio::abm::TimePoint(20);
    const auto end_date        = mio::abm::TimePoint(60 * 60 * 24 * 3);
    const auto probability     = 1.0;
    const auto test_params_pcr = mio::abm::TestParameters{0.9, 0.99, test_time, mio::abm::TestType::Generic};

    auto testing_criteria = mio::abm::TestingCriteria();
    testing_criteria.add_infection_state(mio::abm::InfectionState::InfectedSymptoms);
    testing_criteria.add_infection_state(mio::abm::InfectionState::InfectedNoSymptoms);

    auto testing_scheme =
        mio::abm::TestingScheme(testing_criteria, validity_period, start_date, end_date, test_params_pcr, probability);

    model.get_testing_strategy().add_testing_scheme(mio::abm::LocationType::Work, testing_scheme);
    EXPECT_EQ(model.get_testing_strategy().run_strategy(rng_person, person, work, current_time),
              true); // no active testing scheme -> person can enter
    current_time = mio::abm::TimePoint(30);
    model.get_testing_strategy().update_activity_status(current_time);
    ScopedMockDistribution<testing::StrictMock<MockDistribution<mio::UniformDistribution<double>>>> mock_uniform_dist;
    EXPECT_CALL(mock_uniform_dist.get_mock(), invoke)
        .Times(testing::Exactly(5))
        .WillOnce(testing::Return(0.7)) // Person complies with testing
        .WillOnce(testing::Return(0.5)) // Probability for testing (is performed)
        .WillOnce(testing::Return(0.4)) // Test result is positive
        .WillOnce(testing::Return(0.0)) // Draw for isolation compliance (doesn't matter in this test)
        .WillOnce(
            testing::Return(0.7)); // Person complies with testing (even though there is not testing strategy left)
    EXPECT_EQ(model.get_testing_strategy().run_strategy(rng_person, person, work, current_time), false); // Testing scheme active and restricts entry

    // Try to re-add the same testing scheme and confirm it doesn't duplicate, then remove it.
    model.get_testing_strategy().add_testing_scheme(mio::abm::LocationType::Work,
                                                    testing_scheme); //doesn't get added because of == operator
    model.get_testing_strategy().remove_testing_scheme(mio::abm::LocationType::Work, testing_scheme);
    EXPECT_EQ(model.get_testing_strategy().run_strategy(rng_person, person, work, current_time),
              true); // no more testing_schemes
}

/**
 * @brief Test to validate the parameter constraints within the model.
 */
TEST_F(TestModel, checkParameterConstraints)
{
    mio::set_log_level(mio::LogLevel::critical); // Suppress logging of errors since they are expected here
    auto model  = mio::abm::Model(num_age_groups);
    auto params = model.parameters;

    // Set valid values for various transition times, infection detection, and mask protection parameters.
    params.get<mio::abm::IncubationPeriod>()[{mio::abm::VirusVariant::Wildtype, age_group_0_to_4}]              = 1.;
    params.get<mio::abm::InfectedNoSymptomsToSymptoms>()[{mio::abm::VirusVariant::Wildtype, age_group_0_to_4}]  = 2.;
    params.get<mio::abm::InfectedNoSymptomsToRecovered>()[{mio::abm::VirusVariant::Wildtype, age_group_0_to_4}] = 3.;
    params.get<mio::abm::InfectedSymptomsToRecovered>()[{mio::abm::VirusVariant::Wildtype, age_group_0_to_4}]   = 4.;
    params.get<mio::abm::InfectedSymptomsToSevere>()[{mio::abm::VirusVariant::Wildtype, age_group_0_to_4}]      = 5.;
    params.get<mio::abm::SevereToCritical>()[{mio::abm::VirusVariant::Wildtype, age_group_0_to_4}]              = 6.;
    params.get<mio::abm::SevereToRecovered>()[{mio::abm::VirusVariant::Wildtype, age_group_0_to_4}]             = 7.;
    params.get<mio::abm::SevereToDead>()[{mio::abm::VirusVariant::Wildtype, age_group_0_to_4}]                  = 8.;
    params.get<mio::abm::CriticalToDead>()[{mio::abm::VirusVariant::Wildtype, age_group_0_to_4}]                = 9.;
    params.get<mio::abm::CriticalToRecovered>()[{mio::abm::VirusVariant::Wildtype, age_group_0_to_4}]           = 10.;
    params.get<mio::abm::RecoveredToSusceptible>()[{mio::abm::VirusVariant::Wildtype, age_group_0_to_4}]        = 11.;
    params.get<mio::abm::DetectInfection>()[{mio::abm::VirusVariant::Wildtype, age_group_0_to_4}]               = 0.3;
    params.get<mio::abm::GotoWorkTimeMinimum>()[age_group_35_to_59]       = mio::abm::hours(4);
    params.get<mio::abm::GotoWorkTimeMaximum>()[age_group_35_to_59]       = mio::abm::hours(8);
    params.get<mio::abm::GotoSchoolTimeMinimum>()[age_group_0_to_4]       = mio::abm::hours(3);
    params.get<mio::abm::GotoSchoolTimeMaximum>()[age_group_0_to_4]       = mio::abm::hours(6);
    params.get<mio::abm::MaskProtection>()[mio::abm::MaskType::Community] = 0.5;
    params.get<mio::abm::MaskProtection>()[mio::abm::MaskType::FFP2]      = 0.6;
    params.get<mio::abm::MaskProtection>()[mio::abm::MaskType::Surgical]  = 0.7;
    params.get<mio::abm::LockdownDate>()                                  = mio::abm::TimePoint(0);
   // Check that the parameter values are within their constraints (should pass).
    EXPECT_FALSE(params.check_constraints());

    params.get<mio::abm::IncubationPeriod>()[{mio::abm::VirusVariant::Wildtype, age_group_0_to_4}] = -1.;
    EXPECT_TRUE(params.check_constraints());
    params.get<mio::abm::IncubationPeriod>()[{mio::abm::VirusVariant::Wildtype, age_group_0_to_4}]             = 1.;
    params.get<mio::abm::InfectedNoSymptomsToSymptoms>()[{mio::abm::VirusVariant::Wildtype, age_group_0_to_4}] = -2.;
    EXPECT_TRUE(params.check_constraints());
    params.get<mio::abm::InfectedNoSymptomsToSymptoms>()[{mio::abm::VirusVariant::Wildtype, age_group_0_to_4}]  = 2.;
    params.get<mio::abm::InfectedNoSymptomsToRecovered>()[{mio::abm::VirusVariant::Wildtype, age_group_0_to_4}] = -3.;
    EXPECT_TRUE(params.check_constraints());
    params.get<mio::abm::InfectedNoSymptomsToRecovered>()[{mio::abm::VirusVariant::Wildtype, age_group_0_to_4}] = 3.;
    params.get<mio::abm::InfectedSymptomsToRecovered>()[{mio::abm::VirusVariant::Wildtype, age_group_0_to_4}]   = -4.;
    EXPECT_TRUE(params.check_constraints());
    params.get<mio::abm::InfectedSymptomsToRecovered>()[{mio::abm::VirusVariant::Wildtype, age_group_0_to_4}] = 4.;
    params.get<mio::abm::InfectedSymptomsToSevere>()[{mio::abm::VirusVariant::Wildtype, age_group_0_to_4}]    = -5.;
    EXPECT_TRUE(params.check_constraints());
    params.get<mio::abm::InfectedSymptomsToSevere>()[{mio::abm::VirusVariant::Wildtype, age_group_0_to_4}] = 5.;
    params.get<mio::abm::SevereToCritical>()[{mio::abm::VirusVariant::Wildtype, age_group_0_to_4}]         = -6.;
    EXPECT_TRUE(params.check_constraints());
    params.get<mio::abm::SevereToCritical>()[{mio::abm::VirusVariant::Wildtype, age_group_0_to_4}]  = 6.;
    params.get<mio::abm::SevereToRecovered>()[{mio::abm::VirusVariant::Wildtype, age_group_0_to_4}] = -7.;
    EXPECT_TRUE(params.check_constraints());
    params.get<mio::abm::SevereToRecovered>()[{mio::abm::VirusVariant::Wildtype, age_group_0_to_4}] = 7.;
<<<<<<< HEAD
    params.get<mio::abm::SevereToDead>()[{mio::abm::VirusVariant::Wildtype, age_group_0_to_4}]      = -8.;
    EXPECT_EQ(params.check_constraints(), true);
    params.get<mio::abm::SevereToDead>()[{mio::abm::VirusVariant::Wildtype, age_group_0_to_4}]   = 8.;
    params.get<mio::abm::CriticalToDead>()[{mio::abm::VirusVariant::Wildtype, age_group_0_to_4}] = -9.;
    EXPECT_EQ(params.check_constraints(), true);
    params.get<mio::abm::CriticalToDead>()[{mio::abm::VirusVariant::Wildtype, age_group_0_to_4}]      = 9.;
    params.get<mio::abm::CriticalToRecovered>()[{mio::abm::VirusVariant::Wildtype, age_group_0_to_4}] = -10.;
    EXPECT_EQ(params.check_constraints(), true);
    params.get<mio::abm::CriticalToRecovered>()[{mio::abm::VirusVariant::Wildtype, age_group_0_to_4}]    = 10.;
    params.get<mio::abm::RecoveredToSusceptible>()[{mio::abm::VirusVariant::Wildtype, age_group_0_to_4}] = -11.;
    EXPECT_EQ(params.check_constraints(), true);
    params.get<mio::abm::RecoveredToSusceptible>()[{mio::abm::VirusVariant::Wildtype, age_group_0_to_4}] = 11.;
=======
    params.get<mio::abm::CriticalToDead>()[{mio::abm::VirusVariant::Wildtype, age_group_0_to_4}]    = -8.;
    EXPECT_TRUE(params.check_constraints());
    params.get<mio::abm::CriticalToDead>()[{mio::abm::VirusVariant::Wildtype, age_group_0_to_4}]      = 8.;
    params.get<mio::abm::CriticalToRecovered>()[{mio::abm::VirusVariant::Wildtype, age_group_0_to_4}] = -9.;
    EXPECT_TRUE(params.check_constraints());
    params.get<mio::abm::CriticalToRecovered>()[{mio::abm::VirusVariant::Wildtype, age_group_0_to_4}]    = 9.;
    params.get<mio::abm::RecoveredToSusceptible>()[{mio::abm::VirusVariant::Wildtype, age_group_0_to_4}] = -10.;
    EXPECT_TRUE(params.check_constraints());
    params.get<mio::abm::RecoveredToSusceptible>()[{mio::abm::VirusVariant::Wildtype, age_group_0_to_4}] = 10.;
>>>>>>> 3a06d822
    params.get<mio::abm::DetectInfection>()[{mio::abm::VirusVariant::Wildtype, age_group_0_to_4}]        = 1.1;
    EXPECT_TRUE(params.check_constraints());
    params.get<mio::abm::DetectInfection>()[{mio::abm::VirusVariant::Wildtype, age_group_0_to_4}] = 0.3;

    params.get<mio::abm::GotoWorkTimeMinimum>()[age_group_35_to_59] = mio::abm::hours(30);
    EXPECT_TRUE(params.check_constraints());
    params.get<mio::abm::GotoWorkTimeMinimum>()[age_group_35_to_59] = mio::abm::hours(4);
    params.get<mio::abm::GotoWorkTimeMaximum>()[age_group_35_to_59] = mio::abm::hours(30);
    EXPECT_TRUE(params.check_constraints());
    params.get<mio::abm::GotoWorkTimeMaximum>()[age_group_35_to_59] = mio::abm::hours(8);
    params.get<mio::abm::GotoSchoolTimeMinimum>()[age_group_0_to_4] = mio::abm::hours(30);
    EXPECT_TRUE(params.check_constraints());
    params.get<mio::abm::GotoSchoolTimeMinimum>()[age_group_0_to_4] = mio::abm::hours(3);
    params.get<mio::abm::GotoSchoolTimeMaximum>()[age_group_0_to_4] = mio::abm::hours(30);
    EXPECT_TRUE(params.check_constraints());
    params.get<mio::abm::GotoSchoolTimeMaximum>()[age_group_0_to_4] = mio::abm::hours(6);

    params.get<mio::abm::MaskProtection>()[mio::abm::MaskType::Community] = 1.2;
    EXPECT_TRUE(params.check_constraints());
    params.get<mio::abm::MaskProtection>()[mio::abm::MaskType::Community] = 0.5;
    params.get<mio::abm::MaskProtection>()[mio::abm::MaskType::FFP2]      = 1.2;
    EXPECT_TRUE(params.check_constraints());
    params.get<mio::abm::MaskProtection>()[mio::abm::MaskType::FFP2]     = 0.6;
    params.get<mio::abm::MaskProtection>()[mio::abm::MaskType::Surgical] = 1.2;
    EXPECT_TRUE(params.check_constraints());
    params.get<mio::abm::MaskProtection>()[mio::abm::MaskType::Surgical] = 0.7;

    params.get<mio::abm::LockdownDate>() = mio::abm::TimePoint(-2);
    EXPECT_TRUE(params.check_constraints());
    mio::set_log_level(mio::LogLevel::warn);
}

/**
 * @brief Test the enforcement of NPIs (Non-Pharmaceutical Interventions) on mobility rules.
 */
TEST_F(TestModel, mobilityRulesWithAppliedNPIs)
{
    using testing::Return;
    // Test when the NPIs are applied, people can enter targeted location if they comply to the rules.
    auto t         = mio::abm::TimePoint(0) + mio::abm::hours(8);
    auto dt        = mio::abm::hours(1);
    auto test_time = mio::abm::minutes(30);
    auto model     = mio::abm::Model(num_age_groups);
    model.get_rng() = this->get_rng();

    model.parameters
        .get<mio::abm::InfectedNoSymptomsToSymptoms>()[{mio::abm::VirusVariant::Wildtype, age_group_15_to_34}] =
        2 * dt.days();
    model.parameters.get<mio::abm::AgeGroupGotoWork>().set_multiple({age_group_15_to_34, age_group_35_to_59}, true);
    model.parameters.get<mio::abm::AgeGroupGotoSchool>()[age_group_5_to_14] = true;

    auto home_id   = model.add_location(mio::abm::LocationType::Home);
    auto work_id   = model.add_location(mio::abm::LocationType::Work);
    auto school_id = model.add_location(mio::abm::LocationType::School);
    auto& work     = model.get_location(work_id);

    ScopedMockDistribution<testing::StrictMock<MockDistribution<mio::UniformDistribution<double>>>> mock_uniform_dist;
    EXPECT_CALL(mock_uniform_dist.get_mock(), invoke)
        .Times(testing::AtLeast(16))
        .WillOnce(testing::Return(0.8)) // draw random work group
        .WillOnce(testing::Return(0.8)) // draw random school group
        .WillOnce(testing::Return(0.8)) // draw random work hour
        .WillOnce(testing::Return(0.8)) // draw random school hour
        .WillOnce(testing::Return(0.8)) // draw random work group
        .WillOnce(testing::Return(0.8)) // draw random school group
        .WillOnce(testing::Return(0.8)) // draw random work hour
        .WillOnce(testing::Return(0.8)) // draw random school hour
        .WillOnce(testing::Return(0.8)) // draw random work group
        .WillOnce(testing::Return(0.8)) // draw random school group
        .WillOnce(testing::Return(0.8)) // draw random work hour
        .WillOnce(testing::Return(0.8)) // draw random school hour
        .WillOnce(testing::Return(0.8)) // draw random work group
        .WillOnce(testing::Return(0.8)) // draw random school group
        .WillOnce(testing::Return(0.8)) // draw random work hour
        .WillOnce(testing::Return(0.8)) // draw random school hour
        .WillRepeatedly(testing::Return(0.9)); // draw that satisfies all pre-conditions of NPIs

    // Since tests are performed before t, the InfectionState of all the Person have to take into account test_time
    auto p_id_compliant_go_to_work =
        add_test_person(model, home_id, age_group_15_to_34, mio::abm::InfectionState::Susceptible, t - test_time);
    auto p_id_compliant_go_to_school =
        add_test_person(model, home_id, age_group_5_to_14, mio::abm::InfectionState::Susceptible, t - test_time);
    auto p_id_no_mask =
        add_test_person(model, home_id, age_group_15_to_34, mio::abm::InfectionState::Susceptible, t - test_time);
    auto p_id_no_test      = add_test_person(model, home_id, age_group_15_to_34,
                                             mio::abm::InfectionState::InfectedNoSymptoms, t - test_time);
    auto p_id_no_isolation = add_test_person(model, home_id, age_group_15_to_34,
                                             mio::abm::InfectionState::InfectedNoSymptoms, t - test_time);

    auto& p_compliant_go_to_work   = model.get_person(p_id_compliant_go_to_work);
    auto& p_compliant_go_to_school = model.get_person(p_id_compliant_go_to_school);
    auto& p_no_mask                = model.get_person(p_id_no_mask);
    auto& p_no_test                = model.get_person(p_id_no_test);
    auto& p_no_isolation           = model.get_person(p_id_no_isolation);

    p_compliant_go_to_work.set_assigned_location(mio::abm::LocationType::Home, home_id);
    p_compliant_go_to_work.set_assigned_location(mio::abm::LocationType::Work, work_id);
    p_compliant_go_to_work.set_assigned_location(mio::abm::LocationType::Home, home_id);
    p_compliant_go_to_school.set_assigned_location(mio::abm::LocationType::School, school_id);
    p_compliant_go_to_school.set_assigned_location(mio::abm::LocationType::Home, home_id);
    p_no_mask.set_assigned_location(mio::abm::LocationType::Work, work_id);
    p_no_mask.set_assigned_location(mio::abm::LocationType::Home, home_id);
    p_no_test.set_assigned_location(mio::abm::LocationType::Work, work_id);
    p_no_test.set_assigned_location(mio::abm::LocationType::Home, home_id);
    p_no_isolation.set_assigned_location(mio::abm::LocationType::Work, work_id);
    p_no_isolation.set_assigned_location(mio::abm::LocationType::Home, home_id);

    auto testing_criteria = mio::abm::TestingCriteria(
        {}, {mio::abm::InfectionState::InfectedSymptoms, mio::abm::InfectionState::InfectedNoSymptoms});
    const auto start_date        = mio::abm::TimePoint(0);
    const auto end_date          = mio::abm::TimePoint(60 * 60 * 24 * 3);
    const auto probability       = 1;
    const auto test_params       = mio::abm::TestParameters{0.99, 0.99, test_time, mio::abm::TestType::Generic};
    const auto testing_frequency = mio::abm::days(1);

    auto testing_scheme =
        mio::abm::TestingScheme(testing_criteria, testing_frequency, start_date, end_date, test_params, probability);
    model.get_testing_strategy().add_testing_scheme(mio::abm::LocationType::Work, testing_scheme);

    ScopedMockDistribution<testing::StrictMock<MockDistribution<mio::ExponentialDistribution<double>>>>
        mock_exponential_dist;
    EXPECT_CALL(mock_exponential_dist.get_mock(), invoke).WillRepeatedly(Return(1.));

    work.set_required_mask(mio::abm::MaskType::FFP2);
    p_no_mask.set_compliance(mio::abm::InterventionType::Mask, 0.4);
    p_no_test.set_compliance(mio::abm::InterventionType::Testing, 0.4);
    p_no_isolation.set_compliance(mio::abm::InterventionType::Isolation, 0.4);

    model.evolve(t, dt);

    // The complied person is allowed to be at work and wear the required mask
    EXPECT_EQ(p_compliant_go_to_work.get_location(), work_id);
    EXPECT_EQ(p_compliant_go_to_work.get_mask().get_type(), mio::abm::MaskType::FFP2);

    // The complied person is allowed to be at school and don't wear mask
    EXPECT_EQ(p_compliant_go_to_school.get_location(), school_id);
    EXPECT_EQ(p_compliant_go_to_school.get_mask().get_type(), mio::abm::MaskType::None);

    // The person, who does not wear mask, is not allowed to be in location
    EXPECT_EQ(p_no_mask.get_mask().get_type(), mio::abm::MaskType::None);
    EXPECT_NE(p_no_mask.get_location(), work_id);

    // The person, who does not want test, is not allowed to be in location
    EXPECT_NE(p_no_test.get_location(), work_id);

    // The person does not want to isolate when the test is positive
    EXPECT_FALSE(p_no_isolation.is_in_quarantine(t, model.parameters));
}

/**
 * @brief Test the enforcement of NPIs (Non-Pharmaceutical Interventions) on trips.
 */
TEST_F(TestModel, mobilityTripWithAppliedNPIs)
{
    using testing::Return;
    // Test when the NPIs are applied, people can enter targeted location if they comply to the rules.
    auto t         = mio::abm::TimePoint(0) + mio::abm::hours(8);
    auto dt        = mio::abm::hours(1);
    auto test_time = mio::abm::minutes(30);
    auto model     = mio::abm::Model(num_age_groups);
    model.get_rng() = this->get_rng();

    model.parameters
        .get<mio::abm::InfectedNoSymptomsToSymptoms>()[{mio::abm::VirusVariant::Wildtype, age_group_15_to_34}] =
        2 * dt.days();
    model.parameters.get<mio::abm::AgeGroupGotoWork>().set_multiple({age_group_15_to_34, age_group_35_to_59}, true);
    model.parameters.get<mio::abm::AgeGroupGotoSchool>()[age_group_5_to_14] = true;

    auto home_id   = model.add_location(mio::abm::LocationType::Home);
    auto work_id   = model.add_location(mio::abm::LocationType::Work);
    auto school_id = model.add_location(mio::abm::LocationType::School);
    auto& work     = model.get_location(work_id);

    ScopedMockDistribution<testing::StrictMock<MockDistribution<mio::UniformDistribution<double>>>> mock_uniform_dist;
    EXPECT_CALL(mock_uniform_dist.get_mock(), invoke)
        .Times(testing::AtLeast(16))
        .WillOnce(testing::Return(0.8)) // draw random work group
        .WillOnce(testing::Return(0.8)) // draw random school group
        .WillOnce(testing::Return(0.8)) // draw random work hour
        .WillOnce(testing::Return(0.8)) // draw random school hour
        .WillOnce(testing::Return(0.8)) // draw random work group
        .WillOnce(testing::Return(0.8)) // draw random school group
        .WillOnce(testing::Return(0.8)) // draw random work hour
        .WillOnce(testing::Return(0.8)) // draw random school hour
        .WillOnce(testing::Return(0.8)) // draw random work group
        .WillOnce(testing::Return(0.8)) // draw random school group
        .WillOnce(testing::Return(0.8)) // draw random work hour
        .WillOnce(testing::Return(0.8)) // draw random school hour
        .WillOnce(testing::Return(0.8)) // draw random work group
        .WillOnce(testing::Return(0.8)) // draw random school group
        .WillOnce(testing::Return(0.8)) // draw random work hour
        .WillOnce(testing::Return(0.8)) // draw random school hour
        .WillRepeatedly(testing::Return(0.9)); // draw that satisfies all pre-conditions of NPIs

    // Since tests are performed before t, the InfectionState of all the Person have to take into account test_time
    auto p_id_compliant_go_to_work =
        add_test_person(model, home_id, age_group_15_to_34, mio::abm::InfectionState::Susceptible, t - test_time);
    auto p_id_compliant_go_to_school =
        add_test_person(model, home_id, age_group_5_to_14, mio::abm::InfectionState::Susceptible, t - test_time);
    auto p_id_no_mask =
        add_test_person(model, home_id, age_group_15_to_34, mio::abm::InfectionState::Susceptible, t - test_time);
    auto p_id_no_test      = add_test_person(model, home_id, age_group_15_to_34,
                                             mio::abm::InfectionState::InfectedNoSymptoms, t - test_time);
    auto p_id_no_isolation = add_test_person(model, home_id, age_group_15_to_34,
                                             mio::abm::InfectionState::InfectedNoSymptoms, t - test_time);

    auto& p_compliant_go_to_work   = model.get_person(p_id_compliant_go_to_work);
    auto& p_compliant_go_to_school = model.get_person(p_id_compliant_go_to_school);
    auto& p_no_mask                = model.get_person(p_id_no_mask);
    auto& p_no_test                = model.get_person(p_id_no_test);
    auto& p_no_isolation           = model.get_person(p_id_no_isolation);

    p_compliant_go_to_work.set_assigned_location(mio::abm::LocationType::Home, home_id);
    p_compliant_go_to_work.set_assigned_location(mio::abm::LocationType::Work, work_id);
    p_compliant_go_to_work.set_assigned_location(mio::abm::LocationType::Home, home_id);
    p_compliant_go_to_school.set_assigned_location(mio::abm::LocationType::School, school_id);
    p_compliant_go_to_school.set_assigned_location(mio::abm::LocationType::Home, home_id);
    p_no_mask.set_assigned_location(mio::abm::LocationType::Work, work_id);
    p_no_mask.set_assigned_location(mio::abm::LocationType::Home, home_id);
    p_no_test.set_assigned_location(mio::abm::LocationType::Work, work_id);
    p_no_test.set_assigned_location(mio::abm::LocationType::Home, home_id);
    p_no_isolation.set_assigned_location(mio::abm::LocationType::Work, work_id);
    p_no_isolation.set_assigned_location(mio::abm::LocationType::Home, home_id);

    auto testing_criteria = mio::abm::TestingCriteria(
        {}, {mio::abm::InfectionState::InfectedSymptoms, mio::abm::InfectionState::InfectedNoSymptoms});
    const auto start_date        = mio::abm::TimePoint(0);
    const auto end_date          = mio::abm::TimePoint(60 * 60 * 24 * 3);
    const auto probability       = 1;
    const auto test_params       = mio::abm::TestParameters{0.99, 0.99, test_time, mio::abm::TestType::Generic};
    const auto testing_frequency = mio::abm::days(1);

    auto testing_scheme =
        mio::abm::TestingScheme(testing_criteria, testing_frequency, start_date, end_date, test_params, probability);
    model.get_testing_strategy().add_testing_scheme(mio::abm::LocationType::Work, testing_scheme);

    ScopedMockDistribution<testing::StrictMock<MockDistribution<mio::ExponentialDistribution<double>>>>
        mock_exponential_dist;
    EXPECT_CALL(mock_exponential_dist.get_mock(), invoke).WillRepeatedly(Return(1.));

    work.set_required_mask(mio::abm::MaskType::FFP2);
    p_no_mask.set_compliance(mio::abm::InterventionType::Mask, 0.4);
    p_no_test.set_compliance(mio::abm::InterventionType::Testing, 0.4);
    p_no_isolation.set_compliance(mio::abm::InterventionType::Isolation, 0.4);

    // Using trip list
    mio::abm::TripList& trip_list = model.get_trip_list();
    mio::abm::Trip trip1(p_compliant_go_to_work.get_id(), t, work_id, home_id);
    mio::abm::Trip trip2(p_compliant_go_to_school.get_id(), t, school_id, home_id);
    mio::abm::Trip trip3(p_no_mask.get_id(), t, work_id, home_id);
    mio::abm::Trip trip4(p_no_test.get_id(), t, work_id, home_id);
    mio::abm::Trip trip5(p_no_isolation.get_id(), t, work_id, home_id);
    trip_list.add_trip(trip1);
    trip_list.add_trip(trip2);
    trip_list.add_trip(trip3);
    trip_list.add_trip(trip4);
    trip_list.add_trip(trip5);
    model.use_mobility_rules(false);
    model.evolve(t, dt);

    // The complied person is allowed to be at work and wear the required mask
    EXPECT_EQ(p_compliant_go_to_work.get_location(), work_id);
    EXPECT_EQ(p_compliant_go_to_work.get_mask().get_type(), mio::abm::MaskType::FFP2);

    // The complied person is allowed to be at school and don't wear mask
    EXPECT_EQ(p_compliant_go_to_school.get_location(), school_id);
    EXPECT_EQ(p_compliant_go_to_school.get_mask().get_type(), mio::abm::MaskType::None);

    // The person, who does not wear mask, is not allowed to be in location
    EXPECT_EQ(p_no_mask.get_mask().get_type(), mio::abm::MaskType::None);
    EXPECT_NE(p_no_mask.get_location(), work_id);

    // The person, who does not want test, is not allowed to be in location
    EXPECT_NE(p_no_test.get_location(), work_id);

    // The person does not want to isolate when the test is positive
    EXPECT_FALSE(p_no_isolation.is_in_quarantine(t, model.parameters));
}

TEST(TestModel, personCanDieInHospital)
{
    using testing::Return;

    auto t     = mio::abm::TimePoint(0);
    auto dt    = mio::abm::days(1);
    auto model = mio::abm::Model(num_age_groups);

    // Time to go from infected with symptoms to severe infection is 1 day(dt).
    model.parameters.get<mio::abm::InfectedSymptomsToSevere>()[{mio::abm::VirusVariant::Wildtype, age_group_60_to_79}] = 1;
    // Time to go from severe infection to critical is 1 day(dt).
    model.parameters.get<mio::abm::SevereToCritical>()[{mio::abm::VirusVariant::Wildtype, age_group_60_to_79}] = 1;
    // Time to go from severe infection to dead is 1 day(dt).
    model.parameters.get<mio::abm::SevereToDead>()[{mio::abm::VirusVariant::Wildtype, age_group_60_to_79}] = 1;
    // Time to go from critical infection to dead is 1 day(dt).
    model.parameters.get<mio::abm::CriticalToDead>()[{mio::abm::VirusVariant::Wildtype, age_group_60_to_79}] = 1;

    auto home_id     = model.add_location(mio::abm::LocationType::Home);
    auto work_id     = model.add_location(mio::abm::LocationType::Work);
    auto icu_id      = model.add_location(mio::abm::LocationType::ICU);
    auto hospital_id = model.add_location(mio::abm::LocationType::Hospital);

    // Make sure all persons will be InfectedSevere before Dead.
    ScopedMockDistribution<testing::StrictMock<MockDistribution<mio::UniformDistribution<double>>>> mock_uniform_dist;
    EXPECT_CALL(mock_uniform_dist.get_mock(), invoke).WillRepeatedly(testing::Return(0.3));

    // Create a person that has InfectedSymptoms at time t - dt. The person is dead at time t + dt
    add_test_person(model, home_id, age_group_60_to_79, mio::abm::InfectionState::Dead, t + dt);

    auto& p_severe = model.get_persons()[0];
    p_severe.set_assigned_location(mio::abm::LocationType::Hospital, hospital_id);
    p_severe.set_assigned_location(mio::abm::LocationType::ICU, icu_id);
    p_severe.set_assigned_location(mio::abm::LocationType::Home, home_id);
    p_severe.set_assigned_location(mio::abm::LocationType::Work, work_id);

    // Check the infection course goes from InfectedSymptoms to Severe to Dead and skips Critical
    EXPECT_EQ(p_severe.get_infection_state(t - dt), mio::abm::InfectionState::InfectedSymptoms);
    EXPECT_EQ(p_severe.get_infection_state(t), mio::abm::InfectionState::InfectedSevere);
    EXPECT_EQ(p_severe.get_infection_state(t + dt), mio::abm::InfectionState::Dead);

    // Check the severely infected person go to hospital
    EXPECT_EQ(model.get_location(p_severe.get_id()).get_type(), mio::abm::LocationType::Home);
    model.evolve(t, dt);
    EXPECT_EQ(model.get_location(p_severe.get_id()).get_type(), mio::abm::LocationType::Hospital);
    // Check the severely infected person dies and got burried
    model.evolve(t + dt, dt);
    EXPECT_EQ(model.get_location(p_severe.get_id()).get_type(), mio::abm::LocationType::Cemetery);
}<|MERGE_RESOLUTION|>--- conflicted
+++ resolved
@@ -236,66 +236,6 @@
     model.parameters.get<mio::abm::AgeGroupGotoSchool>().set_multiple({age_group_5_to_14}, true);
     model.parameters.get<mio::abm::AgeGroupGotoWork>().set_multiple({age_group_15_to_34, age_group_35_to_59}, true);
 
-<<<<<<< HEAD
-    // Test that a dead person cannot change locations
-    {
-        auto t     = mio::abm::TimePoint(0);
-        auto dt    = mio::abm::days(1);
-        auto model = mio::abm::Model(num_age_groups);
-
-        // Time to go from severe to critical infection is 1/2 day (0.5 * dt).
-        model.parameters.get<mio::abm::SevereToCritical>()[{mio::abm::VirusVariant::Wildtype, age_group_60_to_79}] =
-            0.5;
-        // Time to go from critical infection to dead state is 1/2 day (0.5 * dt).
-        model.parameters.get<mio::abm::CriticalToDead>()[{mio::abm::VirusVariant::Wildtype, age_group_60_to_79}] = 0.5;
-
-        auto home_id     = model.add_location(mio::abm::LocationType::Home);
-        auto work_id     = model.add_location(mio::abm::LocationType::Work);
-        auto icu_id      = model.add_location(mio::abm::LocationType::ICU);
-        auto hospital_id = model.add_location(mio::abm::LocationType::Hospital);
-
-        // Make sure all persons will be InfectedSevere -> InfectedCritical -> Dead.
-        ScopedMockDistribution<testing::StrictMock<MockDistribution<mio::UniformDistribution<double>>>>
-            mock_uniform_dist;
-        EXPECT_CALL(mock_uniform_dist.get_mock(), invoke).WillRepeatedly(testing::Return(1.0));
-
-        // Create a person that is dead at time t
-        add_test_person(model, icu_id, age_group_60_to_79, mio::abm::InfectionState::Dead, t);
-        // Create a person that is severe at hospital and will be dead at time t + dt
-        add_test_person(model, hospital_id, age_group_60_to_79, mio::abm::InfectionState::Dead, t + dt);
-
-        auto& p_dead   = model.get_persons()[0];
-        auto& p_severe = model.get_persons()[1];
-
-        p_dead.set_assigned_location(mio::abm::LocationType::ICU, icu_id);
-        p_dead.set_assigned_location(mio::abm::LocationType::Work, work_id);
-        p_dead.set_assigned_location(mio::abm::LocationType::Home, home_id);
-        p_severe.set_assigned_location(mio::abm::LocationType::Hospital, hospital_id);
-        p_severe.set_assigned_location(mio::abm::LocationType::ICU, icu_id);
-        p_severe.set_assigned_location(mio::abm::LocationType::Home, home_id);
-
-        // Add trip to see if a dead person can change location outside of cemetery by scheduled trips
-        mio::abm::TripList& trip_list = model.get_trip_list();
-        mio::abm::Trip trip1(p_dead.get_id(), mio::abm::TimePoint(0) + mio::abm::hours(2), work_id, home_id);
-        mio::abm::Trip trip2(p_dead.get_id(), mio::abm::TimePoint(0) + mio::abm::hours(3), home_id, icu_id);
-        mio::abm::Trip trip3(p_severe.get_id(), mio::abm::TimePoint(0) + mio::abm::hours(3), home_id, icu_id);
-        trip_list.add_trip(trip1);
-        trip_list.add_trip(trip2);
-        trip_list.add_trip(trip3);
-
-        // Check the dead person got burried and the severely infected person starts in Hospital
-        model.evolve(t, dt);
-        EXPECT_EQ(model.get_location(p_dead.get_id()).get_type(), mio::abm::LocationType::Cemetery);
-        EXPECT_EQ(p_severe.get_infection_state(t), mio::abm::InfectionState::InfectedSevere);
-        EXPECT_EQ(model.get_location(p_severe.get_id()).get_type(), mio::abm::LocationType::Hospital);
-
-        // Check the dead person is still in Cemetery and the severely infected person dies and got burried
-        model.evolve(t + dt, dt);
-        EXPECT_EQ(model.get_location(p_dead.get_id()).get_type(), mio::abm::LocationType::Cemetery);
-        EXPECT_EQ(p_severe.get_infection_state(t + dt), mio::abm::InfectionState::Dead);
-        EXPECT_EQ(model.get_location(p_severe.get_id()).get_type(), mio::abm::LocationType::Cemetery);
-    }
-=======
     auto home_id   = model.add_location(mio::abm::LocationType::Home);
     auto school_id = model.add_location(mio::abm::LocationType::School);
     auto work_id   = model.add_location(mio::abm::LocationType::Work);
@@ -338,7 +278,6 @@
     // Verify the number of persons at each location.
     EXPECT_EQ(model.get_number_persons(school_id), 1);
     EXPECT_EQ(model.get_number_persons(work_id), 1);
->>>>>>> 3a06d822
 }
 
 /**
@@ -555,7 +494,7 @@
     auto dt    = mio::abm::days(1);
     auto model = mio::abm::Model(num_age_groups);
 
-    // Time to go from severe to critical infection is 1 day (dt).
+    // Time to go from severe to critical infection is 1/2 day (0.5 * dt).
     model.parameters.get<mio::abm::SevereToCritical>()[{mio::abm::VirusVariant::Wildtype, age_group_60_to_79}] = 0.5;
     // Time to go from critical infection to dead state is 1/2 day (0.5 * dt).
     model.parameters.get<mio::abm::CriticalToDead>()[{mio::abm::VirusVariant::Wildtype, age_group_60_to_79}] = 0.5;
@@ -564,6 +503,12 @@
     auto work_id     = model.add_location(mio::abm::LocationType::Work);
     auto icu_id      = model.add_location(mio::abm::LocationType::ICU);
     auto hospital_id = model.add_location(mio::abm::LocationType::Hospital);
+
+        // Make sure all persons will be InfectedSevere -> InfectedCritical -> Dead.
+        ScopedMockDistribution<testing::StrictMock<MockDistribution<mio::UniformDistribution<double>>>>
+            mock_uniform_dist;
+        EXPECT_CALL(mock_uniform_dist.get_mock(), invoke).WillRepeatedly(testing::Return(1.0));
+
     // Create a person that is dead at time t
     add_test_person(model, icu_id, age_group_60_to_79, mio::abm::InfectionState::Dead, t);
     // Create a person that is severe at hospital and will be dead at time t + dt
@@ -722,20 +667,6 @@
     params.get<mio::abm::SevereToRecovered>()[{mio::abm::VirusVariant::Wildtype, age_group_0_to_4}] = -7.;
     EXPECT_TRUE(params.check_constraints());
     params.get<mio::abm::SevereToRecovered>()[{mio::abm::VirusVariant::Wildtype, age_group_0_to_4}] = 7.;
-<<<<<<< HEAD
-    params.get<mio::abm::SevereToDead>()[{mio::abm::VirusVariant::Wildtype, age_group_0_to_4}]      = -8.;
-    EXPECT_EQ(params.check_constraints(), true);
-    params.get<mio::abm::SevereToDead>()[{mio::abm::VirusVariant::Wildtype, age_group_0_to_4}]   = 8.;
-    params.get<mio::abm::CriticalToDead>()[{mio::abm::VirusVariant::Wildtype, age_group_0_to_4}] = -9.;
-    EXPECT_EQ(params.check_constraints(), true);
-    params.get<mio::abm::CriticalToDead>()[{mio::abm::VirusVariant::Wildtype, age_group_0_to_4}]      = 9.;
-    params.get<mio::abm::CriticalToRecovered>()[{mio::abm::VirusVariant::Wildtype, age_group_0_to_4}] = -10.;
-    EXPECT_EQ(params.check_constraints(), true);
-    params.get<mio::abm::CriticalToRecovered>()[{mio::abm::VirusVariant::Wildtype, age_group_0_to_4}]    = 10.;
-    params.get<mio::abm::RecoveredToSusceptible>()[{mio::abm::VirusVariant::Wildtype, age_group_0_to_4}] = -11.;
-    EXPECT_EQ(params.check_constraints(), true);
-    params.get<mio::abm::RecoveredToSusceptible>()[{mio::abm::VirusVariant::Wildtype, age_group_0_to_4}] = 11.;
-=======
     params.get<mio::abm::CriticalToDead>()[{mio::abm::VirusVariant::Wildtype, age_group_0_to_4}]    = -8.;
     EXPECT_TRUE(params.check_constraints());
     params.get<mio::abm::CriticalToDead>()[{mio::abm::VirusVariant::Wildtype, age_group_0_to_4}]      = 8.;
@@ -745,7 +676,6 @@
     params.get<mio::abm::RecoveredToSusceptible>()[{mio::abm::VirusVariant::Wildtype, age_group_0_to_4}] = -10.;
     EXPECT_TRUE(params.check_constraints());
     params.get<mio::abm::RecoveredToSusceptible>()[{mio::abm::VirusVariant::Wildtype, age_group_0_to_4}] = 10.;
->>>>>>> 3a06d822
     params.get<mio::abm::DetectInfection>()[{mio::abm::VirusVariant::Wildtype, age_group_0_to_4}]        = 1.1;
     EXPECT_TRUE(params.check_constraints());
     params.get<mio::abm::DetectInfection>()[{mio::abm::VirusVariant::Wildtype, age_group_0_to_4}] = 0.3;

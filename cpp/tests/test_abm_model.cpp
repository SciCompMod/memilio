--- conflicted
+++ resolved
@@ -560,11 +560,8 @@
     params.get<mio::abm::MaskProtection>()[mio::abm::MaskType::Surgical] = 0.7;
 
     params.get<mio::abm::LockdownDate>() = mio::abm::TimePoint(-2);
-<<<<<<< HEAD
     EXPECT_EQ(params.check_constraints(), true);
     mio::set_log_level(mio::LogLevel::warn);
-=======
-    ASSERT_EQ(params.check_constraints(), true);
 }
 
 TEST(TestModel, mobilityRulesWithAppliedNPIs)
@@ -802,5 +799,4 @@
 
     // The person does not want to isolate when the test is positive
     EXPECT_FALSE(p_no_isolation.is_in_quarantine(t, model.parameters));
->>>>>>> 0134012f
 }
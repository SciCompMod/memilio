--- conflicted
+++ resolved
@@ -20,11 +20,8 @@
 #include "abm/parameters.h"
 #include "abm/person.h"
 #include "abm/model.h"
-<<<<<<< HEAD
 #include "abm/state_transition_dist.h"
 #include "abm/virus_variant.h"
-=======
->>>>>>> 3a06d822
 #include "abm_helpers.h"
 #include "random_number_test.h"
 
@@ -97,12 +94,12 @@
     EXPECT_EQ(model.get_persons().size(), 2);
     EXPECT_EQ(model.get_person(0).get_age(), age_group_15_to_34);
     EXPECT_EQ(model.get_person(1).get_age(), age_group_35_to_59);
-}
-
-<<<<<<< HEAD
-=======
-
->>>>>>> 3a06d822
+    // Verify the number of persons in the model and their respective age groups.
+    EXPECT_EQ(model.get_persons().size(), 2);
+    EXPECT_EQ(model.get_person(0).get_age(), age_group_15_to_34);
+    EXPECT_EQ(model.get_person(1).get_age(), age_group_35_to_59);
+}
+
 /**
  * @brief Test combined subpopulation count by location type in the Model class.
  */
@@ -141,11 +138,7 @@
 TEST_F(TestModel, findLocation)
 {
     // Create a model and add different location types.
-<<<<<<< HEAD
     auto model      = mio::abm::Model(num_age_groups);
-=======
-    auto model     = mio::abm::Model(num_age_groups);
->>>>>>> 3a06d822
     model.get_rng() = this->get_rng();
 
     auto home_id   = model.add_location(mio::abm::LocationType::Home);
@@ -178,7 +171,6 @@
 {
     using testing::Return;
 
-<<<<<<< HEAD
     auto t          = mio::abm::TimePoint(0);
     auto dt         = mio::abm::hours(1);
     auto model      = mio::abm::Model(num_age_groups);
@@ -189,29 +181,6 @@
     EXPECT_CALL(mock_logNorm_dist.get_mock(), invoke).WillRepeatedly(testing::Return(2 * dt.days()));
 
     // Add locations and persons to the model with different initial infection states.
-=======
-    auto t     = mio::abm::TimePoint(0);
-    auto dt    = mio::abm::hours(1);
-    auto model = mio::abm::Model(num_age_groups);
-    model.get_rng() = this->get_rng();
-
-    // Setup incubation and infection period parameters to prevent state transitions within one hour. p1 and p3 don't transition.
-    model.parameters.get<mio::abm::IncubationPeriod>()[{mio::abm::VirusVariant::Wildtype, age_group_15_to_34}] =
-        2 * dt.days();
-    model.parameters
-        .get<mio::abm::InfectedNoSymptomsToSymptoms>()[{mio::abm::VirusVariant::Wildtype, age_group_15_to_34}] =
-        2 * dt.days();
-    model.parameters
-        .get<mio::abm::InfectedNoSymptomsToRecovered>()[{mio::abm::VirusVariant::Wildtype, age_group_15_to_34}] =
-        2 * dt.days();
-    model.parameters.get<mio::abm::InfectedSymptomsToSevere>()[{mio::abm::VirusVariant::Wildtype, age_group_15_to_34}] =
-        2 * dt.days();
-    model.parameters
-        .get<mio::abm::InfectedSymptomsToRecovered>()[{mio::abm::VirusVariant::Wildtype, age_group_15_to_34}] =
-        2 * dt.days();
-
-     // Add locations and persons to the model with different initial infection states.
->>>>>>> 3a06d822
     auto location1 = model.add_location(mio::abm::LocationType::School);
     auto location2 = model.add_location(mio::abm::LocationType::Work);
     add_test_person(model, location1, age_group_15_to_34, mio::abm::InfectionState::InfectedNoSymptoms);
@@ -247,7 +216,6 @@
 {
     using testing::Return;
 
-<<<<<<< HEAD
     auto t          = mio::abm::TimePoint(0) + mio::abm::hours(8);
     auto dt         = mio::abm::hours(1);
     auto model      = mio::abm::Model(num_age_groups);
@@ -256,20 +224,6 @@
     // Setup infection period parameters to prevent state transitions within one hour. p1 doesn't transition.
     ScopedMockDistribution<testing::StrictMock<MockDistribution<mio::LogNormalDistribution<double>>>> mock_logNorm_dist;
     EXPECT_CALL(mock_logNorm_dist.get_mock(), invoke).WillRepeatedly(testing::Return(2 * dt.days()));
-=======
-    auto t     = mio::abm::TimePoint(0) + mio::abm::hours(8);
-    auto dt    = mio::abm::hours(1);
-    auto model = mio::abm::Model(num_age_groups);
-    model.get_rng() = this->get_rng();
-
-    // Setup infection period parameters to prevent state transitions within one hour. p1 doesn't transition.
-    model.parameters
-        .get<mio::abm::InfectedNoSymptomsToSymptoms>()[{mio::abm::VirusVariant::Wildtype, age_group_15_to_34}] =
-        2 * dt.days();
-    model.parameters
-        .get<mio::abm::InfectedNoSymptomsToRecovered>()[{mio::abm::VirusVariant::Wildtype, age_group_15_to_34}] =
-        2 * dt.days();
->>>>>>> 3a06d822
     model.parameters.get<mio::abm::AgeGroupGotoSchool>().set_multiple({age_group_5_to_14}, true);
     model.parameters.get<mio::abm::AgeGroupGotoWork>().set_multiple({age_group_15_to_34, age_group_35_to_59}, true);
 
@@ -315,217 +269,9 @@
     // Verify the number of persons at each location.
     EXPECT_EQ(model.get_number_persons(school_id), 1);
     EXPECT_EQ(model.get_number_persons(work_id), 1);
-<<<<<<< HEAD
-=======
-}
-
-/**
- * @brief Test the evolution of mobility trips within the Model class.
- */
-TEST_F(TestModel, evolveMobilityTrips)
-{
-    using testing::Return;
-
-    // Initialize model, time, and step size for simulation.
-    auto t     = mio::abm::TimePoint(0) + mio::abm::hours(8);
-    auto dt    = mio::abm::hours(2);
-    auto model = mio::abm::Model(num_age_groups);
-    model.get_rng() = this->get_rng();
-
-    // Setup so p1-p5 don't do transition
-    model.parameters
-        .get<mio::abm::InfectedNoSymptomsToSymptoms>()[{mio::abm::VirusVariant::Wildtype, age_group_15_to_34}] =
-        2 * dt.days();
-    model.parameters
-        .get<mio::abm::InfectedNoSymptomsToRecovered>()[{mio::abm::VirusVariant::Wildtype, age_group_15_to_34}] =
-        2 * dt.days();
-    model.parameters.get<mio::abm::SevereToCritical>()[{mio::abm::VirusVariant::Wildtype, age_group_15_to_34}] =
-        2 * dt.days();
-    model.parameters.get<mio::abm::SevereToRecovered>()[{mio::abm::VirusVariant::Wildtype, age_group_15_to_34}] =
-        2 * dt.days();
-
-    // Add different location types to the model.
-    auto home_id     = model.add_location(mio::abm::LocationType::Home);
-    auto event_id    = model.add_location(mio::abm::LocationType::SocialEvent);
-    auto work_id     = model.add_location(mio::abm::LocationType::Work);
-    auto hospital_id = model.add_location(mio::abm::LocationType::Hospital);
-
-    // Mock the random distribution to control random behavior.
-    ScopedMockDistribution<testing::StrictMock<MockDistribution<mio::UniformDistribution<double>>>> mock_uniform_dist;
-    EXPECT_CALL(mock_uniform_dist.get_mock(), invoke)
-        .Times(testing::AtLeast(8))
-        .WillOnce(testing::Return(0.8)) // draw random work group
-        .WillOnce(testing::Return(0.8)) // draw random school group
-        .WillOnce(testing::Return(0.8)) // draw random work hour
-        .WillOnce(testing::Return(0.8)) // draw random school hour
-        .WillOnce(testing::Return(0.8)) // draw random work group
-        .WillOnce(testing::Return(0.8)) // draw random school group
-        .WillOnce(testing::Return(0.8)) // draw random work hour
-        .WillOnce(testing::Return(0.8)) // draw random school hour
-        .WillRepeatedly(testing::Return(1.0)); // this forces p1 and p3 to recover
-
-    // Create persons with various infection states and assign them to multiple locations.
-    auto pid1 = add_test_person(model, home_id, age_group_15_to_34, mio::abm::InfectionState::InfectedNoSymptoms, t);
-    auto pid2 = add_test_person(model, home_id, age_group_5_to_14, mio::abm::InfectionState::Susceptible, t);
-    auto pid3 = add_test_person(model, home_id, age_group_5_to_14, mio::abm::InfectionState::InfectedSevere, t);
-    auto pid4 = add_test_person(model, hospital_id, age_group_5_to_14, mio::abm::InfectionState::Recovered, t);
-    auto pid5 = add_test_person(model, home_id, age_group_15_to_34, mio::abm::InfectionState::Susceptible, t);
-
-    // Assign persons to locations for trips.
-    auto& p1 = model.get_person(pid1);
-    auto& p2 = model.get_person(pid2);
-    auto& p3 = model.get_person(pid3);
-    auto& p4 = model.get_person(pid4);
-    auto& p5 = model.get_person(pid5);
-
-    p1.set_assigned_location(mio::abm::LocationType::SocialEvent, event_id);
-    p2.set_assigned_location(mio::abm::LocationType::SocialEvent, event_id);
-    p1.set_assigned_location(mio::abm::LocationType::Work, work_id);
-    p2.set_assigned_location(mio::abm::LocationType::Work, work_id);
-    p1.set_assigned_location(mio::abm::LocationType::Home, home_id);
-    p2.set_assigned_location(mio::abm::LocationType::Home, home_id);
-    p3.set_assigned_location(mio::abm::LocationType::Home, home_id);
-    p4.set_assigned_location(mio::abm::LocationType::Home, home_id);
-    p3.set_assigned_location(mio::abm::LocationType::Hospital, hospital_id);
-    p4.set_assigned_location(mio::abm::LocationType::Hospital, hospital_id);
-    p5.set_assigned_location(mio::abm::LocationType::SocialEvent, event_id);
-    p5.set_assigned_location(mio::abm::LocationType::Work, work_id);
-    p5.set_assigned_location(mio::abm::LocationType::Home, home_id);
-
-    // Set trips for persons between assigned locations.
-    mio::abm::TripList& data = model.get_trip_list();
-    mio::abm::Trip trip1(p1.get_id(), mio::abm::TimePoint(0) + mio::abm::hours(9), work_id, home_id);
-    mio::abm::Trip trip2(p2.get_id(), mio::abm::TimePoint(0) + mio::abm::hours(9), event_id, home_id);
-    mio::abm::Trip trip3(p5.get_id(), mio::abm::TimePoint(0) + mio::abm::hours(9), event_id, home_id);
-    data.add_trip(trip1);
-    data.add_trip(trip2);
-    data.add_trip(trip3);
-
-    // Set trips to use weekday trips on weekends.
-    data.use_weekday_trips_on_weekend();
-
-    // Mock the distribution to prevent infections or state transitions in the test.
-    ScopedMockDistribution<testing::StrictMock<MockDistribution<mio::ExponentialDistribution<double>>>>
-        mock_exponential_dist;
-    EXPECT_CALL(mock_exponential_dist.get_mock(), invoke).WillRepeatedly(Return(1.));
-
-    model.evolve(t, dt);
-
-    // Verify all the mobility transitions are correct.
-    EXPECT_EQ(p1.get_location(), work_id);
-    EXPECT_EQ(p2.get_location(), event_id);
-    EXPECT_EQ(p3.get_location(), hospital_id);
-    EXPECT_EQ(p4.get_location(), home_id);
-    EXPECT_EQ(p5.get_location(), event_id);
-    EXPECT_EQ(model.get_number_persons(event_id), 2);
-    EXPECT_EQ(model.get_number_persons(work_id), 1);
-    EXPECT_EQ(model.get_number_persons(home_id), 1);
-    EXPECT_EQ(model.get_number_persons(hospital_id), 1);
-
-    // Move all persons back to their home location to prepare for weekend trips.
-    model.change_location(p1.get_id(), home_id);
-    model.change_location(p1.get_id(), home_id);
-    model.change_location(p2.get_id(), home_id);
-    model.change_location(p5.get_id(), home_id);
-
-    // Update the time to the weekend and reset the trip index.
-    t = mio::abm::TimePoint(0) + mio::abm::days(6) + mio::abm::hours(8);
-    model.get_trip_list().reset_index();
-
-    // Evolve the model again to verify the weekend behavior.
-    model.evolve(t, dt);
-
-    EXPECT_EQ(p1.get_location(), work_id);
-    EXPECT_EQ(p2.get_location(), event_id);
-    EXPECT_EQ(p3.get_location(), home_id);
-    EXPECT_EQ(p4.get_location(), home_id);
-    EXPECT_EQ(p5.get_location(), event_id);
-    EXPECT_EQ(model.get_number_persons(event_id), 2);
-    EXPECT_EQ(model.get_number_persons(work_id), 1);
-    EXPECT_EQ(model.get_number_persons(home_id), 2);
-
-    // Add additional weekend trips for further verification.
-    bool weekend = true;
-    mio::abm::Trip tripweekend1(p1.get_id(), mio::abm::TimePoint(0) + mio::abm::days(6) + mio::abm::hours(10),
-                                event_id);
-    mio::abm::Trip tripweekend2(p2.get_id(), mio::abm::TimePoint(0) + mio::abm::days(6) + mio::abm::hours(10), home_id);
-    mio::abm::Trip tripweekend3(p5.get_id(), mio::abm::TimePoint(0) + mio::abm::days(6) + mio::abm::hours(10), work_id);
-    data.add_trip(tripweekend1, weekend);
-    data.add_trip(tripweekend2, weekend);
-    data.add_trip(tripweekend3, weekend);
-
-    // Advance time and evolve the model to check location transitions during the weekend.
-    t += mio::abm::hours(1);
-
-    model.evolve(t, dt);
-
-    EXPECT_EQ(p1.get_location(), event_id);
-    EXPECT_EQ(p2.get_location(), home_id);
-    EXPECT_EQ(p3.get_location(), home_id);
-    EXPECT_EQ(p4.get_location(), home_id);
-    EXPECT_EQ(p5.get_location(), work_id);
-    EXPECT_EQ(model.get_number_persons(event_id), 1);
-    EXPECT_EQ(model.get_number_persons(work_id), 1);
-    EXPECT_EQ(model.get_number_persons(home_id), 3);
-}
-
-#ifndef MEMILIO_ENABLE_OPENMP // TODO: Test can fail with parallel execution of mobility, as the capacity is not taken into account correctly at the moment (c. f. issue #640)
-/**
- * @brief Test that a location correctly enforces its capacity constraint.
- */
-TEST_F(TestModel, reachCapacity)
-{
-    using testing::Return;
-
-    // Initialize time and model.
-    auto t     = mio::abm::TimePoint{mio::abm::hours(8).seconds()};
-    auto dt    = mio::abm::hours(1);
-    auto model = mio::abm::Model(num_age_groups);
-    model.get_rng() = this->get_rng();
-    model.parameters.get<mio::abm::AgeGroupGotoSchool>()[age_group_5_to_14] = true;
-
-    auto home_id   = model.add_location(mio::abm::LocationType::Home);
-    auto school_id = model.add_location(mio::abm::LocationType::School);
-
-    ScopedMockDistribution<testing::StrictMock<MockDistribution<mio::UniformDistribution<double>>>> mock_uniform_dist;
-    EXPECT_CALL(mock_uniform_dist.get_mock(), invoke)
-        .Times(testing::AtLeast(8))
-        .WillOnce(testing::Return(0.8)) // draw random work group
-        .WillOnce(testing::Return(0.8)) // draw random school group
-        .WillOnce(testing::Return(0.8)) // draw random work hour
-        .WillOnce(testing::Return(0.8)) // draw random school hour
-        .WillOnce(testing::Return(0.8)) // draw random work group
-        .WillOnce(testing::Return(0.8)) // draw random school group
-        .WillOnce(testing::Return(0.8)) // draw random work hour
-        .WillOnce(testing::Return(0.8)) // draw random school hour
-        .WillRepeatedly(testing::Return(1.0));
-
-    // Create two persons with different infection states.
-    auto p1 = add_test_person(model, home_id, age_group_5_to_14);
-    auto p2 = add_test_person(model, home_id, age_group_5_to_14);
-
-    // Assign both persons to School and Home.
-    model.get_person(p1).set_assigned_location(mio::abm::LocationType::School, school_id);
-    model.get_person(p2).set_assigned_location(mio::abm::LocationType::School, school_id);
-    model.get_person(p1).set_assigned_location(mio::abm::LocationType::Home, home_id);
-    model.get_person(p2).set_assigned_location(mio::abm::LocationType::Home, home_id);
-
-    // Set the capacity of the school to 1 person with a distance requirement of 66.
-    model.get_location(school_id).set_capacity(1, 66);
-
-    model.evolve(t, dt);
-
-    // Verify that only one person is at the school, while the other remains at home due to capacity constraints.
-    EXPECT_EQ(model.get_person(p1).get_location(), school_id);
-    EXPECT_EQ(model.get_person(p2).get_location(), home_id); // p2 should not be able to enter the school
-    EXPECT_EQ(model.get_number_persons(school_id), 1);
-    EXPECT_EQ(model.get_number_persons(home_id), 1);
->>>>>>> 3a06d822
-}
-#endif
-
-/**
-<<<<<<< HEAD
+}
+
+/**
  * @brief Test the evolution of mobility trips within the Model class.
  */
 TEST_F(TestModel, evolveMobilityTrips)
@@ -608,6 +354,8 @@
 
     // Set trips to use weekday trips on weekends.
     data.use_weekday_trips_on_weekend();
+    // Set trips to use weekday trips on weekends.
+    data.use_weekday_trips_on_weekend();
 
     // Mock the distribution to prevent infectionsin the test.
     ScopedMockDistribution<testing::StrictMock<MockDistribution<mio::ExponentialDistribution<double>>>>
@@ -629,7 +377,7 @@
 
     // Move all persons back to their home location to prepare for weekend trips.
     model.change_location(p1.get_id(), home_id);
-    model.change_location(p1.get_id(), home_id);
+    model.change_location(p3.get_id(), home_id);
     model.change_location(p2.get_id(), home_id);
     model.change_location(p5.get_id(), home_id);
 
@@ -795,72 +543,12 @@
 
 using TestModelTestingCriteria = RandomNumberTest;
 
-=======
- * @brief Test that dead persons remain in the cemetery and can't be moved by scheduled trips.
- */
-TEST_F(TestModel, checkMobilityOfDeadPerson)
-{
-    using testing::Return;
-    auto t     = mio::abm::TimePoint(0);
-    auto dt    = mio::abm::days(1);
+/**
+ * @brief Test the adding, updating, and running of testing schemes within the model.
+ */
+TEST_F(TestModelTestingCriteria, testAddingAndUpdatingAndRunningTestingSchemes)
+{
     auto model = mio::abm::Model(num_age_groups);
-
-    // Time to go from severe to critical infection is 1 day (dt).
-    model.parameters.get<mio::abm::SevereToCritical>()[{mio::abm::VirusVariant::Wildtype, age_group_60_to_79}] = 0.5;
-    // Time to go from critical infection to dead state is 1/2 day (0.5 * dt).
-    model.parameters.get<mio::abm::CriticalToDead>()[{mio::abm::VirusVariant::Wildtype, age_group_60_to_79}] = 0.5;
-
-    auto home_id     = model.add_location(mio::abm::LocationType::Home);
-    auto work_id     = model.add_location(mio::abm::LocationType::Work);
-    auto icu_id      = model.add_location(mio::abm::LocationType::ICU);
-    auto hospital_id = model.add_location(mio::abm::LocationType::Hospital);
-    // Create a person that is dead at time t
-    add_test_person(model, icu_id, age_group_60_to_79, mio::abm::InfectionState::Dead, t);
-    // Create a person that is severe at hospital and will be dead at time t + dt
-    add_test_person(model, hospital_id, age_group_60_to_79, mio::abm::InfectionState::Dead, t + dt);
-
-    auto& p_dead   = model.get_persons()[0];
-    auto& p_severe = model.get_persons()[1];
-
-    p_dead.set_assigned_location(mio::abm::LocationType::ICU, icu_id);
-    p_dead.set_assigned_location(mio::abm::LocationType::Work, work_id);
-    p_dead.set_assigned_location(mio::abm::LocationType::Home, home_id);
-    p_severe.set_assigned_location(mio::abm::LocationType::Hospital, hospital_id);
-    p_severe.set_assigned_location(mio::abm::LocationType::ICU, icu_id);
-    p_severe.set_assigned_location(mio::abm::LocationType::Home, home_id);
-
-    // Add trip to see if a dead person can change location outside of cemetery by scheduled trips
-    mio::abm::TripList& trip_list = model.get_trip_list();
-    mio::abm::Trip trip1(p_dead.get_id(), mio::abm::TimePoint(0) + mio::abm::hours(2), work_id, home_id);
-    mio::abm::Trip trip2(p_dead.get_id(), mio::abm::TimePoint(0) + mio::abm::hours(3), home_id, icu_id);
-    mio::abm::Trip trip3(p_severe.get_id(), mio::abm::TimePoint(0) + mio::abm::hours(3), home_id, icu_id);
-    trip_list.add_trip(trip1);
-    trip_list.add_trip(trip2);
-    trip_list.add_trip(trip3);
-
-    // Check the dead person got burried and the severely infected person starts in Hospital
-    model.evolve(t, dt);
-    EXPECT_EQ(model.get_location(p_dead.get_id()).get_type(), mio::abm::LocationType::Cemetery);
-    EXPECT_EQ(p_severe.get_infection_state(t), mio::abm::InfectionState::InfectedSevere);
-    EXPECT_EQ(model.get_location(p_severe.get_id()).get_type(), mio::abm::LocationType::Hospital);
-
-    // Check the dead person is still in Cemetery and the severely infected person dies and got burried
-    model.evolve(t + dt, dt);
-    EXPECT_EQ(model.get_location(p_dead.get_id()).get_type(), mio::abm::LocationType::Cemetery);
-    EXPECT_EQ(p_severe.get_infection_state(t + dt), mio::abm::InfectionState::Dead);
-    EXPECT_EQ(model.get_location(p_severe.get_id()).get_type(), mio::abm::LocationType::Cemetery);
-}
-
-using TestModelTestingCriteria = RandomNumberTest;
-
->>>>>>> 3a06d822
-/**
- * @brief Test the adding, updating, and running of testing schemes within the model.
- */
-TEST_F(TestModelTestingCriteria, testAddingAndUpdatingAndRunningTestingSchemes)
-{
-    auto model = mio::abm::Model(num_age_groups);
-<<<<<<< HEAD
     // make sure the infected person stay in Infected long enough
     mio::abm::LogNormal log_norm(100., 0.);
     model.parameters.get<mio::abm::TimeInfectedSymptomsToRecovered>()[{mio::abm::VirusVariant(0), age_group_15_to_34}] =
@@ -868,13 +556,6 @@
     model.parameters.get<mio::abm::TimeInfectedSymptomsToSevere>()[{mio::abm::VirusVariant(0), age_group_15_to_34}] =
         mio::abm::StateTransitionDistWrapper(log_norm);
     ;
-=======
-    model.get_rng() = this->get_rng();
-    // Make sure the infected person stay in Infected long enough
-    model.parameters.get<mio::abm::InfectedSymptomsToRecovered>()[{mio::abm::VirusVariant(0), age_group_15_to_34}] =
-        100;
-    model.parameters.get<mio::abm::InfectedSymptomsToSevere>()[{mio::abm::VirusVariant(0), age_group_15_to_34}] = 100;
->>>>>>> 3a06d822
 
     auto home_id = model.add_location(mio::abm::LocationType::Home);
     auto work_id = model.add_location(mio::abm::LocationType::Work);
@@ -919,12 +600,8 @@
         .WillOnce(testing::Return(0.0)) // Draw for isolation compliance (doesn't matter in this test)
         .WillOnce(
             testing::Return(0.7)); // Person complies with testing (even though there is not testing strategy left)
-<<<<<<< HEAD
     EXPECT_EQ(model.get_testing_strategy().run_strategy(rng_person, person, work, current_time),
               false); // Testing scheme active and restricts entry
-=======
-    EXPECT_EQ(model.get_testing_strategy().run_strategy(rng_person, person, work, current_time), false); // Testing scheme active and restricts entry
->>>>>>> 3a06d822
 
     // Try to re-add the same testing scheme and confirm it doesn't duplicate, then remove it.
     model.get_testing_strategy().add_testing_scheme(mio::abm::LocationType::Work,
@@ -943,7 +620,6 @@
     auto model  = mio::abm::Model(num_age_groups);
     auto params = model.parameters;
 
-<<<<<<< HEAD
     mio::abm::LogNormal log_norm1(1., 0.);
     mio::abm::LogNormal log_norm2(2., 0.);
     mio::abm::LogNormal log_norm3(3., 0.);
@@ -1039,63 +715,6 @@
         mio::abm::StateTransitionDistWrapper(log_norm9);
     params.get<mio::abm::DetectInfection>()[{mio::abm::VirusVariant::Wildtype, age_group_0_to_4}] = 1.1;
     ASSERT_EQ(params.check_constraints(), true);
-=======
-    // Set valid values for various transition times, infection detection, and mask protection parameters.
-    params.get<mio::abm::IncubationPeriod>()[{mio::abm::VirusVariant::Wildtype, age_group_0_to_4}]              = 1.;
-    params.get<mio::abm::InfectedNoSymptomsToSymptoms>()[{mio::abm::VirusVariant::Wildtype, age_group_0_to_4}]  = 2.;
-    params.get<mio::abm::InfectedNoSymptomsToRecovered>()[{mio::abm::VirusVariant::Wildtype, age_group_0_to_4}] = 3.;
-    params.get<mio::abm::InfectedSymptomsToRecovered>()[{mio::abm::VirusVariant::Wildtype, age_group_0_to_4}]   = 4.;
-    params.get<mio::abm::InfectedSymptomsToSevere>()[{mio::abm::VirusVariant::Wildtype, age_group_0_to_4}]      = 5.;
-    params.get<mio::abm::SevereToCritical>()[{mio::abm::VirusVariant::Wildtype, age_group_0_to_4}]              = 6.;
-    params.get<mio::abm::SevereToRecovered>()[{mio::abm::VirusVariant::Wildtype, age_group_0_to_4}]             = 7.;
-    params.get<mio::abm::CriticalToDead>()[{mio::abm::VirusVariant::Wildtype, age_group_0_to_4}]                = 8.;
-    params.get<mio::abm::CriticalToRecovered>()[{mio::abm::VirusVariant::Wildtype, age_group_0_to_4}]           = 9.;
-    params.get<mio::abm::RecoveredToSusceptible>()[{mio::abm::VirusVariant::Wildtype, age_group_0_to_4}]        = 10.;
-    params.get<mio::abm::DetectInfection>()[{mio::abm::VirusVariant::Wildtype, age_group_0_to_4}]               = 0.3;
-    params.get<mio::abm::GotoWorkTimeMinimum>()[age_group_35_to_59]       = mio::abm::hours(4);
-    params.get<mio::abm::GotoWorkTimeMaximum>()[age_group_35_to_59]       = mio::abm::hours(8);
-    params.get<mio::abm::GotoSchoolTimeMinimum>()[age_group_0_to_4]       = mio::abm::hours(3);
-    params.get<mio::abm::GotoSchoolTimeMaximum>()[age_group_0_to_4]       = mio::abm::hours(6);
-    params.get<mio::abm::MaskProtection>()[mio::abm::MaskType::Community] = 0.5;
-    params.get<mio::abm::MaskProtection>()[mio::abm::MaskType::FFP2]      = 0.6;
-    params.get<mio::abm::MaskProtection>()[mio::abm::MaskType::Surgical]  = 0.7;
-    params.get<mio::abm::LockdownDate>()                                  = mio::abm::TimePoint(0);
-   // Check that the parameter values are within their constraints (should pass).
-    EXPECT_FALSE(params.check_constraints());
-
-    params.get<mio::abm::IncubationPeriod>()[{mio::abm::VirusVariant::Wildtype, age_group_0_to_4}] = -1.;
-    EXPECT_TRUE(params.check_constraints());
-    params.get<mio::abm::IncubationPeriod>()[{mio::abm::VirusVariant::Wildtype, age_group_0_to_4}]             = 1.;
-    params.get<mio::abm::InfectedNoSymptomsToSymptoms>()[{mio::abm::VirusVariant::Wildtype, age_group_0_to_4}] = -2.;
-    EXPECT_TRUE(params.check_constraints());
-    params.get<mio::abm::InfectedNoSymptomsToSymptoms>()[{mio::abm::VirusVariant::Wildtype, age_group_0_to_4}]  = 2.;
-    params.get<mio::abm::InfectedNoSymptomsToRecovered>()[{mio::abm::VirusVariant::Wildtype, age_group_0_to_4}] = -3.;
-    EXPECT_TRUE(params.check_constraints());
-    params.get<mio::abm::InfectedNoSymptomsToRecovered>()[{mio::abm::VirusVariant::Wildtype, age_group_0_to_4}] = 3.;
-    params.get<mio::abm::InfectedSymptomsToRecovered>()[{mio::abm::VirusVariant::Wildtype, age_group_0_to_4}]   = -4.;
-    EXPECT_TRUE(params.check_constraints());
-    params.get<mio::abm::InfectedSymptomsToRecovered>()[{mio::abm::VirusVariant::Wildtype, age_group_0_to_4}] = 4.;
-    params.get<mio::abm::InfectedSymptomsToSevere>()[{mio::abm::VirusVariant::Wildtype, age_group_0_to_4}]    = -5.;
-    EXPECT_TRUE(params.check_constraints());
-    params.get<mio::abm::InfectedSymptomsToSevere>()[{mio::abm::VirusVariant::Wildtype, age_group_0_to_4}] = 5.;
-    params.get<mio::abm::SevereToCritical>()[{mio::abm::VirusVariant::Wildtype, age_group_0_to_4}]         = -6.;
-    EXPECT_TRUE(params.check_constraints());
-    params.get<mio::abm::SevereToCritical>()[{mio::abm::VirusVariant::Wildtype, age_group_0_to_4}]  = 6.;
-    params.get<mio::abm::SevereToRecovered>()[{mio::abm::VirusVariant::Wildtype, age_group_0_to_4}] = -7.;
-    EXPECT_TRUE(params.check_constraints());
-    params.get<mio::abm::SevereToRecovered>()[{mio::abm::VirusVariant::Wildtype, age_group_0_to_4}] = 7.;
-    params.get<mio::abm::CriticalToDead>()[{mio::abm::VirusVariant::Wildtype, age_group_0_to_4}]    = -8.;
-    EXPECT_TRUE(params.check_constraints());
-    params.get<mio::abm::CriticalToDead>()[{mio::abm::VirusVariant::Wildtype, age_group_0_to_4}]      = 8.;
-    params.get<mio::abm::CriticalToRecovered>()[{mio::abm::VirusVariant::Wildtype, age_group_0_to_4}] = -9.;
-    EXPECT_TRUE(params.check_constraints());
-    params.get<mio::abm::CriticalToRecovered>()[{mio::abm::VirusVariant::Wildtype, age_group_0_to_4}]    = 9.;
-    params.get<mio::abm::RecoveredToSusceptible>()[{mio::abm::VirusVariant::Wildtype, age_group_0_to_4}] = -10.;
-    EXPECT_TRUE(params.check_constraints());
-    params.get<mio::abm::RecoveredToSusceptible>()[{mio::abm::VirusVariant::Wildtype, age_group_0_to_4}] = 10.;
-    params.get<mio::abm::DetectInfection>()[{mio::abm::VirusVariant::Wildtype, age_group_0_to_4}]        = 1.1;
-    EXPECT_TRUE(params.check_constraints());
->>>>>>> 3a06d822
     params.get<mio::abm::DetectInfection>()[{mio::abm::VirusVariant::Wildtype, age_group_0_to_4}] = 0.3;
 
     params.get<mio::abm::GotoWorkTimeMinimum>()[age_group_35_to_59] = mio::abm::hours(30);
@@ -1133,7 +752,6 @@
 {
     using testing::Return;
     // Test when the NPIs are applied, people can enter targeted location if they comply to the rules.
-<<<<<<< HEAD
     auto t          = mio::abm::TimePoint(0) + mio::abm::hours(8);
     auto dt         = mio::abm::hours(1);
     auto test_time  = mio::abm::minutes(30);
@@ -1144,17 +762,6 @@
     model.parameters
         .get<mio::abm::TimeInfectedNoSymptomsToSymptoms>()[{mio::abm::VirusVariant::Wildtype, age_group_15_to_34}] =
         mio::abm::StateTransitionDistWrapper(log_norm);
-=======
-    auto t         = mio::abm::TimePoint(0) + mio::abm::hours(8);
-    auto dt        = mio::abm::hours(1);
-    auto test_time = mio::abm::minutes(30);
-    auto model     = mio::abm::Model(num_age_groups);
-    model.get_rng() = this->get_rng();
-
-    model.parameters
-        .get<mio::abm::InfectedNoSymptomsToSymptoms>()[{mio::abm::VirusVariant::Wildtype, age_group_15_to_34}] =
-        2 * dt.days();
->>>>>>> 3a06d822
     model.parameters.get<mio::abm::AgeGroupGotoWork>().set_multiple({age_group_15_to_34, age_group_35_to_59}, true);
     model.parameters.get<mio::abm::AgeGroupGotoSchool>()[age_group_5_to_14] = true;
 
@@ -1263,7 +870,6 @@
 {
     using testing::Return;
     // Test when the NPIs are applied, people can enter targeted location if they comply to the rules.
-<<<<<<< HEAD
     auto t          = mio::abm::TimePoint(0) + mio::abm::hours(8);
     auto dt         = mio::abm::hours(1);
     auto test_time  = mio::abm::minutes(30);
@@ -1274,17 +880,6 @@
     model.parameters
         .get<mio::abm::TimeInfectedNoSymptomsToSymptoms>()[{mio::abm::VirusVariant::Wildtype, age_group_15_to_34}] =
         mio::abm::StateTransitionDistWrapper(log_norm);
-=======
-    auto t         = mio::abm::TimePoint(0) + mio::abm::hours(8);
-    auto dt        = mio::abm::hours(1);
-    auto test_time = mio::abm::minutes(30);
-    auto model     = mio::abm::Model(num_age_groups);
-    model.get_rng() = this->get_rng();
-
-    model.parameters
-        .get<mio::abm::InfectedNoSymptomsToSymptoms>()[{mio::abm::VirusVariant::Wildtype, age_group_15_to_34}] =
-        2 * dt.days();
->>>>>>> 3a06d822
     model.parameters.get<mio::abm::AgeGroupGotoWork>().set_multiple({age_group_15_to_34, age_group_35_to_59}, true);
     model.parameters.get<mio::abm::AgeGroupGotoSchool>()[age_group_5_to_14] = true;
 

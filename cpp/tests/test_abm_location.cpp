--- conflicted
+++ resolved
@@ -29,10 +29,7 @@
          i                          = mio::abm::InfectionState(size_t(i) + 1)) {
         ASSERT_EQ(location.get_subpopulation(mio::abm::TimePoint(0), i), 0);
     }
-<<<<<<< HEAD
-=======
     location.initialize_subpopulations(mio::abm::TimePoint(0));
->>>>>>> a87db5bc
     ASSERT_EQ(print_wrap(location.get_subpopulations().get_last_value()),
               print_wrap(mio::TimeSeries<double>::Vector::Zero((size_t)mio::abm::InfectionState::Count)));
     EXPECT_EQ(location.get_number_persons(), 0);
@@ -54,26 +51,6 @@
 {
     auto home     = mio::abm::Location(mio::abm::LocationType::Home, 0, 1);
     auto location = mio::abm::Location(mio::abm::LocationType::PublicTransport, 0, 3);
-<<<<<<< HEAD
-    auto person1  = mio::abm::Person(home, mio::abm::InfectionState::Infected, mio::abm::AgeGroup::Age5to14);
-    home.add_person(person1);
-    person1.migrate_to(home, location, {0, 1});
-    auto person2 = mio::abm::Person(home, mio::abm::InfectionState::Infected, mio::abm::AgeGroup::Age15to34);
-    home.add_person(person2);
-    person2.migrate_to(home, location, {0});
-    auto person3 = mio::abm::Person(home, mio::abm::InfectionState::Exposed, mio::abm::AgeGroup::Age35to59);
-    home.add_person(person3);
-    person3.migrate_to(home, location, {0, 1});
-
-    ASSERT_EQ(location.get_subpopulation(mio::abm::InfectionState::Infected), 2);
-    ASSERT_EQ(location.get_subpopulation(mio::abm::InfectionState::Exposed), 1);
-    ASSERT_EQ(location.get_cells()[0].num_people, 3u);
-    ASSERT_EQ(location.get_cells()[1].num_people, 2u);
-    ASSERT_EQ(location.get_cells()[2].num_people, 0u);
-    ASSERT_EQ(location.get_cells()[0].num_infected, 2u);
-    ASSERT_EQ(location.get_cells()[1].num_infected, 1u);
-    ASSERT_EQ(location.get_cells()[2].num_infected, 0u);
-=======
     auto person1  = make_test_person(home, mio::abm::AgeGroup::Age5to14, mio::abm::InfectionState::Infected);
     person1.migrate_to(location, {0, 1});
     auto person2 = make_test_person(home, mio::abm::AgeGroup::Age15to34, mio::abm::InfectionState::Infected);
@@ -88,7 +65,6 @@
     ASSERT_EQ(location.get_cells()[0].m_persons.size(), 3u);
     ASSERT_EQ(location.get_cells()[1].m_persons.size(), 2u);
     ASSERT_EQ(location.get_cells()[2].m_persons.size(), 0u);
->>>>>>> a87db5bc
 
     location.remove_person(person2);
 
@@ -107,113 +83,6 @@
     {
         mio::abm::AgeGroup age =
             mio::abm::AgeGroup(mio::UniformIntDistribution<int>()(0, int(mio::abm::AgeGroup::Count) - 1));
-<<<<<<< HEAD
-
-        mio::abm::GlobalInfectionParameters params;
-        params.set<mio::abm::CarrierToInfected>({{mio::abm::AgeGroup::Count}, 0.});
-        params.get<mio::abm::CarrierToInfected>()[{age}] = 0.5;
-        params.set<mio::abm::CarrierToRecovered>({{mio::abm::AgeGroup::Count}, 0.});
-        params.get<mio::abm::CarrierToRecovered>()[{age}] = 0.5;
-        params.set<mio::abm::DetectInfection>({{mio::abm::AgeGroup::Count}, 0.});
-        params.get<mio::abm::DetectInfection>()[{age}] = 0.5;
-        params.set<mio::abm::InfectedToSevere>({{mio::abm::AgeGroup::Count}, 0.});
-        params.get<mio::abm::InfectedToSevere>()[{age}] = 0.5;
-        params.set<mio::abm::InfectedToRecovered>({{mio::abm::AgeGroup::Count}, 0.});
-        params.get<mio::abm::InfectedToRecovered>()[{age}] = 0.5;
-        params.set<mio::abm::SevereToCritical>({{mio::abm::AgeGroup::Count}, 0.});
-        params.get<mio::abm::SevereToCritical>()[{age}] = 0.5;
-        params.set<mio::abm::SevereToRecovered>({{mio::abm::AgeGroup::Count}, 0.});
-        params.get<mio::abm::SevereToRecovered>()[{age}] = 0.5;
-        params.set<mio::abm::CriticalToDead>({{mio::abm::AgeGroup::Count}, 0.});
-        params.get<mio::abm::CriticalToDead>()[{age}] = 0.5;
-        params.set<mio::abm::CriticalToRecovered>({{mio::abm::AgeGroup::Count}, 0.});
-        params.get<mio::abm::CriticalToRecovered>()[{age}] = 0.5;
-        params.set<mio::abm::RecoveredToSusceptible>({{mio::abm::AgeGroup::Count}, 0.});
-        params.get<mio::abm::RecoveredToSusceptible>()[{age}] = 0.5;
-        params.set<mio::abm::SusceptibleToExposedByCarrier>({{mio::abm::AgeGroup::Count}, 0.});
-        params.get<mio::abm::SusceptibleToExposedByCarrier>()[{age}] = 0.4;
-        params.set<mio::abm::SusceptibleToExposedByInfected>({{mio::abm::AgeGroup::Count}, 0.});
-        params.get<mio::abm::SusceptibleToExposedByInfected>()[{age}] = 0.5;
-
-        //setup location with some chance of exposure
-        auto home      = mio::abm::Location(mio::abm::LocationType::Home, 0, 0);
-        auto location1 = mio::abm::Location(mio::abm::LocationType::PublicTransport, 0, 3);
-        auto infected1 =
-            mio::abm::Person(home, mio::abm::InfectionState::Carrier, mio::abm::AgeGroup::Age15to34, params);
-        home.add_person(infected1);
-        infected1.migrate_to(home, location1, {0});
-        auto infected2 =
-            mio::abm::Person(home, mio::abm::InfectionState::Infected, mio::abm::AgeGroup::Age80plus, params);
-        home.add_person(infected2);
-        infected2.migrate_to(home, location1, {0, 1});
-        auto infected3 =
-            mio::abm::Person(home, mio::abm::InfectionState::Infected, mio::abm::AgeGroup::Age5to14, params);
-        home.add_person(infected3);
-        infected3.migrate_to(home, location1, {1});
-
-        //cache precomputed results
-        auto dt = mio::abm::seconds(8640);
-        location1.begin_step(dt, params);
-
-        EXPECT_NEAR((location1.get_cells()[0].cached_exposure_rate[{age}]), 0.9, 1e-14);
-        EXPECT_NEAR((location1.get_cells()[1].cached_exposure_rate[{age}]), 1, 1e-14);
-        EXPECT_NEAR((location1.get_cells()[2].cached_exposure_rate[{age}]), 0, 1e-14);
-    }
-
-    {
-        mio::abm::AgeGroup age =
-            mio::abm::AgeGroup(mio::UniformIntDistribution<int>()(0, int(mio::abm::AgeGroup::Count) - 1));
-
-        mio::abm::GlobalInfectionParameters params;
-        params.set<mio::abm::CarrierToInfected>({{mio::abm::AgeGroup::Count}, 0.});
-        params.get<mio::abm::CarrierToInfected>()[{age}] = 0.5;
-        params.set<mio::abm::CarrierToRecovered>({{mio::abm::AgeGroup::Count}, 0.});
-        params.get<mio::abm::CarrierToRecovered>()[{age}] = 0.5;
-        params.set<mio::abm::DetectInfection>({{mio::abm::AgeGroup::Count}, 0.});
-        params.get<mio::abm::DetectInfection>()[{age}] = 0.5;
-        params.set<mio::abm::InfectedToSevere>({{mio::abm::AgeGroup::Count}, 0.});
-        params.get<mio::abm::InfectedToSevere>()[{age}] = 0.5;
-        params.set<mio::abm::InfectedToRecovered>({{mio::abm::AgeGroup::Count}, 0.});
-        params.get<mio::abm::InfectedToRecovered>()[{age}] = 0.5;
-        params.set<mio::abm::SevereToCritical>({{mio::abm::AgeGroup::Count}, 0.});
-        params.get<mio::abm::SevereToCritical>()[{age}] = 0.5;
-        params.set<mio::abm::SevereToRecovered>({{mio::abm::AgeGroup::Count}, 0.});
-        params.get<mio::abm::SevereToRecovered>()[{age}] = 0.5;
-        params.set<mio::abm::CriticalToDead>({{mio::abm::AgeGroup::Count}, 0.});
-        params.get<mio::abm::CriticalToDead>()[{age}] = 0.5;
-        params.set<mio::abm::CriticalToRecovered>({{mio::abm::AgeGroup::Count}, 0.});
-        params.get<mio::abm::CriticalToRecovered>()[{age}] = 0.5;
-        params.set<mio::abm::RecoveredToSusceptible>({{mio::abm::AgeGroup::Count}, 0.});
-        params.get<mio::abm::RecoveredToSusceptible>()[{age}] = 0.5;
-        params.set<mio::abm::SusceptibleToExposedByCarrier>({{mio::abm::AgeGroup::Count}, 0.});
-        params.get<mio::abm::SusceptibleToExposedByCarrier>()[{age}] = 0.4;
-        params.set<mio::abm::SusceptibleToExposedByInfected>({{mio::abm::AgeGroup::Count}, 0.});
-        params.get<mio::abm::SusceptibleToExposedByInfected>()[{age}] = 0.5;
-
-        //setup location with some chance of exposure
-        auto home      = mio::abm::Location(mio::abm::LocationType::Home, 0);
-        auto location1 = mio::abm::Location(mio::abm::LocationType::School, 0);
-        location1.set_capacity(3, 18);
-        auto infected1 =
-            mio::abm::Person(home, mio::abm::InfectionState::Carrier, mio::abm::AgeGroup::Age15to34, params);
-        home.add_person(infected1);
-        infected1.migrate_to(home, location1);
-        auto infected2 =
-            mio::abm::Person(home, mio::abm::InfectionState::Infected, mio::abm::AgeGroup::Age80plus, params);
-        home.add_person(infected2);
-        infected2.migrate_to(home, location1);
-        auto infected3 =
-            mio::abm::Person(home, mio::abm::InfectionState::Infected, mio::abm::AgeGroup::Age5to14, params);
-        home.add_person(infected3);
-        infected3.migrate_to(home, location1);
-
-        //cache precomputed results
-        auto dt = mio::abm::seconds(8640);
-        location1.set_capacity_adapted_transmission_risk_flag(true);
-        location1.begin_step(dt, params);
-
-        EXPECT_NEAR((location1.get_cached_exposure_rate()[{age}]), 15.4, 1e-14);
-=======
         mio::abm::VirusVariant variant =
             mio::abm::VirusVariant(mio::UniformIntDistribution<int>()(0, int(mio::abm::VirusVariant::Count) - 1));
         mio::abm::VaccinationState vaccination_state =
@@ -263,7 +132,6 @@
         EXPECT_NEAR((location.get_cells()[0].m_cached_exposure_rate_air[{variant}]), 4.9054468571618619, 1e-14);
         EXPECT_NEAR((location.get_cells()[1].m_cached_exposure_rate_air[{variant}]), 2.452723428580931, 1e-14);
         EXPECT_NEAR((location.get_cells()[2].m_cached_exposure_rate_air[{variant}]), 0, 1e-14);
->>>>>>> a87db5bc
     }
 }
 
@@ -325,29 +193,10 @@
 {
     using testing::Return;
 
-<<<<<<< HEAD
-    mio::abm::AgeGroup age =
-        mio::abm::AgeGroup(mio::UniformIntDistribution<int>()(0, int(mio::abm::AgeGroup::Count) - 1));
-
-    mio::abm::GlobalInfectionParameters params;
-
-    auto home = mio::abm::Location(mio::abm::LocationType::Home, 0);
-    home.set_capacity(4, 264);
-    auto location = mio::abm::Location(mio::abm::LocationType::PublicTransport, 0);
-    location.set_capacity(4, 264);
-
-    auto infected1 = mio::abm::Person(home, mio::abm::InfectionState::Carrier, age, params);
-    home.add_person(infected1);
-    auto infected2 = mio::abm::Person(home, mio::abm::InfectionState::Carrier, age, params);
-    location.add_person(infected2);
-
-    location.set_capacity_adapted_transmission_risk_flag(true);
-=======
     auto home = mio::abm::Location(mio::abm::LocationType::Home, 0, 3);
     home.set_capacity(4, 264, 0); // Capacity for Cell 1
     home.set_capacity(2, 132, 1); // Capacity for Cell 2
     home.set_capacity(0, 0, 2); // Capacity for Cell 3
->>>>>>> a87db5bc
 
     auto cells = home.get_cells();
     ASSERT_EQ(cells[0].compute_space_per_person_relative(), 0.25);
@@ -362,34 +211,6 @@
     // Test should work identically work with any age.
     mio::abm::AgeGroup age =
         mio::abm::AgeGroup(mio::UniformIntDistribution<int>()(0, int(mio::abm::AgeGroup::Count) - 1));
-<<<<<<< HEAD
-
-    mio::abm::GlobalInfectionParameters params;
-    params.set<mio::abm::CarrierToInfected>({{mio::abm::AgeGroup::Count}, 0.});
-    params.get<mio::abm::CarrierToInfected>()[{age}] = 0.5;
-    params.set<mio::abm::CarrierToRecovered>({{mio::abm::AgeGroup::Count}, 0.});
-    params.get<mio::abm::CarrierToRecovered>()[{age}] = 0.5;
-    params.set<mio::abm::DetectInfection>({{mio::abm::AgeGroup::Count}, 0.});
-    params.get<mio::abm::DetectInfection>()[{age}] = 0.5;
-    params.set<mio::abm::InfectedToSevere>({{mio::abm::AgeGroup::Count}, 0.});
-    params.get<mio::abm::InfectedToSevere>()[{age}] = 0.5;
-    params.set<mio::abm::InfectedToRecovered>({{mio::abm::AgeGroup::Count}, 0.});
-    params.get<mio::abm::InfectedToRecovered>()[{age}] = 0.5;
-    params.set<mio::abm::SevereToCritical>({{mio::abm::AgeGroup::Count}, 0.});
-    params.get<mio::abm::SevereToCritical>()[{age}] = 0.5;
-    params.set<mio::abm::SevereToRecovered>({{mio::abm::AgeGroup::Count}, 0.});
-    params.get<mio::abm::SevereToRecovered>()[{age}] = 0.5;
-    params.set<mio::abm::CriticalToDead>({{mio::abm::AgeGroup::Count}, 0.});
-    params.get<mio::abm::CriticalToDead>()[{age}] = 0.5;
-    params.set<mio::abm::CriticalToRecovered>({{mio::abm::AgeGroup::Count}, 0.});
-    params.get<mio::abm::CriticalToRecovered>()[{age}] = 0.5;
-    params.set<mio::abm::RecoveredToSusceptible>({{mio::abm::AgeGroup::Count}, 0.});
-    params.get<mio::abm::RecoveredToSusceptible>()[{age}] = 0.5;
-    params.set<mio::abm::SusceptibleToExposedByCarrier>({{mio::abm::AgeGroup::Count}, 0.});
-    params.get<mio::abm::SusceptibleToExposedByCarrier>()[{age}] = 0.5;
-    params.set<mio::abm::SusceptibleToExposedByInfected>({{mio::abm::AgeGroup::Count}, 0.});
-    params.get<mio::abm::SusceptibleToExposedByInfected>()[{age}] = 0.5;
-=======
     mio::abm::VirusVariant variant =
         mio::abm::VirusVariant(mio::UniformIntDistribution<int>()(0, int(mio::abm::VirusVariant::Count) - 1));
 
@@ -408,27 +229,15 @@
     // set incubtion period to two days so that the newly infected person is still exposed
     params.get<mio::abm::IncubationPeriod>()[{variant, age, mio::abm::VaccinationState::Unvaccinated}] =
         2 * mio::abm::days(1).seconds();
->>>>>>> a87db5bc
 
     //setup location with some chance of exposure
     auto location = mio::abm::Location(mio::abm::LocationType::Work, 0);
     auto infected1 =
-<<<<<<< HEAD
-        mio::abm::Person(location, mio::abm::InfectionState::Carrier, mio::abm::AgeGroup::Age15to34, params);
-    location.add_person(infected1);
-    auto infected2 =
-        mio::abm::Person(location, mio::abm::InfectionState::Infected, mio::abm::AgeGroup::Age80plus, params);
-    location.add_person(infected2);
-    auto infected3 =
-        mio::abm::Person(location, mio::abm::InfectionState::Infected, mio::abm::AgeGroup::Age5to14, params);
-    location.add_person(infected3);
-=======
         make_test_person(location, mio::abm::AgeGroup::Age15to34, mio::abm::InfectionState::Carrier, t, params);
     auto infected2 =
         make_test_person(location, mio::abm::AgeGroup::Age80plus, mio::abm::InfectionState::Infected, t, params);
     auto infected3 =
         make_test_person(location, mio::abm::AgeGroup::Age5to14, mio::abm::InfectionState::Infected, t, params);
->>>>>>> a87db5bc
 
     //cache precomputed results
     location.cache_exposure_rates(t, dt);
@@ -437,127 +246,6 @@
         mock_exponential_dist;
     ScopedMockDistribution<testing::StrictMock<MockDistribution<mio::DiscreteDistribution<size_t>>>> mock_discrete_dist;
 
-<<<<<<< HEAD
-    {
-        auto susceptible = mio::abm::Person(location, mio::abm::InfectionState::Susceptible, age, params);
-        EXPECT_CALL(mock_exponential_dist.get_mock(), invoke).Times(1).WillOnce(Return(0.05));
-        EXPECT_CALL(mock_discrete_dist.get_mock(), invoke).Times(1).WillOnce(Return(0));
-        EXPECT_EQ(location.interact(susceptible, dt, params), mio::abm::InfectionState::Exposed);
-
-        EXPECT_CALL(mock_exponential_dist.get_mock(), invoke).Times(1).WillOnce(Return(0.15));
-        EXPECT_EQ(location.interact(susceptible, dt, params), mio::abm::InfectionState::Susceptible);
-    }
-
-    {
-        auto exposed = mio::abm::Person(location, mio::abm::InfectionState::Exposed, age, params);
-        EXPECT_CALL(mock_exponential_dist.get_mock(), invoke).Times(0); //no transitions out of exposed state
-        EXPECT_EQ(location.interact(exposed, dt, params), mio::abm::InfectionState::Exposed);
-    }
-
-    {
-        auto carrier = mio::abm::Person(location, mio::abm::InfectionState::Carrier, age, params);
-
-        EXPECT_CALL(mock_exponential_dist.get_mock(), invoke).Times(1).WillOnce(Return(0.05));
-        EXPECT_CALL(mock_discrete_dist.get_mock(), invoke).Times(1).WillOnce(Return(0));
-        EXPECT_EQ(location.interact(carrier, dt, params), mio::abm::InfectionState::Infected);
-
-        EXPECT_CALL(mock_exponential_dist.get_mock(), invoke).Times(1).WillOnce(Return(0.099));
-        EXPECT_CALL(mock_discrete_dist.get_mock(), invoke).Times(1).WillOnce(Return(1));
-        EXPECT_EQ(location.interact(carrier, dt, params), mio::abm::InfectionState::Recovered_Carrier);
-
-        EXPECT_CALL(mock_exponential_dist.get_mock(), invoke).Times(1).WillOnce(Return(0.11));
-        EXPECT_EQ(location.interact(carrier, dt, params), mio::abm::InfectionState::Carrier);
-    }
-
-    {
-        auto infected = mio::abm::Person(location, mio::abm::InfectionState::Infected, age, params);
-
-        EXPECT_CALL(mock_exponential_dist.get_mock(), invoke).Times(1).WillOnce(Return(0.09));
-        EXPECT_CALL(mock_discrete_dist.get_mock(), invoke).Times(1).WillOnce(Return(0));
-        EXPECT_EQ(location.interact(infected, dt, params), mio::abm::InfectionState::Recovered_Infected);
-
-        EXPECT_CALL(mock_exponential_dist.get_mock(), invoke).Times(1).WillOnce(Return(0.09));
-        EXPECT_CALL(mock_discrete_dist.get_mock(), invoke).Times(1).WillOnce(Return(1));
-        EXPECT_EQ(location.interact(infected, dt, params), mio::abm::InfectionState::Infected_Severe);
-
-        EXPECT_CALL(mock_exponential_dist.get_mock(), invoke).Times(1).WillOnce(Return(0.1001));
-        EXPECT_EQ(location.interact(infected, dt, params), mio::abm::InfectionState::Infected);
-    }
-
-    {
-        auto severe = mio::abm::Person(location, mio::abm::InfectionState::Infected_Severe, age, params);
-
-        EXPECT_CALL(mock_exponential_dist.get_mock(), invoke).Times(1).WillOnce(Return(0.09));
-        EXPECT_CALL(mock_discrete_dist.get_mock(), invoke).Times(1).WillOnce(Return(0));
-        EXPECT_EQ(location.interact(severe, dt, params), mio::abm::InfectionState::Recovered_Infected);
-
-        EXPECT_CALL(mock_exponential_dist.get_mock(), invoke).Times(1).WillOnce(Return(0.09));
-        EXPECT_CALL(mock_discrete_dist.get_mock(), invoke).Times(1).WillOnce(Return(1));
-        EXPECT_EQ(location.interact(severe, dt, params), mio::abm::InfectionState::Infected_Critical);
-
-        EXPECT_CALL(mock_exponential_dist.get_mock(), invoke).Times(1).WillOnce(Return(0.1001));
-        EXPECT_EQ(location.interact(severe, dt, params), mio::abm::InfectionState::Infected_Severe);
-    }
-
-    {
-        auto critical = mio::abm::Person(location, mio::abm::InfectionState::Infected_Critical, age, params);
-
-        EXPECT_CALL(mock_exponential_dist.get_mock(), invoke).Times(1).WillOnce(Return(0.09));
-        EXPECT_CALL(mock_discrete_dist.get_mock(), invoke).Times(1).WillOnce(Return(0));
-        EXPECT_EQ(location.interact(critical, dt, params), mio::abm::InfectionState::Recovered_Infected);
-
-        EXPECT_CALL(mock_exponential_dist.get_mock(), invoke).Times(1).WillOnce(Return(0.09));
-        EXPECT_CALL(mock_discrete_dist.get_mock(), invoke).Times(1).WillOnce(Return(1));
-        EXPECT_EQ(location.interact(critical, dt, params), mio::abm::InfectionState::Dead);
-
-        EXPECT_CALL(mock_exponential_dist.get_mock(), invoke).Times(1).WillOnce(Return(0.1001));
-        EXPECT_EQ(location.interact(critical, dt, params), mio::abm::InfectionState::Infected_Critical);
-    }
-
-    for (auto&& recovered_state :
-         {mio::abm::InfectionState::Recovered_Carrier, mio::abm::InfectionState::Recovered_Infected}) {
-        auto recovered = mio::abm::Person(location, recovered_state, age, params);
-
-        EXPECT_CALL(mock_exponential_dist.get_mock(), invoke).Times(1).WillOnce(Return(0.09));
-        EXPECT_CALL(mock_discrete_dist.get_mock(), invoke).Times(1).WillOnce(Return(0));
-        EXPECT_EQ(location.interact(recovered, dt, params), mio::abm::InfectionState::Susceptible);
-
-        EXPECT_CALL(mock_exponential_dist.get_mock(), invoke).Times(1).WillOnce(Return(0.11));
-        EXPECT_EQ(location.interact(recovered, dt, params), recovered_state);
-    }
-
-    //setup location with 2 cells with some chance of exposure
-    auto home      = mio::abm::Location(mio::abm::LocationType::Home, 0, 0);
-    auto location2 = mio::abm::Location(mio::abm::LocationType::PublicTransport, 0, 2);
-    auto infected4 = mio::abm::Person(home, mio::abm::InfectionState::Carrier, mio::abm::AgeGroup::Age15to34, params);
-    home.add_person(infected4);
-    infected4.migrate_to(home, location2, {0, 1});
-    auto infected5 = mio::abm::Person(home, mio::abm::InfectionState::Infected, mio::abm::AgeGroup::Age80plus, params);
-    home.add_person(infected5);
-    infected5.migrate_to(home, location2, {0});
-    auto infected6 = mio::abm::Person(home, mio::abm::InfectionState::Infected, mio::abm::AgeGroup::Age5to14, params);
-    home.add_person(infected6);
-    infected6.migrate_to(home, location2, {1});
-
-    //cache precomputed results
-    location2.begin_step(dt, params);
-
-    {
-        auto susceptible = mio::abm::Person(home, mio::abm::InfectionState::Susceptible, age, params);
-        home.add_person(susceptible);
-        susceptible.migrate_to(home, location2, {0, 1});
-        EXPECT_CALL(mock_exponential_dist.get_mock(), invoke).Times(1).WillOnce(Return(0.05));
-        EXPECT_CALL(mock_discrete_dist.get_mock(), invoke).Times(1).WillOnce(Return(0));
-        EXPECT_EQ(location2.interact(susceptible, dt, params), mio::abm::InfectionState::Exposed);
-
-        EXPECT_CALL(mock_exponential_dist.get_mock(), invoke).Times(2).WillOnce(Return(0.2)).WillOnce(Return(0.07));
-        EXPECT_CALL(mock_discrete_dist.get_mock(), invoke).Times(1).WillOnce(Return(0));
-        EXPECT_EQ(location2.interact(susceptible, dt, params), mio::abm::InfectionState::Exposed);
-
-        EXPECT_CALL(mock_exponential_dist.get_mock(), invoke).Times(2).WillOnce(Return(0.15)).WillOnce(Return(0.15));
-        EXPECT_EQ(location2.interact(susceptible, dt, params), mio::abm::InfectionState::Susceptible);
-    }
-=======
     auto susceptible = make_test_person(location, age, mio::abm::InfectionState::Susceptible, t, params);
     EXPECT_CALL(mock_exponential_dist.get_mock(), invoke).Times(1).WillOnce(Return(0.5));
     location.interact(susceptible, t, dt, params);
@@ -567,7 +255,6 @@
     EXPECT_CALL(mock_discrete_dist.get_mock(), invoke).Times(1).WillOnce(Return(0));
     location.interact(susceptible, t, dt, params);
     EXPECT_EQ(susceptible.get_infection_state(t + dt), mio::abm::InfectionState::Exposed);
->>>>>>> a87db5bc
 }
 
 TEST(TestLocation, setCapacity)
@@ -596,18 +283,6 @@
                                                 mio::abm::VaccinationState::Unvaccinated}] = 1.8 * dt.seconds();
 
     auto location = mio::abm::Location(mio::abm::LocationType::PublicTransport, 0, 3);
-<<<<<<< HEAD
-    auto person1  = mio::abm::Person(location, mio::abm::InfectionState::Infected, mio::abm::AgeGroup::Age5to14);
-    location.add_person(person1);
-    auto person2 = mio::abm::Person(location, mio::abm::InfectionState::Infected, mio::abm::AgeGroup::Age15to34);
-    location.add_person(person2);
-    auto person3 = mio::abm::Person(location, mio::abm::InfectionState::Exposed, mio::abm::AgeGroup::Age35to59);
-    location.add_person(person3);
-
-    auto t1 = mio::abm::TimePoint(0) + mio::abm::days(7);
-    location.add_subpopulations_timepoint(t1);
-    auto v1 = location.get_population().get_value(1);
-=======
     auto person1 =
         make_test_person(location, mio::abm::AgeGroup::Age5to14, mio::abm::InfectionState::Infected, t, params);
     auto person2 =
@@ -619,7 +294,6 @@
     auto t1 = t + dt;
     location.store_subpopulations(t1);
     auto v1 = location.get_subpopulations().get_value(1);
->>>>>>> a87db5bc
     // Check whether the number of persons in infected state at the location is correct
     ASSERT_EQ(v1[size_t(mio::abm::InfectionState::Infected)], 2);
     ASSERT_EQ(v1[size_t(mio::abm::InfectionState::Carrier)], 1);

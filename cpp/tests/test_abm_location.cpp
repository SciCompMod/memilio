/* 
* Copyright (C) 2020-2023 German Aerospace Center (DLR-SC)
*        & Helmholtz Centre for Infection Research (HZI)
*
* Authors: Daniel Abele, Elisabeth Kluth, David Kerkmann, Sascha Korf, Martin J. Kuehn, Khoa Nguyen
*
* Contact: Martin J. Kuehn <Martin.Kuehn@DLR.de>
*
* Licensed under the Apache License, Version 2.0 (the "License");
* you may not use this file except in compliance with the License.
* You may obtain a copy of the License at
*
*     http://www.apache.org/licenses/LICENSE-2.0
*
* Unless required by applicable law or agreed to in writing, software
* distributed under the License is distributed on an "AS IS" BASIS,
* WITHOUT WARRANTIES OR CONDITIONS OF ANY KIND, either express or implied.
* See the License for the specific language governing permissions and
* limitations under the License.
*/
#include "abm/infection.h"
#include "abm_helpers.h"
#include <memory>

TEST(TestLocation, init)
{
    auto location = mio::abm::Location(mio::abm::LocationType::School, 0, 6);
    for (mio::abm::InfectionState i = mio::abm::InfectionState(0); i < mio::abm::InfectionState::Count;
         i                          = mio::abm::InfectionState(size_t(i) + 1)) {
        ASSERT_EQ(location.get_subpopulation(mio::abm::TimePoint(0), i), 0);
    }
    location.initialize_subpopulations(mio::abm::TimePoint(0));
    ASSERT_EQ(print_wrap(location.get_subpopulations().get_last_value()),
              print_wrap(mio::TimeSeries<double>::Vector::Zero((size_t)mio::abm::InfectionState::Count)));
    EXPECT_EQ(location.get_number_persons(), 0);
}

TEST(TestLocation, initCell)
{
    auto location = mio::abm::Location(mio::abm::LocationType::PublicTransport, 0, 6, 2);
    ASSERT_EQ(location.get_cells().size(), 2);
}

TEST(TestLocation, getIndex)
{
    auto location = mio::abm::Location(mio::abm::LocationType::Home, 0, 6);
    ASSERT_EQ((int)location.get_index(), 0);
}

TEST(TestLocation, addRemovePerson)
{
<<<<<<< HEAD
    auto home     = mio::abm::Location(mio::abm::LocationType::Home, 0, 6, 0);
    auto location = mio::abm::Location(mio::abm::LocationType::PublicTransport, 0, 6, 3);
    auto person1 =
        mio::abm::Person(home, mio::abm::InfectionState::Infected, AGE_GROUP_5_TO_15, mio::abm::Parameters(6));
    home.add_person(person1);
    person1.migrate_to(home, location, {0, 1});
    auto person2 =
        mio::abm::Person(home, mio::abm::InfectionState::Infected, AGE_GROUP_15_TO_34, mio::abm::Parameters(6));
    home.add_person(person2);
    person2.migrate_to(home, location, {0});
    auto person3 =
        mio::abm::Person(home, mio::abm::InfectionState::Exposed, AGE_GROUP_35_TO_59, mio::abm::Parameters(6));
    home.add_person(person3);
    person3.migrate_to(home, location, {0, 1});

    ASSERT_EQ(location.get_subpopulation(mio::abm::InfectionState::Infected), 2);
    ASSERT_EQ(location.get_subpopulation(mio::abm::InfectionState::Exposed), 1);
    ASSERT_EQ(location.get_cells()[0].num_people, 3u);
    ASSERT_EQ(location.get_cells()[1].num_people, 2u);
    ASSERT_EQ(location.get_cells()[2].num_people, 0u);
    ASSERT_EQ(location.get_cells()[0].num_infected, 2u);
    ASSERT_EQ(location.get_cells()[1].num_infected, 1u);
    ASSERT_EQ(location.get_cells()[2].num_infected, 0u);
=======
    auto home     = mio::abm::Location(mio::abm::LocationType::Home, 0, 1);
    auto location = mio::abm::Location(mio::abm::LocationType::PublicTransport, 0, 3);

    auto person1 = make_test_person(home, mio::abm::AgeGroup::Age5to14, mio::abm::InfectionState::Infected);
    auto person2 = make_test_person(home, mio::abm::AgeGroup::Age15to34, mio::abm::InfectionState::Infected);
    auto person3 = make_test_person(home, mio::abm::AgeGroup::Age35to59, mio::abm::InfectionState::Exposed);

    home.add_person(person1, {0});
    home.add_person(person2, {0});
    home.add_person(person3, {0});

    person1.migrate_to(location, {0, 1});
    person2.migrate_to(location, {0});
    person3.migrate_to(location, {0, 1});

    auto t = mio::abm::TimePoint(0);
    ASSERT_EQ(home.get_number_persons(), 0u);
    ASSERT_EQ(location.get_subpopulation(t, mio::abm::InfectionState::Infected), 2);
    ASSERT_EQ(location.get_subpopulation(t, mio::abm::InfectionState::Exposed), 1);
    ASSERT_EQ(location.get_cells()[0].m_persons.size(), 3u);
    ASSERT_EQ(location.get_cells()[1].m_persons.size(), 2u);
    ASSERT_EQ(location.get_cells()[2].m_persons.size(), 0u);
>>>>>>> bd17fddf

    location.remove_person(person2);

    EXPECT_EQ(location.get_number_persons(), 2u);
    ASSERT_EQ(location.get_subpopulation(t, mio::abm::InfectionState::Infected), 1);
    ASSERT_EQ(location.get_subpopulation(t, mio::abm::InfectionState::Exposed), 1);
    ASSERT_EQ(location.get_cells()[0].m_persons.size(), 2u);
    ASSERT_EQ(location.get_cells()[1].m_persons.size(), 2u);
    ASSERT_EQ(location.get_cells()[2].m_persons.size(), 0u);
}

TEST(TestLocation, CacheExposureRate)
{
    using testing::Return;

    {
<<<<<<< HEAD
        // Test should work identically work with any age.
        mio::AgeGroup age                            = mio::AgeGroup(mio::UniformIntDistribution<int>()(0, 5));
        mio::abm::VaccinationState vaccination_state = mio::abm::VaccinationState(
            mio::UniformIntDistribution<int>()(0, int(mio::abm::VaccinationState::Count) - 1));

        mio::abm::Parameters params = mio::abm::Parameters(6);
        params.set<mio::abm::CarrierToInfected>({{mio::AgeGroup(6), mio::abm::VaccinationState::Count}, 0.});
        params.get<mio::abm::CarrierToInfected>()[{age, vaccination_state}] = 0.5;
        params.set<mio::abm::CarrierToRecovered>({{mio::AgeGroup(6), mio::abm::VaccinationState::Count}, 0.});
        params.get<mio::abm::CarrierToRecovered>()[{age, vaccination_state}] = 0.5;
        params.set<mio::abm::DetectInfection>({{mio::AgeGroup(6), mio::abm::VaccinationState::Count}, 0.});
        params.get<mio::abm::DetectInfection>()[{age, vaccination_state}] = 0.5;
        params.set<mio::abm::InfectedToSevere>({{mio::AgeGroup(6), mio::abm::VaccinationState::Count}, 0.});
        params.get<mio::abm::InfectedToSevere>()[{age, vaccination_state}] = 0.5;
        params.set<mio::abm::InfectedToRecovered>({{mio::AgeGroup(6), mio::abm::VaccinationState::Count}, 0.});
        params.get<mio::abm::InfectedToRecovered>()[{age, vaccination_state}] = 0.5;
        params.set<mio::abm::SevereToCritical>({{mio::AgeGroup(6), mio::abm::VaccinationState::Count}, 0.});
        params.get<mio::abm::SevereToCritical>()[{age, vaccination_state}] = 0.5;
        params.set<mio::abm::SevereToRecovered>({{mio::AgeGroup(6), mio::abm::VaccinationState::Count}, 0.});
        params.get<mio::abm::SevereToRecovered>()[{age, vaccination_state}] = 0.5;
        params.set<mio::abm::CriticalToDead>({{mio::AgeGroup(6), mio::abm::VaccinationState::Count}, 0.});
        params.get<mio::abm::CriticalToDead>()[{age, vaccination_state}] = 0.5;
        params.set<mio::abm::CriticalToRecovered>({{mio::AgeGroup(6), mio::abm::VaccinationState::Count}, 0.});
        params.get<mio::abm::CriticalToRecovered>()[{age, vaccination_state}] = 0.5;
        params.set<mio::abm::RecoveredToSusceptible>({{mio::AgeGroup(6), mio::abm::VaccinationState::Count}, 0.});
        params.get<mio::abm::RecoveredToSusceptible>()[{age, vaccination_state}] = 0.5;
        params.set<mio::abm::SusceptibleToExposedByCarrier>(
            {{mio::AgeGroup(6), mio::abm::VaccinationState::Count}, 0.});
        params.get<mio::abm::SusceptibleToExposedByCarrier>()[{age, vaccination_state}] = 0.4;
        params.set<mio::abm::SusceptibleToExposedByInfected>(
            {{mio::AgeGroup(6), mio::abm::VaccinationState::Count}, 0.});
        params.get<mio::abm::SusceptibleToExposedByInfected>()[{age, vaccination_state}] = 0.5;

        //setup location with some chance of exposure
        auto home      = mio::abm::Location(mio::abm::LocationType::Home, 0, 6, 0);
        auto location1 = mio::abm::Location(mio::abm::LocationType::PublicTransport, 0, 6, 3);
        auto infected1 =
            mio::abm::Person(home, mio::abm::InfectionState::Carrier, AGE_GROUP_5_TO_15, params, vaccination_state);
        home.add_person(infected1);
        infected1.migrate_to(home, location1, {0});
        auto infected2 =
            mio::abm::Person(home, mio::abm::InfectionState::Infected, AGE_GROUP_80_UP, params, vaccination_state);
        home.add_person(infected2);
        infected2.migrate_to(home, location1, {0, 1});
        auto infected3 =
            mio::abm::Person(home, mio::abm::InfectionState::Infected, AGE_GROUP_5_TO_15, params, vaccination_state);
        home.add_person(infected3);
        infected3.migrate_to(home, location1, {1});

        //cache precomputed results
        auto dt = mio::abm::seconds(8640);
        location1.begin_step(dt, params);

        EXPECT_NEAR((location1.get_cells()[0].cached_exposure_rate[{age, vaccination_state}]), 0.9, 1e-14);
        EXPECT_NEAR((location1.get_cells()[1].cached_exposure_rate[{age, vaccination_state}]), 1, 1e-14);
        EXPECT_NEAR((location1.get_cells()[2].cached_exposure_rate[{age, vaccination_state}]), 0, 1e-14);
    }

    {
        mio::AgeGroup age                            = mio::AgeGroup(mio::UniformIntDistribution<int>()(0, 5));
        mio::abm::VaccinationState vaccination_state = mio::abm::VaccinationState(
            mio::UniformIntDistribution<int>()(0, int(mio::abm::VaccinationState::Count) - 1));

        mio::abm::Parameters params = mio::abm::Parameters(6);
        params.set<mio::abm::CarrierToInfected>({{mio::AgeGroup(6), mio::abm::VaccinationState::Count}, 0.});
        params.get<mio::abm::CarrierToInfected>()[{age, vaccination_state}] = 0.5;
        params.set<mio::abm::CarrierToRecovered>({{mio::AgeGroup(6), mio::abm::VaccinationState::Count}, 0.});
        params.get<mio::abm::CarrierToRecovered>()[{age, vaccination_state}] = 0.5;
        params.set<mio::abm::DetectInfection>({{mio::AgeGroup(6), mio::abm::VaccinationState::Count}, 0.});
        params.get<mio::abm::DetectInfection>()[{age, vaccination_state}] = 0.5;
        params.set<mio::abm::InfectedToSevere>({{mio::AgeGroup(6), mio::abm::VaccinationState::Count}, 0.});
        params.get<mio::abm::InfectedToSevere>()[{age, vaccination_state}] = 0.5;
        params.set<mio::abm::InfectedToRecovered>({{mio::AgeGroup(6), mio::abm::VaccinationState::Count}, 0.});
        params.get<mio::abm::InfectedToRecovered>()[{age, vaccination_state}] = 0.5;
        params.set<mio::abm::SevereToCritical>({{mio::AgeGroup(6), mio::abm::VaccinationState::Count}, 0.});
        params.get<mio::abm::SevereToCritical>()[{age, vaccination_state}] = 0.5;
        params.set<mio::abm::SevereToRecovered>({{mio::AgeGroup(6), mio::abm::VaccinationState::Count}, 0.});
        params.get<mio::abm::SevereToRecovered>()[{age, vaccination_state}] = 0.5;
        params.set<mio::abm::CriticalToDead>({{mio::AgeGroup(6), mio::abm::VaccinationState::Count}, 0.});
        params.get<mio::abm::CriticalToDead>()[{age, vaccination_state}] = 0.5;
        params.set<mio::abm::CriticalToRecovered>({{mio::AgeGroup(6), mio::abm::VaccinationState::Count}, 0.});
        params.get<mio::abm::CriticalToRecovered>()[{age, vaccination_state}] = 0.5;
        params.set<mio::abm::RecoveredToSusceptible>({{mio::AgeGroup(6), mio::abm::VaccinationState::Count}, 0.});
        params.get<mio::abm::RecoveredToSusceptible>()[{age, vaccination_state}] = 0.5;
        params.set<mio::abm::SusceptibleToExposedByCarrier>(
            {{mio::AgeGroup(6), mio::abm::VaccinationState::Count}, 0.});
        params.get<mio::abm::SusceptibleToExposedByCarrier>()[{age, vaccination_state}] = 0.4;
        params.set<mio::abm::SusceptibleToExposedByInfected>(
            {{mio::AgeGroup(6), mio::abm::VaccinationState::Count}, 0.});
        params.get<mio::abm::SusceptibleToExposedByInfected>()[{age, vaccination_state}] = 0.5;

        //setup location with some chance of exposure
        auto home      = mio::abm::Location(mio::abm::LocationType::Home, 0, 6);
        auto location1 = mio::abm::Location(mio::abm::LocationType::School, 0, 6);
        location1.set_capacity(3, 18);
        auto infected1 =
            mio::abm::Person(home, mio::abm::InfectionState::Carrier, AGE_GROUP_15_TO_34, params, vaccination_state);
        home.add_person(infected1);
        infected1.migrate_to(home, location1);
        auto infected2 =
            mio::abm::Person(home, mio::abm::InfectionState::Infected, AGE_GROUP_80_UP, params, vaccination_state);
        home.add_person(infected2);
        infected2.migrate_to(home, location1);
        auto infected3 =
            mio::abm::Person(home, mio::abm::InfectionState::Infected, AGE_GROUP_5_TO_15, params, vaccination_state);
        home.add_person(infected3);
        infected3.migrate_to(home, location1);
=======
        mio::abm::AgeGroup age =
            mio::abm::AgeGroup(mio::UniformIntDistribution<int>()(0, int(mio::abm::AgeGroup::Count) - 1));
        mio::abm::VirusVariant variant =
            mio::abm::VirusVariant(mio::UniformIntDistribution<int>()(0, int(mio::abm::VirusVariant::Count) - 1));

        auto t  = mio::abm::TimePoint(0);
        auto dt = mio::abm::seconds(10000);

        mio::abm::GlobalInfectionParameters params;
>>>>>>> bd17fddf

        // setup a location with some chance of exposure
        auto home      = mio::abm::Location(mio::abm::LocationType::Home, 0, 1);
        auto location  = mio::abm::Location(mio::abm::LocationType::PublicTransport, 0, 3);
        auto infected1 = mio::abm::Person(home, age);
        infected1.add_new_infection(mio::abm::Infection(variant, age, params, t));
        infected1.migrate_to(location, {0});
        auto infected2 = mio::abm::Person(home, age);
        infected2.add_new_infection(mio::abm::Infection(variant, age, params, t));
        infected2.migrate_to(location, {0, 1});

        //cache precomputed results
        location.cache_exposure_rates(t, dt);

        EXPECT_NEAR((location.get_cells()[0].m_cached_exposure_rate_contacts[{variant, age}]), 0.0020454543682044937,
                    1e-14);
        EXPECT_NEAR((location.get_cells()[0].m_cached_exposure_rate_air[{variant}]), 0.0020454543682044937, 1e-14);
        EXPECT_NEAR((location.get_cells()[1].m_cached_exposure_rate_contacts[{variant, age}]), 0.0010227271841022469,
                    1e-14);
        EXPECT_NEAR((location.get_cells()[1].m_cached_exposure_rate_air[{variant}]), 0.0010227271841022469, 1e-14);
        EXPECT_NEAR((location.get_cells()[2].m_cached_exposure_rate_contacts[{variant, age}]), 0, 1e-14);
        EXPECT_NEAR((location.get_cells()[2].m_cached_exposure_rate_air[{variant}]), 0, 1e-14);

        // should also work with capacities
        location.set_capacity_adapted_transmission_risk_flag(true);
        location.set_capacity(2, 22, 0); // Capacity for Cell 1
        location.set_capacity(2, 22, 1); // Capacity for Cell 2
        location.set_capacity(2, 22, 2); // Capacity for Cell 3
        location.cache_exposure_rates(t, dt);

        EXPECT_NEAR((location.get_cells()[0].m_cached_exposure_rate_air[{variant}]), 0.0061363631046134817, 1e-14);
        EXPECT_NEAR((location.get_cells()[1].m_cached_exposure_rate_air[{variant}]), 0.0030681815523067408, 1e-14);
        EXPECT_NEAR((location.get_cells()[2].m_cached_exposure_rate_air[{variant}]), 0, 1e-14);
    }
}

TEST(TestLocation, reachCapacity)
{
    using testing::Return;

<<<<<<< HEAD
    auto world = mio::abm::World(6);
    // Set the age group the can go to school is AgeGroup(1) (i.e. 5-14)
    world.parameters.get<mio::abm::AgeGroupGotoSchool>() = {AGE_GROUP_5_TO_15};
    // Set the age group the can go to work is AgeGroup(2) and AgeGroup(3) (i.e. 15-34 or 35-59)
    world.parameters.get<mio::abm::AgeGroupGotoWork>() = {AGE_GROUP_15_TO_34, AGE_GROUP_35_TO_59};

=======
    auto t      = mio::abm::TimePoint{mio::abm::hours(8).seconds()};
    auto dt     = mio::abm::hours(1);
    auto params = mio::abm::GlobalInfectionParameters{};
    //setup so p1 doesn't transition
    params.get<mio::abm::CarrierToInfected>()[{mio::abm::VirusVariant::Wildtype, mio::abm::AgeGroup::Age15to34,
                                               mio::abm::VaccinationState::Unvaccinated}]  = 2 * dt.seconds();
    params.get<mio::abm::CarrierToRecovered>()[{mio::abm::VirusVariant::Wildtype, mio::abm::AgeGroup::Age15to34,
                                                mio::abm::VaccinationState::Unvaccinated}] = 2 * dt.seconds();

    auto world     = mio::abm::World(params);
>>>>>>> bd17fddf
    auto home_id   = world.add_location(mio::abm::LocationType::Home);
    auto school_id = world.add_location(mio::abm::LocationType::School);

    ScopedMockDistribution<testing::StrictMock<MockDistribution<mio::UniformDistribution<double>>>> mock_uniform_dist;
    EXPECT_CALL(mock_uniform_dist.get_mock(), invoke)
        .Times(testing::AtLeast(8))
        .WillOnce(testing::Return(0.8)) // draw random work group
        .WillOnce(testing::Return(0.8)) // draw random school group
        .WillOnce(testing::Return(0.8)) // draw random work hour
        .WillOnce(testing::Return(0.8)) // draw random school hour
        .WillOnce(testing::Return(0.8)) // draw random work group
        .WillOnce(testing::Return(0.8)) // draw random school group
        .WillOnce(testing::Return(0.8)) // draw random work hour
        .WillOnce(testing::Return(0.8)) // draw random school hour
        .WillRepeatedly(testing::Return(1.0));

    auto& p1 = add_test_person(world, home_id, mio::abm::AgeGroup::Age5to14, mio::abm::InfectionState::Carrier);
    auto& p2 = add_test_person(world, home_id, mio::abm::AgeGroup::Age5to14, mio::abm::InfectionState::Susceptible);

<<<<<<< HEAD
    auto& p1 = world.add_person(home_id, mio::abm::InfectionState::Carrier, AGE_GROUP_5_TO_15);
    auto& p2 = world.add_person(home_id, mio::abm::InfectionState::Susceptible, AGE_GROUP_5_TO_15);
=======
    auto& home   = world.get_individualized_location(home_id);
    auto& school = world.get_individualized_location(school_id);
>>>>>>> bd17fddf

    p1.set_assigned_location(school_id);
    p2.set_assigned_location(school_id);
    p1.set_assigned_location(home_id);
    p2.set_assigned_location(home_id);

    school.set_capacity(1, 66);

    ScopedMockDistribution<testing::StrictMock<MockDistribution<mio::ExponentialDistribution<double>>>>
        mock_exponential_dist;
    EXPECT_CALL(mock_exponential_dist.get_mock(), invoke).WillRepeatedly(Return(1.)); //no state transitions

    world.evolve(t, dt);

    ASSERT_EQ(p1.get_location(), school);
    ASSERT_EQ(p2.get_location(), home); // p2 should not be able to enter the school
    ASSERT_EQ(school.get_number_persons(), 1);
    ASSERT_EQ(home.get_number_persons(), 1);
}

TEST(TestLocation, computeSpacePerPersonRelative)
{
    using testing::Return;

<<<<<<< HEAD
    mio::AgeGroup age = mio::AgeGroup(mio::UniformIntDistribution<int>()(0, 5));
    mio::abm::VaccinationState vaccination_state =
        mio::abm::VaccinationState(mio::UniformIntDistribution<int>()(0, int(mio::abm::VaccinationState::Count) - 1));

    mio::abm::Parameters params = mio::abm::Parameters(6);

    auto home = mio::abm::Location(mio::abm::LocationType::Home, 0, 6);
    home.set_capacity(4, 264);
    auto location = mio::abm::Location(mio::abm::LocationType::PublicTransport, 0, 6);
    location.set_capacity(4, 264);

    auto infected1 = mio::abm::Person(home, mio::abm::InfectionState::Carrier, age, params, vaccination_state);
    home.add_person(infected1);
    auto infected2 = mio::abm::Person(home, mio::abm::InfectionState::Carrier, age, params, vaccination_state);
    location.add_person(infected2);

    location.set_capacity_adapted_transmission_risk_flag(true);

    home.compute_relative_transmission_risk();
    location.compute_relative_transmission_risk();

    ASSERT_EQ(location.compute_relative_transmission_risk(), 0.25);
    ASSERT_EQ(home.compute_relative_transmission_risk(), 1.0);
}

TEST(TestLocation, changedState)
{
    auto home     = mio::abm::Location(mio::abm::LocationType::Home, 0, 0);
    auto location = mio::abm::Location(mio::abm::LocationType::PublicTransport, 0, 6, 1);
    auto p1 = mio::abm::Person(home, mio::abm::InfectionState::Carrier, AGE_GROUP_15_TO_34, mio::abm::Parameters(6));
    home.add_person(p1);
    p1.migrate_to(home, location, {0});
    auto p2 = mio::abm::Person(home, mio::abm::InfectionState::Infected, AGE_GROUP_80_UP, mio::abm::Parameters(6));
    home.add_person(p2);
    p2.migrate_to(home, location, {0});
    auto p3 = mio::abm::Person(home, mio::abm::InfectionState::Susceptible, AGE_GROUP_80_UP, mio::abm::Parameters(6));
    home.add_person(p3);
    p3.migrate_to(home, location, {0});

    ASSERT_EQ(location.get_cells()[0].num_carriers, 1u);
    ASSERT_EQ(location.get_cells()[0].num_infected, 1u);
    location.changed_state(p1, mio::abm::InfectionState::Susceptible);
    ASSERT_EQ(location.get_cells()[0].num_carriers, 2u);
    ASSERT_EQ(location.get_cells()[0].num_infected, 1u);
    location.changed_state(p2, mio::abm::InfectionState::Carrier);
    ASSERT_EQ(location.get_cells()[0].num_carriers, 1u);
    ASSERT_EQ(location.get_cells()[0].num_infected, 2u);
    location.changed_state(p3, mio::abm::InfectionState::Infected);
    ASSERT_EQ(location.get_cells()[0].num_carriers, 1u);
    ASSERT_EQ(location.get_cells()[0].num_infected, 1u);
=======
    auto home = mio::abm::Location(mio::abm::LocationType::Home, 0, 3);
    home.set_capacity(4, 264, 0); // Capacity for Cell 1
    home.set_capacity(2, 132, 1); // Capacity for Cell 2
    home.set_capacity(0, 0, 2); // Capacity for Cell 3

    auto cells = home.get_cells();
    ASSERT_EQ(cells[0].compute_space_per_person_relative(), 0.25);
    ASSERT_EQ(cells[1].compute_space_per_person_relative(), 0.5);
    ASSERT_EQ(cells[2].compute_space_per_person_relative(), 1.);
>>>>>>> bd17fddf
}

TEST(TestLocation, interact)
{
    using testing::Return;

    // Test should work identically work with any age.
<<<<<<< HEAD
    mio::AgeGroup age = mio::AgeGroup(mio::UniformIntDistribution<int>()(0, 5));
    mio::abm::VaccinationState vaccination_state =
        mio::abm::VaccinationState(mio::UniformIntDistribution<int>()(0, int(mio::abm::VaccinationState::Count) - 1));

    mio::abm::Parameters params = mio::abm::Parameters(6);
    params.set<mio::abm::CarrierToInfected>({{mio::AgeGroup(6), mio::abm::VaccinationState::Count}, 0.});
    params.get<mio::abm::CarrierToInfected>()[{age, vaccination_state}] = 0.5;
    params.set<mio::abm::CarrierToRecovered>({{mio::AgeGroup(6), mio::abm::VaccinationState::Count}, 0.});
    params.get<mio::abm::CarrierToRecovered>()[{age, vaccination_state}] = 0.5;
    params.set<mio::abm::DetectInfection>({{mio::AgeGroup(6), mio::abm::VaccinationState::Count}, 0.});
    params.get<mio::abm::DetectInfection>()[{age, vaccination_state}] = 0.5;
    params.set<mio::abm::InfectedToSevere>({{mio::AgeGroup(6), mio::abm::VaccinationState::Count}, 0.});
    params.get<mio::abm::InfectedToSevere>()[{age, vaccination_state}] = 0.5;
    params.set<mio::abm::InfectedToRecovered>({{mio::AgeGroup(6), mio::abm::VaccinationState::Count}, 0.});
    params.get<mio::abm::InfectedToRecovered>()[{age, vaccination_state}] = 0.5;
    params.set<mio::abm::SevereToCritical>({{mio::AgeGroup(6), mio::abm::VaccinationState::Count}, 0.});
    params.get<mio::abm::SevereToCritical>()[{age, vaccination_state}] = 0.5;
    params.set<mio::abm::SevereToRecovered>({{mio::AgeGroup(6), mio::abm::VaccinationState::Count}, 0.});
    params.get<mio::abm::SevereToRecovered>()[{age, vaccination_state}] = 0.5;
    params.set<mio::abm::CriticalToDead>({{mio::AgeGroup(6), mio::abm::VaccinationState::Count}, 0.});
    params.get<mio::abm::CriticalToDead>()[{age, vaccination_state}] = 0.5;
    params.set<mio::abm::CriticalToRecovered>({{mio::AgeGroup(6), mio::abm::VaccinationState::Count}, 0.});
    params.get<mio::abm::CriticalToRecovered>()[{age, vaccination_state}] = 0.5;
    params.set<mio::abm::RecoveredToSusceptible>({{mio::AgeGroup(6), mio::abm::VaccinationState::Count}, 0.});
    params.get<mio::abm::RecoveredToSusceptible>()[{age, vaccination_state}] = 0.5;
    params.set<mio::abm::SusceptibleToExposedByCarrier>({{mio::AgeGroup(6), mio::abm::VaccinationState::Count}, 0.});
    params.get<mio::abm::SusceptibleToExposedByCarrier>()[{age, vaccination_state}] = 0.5;
    params.set<mio::abm::SusceptibleToExposedByInfected>({{mio::AgeGroup(6), mio::abm::VaccinationState::Count}, 0.});
    params.get<mio::abm::SusceptibleToExposedByInfected>()[{age, vaccination_state}] = 0.5;

    //setup location with some chance of exposure
    auto location = mio::abm::Location(mio::abm::LocationType::Work, 0, 6);
    auto infected1 =
        mio::abm::Person(location, mio::abm::InfectionState::Carrier, AGE_GROUP_15_TO_34, params, vaccination_state);
    location.add_person(infected1);
    auto infected2 =
        mio::abm::Person(location, mio::abm::InfectionState::Infected, AGE_GROUP_80_UP, params, vaccination_state);
    location.add_person(infected2);
    auto infected3 =
        mio::abm::Person(location, mio::abm::InfectionState::Infected, AGE_GROUP_5_TO_15, params, vaccination_state);
    location.add_person(infected3);
=======
    mio::abm::AgeGroup age =
        mio::abm::AgeGroup(mio::UniformIntDistribution<int>()(0, int(mio::abm::AgeGroup::Count) - 1));
    mio::abm::VirusVariant variant =
        mio::abm::VirusVariant(mio::UniformIntDistribution<int>()(0, int(mio::abm::VirusVariant::Count) - 1));

    auto t  = mio::abm::TimePoint(0);
    auto dt = mio::abm::seconds(8640); //0.1 days

    mio::abm::GlobalInfectionParameters params;
    params.set_default<mio::abm::ViralLoadDistributions>();
    params.get<mio::abm::ViralLoadDistributions>()[{variant, age, mio::abm::VaccinationState::Unvaccinated}] = {
        {1., 1.}, {0.0001, 0.0001}, {-0.0001, -0.0001}};
    params.set_default<mio::abm::InfectivityDistributions>();
    params.get<mio::abm::InfectivityDistributions>()[{variant, age}] = {{1., 1.}, {1., 1.}};

    // set incubtion period to two days so that the newly infected person is still exposed
    params.get<mio::abm::IncubationPeriod>()[{variant, age, mio::abm::VaccinationState::Unvaccinated}] = 2.;

    //setup location with some chance of exposure
    auto location = mio::abm::Location(mio::abm::LocationType::Work, 0);
    auto infected1 =
        make_test_person(location, mio::abm::AgeGroup::Age15to34, mio::abm::InfectionState::Carrier, t, params);
    auto infected2 =
        make_test_person(location, mio::abm::AgeGroup::Age80plus, mio::abm::InfectionState::Infected, t, params);
    auto infected3 =
        make_test_person(location, mio::abm::AgeGroup::Age5to14, mio::abm::InfectionState::Infected, t, params);

    location.add_person(infected1, {0});
    location.add_person(infected2, {0});
    location.add_person(infected3, {0});
>>>>>>> bd17fddf

    //cache precomputed results
    location.cache_exposure_rates(t, dt);

    ScopedMockDistribution<testing::StrictMock<MockDistribution<mio::ExponentialDistribution<double>>>>
        mock_exponential_dist;
    ScopedMockDistribution<testing::StrictMock<MockDistribution<mio::DiscreteDistribution<size_t>>>> mock_discrete_dist;

    auto susceptible = make_test_person(location, age, mio::abm::InfectionState::Susceptible, t, params);
    EXPECT_CALL(mock_exponential_dist.get_mock(), invoke).Times(1).WillOnce(Return(0.5));
    location.interact(susceptible, t, dt, params);
    EXPECT_EQ(susceptible.get_infection_state(t + dt), mio::abm::InfectionState::Susceptible);

    EXPECT_CALL(mock_exponential_dist.get_mock(), invoke).Times(1).WillOnce(Return(0.05));
    EXPECT_CALL(mock_discrete_dist.get_mock(), invoke).Times(1).WillOnce(Return(0));
    location.interact(susceptible, t, dt, params);
    EXPECT_EQ(susceptible.get_infection_state(t + dt), mio::abm::InfectionState::Exposed);
}

TEST(TestLocation, setCapacity)
{
    auto location = mio::abm::Location(mio::abm::LocationType::Home, 0);
    location.set_capacity(4, 200);
    ASSERT_EQ(location.get_capacity().persons, (uint32_t)4);
    ASSERT_EQ(location.get_capacity().volume, (uint32_t)200);
}

TEST(TestLocation, storeSubpopulations)
{
    auto t      = mio::abm::TimePoint(0);
    auto dt     = mio::abm::days(7);
    auto params = mio::abm::GlobalInfectionParameters{};

    auto location = mio::abm::Location(mio::abm::LocationType::PublicTransport, 0, 3);

    //setup: p1 goes from Infected to RecoveredInfected, p2 stays in Infected and p3 goes from Exposed to Carrier to RecoveredCarrier
    params.get<mio::abm::InfectedToRecovered>()[{mio::abm::VirusVariant::Wildtype, mio::abm::AgeGroup::Age5to14,
                                                 mio::abm::VaccinationState::Unvaccinated}] = 1.5 * dt.days();

    params.get<mio::abm::InfectedToRecovered>()[{mio::abm::VirusVariant::Wildtype, mio::abm::AgeGroup::Age15to34,
                                                 mio::abm::VaccinationState::Unvaccinated}] = 5 * dt.days();
    params.get<mio::abm::InfectedToSevere>()[{mio::abm::VirusVariant::Wildtype, mio::abm::AgeGroup::Age15to34,
                                              mio::abm::VaccinationState::Unvaccinated}]    = 5 * dt.days();

    params.get<mio::abm::IncubationPeriod>()[{mio::abm::VirusVariant::Wildtype, mio::abm::AgeGroup::Age35to59,
                                              mio::abm::VaccinationState::Unvaccinated}]   = 0.4 * dt.days();
    params.get<mio::abm::CarrierToRecovered>()[{mio::abm::VirusVariant::Wildtype, mio::abm::AgeGroup::Age35to59,
                                                mio::abm::VaccinationState::Unvaccinated}] = 1.8 * dt.days();

<<<<<<< HEAD
    //setup location with 2 cells with some chance of exposure
    auto home      = mio::abm::Location(mio::abm::LocationType::Home, 0, 6, 0);
    auto location2 = mio::abm::Location(mio::abm::LocationType::PublicTransport, 0, 6, 2);
    auto infected4 =
        mio::abm::Person(home, mio::abm::InfectionState::Carrier, AGE_GROUP_15_TO_34, params, vaccination_state);
    home.add_person(infected4);
    infected4.migrate_to(home, location2, {0, 1});
    auto infected5 =
        mio::abm::Person(home, mio::abm::InfectionState::Infected, AGE_GROUP_80_UP, params, vaccination_state);
    home.add_person(infected5);
    infected5.migrate_to(home, location2, {0});
    auto infected6 =
        mio::abm::Person(home, mio::abm::InfectionState::Infected, AGE_GROUP_5_TO_15, params, vaccination_state);
    home.add_person(infected6);
    infected6.migrate_to(home, location2, {1});
=======
    ScopedMockDistribution<testing::StrictMock<MockDistribution<mio::UniformDistribution<double>>>> mock_uniform_dist;
>>>>>>> bd17fddf

    // mock person 1
    EXPECT_CALL(mock_uniform_dist.get_mock(), invoke)
        .Times(testing::AtLeast(8))
        .WillOnce(testing::Return(0.8)) // draw random work group
        .WillOnce(testing::Return(0.8)) // draw random school group
        .WillOnce(testing::Return(0.8)) // draw random work hour
        .WillOnce(testing::Return(0.8)) // draw random school hour
        .WillOnce(testing::Return(0.6)) // transition to RecoveredInfected
        .WillRepeatedly(testing::Return(1.0));

    auto person1 =
        make_test_person(location, mio::abm::AgeGroup::Age5to14, mio::abm::InfectionState::Infected, t, params);
    location.add_person(person1, {0});

<<<<<<< HEAD
TEST(TestLocation, setCapacity)
{
    auto location = mio::abm::Location(mio::abm::LocationType::Home, 0, 6);
    location.set_capacity(4, 200);
    ASSERT_EQ(location.get_capacity().persons, 4);
    ASSERT_EQ(location.get_capacity().volume, 200);
}

TEST(TestLocation, addSubpopulationsTimepoint)
{
    auto location = mio::abm::Location(mio::abm::LocationType::PublicTransport, 0, 3);
    auto person1 =
        mio::abm::Person(location, mio::abm::InfectionState::Infected, AGE_GROUP_5_TO_15, mio::abm::Parameters(6));
    location.add_person(person1);
    auto person2 =
        mio::abm::Person(location, mio::abm::InfectionState::Infected, AGE_GROUP_15_TO_34, mio::abm::Parameters(6));
    location.add_person(person2);
    auto person3 =
        mio::abm::Person(location, mio::abm::InfectionState::Exposed, AGE_GROUP_35_TO_59, mio::abm::Parameters(6));
    location.add_person(person3);

    auto t1 = mio::abm::TimePoint(0) + mio::abm::days(7);
    location.add_subpopulations_timepoint(t1);
    auto v1 = location.get_population().get_value(1);
=======
    // mock person 2 not needed due to high setup of transition times
    auto person2 =
        make_test_person(location, mio::abm::AgeGroup::Age15to34, mio::abm::InfectionState::Infected, t, params);
    location.add_person(person2, {0});

    // mock person 3
    EXPECT_CALL(mock_uniform_dist.get_mock(), invoke)
        .Times(testing::AtLeast(8))
        .WillOnce(testing::Return(0.8)) // draw random work group
        .WillOnce(testing::Return(0.8)) // draw random school group
        .WillOnce(testing::Return(0.8)) // draw random work hour
        .WillOnce(testing::Return(0.8)) // draw random school hour
        .WillOnce(testing::Return(0.6)) // transition to RecoveredCarrier
        .WillRepeatedly(testing::Return(1.0));
    auto person3 =
        make_test_person(location, mio::abm::AgeGroup::Age35to59, mio::abm::InfectionState::Exposed, t, params);
    location.add_person(person3, {0});

    location.initialize_subpopulations(t);
    auto t1 = t + dt;
    location.store_subpopulations(t1);
    auto v1 = location.get_subpopulations().get_value(1);
>>>>>>> bd17fddf
    // Check whether the number of persons in infected state at the location is correct
    ASSERT_EQ(v1[size_t(mio::abm::InfectionState::Infected)], 2);
    ASSERT_EQ(v1[size_t(mio::abm::InfectionState::Carrier)], 1);

    auto t2 = t1 + dt;
    location.store_subpopulations(t2);
    auto v2 = location.get_subpopulations().get_value(2);
    // Check whether the number of persons in infected state at the location is correct
    ASSERT_EQ(v2[size_t(mio::abm::InfectionState::Infected)], 1);
    ASSERT_EQ(v2[size_t(mio::abm::InfectionState::Recovered_Infected)], 1);
    ASSERT_EQ(v2[size_t(mio::abm::InfectionState::Carrier)], 1);

    auto t3 = t2 + mio::abm::days(10);
    location.store_subpopulations(t3);
    auto v3 = location.get_subpopulations().get_value(3);
    // Check whether the number of persons in infected state at the location is correct
    ASSERT_EQ(v3[size_t(mio::abm::InfectionState::Infected)], 1);
    ASSERT_EQ(v3[size_t(mio::abm::InfectionState::Recovered_Infected)], 1);
    ASSERT_EQ(v3[size_t(mio::abm::InfectionState::Recovered_Carrier)], 1);

    // Check total number of subpopulation is correct.
    ASSERT_EQ(location.get_subpopulations().get_num_time_points(), 4);
    for (auto&& v_iter : location.get_subpopulations()) {
        ASSERT_EQ(v_iter.sum(), 3);
    }
    ASSERT_EQ(location.get_subpopulations().get_time(1), 7);
    ASSERT_EQ(location.get_subpopulations().get_time(2), 14);
    ASSERT_EQ(location.get_subpopulations().get_time(3), 24);
}

TEST(TestLocation, setRequiredMask)
{
    auto location = mio::abm::Location(mio::abm::LocationType::Home, 0, 6);
    ASSERT_EQ(location.get_required_mask(), mio::abm::MaskType::Community);

    location.set_required_mask(mio::abm::MaskType::FFP2);
    ASSERT_EQ(location.get_required_mask(), mio::abm::MaskType::FFP2);
}

TEST(TestLocation, setNPIActive)
{
    auto location = mio::abm::Location(mio::abm::LocationType::Home, 0, 6);
    location.set_npi_active(false);
    ASSERT_FALSE(location.get_npi_active());

    location.set_npi_active(true);
    ASSERT_TRUE(location.get_npi_active());
}<|MERGE_RESOLUTION|>--- conflicted
+++ resolved
@@ -49,37 +49,12 @@
 
 TEST(TestLocation, addRemovePerson)
 {
-<<<<<<< HEAD
-    auto home     = mio::abm::Location(mio::abm::LocationType::Home, 0, 6, 0);
+    auto home     = mio::abm::Location(mio::abm::LocationType::Home, 0, 6, 1);
     auto location = mio::abm::Location(mio::abm::LocationType::PublicTransport, 0, 6, 3);
-    auto person1 =
-        mio::abm::Person(home, mio::abm::InfectionState::Infected, AGE_GROUP_5_TO_15, mio::abm::Parameters(6));
-    home.add_person(person1);
-    person1.migrate_to(home, location, {0, 1});
-    auto person2 =
-        mio::abm::Person(home, mio::abm::InfectionState::Infected, AGE_GROUP_15_TO_34, mio::abm::Parameters(6));
-    home.add_person(person2);
-    person2.migrate_to(home, location, {0});
-    auto person3 =
-        mio::abm::Person(home, mio::abm::InfectionState::Exposed, AGE_GROUP_35_TO_59, mio::abm::Parameters(6));
-    home.add_person(person3);
-    person3.migrate_to(home, location, {0, 1});
-
-    ASSERT_EQ(location.get_subpopulation(mio::abm::InfectionState::Infected), 2);
-    ASSERT_EQ(location.get_subpopulation(mio::abm::InfectionState::Exposed), 1);
-    ASSERT_EQ(location.get_cells()[0].num_people, 3u);
-    ASSERT_EQ(location.get_cells()[1].num_people, 2u);
-    ASSERT_EQ(location.get_cells()[2].num_people, 0u);
-    ASSERT_EQ(location.get_cells()[0].num_infected, 2u);
-    ASSERT_EQ(location.get_cells()[1].num_infected, 1u);
-    ASSERT_EQ(location.get_cells()[2].num_infected, 0u);
-=======
-    auto home     = mio::abm::Location(mio::abm::LocationType::Home, 0, 1);
-    auto location = mio::abm::Location(mio::abm::LocationType::PublicTransport, 0, 3);
-
-    auto person1 = make_test_person(home, mio::abm::AgeGroup::Age5to14, mio::abm::InfectionState::Infected);
-    auto person2 = make_test_person(home, mio::abm::AgeGroup::Age15to34, mio::abm::InfectionState::Infected);
-    auto person3 = make_test_person(home, mio::abm::AgeGroup::Age35to59, mio::abm::InfectionState::Exposed);
+
+    auto person1 = make_test_person(home, AGE_GROUP_5_TO_14, mio::abm::InfectionState::Infected);
+    auto person2 = make_test_person(home, AGE_GROUP_15_TO_34, mio::abm::InfectionState::Infected);
+    auto person3 = make_test_person(home, AGE_GROUP_35_TO_59, mio::abm::InfectionState::Exposed);
 
     home.add_person(person1, {0});
     home.add_person(person2, {0});
@@ -96,7 +71,6 @@
     ASSERT_EQ(location.get_cells()[0].m_persons.size(), 3u);
     ASSERT_EQ(location.get_cells()[1].m_persons.size(), 2u);
     ASSERT_EQ(location.get_cells()[2].m_persons.size(), 0u);
->>>>>>> bd17fddf
 
     location.remove_person(person2);
 
@@ -113,129 +87,17 @@
     using testing::Return;
 
     {
-<<<<<<< HEAD
-        // Test should work identically work with any age.
-        mio::AgeGroup age                            = mio::AgeGroup(mio::UniformIntDistribution<int>()(0, 5));
-        mio::abm::VaccinationState vaccination_state = mio::abm::VaccinationState(
-            mio::UniformIntDistribution<int>()(0, int(mio::abm::VaccinationState::Count) - 1));
-
-        mio::abm::Parameters params = mio::abm::Parameters(6);
-        params.set<mio::abm::CarrierToInfected>({{mio::AgeGroup(6), mio::abm::VaccinationState::Count}, 0.});
-        params.get<mio::abm::CarrierToInfected>()[{age, vaccination_state}] = 0.5;
-        params.set<mio::abm::CarrierToRecovered>({{mio::AgeGroup(6), mio::abm::VaccinationState::Count}, 0.});
-        params.get<mio::abm::CarrierToRecovered>()[{age, vaccination_state}] = 0.5;
-        params.set<mio::abm::DetectInfection>({{mio::AgeGroup(6), mio::abm::VaccinationState::Count}, 0.});
-        params.get<mio::abm::DetectInfection>()[{age, vaccination_state}] = 0.5;
-        params.set<mio::abm::InfectedToSevere>({{mio::AgeGroup(6), mio::abm::VaccinationState::Count}, 0.});
-        params.get<mio::abm::InfectedToSevere>()[{age, vaccination_state}] = 0.5;
-        params.set<mio::abm::InfectedToRecovered>({{mio::AgeGroup(6), mio::abm::VaccinationState::Count}, 0.});
-        params.get<mio::abm::InfectedToRecovered>()[{age, vaccination_state}] = 0.5;
-        params.set<mio::abm::SevereToCritical>({{mio::AgeGroup(6), mio::abm::VaccinationState::Count}, 0.});
-        params.get<mio::abm::SevereToCritical>()[{age, vaccination_state}] = 0.5;
-        params.set<mio::abm::SevereToRecovered>({{mio::AgeGroup(6), mio::abm::VaccinationState::Count}, 0.});
-        params.get<mio::abm::SevereToRecovered>()[{age, vaccination_state}] = 0.5;
-        params.set<mio::abm::CriticalToDead>({{mio::AgeGroup(6), mio::abm::VaccinationState::Count}, 0.});
-        params.get<mio::abm::CriticalToDead>()[{age, vaccination_state}] = 0.5;
-        params.set<mio::abm::CriticalToRecovered>({{mio::AgeGroup(6), mio::abm::VaccinationState::Count}, 0.});
-        params.get<mio::abm::CriticalToRecovered>()[{age, vaccination_state}] = 0.5;
-        params.set<mio::abm::RecoveredToSusceptible>({{mio::AgeGroup(6), mio::abm::VaccinationState::Count}, 0.});
-        params.get<mio::abm::RecoveredToSusceptible>()[{age, vaccination_state}] = 0.5;
-        params.set<mio::abm::SusceptibleToExposedByCarrier>(
-            {{mio::AgeGroup(6), mio::abm::VaccinationState::Count}, 0.});
-        params.get<mio::abm::SusceptibleToExposedByCarrier>()[{age, vaccination_state}] = 0.4;
-        params.set<mio::abm::SusceptibleToExposedByInfected>(
-            {{mio::AgeGroup(6), mio::abm::VaccinationState::Count}, 0.});
-        params.get<mio::abm::SusceptibleToExposedByInfected>()[{age, vaccination_state}] = 0.5;
-
-        //setup location with some chance of exposure
-        auto home      = mio::abm::Location(mio::abm::LocationType::Home, 0, 6, 0);
-        auto location1 = mio::abm::Location(mio::abm::LocationType::PublicTransport, 0, 6, 3);
-        auto infected1 =
-            mio::abm::Person(home, mio::abm::InfectionState::Carrier, AGE_GROUP_5_TO_15, params, vaccination_state);
-        home.add_person(infected1);
-        infected1.migrate_to(home, location1, {0});
-        auto infected2 =
-            mio::abm::Person(home, mio::abm::InfectionState::Infected, AGE_GROUP_80_UP, params, vaccination_state);
-        home.add_person(infected2);
-        infected2.migrate_to(home, location1, {0, 1});
-        auto infected3 =
-            mio::abm::Person(home, mio::abm::InfectionState::Infected, AGE_GROUP_5_TO_15, params, vaccination_state);
-        home.add_person(infected3);
-        infected3.migrate_to(home, location1, {1});
-
-        //cache precomputed results
-        auto dt = mio::abm::seconds(8640);
-        location1.begin_step(dt, params);
-
-        EXPECT_NEAR((location1.get_cells()[0].cached_exposure_rate[{age, vaccination_state}]), 0.9, 1e-14);
-        EXPECT_NEAR((location1.get_cells()[1].cached_exposure_rate[{age, vaccination_state}]), 1, 1e-14);
-        EXPECT_NEAR((location1.get_cells()[2].cached_exposure_rate[{age, vaccination_state}]), 0, 1e-14);
-    }
-
-    {
-        mio::AgeGroup age                            = mio::AgeGroup(mio::UniformIntDistribution<int>()(0, 5));
-        mio::abm::VaccinationState vaccination_state = mio::abm::VaccinationState(
-            mio::UniformIntDistribution<int>()(0, int(mio::abm::VaccinationState::Count) - 1));
-
-        mio::abm::Parameters params = mio::abm::Parameters(6);
-        params.set<mio::abm::CarrierToInfected>({{mio::AgeGroup(6), mio::abm::VaccinationState::Count}, 0.});
-        params.get<mio::abm::CarrierToInfected>()[{age, vaccination_state}] = 0.5;
-        params.set<mio::abm::CarrierToRecovered>({{mio::AgeGroup(6), mio::abm::VaccinationState::Count}, 0.});
-        params.get<mio::abm::CarrierToRecovered>()[{age, vaccination_state}] = 0.5;
-        params.set<mio::abm::DetectInfection>({{mio::AgeGroup(6), mio::abm::VaccinationState::Count}, 0.});
-        params.get<mio::abm::DetectInfection>()[{age, vaccination_state}] = 0.5;
-        params.set<mio::abm::InfectedToSevere>({{mio::AgeGroup(6), mio::abm::VaccinationState::Count}, 0.});
-        params.get<mio::abm::InfectedToSevere>()[{age, vaccination_state}] = 0.5;
-        params.set<mio::abm::InfectedToRecovered>({{mio::AgeGroup(6), mio::abm::VaccinationState::Count}, 0.});
-        params.get<mio::abm::InfectedToRecovered>()[{age, vaccination_state}] = 0.5;
-        params.set<mio::abm::SevereToCritical>({{mio::AgeGroup(6), mio::abm::VaccinationState::Count}, 0.});
-        params.get<mio::abm::SevereToCritical>()[{age, vaccination_state}] = 0.5;
-        params.set<mio::abm::SevereToRecovered>({{mio::AgeGroup(6), mio::abm::VaccinationState::Count}, 0.});
-        params.get<mio::abm::SevereToRecovered>()[{age, vaccination_state}] = 0.5;
-        params.set<mio::abm::CriticalToDead>({{mio::AgeGroup(6), mio::abm::VaccinationState::Count}, 0.});
-        params.get<mio::abm::CriticalToDead>()[{age, vaccination_state}] = 0.5;
-        params.set<mio::abm::CriticalToRecovered>({{mio::AgeGroup(6), mio::abm::VaccinationState::Count}, 0.});
-        params.get<mio::abm::CriticalToRecovered>()[{age, vaccination_state}] = 0.5;
-        params.set<mio::abm::RecoveredToSusceptible>({{mio::AgeGroup(6), mio::abm::VaccinationState::Count}, 0.});
-        params.get<mio::abm::RecoveredToSusceptible>()[{age, vaccination_state}] = 0.5;
-        params.set<mio::abm::SusceptibleToExposedByCarrier>(
-            {{mio::AgeGroup(6), mio::abm::VaccinationState::Count}, 0.});
-        params.get<mio::abm::SusceptibleToExposedByCarrier>()[{age, vaccination_state}] = 0.4;
-        params.set<mio::abm::SusceptibleToExposedByInfected>(
-            {{mio::AgeGroup(6), mio::abm::VaccinationState::Count}, 0.});
-        params.get<mio::abm::SusceptibleToExposedByInfected>()[{age, vaccination_state}] = 0.5;
-
-        //setup location with some chance of exposure
-        auto home      = mio::abm::Location(mio::abm::LocationType::Home, 0, 6);
-        auto location1 = mio::abm::Location(mio::abm::LocationType::School, 0, 6);
-        location1.set_capacity(3, 18);
-        auto infected1 =
-            mio::abm::Person(home, mio::abm::InfectionState::Carrier, AGE_GROUP_15_TO_34, params, vaccination_state);
-        home.add_person(infected1);
-        infected1.migrate_to(home, location1);
-        auto infected2 =
-            mio::abm::Person(home, mio::abm::InfectionState::Infected, AGE_GROUP_80_UP, params, vaccination_state);
-        home.add_person(infected2);
-        infected2.migrate_to(home, location1);
-        auto infected3 =
-            mio::abm::Person(home, mio::abm::InfectionState::Infected, AGE_GROUP_5_TO_15, params, vaccination_state);
-        home.add_person(infected3);
-        infected3.migrate_to(home, location1);
-=======
-        mio::abm::AgeGroup age =
-            mio::abm::AgeGroup(mio::UniformIntDistribution<int>()(0, int(mio::abm::AgeGroup::Count) - 1));
-        mio::abm::VirusVariant variant =
-            mio::abm::VirusVariant(mio::UniformIntDistribution<int>()(0, int(mio::abm::VirusVariant::Count) - 1));
+        mio::AgeGroup age = mio::AgeGroup(1);
+        mio::abm::VirusVariant variant = mio::abm::VirusVariant::Wildtype;
 
         auto t  = mio::abm::TimePoint(0);
         auto dt = mio::abm::seconds(10000);
 
-        mio::abm::GlobalInfectionParameters params;
->>>>>>> bd17fddf
+        mio::abm::Parameters params = mio::abm::Parameters(6);
 
         // setup a location with some chance of exposure
-        auto home      = mio::abm::Location(mio::abm::LocationType::Home, 0, 1);
-        auto location  = mio::abm::Location(mio::abm::LocationType::PublicTransport, 0, 3);
+        auto home      = mio::abm::Location(mio::abm::LocationType::Home, 0, 6, 1);
+        auto location  = mio::abm::Location(mio::abm::LocationType::PublicTransport, 0, 6, 3);
         auto infected1 = mio::abm::Person(home, age);
         infected1.add_new_infection(mio::abm::Infection(variant, age, params, t));
         infected1.migrate_to(location, {0});
@@ -272,25 +134,16 @@
 {
     using testing::Return;
 
-<<<<<<< HEAD
-    auto world = mio::abm::World(6);
-    // Set the age group the can go to school is AgeGroup(1) (i.e. 5-14)
-    world.parameters.get<mio::abm::AgeGroupGotoSchool>() = {AGE_GROUP_5_TO_15};
-    // Set the age group the can go to work is AgeGroup(2) and AgeGroup(3) (i.e. 15-34 or 35-59)
-    world.parameters.get<mio::abm::AgeGroupGotoWork>() = {AGE_GROUP_15_TO_34, AGE_GROUP_35_TO_59};
-
-=======
     auto t      = mio::abm::TimePoint{mio::abm::hours(8).seconds()};
     auto dt     = mio::abm::hours(1);
-    auto params = mio::abm::GlobalInfectionParameters{};
+    auto world  = mio::abm::World(6);
+
     //setup so p1 doesn't transition
-    params.get<mio::abm::CarrierToInfected>()[{mio::abm::VirusVariant::Wildtype, mio::abm::AgeGroup::Age15to34,
-                                               mio::abm::VaccinationState::Unvaccinated}]  = 2 * dt.seconds();
-    params.get<mio::abm::CarrierToRecovered>()[{mio::abm::VirusVariant::Wildtype, mio::abm::AgeGroup::Age15to34,
-                                                mio::abm::VaccinationState::Unvaccinated}] = 2 * dt.seconds();
-
-    auto world     = mio::abm::World(params);
->>>>>>> bd17fddf
+    world.parameters.get<mio::abm::CarrierToInfected>()[{mio::abm::VirusVariant::Wildtype, AGE_GROUP_15_TO_34,
+                                                         mio::abm::VaccinationState::Unvaccinated}]  = 2 * dt.seconds();
+    world.parameters.get<mio::abm::CarrierToRecovered>()[{mio::abm::VirusVariant::Wildtype, AGE_GROUP_15_TO_34,
+                                                          mio::abm::VaccinationState::Unvaccinated}] = 2 * dt.seconds();
+
     auto home_id   = world.add_location(mio::abm::LocationType::Home);
     auto school_id = world.add_location(mio::abm::LocationType::School);
 
@@ -307,16 +160,11 @@
         .WillOnce(testing::Return(0.8)) // draw random school hour
         .WillRepeatedly(testing::Return(1.0));
 
-    auto& p1 = add_test_person(world, home_id, mio::abm::AgeGroup::Age5to14, mio::abm::InfectionState::Carrier);
-    auto& p2 = add_test_person(world, home_id, mio::abm::AgeGroup::Age5to14, mio::abm::InfectionState::Susceptible);
-
-<<<<<<< HEAD
-    auto& p1 = world.add_person(home_id, mio::abm::InfectionState::Carrier, AGE_GROUP_5_TO_15);
-    auto& p2 = world.add_person(home_id, mio::abm::InfectionState::Susceptible, AGE_GROUP_5_TO_15);
-=======
+    auto& p1 = add_test_person(world, home_id, AGE_GROUP_5_TO_14, mio::abm::InfectionState::Carrier);
+    auto& p2 = add_test_person(world, home_id, AGE_GROUP_5_TO_14, mio::abm::InfectionState::Susceptible);
+
     auto& home   = world.get_individualized_location(home_id);
     auto& school = world.get_individualized_location(school_id);
->>>>>>> bd17fddf
 
     p1.set_assigned_location(school_id);
     p2.set_assigned_location(school_id);
@@ -341,59 +189,7 @@
 {
     using testing::Return;
 
-<<<<<<< HEAD
-    mio::AgeGroup age = mio::AgeGroup(mio::UniformIntDistribution<int>()(0, 5));
-    mio::abm::VaccinationState vaccination_state =
-        mio::abm::VaccinationState(mio::UniformIntDistribution<int>()(0, int(mio::abm::VaccinationState::Count) - 1));
-
-    mio::abm::Parameters params = mio::abm::Parameters(6);
-
-    auto home = mio::abm::Location(mio::abm::LocationType::Home, 0, 6);
-    home.set_capacity(4, 264);
-    auto location = mio::abm::Location(mio::abm::LocationType::PublicTransport, 0, 6);
-    location.set_capacity(4, 264);
-
-    auto infected1 = mio::abm::Person(home, mio::abm::InfectionState::Carrier, age, params, vaccination_state);
-    home.add_person(infected1);
-    auto infected2 = mio::abm::Person(home, mio::abm::InfectionState::Carrier, age, params, vaccination_state);
-    location.add_person(infected2);
-
-    location.set_capacity_adapted_transmission_risk_flag(true);
-
-    home.compute_relative_transmission_risk();
-    location.compute_relative_transmission_risk();
-
-    ASSERT_EQ(location.compute_relative_transmission_risk(), 0.25);
-    ASSERT_EQ(home.compute_relative_transmission_risk(), 1.0);
-}
-
-TEST(TestLocation, changedState)
-{
-    auto home     = mio::abm::Location(mio::abm::LocationType::Home, 0, 0);
-    auto location = mio::abm::Location(mio::abm::LocationType::PublicTransport, 0, 6, 1);
-    auto p1 = mio::abm::Person(home, mio::abm::InfectionState::Carrier, AGE_GROUP_15_TO_34, mio::abm::Parameters(6));
-    home.add_person(p1);
-    p1.migrate_to(home, location, {0});
-    auto p2 = mio::abm::Person(home, mio::abm::InfectionState::Infected, AGE_GROUP_80_UP, mio::abm::Parameters(6));
-    home.add_person(p2);
-    p2.migrate_to(home, location, {0});
-    auto p3 = mio::abm::Person(home, mio::abm::InfectionState::Susceptible, AGE_GROUP_80_UP, mio::abm::Parameters(6));
-    home.add_person(p3);
-    p3.migrate_to(home, location, {0});
-
-    ASSERT_EQ(location.get_cells()[0].num_carriers, 1u);
-    ASSERT_EQ(location.get_cells()[0].num_infected, 1u);
-    location.changed_state(p1, mio::abm::InfectionState::Susceptible);
-    ASSERT_EQ(location.get_cells()[0].num_carriers, 2u);
-    ASSERT_EQ(location.get_cells()[0].num_infected, 1u);
-    location.changed_state(p2, mio::abm::InfectionState::Carrier);
-    ASSERT_EQ(location.get_cells()[0].num_carriers, 1u);
-    ASSERT_EQ(location.get_cells()[0].num_infected, 2u);
-    location.changed_state(p3, mio::abm::InfectionState::Infected);
-    ASSERT_EQ(location.get_cells()[0].num_carriers, 1u);
-    ASSERT_EQ(location.get_cells()[0].num_infected, 1u);
-=======
-    auto home = mio::abm::Location(mio::abm::LocationType::Home, 0, 3);
+    auto home = mio::abm::Location(mio::abm::LocationType::Home, 0, 6, 3);
     home.set_capacity(4, 264, 0); // Capacity for Cell 1
     home.set_capacity(2, 132, 1); // Capacity for Cell 2
     home.set_capacity(0, 0, 2); // Capacity for Cell 3
@@ -402,7 +198,6 @@
     ASSERT_EQ(cells[0].compute_space_per_person_relative(), 0.25);
     ASSERT_EQ(cells[1].compute_space_per_person_relative(), 0.5);
     ASSERT_EQ(cells[2].compute_space_per_person_relative(), 1.);
->>>>>>> bd17fddf
 }
 
 TEST(TestLocation, interact)
@@ -410,80 +205,32 @@
     using testing::Return;
 
     // Test should work identically work with any age.
-<<<<<<< HEAD
-    mio::AgeGroup age = mio::AgeGroup(mio::UniformIntDistribution<int>()(0, 5));
-    mio::abm::VaccinationState vaccination_state =
-        mio::abm::VaccinationState(mio::UniformIntDistribution<int>()(0, int(mio::abm::VaccinationState::Count) - 1));
-
-    mio::abm::Parameters params = mio::abm::Parameters(6);
-    params.set<mio::abm::CarrierToInfected>({{mio::AgeGroup(6), mio::abm::VaccinationState::Count}, 0.});
-    params.get<mio::abm::CarrierToInfected>()[{age, vaccination_state}] = 0.5;
-    params.set<mio::abm::CarrierToRecovered>({{mio::AgeGroup(6), mio::abm::VaccinationState::Count}, 0.});
-    params.get<mio::abm::CarrierToRecovered>()[{age, vaccination_state}] = 0.5;
-    params.set<mio::abm::DetectInfection>({{mio::AgeGroup(6), mio::abm::VaccinationState::Count}, 0.});
-    params.get<mio::abm::DetectInfection>()[{age, vaccination_state}] = 0.5;
-    params.set<mio::abm::InfectedToSevere>({{mio::AgeGroup(6), mio::abm::VaccinationState::Count}, 0.});
-    params.get<mio::abm::InfectedToSevere>()[{age, vaccination_state}] = 0.5;
-    params.set<mio::abm::InfectedToRecovered>({{mio::AgeGroup(6), mio::abm::VaccinationState::Count}, 0.});
-    params.get<mio::abm::InfectedToRecovered>()[{age, vaccination_state}] = 0.5;
-    params.set<mio::abm::SevereToCritical>({{mio::AgeGroup(6), mio::abm::VaccinationState::Count}, 0.});
-    params.get<mio::abm::SevereToCritical>()[{age, vaccination_state}] = 0.5;
-    params.set<mio::abm::SevereToRecovered>({{mio::AgeGroup(6), mio::abm::VaccinationState::Count}, 0.});
-    params.get<mio::abm::SevereToRecovered>()[{age, vaccination_state}] = 0.5;
-    params.set<mio::abm::CriticalToDead>({{mio::AgeGroup(6), mio::abm::VaccinationState::Count}, 0.});
-    params.get<mio::abm::CriticalToDead>()[{age, vaccination_state}] = 0.5;
-    params.set<mio::abm::CriticalToRecovered>({{mio::AgeGroup(6), mio::abm::VaccinationState::Count}, 0.});
-    params.get<mio::abm::CriticalToRecovered>()[{age, vaccination_state}] = 0.5;
-    params.set<mio::abm::RecoveredToSusceptible>({{mio::AgeGroup(6), mio::abm::VaccinationState::Count}, 0.});
-    params.get<mio::abm::RecoveredToSusceptible>()[{age, vaccination_state}] = 0.5;
-    params.set<mio::abm::SusceptibleToExposedByCarrier>({{mio::AgeGroup(6), mio::abm::VaccinationState::Count}, 0.});
-    params.get<mio::abm::SusceptibleToExposedByCarrier>()[{age, vaccination_state}] = 0.5;
-    params.set<mio::abm::SusceptibleToExposedByInfected>({{mio::AgeGroup(6), mio::abm::VaccinationState::Count}, 0.});
-    params.get<mio::abm::SusceptibleToExposedByInfected>()[{age, vaccination_state}] = 0.5;
-
-    //setup location with some chance of exposure
-    auto location = mio::abm::Location(mio::abm::LocationType::Work, 0, 6);
-    auto infected1 =
-        mio::abm::Person(location, mio::abm::InfectionState::Carrier, AGE_GROUP_15_TO_34, params, vaccination_state);
-    location.add_person(infected1);
-    auto infected2 =
-        mio::abm::Person(location, mio::abm::InfectionState::Infected, AGE_GROUP_80_UP, params, vaccination_state);
-    location.add_person(infected2);
-    auto infected3 =
-        mio::abm::Person(location, mio::abm::InfectionState::Infected, AGE_GROUP_5_TO_15, params, vaccination_state);
-    location.add_person(infected3);
-=======
-    mio::abm::AgeGroup age =
-        mio::abm::AgeGroup(mio::UniformIntDistribution<int>()(0, int(mio::abm::AgeGroup::Count) - 1));
+    mio::AgeGroup age = mio::AgeGroup(mio::UniformIntDistribution<int>()(0, 6 - 1));
     mio::abm::VirusVariant variant =
         mio::abm::VirusVariant(mio::UniformIntDistribution<int>()(0, int(mio::abm::VirusVariant::Count) - 1));
 
     auto t  = mio::abm::TimePoint(0);
     auto dt = mio::abm::seconds(8640); //0.1 days
 
-    mio::abm::GlobalInfectionParameters params;
-    params.set_default<mio::abm::ViralLoadDistributions>();
+    mio::abm::Parameters params = mio::abm::Parameters(6);
+    params.set_default<mio::abm::ViralLoadDistributions>(6);
     params.get<mio::abm::ViralLoadDistributions>()[{variant, age, mio::abm::VaccinationState::Unvaccinated}] = {
         {1., 1.}, {0.0001, 0.0001}, {-0.0001, -0.0001}};
-    params.set_default<mio::abm::InfectivityDistributions>();
+    params.set_default<mio::abm::InfectivityDistributions>(6);
     params.get<mio::abm::InfectivityDistributions>()[{variant, age}] = {{1., 1.}, {1., 1.}};
 
     // set incubtion period to two days so that the newly infected person is still exposed
     params.get<mio::abm::IncubationPeriod>()[{variant, age, mio::abm::VaccinationState::Unvaccinated}] = 2.;
 
     //setup location with some chance of exposure
-    auto location = mio::abm::Location(mio::abm::LocationType::Work, 0);
-    auto infected1 =
-        make_test_person(location, mio::abm::AgeGroup::Age15to34, mio::abm::InfectionState::Carrier, t, params);
-    auto infected2 =
-        make_test_person(location, mio::abm::AgeGroup::Age80plus, mio::abm::InfectionState::Infected, t, params);
-    auto infected3 =
-        make_test_person(location, mio::abm::AgeGroup::Age5to14, mio::abm::InfectionState::Infected, t, params);
+    auto location  = mio::abm::Location(mio::abm::LocationType::Work, 0, 6);
+    auto infected1 = make_test_person(location, AGE_GROUP_15_TO_34, mio::abm::InfectionState::Carrier, t, params);
+    auto infected2 = make_test_person(location, AGE_GROUP_80_UP, mio::abm::InfectionState::Infected, t, params);
+    auto infected3 = make_test_person(location, AGE_GROUP_5_TO_14, mio::abm::InfectionState::Infected, t, params);
 
     location.add_person(infected1, {0});
     location.add_person(infected2, {0});
     location.add_person(infected3, {0});
->>>>>>> bd17fddf
 
     //cache precomputed results
     location.cache_exposure_rates(t, dt);
@@ -505,7 +252,7 @@
 
 TEST(TestLocation, setCapacity)
 {
-    auto location = mio::abm::Location(mio::abm::LocationType::Home, 0);
+    auto location = mio::abm::Location(mio::abm::LocationType::Home, 0, 6);
     location.set_capacity(4, 200);
     ASSERT_EQ(location.get_capacity().persons, (uint32_t)4);
     ASSERT_EQ(location.get_capacity().volume, (uint32_t)200);
@@ -515,43 +262,25 @@
 {
     auto t      = mio::abm::TimePoint(0);
     auto dt     = mio::abm::days(7);
-    auto params = mio::abm::GlobalInfectionParameters{};
-
-    auto location = mio::abm::Location(mio::abm::LocationType::PublicTransport, 0, 3);
+    auto params = mio::abm::Parameters(6);
+
+    auto location = mio::abm::Location(mio::abm::LocationType::PublicTransport, 0, 6, 3);
 
     //setup: p1 goes from Infected to RecoveredInfected, p2 stays in Infected and p3 goes from Exposed to Carrier to RecoveredCarrier
-    params.get<mio::abm::InfectedToRecovered>()[{mio::abm::VirusVariant::Wildtype, mio::abm::AgeGroup::Age5to14,
+    params.get<mio::abm::InfectedToRecovered>()[{mio::abm::VirusVariant::Wildtype, AGE_GROUP_5_TO_14,
                                                  mio::abm::VaccinationState::Unvaccinated}] = 1.5 * dt.days();
 
-    params.get<mio::abm::InfectedToRecovered>()[{mio::abm::VirusVariant::Wildtype, mio::abm::AgeGroup::Age15to34,
+    params.get<mio::abm::InfectedToRecovered>()[{mio::abm::VirusVariant::Wildtype, AGE_GROUP_15_TO_34,
                                                  mio::abm::VaccinationState::Unvaccinated}] = 5 * dt.days();
-    params.get<mio::abm::InfectedToSevere>()[{mio::abm::VirusVariant::Wildtype, mio::abm::AgeGroup::Age15to34,
+    params.get<mio::abm::InfectedToSevere>()[{mio::abm::VirusVariant::Wildtype, AGE_GROUP_15_TO_34,
                                               mio::abm::VaccinationState::Unvaccinated}]    = 5 * dt.days();
 
-    params.get<mio::abm::IncubationPeriod>()[{mio::abm::VirusVariant::Wildtype, mio::abm::AgeGroup::Age35to59,
+    params.get<mio::abm::IncubationPeriod>()[{mio::abm::VirusVariant::Wildtype, AGE_GROUP_35_TO_59,
                                               mio::abm::VaccinationState::Unvaccinated}]   = 0.4 * dt.days();
-    params.get<mio::abm::CarrierToRecovered>()[{mio::abm::VirusVariant::Wildtype, mio::abm::AgeGroup::Age35to59,
+    params.get<mio::abm::CarrierToRecovered>()[{mio::abm::VirusVariant::Wildtype, AGE_GROUP_35_TO_59,
                                                 mio::abm::VaccinationState::Unvaccinated}] = 1.8 * dt.days();
 
-<<<<<<< HEAD
-    //setup location with 2 cells with some chance of exposure
-    auto home      = mio::abm::Location(mio::abm::LocationType::Home, 0, 6, 0);
-    auto location2 = mio::abm::Location(mio::abm::LocationType::PublicTransport, 0, 6, 2);
-    auto infected4 =
-        mio::abm::Person(home, mio::abm::InfectionState::Carrier, AGE_GROUP_15_TO_34, params, vaccination_state);
-    home.add_person(infected4);
-    infected4.migrate_to(home, location2, {0, 1});
-    auto infected5 =
-        mio::abm::Person(home, mio::abm::InfectionState::Infected, AGE_GROUP_80_UP, params, vaccination_state);
-    home.add_person(infected5);
-    infected5.migrate_to(home, location2, {0});
-    auto infected6 =
-        mio::abm::Person(home, mio::abm::InfectionState::Infected, AGE_GROUP_5_TO_15, params, vaccination_state);
-    home.add_person(infected6);
-    infected6.migrate_to(home, location2, {1});
-=======
     ScopedMockDistribution<testing::StrictMock<MockDistribution<mio::UniformDistribution<double>>>> mock_uniform_dist;
->>>>>>> bd17fddf
 
     // mock person 1
     EXPECT_CALL(mock_uniform_dist.get_mock(), invoke)
@@ -563,39 +292,11 @@
         .WillOnce(testing::Return(0.6)) // transition to RecoveredInfected
         .WillRepeatedly(testing::Return(1.0));
 
-    auto person1 =
-        make_test_person(location, mio::abm::AgeGroup::Age5to14, mio::abm::InfectionState::Infected, t, params);
+    auto person1 = make_test_person(location, AGE_GROUP_5_TO_14, mio::abm::InfectionState::Infected, t, params);
     location.add_person(person1, {0});
 
-<<<<<<< HEAD
-TEST(TestLocation, setCapacity)
-{
-    auto location = mio::abm::Location(mio::abm::LocationType::Home, 0, 6);
-    location.set_capacity(4, 200);
-    ASSERT_EQ(location.get_capacity().persons, 4);
-    ASSERT_EQ(location.get_capacity().volume, 200);
-}
-
-TEST(TestLocation, addSubpopulationsTimepoint)
-{
-    auto location = mio::abm::Location(mio::abm::LocationType::PublicTransport, 0, 3);
-    auto person1 =
-        mio::abm::Person(location, mio::abm::InfectionState::Infected, AGE_GROUP_5_TO_15, mio::abm::Parameters(6));
-    location.add_person(person1);
-    auto person2 =
-        mio::abm::Person(location, mio::abm::InfectionState::Infected, AGE_GROUP_15_TO_34, mio::abm::Parameters(6));
-    location.add_person(person2);
-    auto person3 =
-        mio::abm::Person(location, mio::abm::InfectionState::Exposed, AGE_GROUP_35_TO_59, mio::abm::Parameters(6));
-    location.add_person(person3);
-
-    auto t1 = mio::abm::TimePoint(0) + mio::abm::days(7);
-    location.add_subpopulations_timepoint(t1);
-    auto v1 = location.get_population().get_value(1);
-=======
     // mock person 2 not needed due to high setup of transition times
-    auto person2 =
-        make_test_person(location, mio::abm::AgeGroup::Age15to34, mio::abm::InfectionState::Infected, t, params);
+    auto person2 = make_test_person(location, AGE_GROUP_15_TO_34, mio::abm::InfectionState::Infected, t, params);
     location.add_person(person2, {0});
 
     // mock person 3
@@ -607,15 +308,13 @@
         .WillOnce(testing::Return(0.8)) // draw random school hour
         .WillOnce(testing::Return(0.6)) // transition to RecoveredCarrier
         .WillRepeatedly(testing::Return(1.0));
-    auto person3 =
-        make_test_person(location, mio::abm::AgeGroup::Age35to59, mio::abm::InfectionState::Exposed, t, params);
+    auto person3 = make_test_person(location, AGE_GROUP_35_TO_59, mio::abm::InfectionState::Exposed, t, params);
     location.add_person(person3, {0});
 
     location.initialize_subpopulations(t);
     auto t1 = t + dt;
     location.store_subpopulations(t1);
     auto v1 = location.get_subpopulations().get_value(1);
->>>>>>> bd17fddf
     // Check whether the number of persons in infected state at the location is correct
     ASSERT_EQ(v1[size_t(mio::abm::InfectionState::Infected)], 2);
     ASSERT_EQ(v1[size_t(mio::abm::InfectionState::Carrier)], 1);

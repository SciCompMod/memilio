--- conflicted
+++ resolved
@@ -26,11 +26,7 @@
 
 TEST(TestLocation, init)
 {
-<<<<<<< HEAD
-    auto location = mio::abm::Location(mio::abm::LocationType::School, 0, NUM_AGE_GROUPS);
-=======
-    mio::abm::Location location(mio::abm::LocationType::School, 0);
->>>>>>> 687fa256
+    mio::abm::Location location(mio::abm::LocationType::School, 0, NUM_AGE_GROUPS);
     for (mio::abm::InfectionState i = mio::abm::InfectionState(0); i < mio::abm::InfectionState::Count;
          i                          = mio::abm::InfectionState(size_t(i) + 1)) {
         ASSERT_EQ(location.get_subpopulation(mio::abm::TimePoint(0), i), 0);
@@ -41,9 +37,10 @@
     EXPECT_EQ(location.get_number_persons(), 0);
 }
 
-TEST(TestLocation, copyLocation) {
+TEST(TestLocation, copyLocation)
+{
     auto location = mio::abm::Location(mio::abm::LocationType::School, 0, NUM_AGE_GROUPS);
-    auto person = make_test_person(location, AGE_GROUP_5_TO_14, mio::abm::InfectionState::InfectedSymptoms);
+    auto person   = make_test_person(location, AGE_GROUP_5_TO_14, mio::abm::InfectionState::InfectedSymptoms);
     EXPECT_EQ(location.get_number_persons(), 0);
     location.add_person(person);
     EXPECT_EQ(location.get_number_persons(), 1);
@@ -56,33 +53,20 @@
 
 TEST(TestLocation, initCell)
 {
-<<<<<<< HEAD
-    auto location = mio::abm::Location(mio::abm::LocationType::PublicTransport, 0, 6, 2);
-=======
-    mio::abm::Location location(mio::abm::LocationType::PublicTransport, 0, 2);
->>>>>>> 687fa256
+    mio::abm::Location location(mio::abm::LocationType::PublicTransport, 0, 6, 2);
     ASSERT_EQ(location.get_cells().size(), 2);
 }
 
 TEST(TestLocation, getIndex)
 {
-<<<<<<< HEAD
-    auto location = mio::abm::Location(mio::abm::LocationType::Home, 0, NUM_AGE_GROUPS);
-=======
-    mio::abm::Location location(mio::abm::LocationType::Home, 0);
->>>>>>> 687fa256
+    mio::abm::Location location(mio::abm::LocationType::Home, 0, NUM_AGE_GROUPS);
     ASSERT_EQ((int)location.get_index(), 0);
 }
 
 TEST(TestLocation, addRemovePerson)
 {
-<<<<<<< HEAD
-    auto home     = mio::abm::Location(mio::abm::LocationType::Home, 0, 6, 1);
-    auto location = mio::abm::Location(mio::abm::LocationType::PublicTransport, 0, 6, 3);
-=======
-    mio::abm::Location home(mio::abm::LocationType::Home, 0, 1);
-    mio::abm::Location location(mio::abm::LocationType::PublicTransport, 0, 3);
->>>>>>> 687fa256
+    mio::abm::Location home(mio::abm::LocationType::Home, 0, 6, 1);
+    mio::abm::Location location(mio::abm::LocationType::PublicTransport, 0, 6, 3);
 
     auto person1 = make_test_person(home, AGE_GROUP_5_TO_14, mio::abm::InfectionState::InfectedSymptoms);
     auto person2 = make_test_person(home, AGE_GROUP_5_TO_14, mio::abm::InfectionState::InfectedSymptoms);
@@ -118,52 +102,6 @@
 {
     using testing::Return;
 
-<<<<<<< HEAD
-    {
-        mio::AgeGroup age              = mio::AgeGroup(1);
-        mio::abm::VirusVariant variant = mio::abm::VirusVariant::Wildtype;
-
-        auto t  = mio::abm::TimePoint(0);
-        auto dt = mio::abm::seconds(10000);
-
-        mio::abm::Parameters params = mio::abm::Parameters(NUM_AGE_GROUPS);
-
-        // setup a location with some chance of exposure
-        auto home      = mio::abm::Location(mio::abm::LocationType::Home, 0, NUM_AGE_GROUPS, 1);
-        auto location  = mio::abm::Location(mio::abm::LocationType::PublicTransport, 0, NUM_AGE_GROUPS, 3);
-        auto infected1 = mio::abm::Person(home, age);
-        infected1.add_new_infection(
-            mio::abm::Infection(variant, age, params, t, mio::abm::InfectionState::InfectedNoSymptoms));
-        infected1.migrate_to(location, {0});
-        auto infected2 = mio::abm::Person(home, age);
-        infected2.add_new_infection(
-            mio::abm::Infection(variant, age, params, t, mio::abm::InfectionState::InfectedNoSymptoms));
-        infected2.migrate_to(location, {0, 1});
-
-        //cache precomputed results
-        location.cache_exposure_rates(t, dt, NUM_AGE_GROUPS);
-
-        EXPECT_NEAR((location.get_cells()[0].m_cached_exposure_rate_contacts[{variant, age}]), 0.015015859523894731,
-                    1e-14);
-        EXPECT_NEAR((location.get_cells()[0].m_cached_exposure_rate_air[{variant}]), 0.015015859523894731, 1e-14);
-        EXPECT_NEAR((location.get_cells()[1].m_cached_exposure_rate_contacts[{variant, age}]), 0.0075079297619473654,
-                    1e-14);
-        EXPECT_NEAR((location.get_cells()[1].m_cached_exposure_rate_air[{variant}]), 0.0075079297619473654, 1e-14);
-        EXPECT_NEAR((location.get_cells()[2].m_cached_exposure_rate_contacts[{variant, age}]), 0, 1e-14);
-        EXPECT_NEAR((location.get_cells()[2].m_cached_exposure_rate_air[{variant}]), 0, 1e-14);
-
-        // should also work with capacities
-        location.set_capacity_adapted_transmission_risk_flag(true);
-        location.set_capacity(2, 22, 0); // Capacity for Cell 1
-        location.set_capacity(2, 22, 1); // Capacity for Cell 2
-        location.set_capacity(2, 22, 2); // Capacity for Cell 3
-        location.cache_exposure_rates(t, dt, NUM_AGE_GROUPS);
-
-        EXPECT_NEAR((location.get_cells()[0].m_cached_exposure_rate_air[{variant}]), 0.045047578571684191, 1e-14);
-        EXPECT_NEAR((location.get_cells()[1].m_cached_exposure_rate_air[{variant}]), 0.022523789285842095, 1e-14);
-        EXPECT_NEAR((location.get_cells()[2].m_cached_exposure_rate_air[{variant}]), 0, 1e-14);
-    }
-=======
     auto rng = mio::RandomNumberGenerator();
 
     mio::abm::AgeGroup age = mio::abm::AgeGroup(
@@ -174,27 +112,26 @@
     auto t  = mio::abm::TimePoint(0);
     auto dt = mio::abm::seconds(10000);
 
-    mio::abm::GlobalInfectionParameters params;
+    mio::abm::Parameters params = mio::abm::Parameters(NUM_AGE_GROUPS);
 
     // setup a location with some chance of exposure
-    mio::abm::Location home(mio::abm::LocationType::Home, 0, 1);
-    mio::abm::Location location(mio::abm::LocationType::PublicTransport, 0, 3);
+    mio::abm::Location home(mio::abm::LocationType::Home, 0, NUM_AGE_GROUPS, 1);
+    mio::abm::Location location(mio::abm::LocationType::PublicTransport, 0, NUM_AGE_GROUPS, 3);
     auto infected1     = mio::abm::Person(rng, home, age);
     auto rng_infected1 = mio::abm::Person::RandomNumberGenerator(rng, infected1);
     infected1.add_new_infection(
-            mio::abm::Infection(rng_infected1, variant, age, params, t, mio::abm::InfectionState::InfectedNoSymptoms));
+        mio::abm::Infection(rng_infected1, variant, age, params, t, mio::abm::InfectionState::InfectedNoSymptoms));
     infected1.migrate_to(location, {0});
     auto infected2     = mio::abm::Person(rng, home, age);
     auto rng_infected2 = mio::abm::Person::RandomNumberGenerator(rng, infected2);
     infected2.add_new_infection(
-            mio::abm::Infection(rng_infected2, variant, age, params, t, mio::abm::InfectionState::InfectedNoSymptoms));
+        mio::abm::Infection(rng_infected2, variant, age, params, t, mio::abm::InfectionState::InfectedNoSymptoms));
     infected2.migrate_to(location, {0, 1});
 
     //cache precomputed results
-    location.cache_exposure_rates(t, dt);
-
-    EXPECT_NEAR((location.get_cells()[0].m_cached_exposure_rate_contacts[{variant, age}]), 0.015015859523894731,
-                1e-14);
+    location.cache_exposure_rates(t, dt, NUM_AGE_GROUPS);
+
+    EXPECT_NEAR((location.get_cells()[0].m_cached_exposure_rate_contacts[{variant, age}]), 0.015015859523894731, 1e-14);
     EXPECT_NEAR((location.get_cells()[0].m_cached_exposure_rate_air[{variant}]), 0.015015859523894731, 1e-14);
     EXPECT_NEAR((location.get_cells()[1].m_cached_exposure_rate_contacts[{variant, age}]), 0.0075079297619473654,
                 1e-14);
@@ -207,12 +144,11 @@
     location.set_capacity(2, 22, 0); // Capacity for Cell 1
     location.set_capacity(2, 22, 1); // Capacity for Cell 2
     location.set_capacity(2, 22, 2); // Capacity for Cell 3
-    location.cache_exposure_rates(t, dt);
+    location.cache_exposure_rates(t, dt, NUM_AGE_GROUPS);
 
     EXPECT_NEAR((location.get_cells()[0].m_cached_exposure_rate_air[{variant}]), 0.045047578571684191, 1e-14);
     EXPECT_NEAR((location.get_cells()[1].m_cached_exposure_rate_air[{variant}]), 0.022523789285842095, 1e-14);
     EXPECT_NEAR((location.get_cells()[2].m_cached_exposure_rate_air[{variant}]), 0, 1e-14);
->>>>>>> 687fa256
 }
 
 TEST(TestLocation, reachCapacity)
@@ -276,11 +212,7 @@
 {
     using testing::Return;
 
-<<<<<<< HEAD
-    auto home = mio::abm::Location(mio::abm::LocationType::Home, 0, 6, 3);
-=======
-    mio::abm::Location home(mio::abm::LocationType::Home, 0, 3);
->>>>>>> 687fa256
+    mio::abm::Location home(mio::abm::LocationType::Home, 0, 6, 3);
     home.set_capacity(4, 264, 0); // Capacity for Cell 1
     home.set_capacity(2, 132, 1); // Capacity for Cell 2
     home.set_capacity(0, 0, 2); // Capacity for Cell 3
@@ -298,16 +230,10 @@
     auto rng = mio::RandomNumberGenerator();
 
     // Test should work identically work with any age.
-<<<<<<< HEAD
-    mio::AgeGroup age = mio::AgeGroup(mio::UniformIntDistribution<int>()(0, 6 - 1));
-    mio::abm::VirusVariant variant =
-        mio::abm::VirusVariant(mio::UniformIntDistribution<int>()(0, int(mio::abm::VirusVariant::Count) - 1));
-=======
-    mio::abm::AgeGroup age = mio::abm::AgeGroup(
-        mio::UniformIntDistribution<int>::get_instance()(rng, 0, int(mio::abm::AgeGroup::Count) - 1));
+    mio::AgeGroup age =
+        mio::AgeGroup(mio::UniformIntDistribution<int>::get_instance()(rng, 0, int(mio::abm::AgeGroup::Count) - 1));
     mio::abm::VirusVariant variant = mio::abm::VirusVariant(
         mio::UniformIntDistribution<int>::get_instance()(rng, 0, int(mio::abm::VirusVariant::Count) - 1));
->>>>>>> 687fa256
 
     auto t  = mio::abm::TimePoint(0);
     auto dt = mio::abm::seconds(8640); //0.1 days
@@ -322,19 +248,11 @@
     params.get<mio::abm::IncubationPeriod>()[{variant, age}] = 2.;
 
     //setup location with some chance of exposure
-<<<<<<< HEAD
-    auto location = mio::abm::Location(mio::abm::LocationType::Work, 0, NUM_AGE_GROUPS);
+    mio::abm::Location location(mio::abm::LocationType::Work, 0, NUM_AGE_GROUPS);
     auto infected1 =
         make_test_person(location, AGE_GROUP_15_TO_34, mio::abm::InfectionState::InfectedNoSymptoms, t, params);
     auto infected2 =
         make_test_person(location, AGE_GROUP_80_PLUS, mio::abm::InfectionState::InfectedSymptoms, t, params);
-=======
-    mio::abm::Location location(mio::abm::LocationType::Work, 0);
-    auto infected1 = make_test_person(location, mio::abm::AgeGroup::Age15to34,
-                                      mio::abm::InfectionState::InfectedNoSymptoms, t, params);
-    auto infected2 = make_test_person(location, mio::abm::AgeGroup::Age80plus,
-                                      mio::abm::InfectionState::InfectedSymptoms, t, params);
->>>>>>> 687fa256
     auto infected3 =
         make_test_person(location, AGE_GROUP_5_TO_14, mio::abm::InfectionState::InfectedSymptoms, t, params);
 
@@ -363,11 +281,7 @@
 
 TEST(TestLocation, setCapacity)
 {
-<<<<<<< HEAD
-    auto location = mio::abm::Location(mio::abm::LocationType::Home, 0, NUM_AGE_GROUPS);
-=======
-    mio::abm::Location location(mio::abm::LocationType::Home, 0);
->>>>>>> 687fa256
+    mio::abm::Location location(mio::abm::LocationType::Home, 0, NUM_AGE_GROUPS);
     location.set_capacity(4, 200);
     ASSERT_EQ(location.get_capacity().persons, (uint32_t)4);
     ASSERT_EQ(location.get_capacity().volume, (uint32_t)200);
@@ -379,11 +293,7 @@
     auto dt     = mio::abm::days(7);
     auto params = mio::abm::Parameters(NUM_AGE_GROUPS);
 
-<<<<<<< HEAD
-    auto location = mio::abm::Location(mio::abm::LocationType::PublicTransport, 0, 6, 3);
-=======
-    mio::abm::Location location(mio::abm::LocationType::PublicTransport, 0, 3);
->>>>>>> 687fa256
+    mio::abm::Location location(mio::abm::LocationType::PublicTransport, 0, 6, 3);
 
     //setup: p1 goes from Infected to Recovered, p2 stays in Infected and p3 goes from Exposed to InfectedNoSymptoms to Recovered
     params.get<mio::abm::InfectedSymptomsToRecovered>()[{mio::abm::VirusVariant::Wildtype, AGE_GROUP_5_TO_14}] =
@@ -465,11 +375,7 @@
 
 TEST(TestLocation, setRequiredMask)
 {
-<<<<<<< HEAD
-    auto location = mio::abm::Location(mio::abm::LocationType::Home, 0, NUM_AGE_GROUPS);
-=======
-    mio::abm::Location location(mio::abm::LocationType::Home, 0);
->>>>>>> 687fa256
+    mio::abm::Location location(mio::abm::LocationType::Home, 0, NUM_AGE_GROUPS);
     ASSERT_EQ(location.get_required_mask(), mio::abm::MaskType::Community);
 
     location.set_required_mask(mio::abm::MaskType::FFP2);
@@ -478,11 +384,7 @@
 
 TEST(TestLocation, setNPIActive)
 {
-<<<<<<< HEAD
-    auto location = mio::abm::Location(mio::abm::LocationType::Home, 0, NUM_AGE_GROUPS);
-=======
-    mio::abm::Location location(mio::abm::LocationType::Home, 0);
->>>>>>> 687fa256
+    mio::abm::Location location(mio::abm::LocationType::Home, 0, NUM_AGE_GROUPS);
     location.set_npi_active(false);
     ASSERT_FALSE(location.get_npi_active());
 

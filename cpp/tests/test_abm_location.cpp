--- conflicted
+++ resolved
@@ -97,25 +97,15 @@
         mio::abm::GlobalInfectionParameters<double> params;
 
         // setup a location with some chance of exposure
-<<<<<<< HEAD
         auto home      = mio::abm::Location<double>(mio::abm::LocationType::Home, 0, 1);
         auto location  = mio::abm::Location<double>(mio::abm::LocationType::PublicTransport, 0, 3);
         auto infected1 = mio::abm::Person<double>(home, age);
-        infected1.add_new_infection(mio::abm::Infection<double>(variant, age, params, t));
+        infected1.add_new_infection(
+            mio::abm::Infection<double>(variant, age, params, t, mio::abm::InfectionState::InfectedNoSymptoms));
         infected1.migrate_to(location, {0});
         auto infected2 = mio::abm::Person<double>(home, age);
-        infected2.add_new_infection(mio::abm::Infection<double>(variant, age, params, t));
-=======
-        auto home      = mio::abm::Location(mio::abm::LocationType::Home, 0, 1);
-        auto location  = mio::abm::Location(mio::abm::LocationType::PublicTransport, 0, 3);
-        auto infected1 = mio::abm::Person(home, age);
-        infected1.add_new_infection(
-            mio::abm::Infection(variant, age, params, t, mio::abm::InfectionState::InfectedNoSymptoms));
-        infected1.migrate_to(location, {0});
-        auto infected2 = mio::abm::Person(home, age);
         infected2.add_new_infection(
-            mio::abm::Infection(variant, age, params, t, mio::abm::InfectionState::InfectedNoSymptoms));
->>>>>>> 23a49e53
+            mio::abm::Infection<double>(variant, age, params, t, mio::abm::InfectionState::InfectedNoSymptoms));
         infected2.migrate_to(location, {0, 1});
 
         //cache precomputed results
@@ -151,19 +141,10 @@
     auto dt     = mio::abm::hours(1);
     auto params = mio::abm::GlobalInfectionParameters<double>{};
     //setup so p1 doesn't transition
-<<<<<<< HEAD
-    params.get<mio::abm::InfectedNoSymptomsToSymptoms<double>>()[{
-        mio::abm::VirusVariant::Wildtype, mio::abm::AgeGroup::Age15to34, mio::abm::VaccinationState::Unvaccinated}] =
-        2 * dt.days();
-    params.get<mio::abm::InfectedNoSymptomsToRecovered<double>>()[{
-        mio::abm::VirusVariant::Wildtype, mio::abm::AgeGroup::Age15to34, mio::abm::VaccinationState::Unvaccinated}] =
-        2 * dt.days();
-=======
-    params.get<mio::abm::InfectedNoSymptomsToSymptoms>()[{mio::abm::VirusVariant::Wildtype,
+    params.get<mio::abm::InfectedNoSymptomsToSymptoms<double>>()[{mio::abm::VirusVariant::Wildtype,
                                                           mio::abm::AgeGroup::Age15to34}]  = 2 * dt.days();
-    params.get<mio::abm::InfectedNoSymptomsToRecovered>()[{mio::abm::VirusVariant::Wildtype,
+    params.get<mio::abm::InfectedNoSymptomsToRecovered<double>>()[{mio::abm::VirusVariant::Wildtype,
                                                            mio::abm::AgeGroup::Age15to34}] = 2 * dt.days();
->>>>>>> 23a49e53
 
     auto world     = mio::abm::World<double>(params);
     auto home_id   = world.add_location(mio::abm::LocationType::Home);
@@ -243,11 +224,7 @@
     params.get<mio::abm::InfectivityDistributions>()[{variant, age}] = {{1., 1.}, {1., 1.}};
 
     // set incubtion period to two days so that the newly infected person is still exposed
-<<<<<<< HEAD
-    params.get<mio::abm::IncubationPeriod<double>>()[{variant, age, mio::abm::VaccinationState::Unvaccinated}] = 2.;
-=======
-    params.get<mio::abm::IncubationPeriod>()[{variant, age}] = 2.;
->>>>>>> 23a49e53
+    params.get<mio::abm::IncubationPeriod<double>>()[{variant, age}] = 2.;
 
     //setup location with some chance of exposure
     auto location  = mio::abm::Location<double>(mio::abm::LocationType::Work, 0);
@@ -297,36 +274,19 @@
     auto location = mio::abm::Location<double>(mio::abm::LocationType::PublicTransport, 0, 3);
 
     //setup: p1 goes from Infected to Recovered, p2 stays in Infected and p3 goes from Exposed to InfectedNoSymptoms to Recovered
-<<<<<<< HEAD
-    params.get<mio::abm::InfectedSymptomsToRecovered<double>>()[{mio::abm::VirusVariant::Wildtype, mio::abm::AgeGroup::Age5to14,
-                                                         mio::abm::VaccinationState::Unvaccinated}] = 1.5 * dt.days();
-
-    params.get<mio::abm::InfectedSymptomsToRecovered<double>>()[{
-        mio::abm::VirusVariant::Wildtype, mio::abm::AgeGroup::Age15to34, mio::abm::VaccinationState::Unvaccinated}] =
-        5 * dt.days();
-    params.get<mio::abm::InfectedSymptomsToSevere<double>>()[{mio::abm::VirusVariant::Wildtype, mio::abm::AgeGroup::Age15to34,
-                                                      mio::abm::VaccinationState::Unvaccinated}] = 5 * dt.days();
-
-    params.get<mio::abm::IncubationPeriod<double>>()[{mio::abm::VirusVariant::Wildtype, mio::abm::AgeGroup::Age35to59,
-                                              mio::abm::VaccinationState::Unvaccinated}] = 0.4 * dt.days();
-    params.get<mio::abm::InfectedNoSymptomsToRecovered<double>>()[{
-        mio::abm::VirusVariant::Wildtype, mio::abm::AgeGroup::Age35to59, mio::abm::VaccinationState::Unvaccinated}] =
-        1.8 * dt.days();
-=======
-    params.get<mio::abm::InfectedSymptomsToRecovered>()[{mio::abm::VirusVariant::Wildtype,
+    params.get<mio::abm::InfectedSymptomsToRecovered<double>>()[{mio::abm::VirusVariant::Wildtype,
                                                          mio::abm::AgeGroup::Age5to14}] = 1.5 * dt.days();
 
-    params.get<mio::abm::InfectedSymptomsToRecovered>()[{mio::abm::VirusVariant::Wildtype,
+    params.get<mio::abm::InfectedSymptomsToRecovered<double>>()[{mio::abm::VirusVariant::Wildtype,
                                                          mio::abm::AgeGroup::Age15to34}] = 5 * dt.days();
     params
-        .get<mio::abm::InfectedSymptomsToSevere>()[{mio::abm::VirusVariant::Wildtype, mio::abm::AgeGroup::Age15to34}] =
+        .get<mio::abm::InfectedSymptomsToSevere<double>>()[{mio::abm::VirusVariant::Wildtype, mio::abm::AgeGroup::Age15to34}] =
         5 * dt.days();
 
-    params.get<mio::abm::IncubationPeriod>()[{mio::abm::VirusVariant::Wildtype, mio::abm::AgeGroup::Age35to59}] =
+    params.get<mio::abm::IncubationPeriod<double>>()[{mio::abm::VirusVariant::Wildtype, mio::abm::AgeGroup::Age35to59}] =
         0.4 * dt.days();
-    params.get<mio::abm::InfectedNoSymptomsToRecovered>()[{mio::abm::VirusVariant::Wildtype,
+    params.get<mio::abm::InfectedNoSymptomsToRecovered<double>>()[{mio::abm::VirusVariant::Wildtype,
                                                            mio::abm::AgeGroup::Age35to59}] = 1.8 * dt.days();
->>>>>>> 23a49e53
 
     ScopedMockDistribution<testing::StrictMock<MockDistribution<mio::UniformDistribution<double>>>> mock_uniform_dist;
 

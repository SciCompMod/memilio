--- conflicted
+++ resolved
@@ -21,7 +21,7 @@
 #include "abm/location_id.h"
 #include "abm/parameters.h"
 #include "abm/person.h"
-#include "abm/world.h"
+#include "abm/model.h"
 #include "abm_helpers.h"
 #include "memilio/utils/random_number_generator.h"
 
@@ -34,99 +34,7 @@
 TEST(TestLocation, getId)
 {
     mio::abm::Location location(mio::abm::LocationType::Home, 0, num_age_groups);
-<<<<<<< HEAD
-    ASSERT_EQ((int)location.get_index(), 0);
-}
-
-TEST(TestLocation, addRemovePerson)
-{
-    mio::abm::Location home(mio::abm::LocationType::Home, 0, 6, 1);
-    mio::abm::Location location(mio::abm::LocationType::PublicTransport, 0, 6, 3);
-
-    auto person1 = make_test_person(home, age_group_5_to_14, mio::abm::InfectionState::InfectedSymptoms);
-    auto person2 = make_test_person(home, age_group_5_to_14, mio::abm::InfectionState::InfectedSymptoms);
-    auto person3 = make_test_person(home, age_group_35_to_59, mio::abm::InfectionState::Exposed);
-
-    home.add_person(person1, {0});
-    home.add_person(person2, {0});
-    home.add_person(person3, {0});
-
-    person1.move_to(location, {0, 1});
-    person2.move_to(location, {0});
-    person3.move_to(location, {0, 1});
-
-    auto t = mio::abm::TimePoint(0);
-    ASSERT_EQ(home.get_number_persons(), 0u);
-    ASSERT_EQ(location.get_subpopulation(t, mio::abm::InfectionState::InfectedSymptoms), 2);
-    ASSERT_EQ(location.get_subpopulation(t, mio::abm::InfectionState::Exposed), 1);
-    ASSERT_EQ(location.get_cells()[0].m_persons.size(), 3u);
-    ASSERT_EQ(location.get_cells()[1].m_persons.size(), 2u);
-    ASSERT_EQ(location.get_cells()[2].m_persons.size(), 0u);
-
-    location.remove_person(person2);
-
-    EXPECT_EQ(location.get_number_persons(), 2u);
-    ASSERT_EQ(location.get_subpopulation(t, mio::abm::InfectionState::InfectedSymptoms), 1);
-    ASSERT_EQ(location.get_subpopulation(t, mio::abm::InfectionState::Exposed), 1);
-    ASSERT_EQ(location.get_cells()[0].m_persons.size(), 2u);
-    ASSERT_EQ(location.get_cells()[1].m_persons.size(), 2u);
-    ASSERT_EQ(location.get_cells()[2].m_persons.size(), 0u);
-}
-
-TEST(TestLocation, CacheExposureRate)
-{
-    using testing::Return;
-
-    auto rng = mio::RandomNumberGenerator();
-
-    mio::AgeGroup age =
-        mio::AgeGroup(mio::UniformIntDistribution<int>::get_instance()(rng, 0, int(num_age_groups - 1)));
-    mio::abm::VirusVariant variant = mio::abm::VirusVariant(
-        mio::UniformIntDistribution<int>::get_instance()(rng, 0, int(mio::abm::VirusVariant::Count) - 1));
-
-    auto t  = mio::abm::TimePoint(0);
-    auto dt = mio::abm::seconds(10000);
-
-    mio::abm::Parameters params = mio::abm::Parameters(num_age_groups);
-
-    // setup a location with some chance of exposure
-    mio::abm::Location home(mio::abm::LocationType::Home, 0, num_age_groups, 1);
-    mio::abm::Location location(mio::abm::LocationType::PublicTransport, 0, num_age_groups, 3);
-    auto infected1     = mio::abm::Person(rng, home, age);
-    auto rng_infected1 = mio::abm::Person::RandomNumberGenerator(rng, infected1);
-    infected1.add_new_infection(
-        mio::abm::Infection(rng_infected1, variant, age, params, t, mio::abm::InfectionState::InfectedNoSymptoms));
-    infected1.move_to(location, {0});
-    auto infected2     = mio::abm::Person(rng, home, age);
-    auto rng_infected2 = mio::abm::Person::RandomNumberGenerator(rng, infected2);
-    infected2.add_new_infection(
-        mio::abm::Infection(rng_infected2, variant, age, params, t, mio::abm::InfectionState::InfectedNoSymptoms));
-    infected2.move_to(location, {0, 1});
-
-    //cache precomputed results
-    location.cache_exposure_rates(t, dt, num_age_groups);
-
-    EXPECT_NEAR((location.get_cells()[0].m_cached_exposure_rate_contacts[{variant, age}]), 0.015015859523894731, 1e-14);
-    EXPECT_NEAR((location.get_cells()[0].m_cached_exposure_rate_air[{variant}]), 0.015015859523894731, 1e-14);
-    EXPECT_NEAR((location.get_cells()[1].m_cached_exposure_rate_contacts[{variant, age}]), 0.0075079297619473654,
-                1e-14);
-    EXPECT_NEAR((location.get_cells()[1].m_cached_exposure_rate_air[{variant}]), 0.0075079297619473654, 1e-14);
-    EXPECT_NEAR((location.get_cells()[2].m_cached_exposure_rate_contacts[{variant, age}]), 0, 1e-14);
-    EXPECT_NEAR((location.get_cells()[2].m_cached_exposure_rate_air[{variant}]), 0, 1e-14);
-
-    // should also work with capacities
-    location.set_capacity_adapted_transmission_risk_flag(true);
-    location.set_capacity(2, 22, 0); // Capacity for Cell 1
-    location.set_capacity(2, 22, 1); // Capacity for Cell 2
-    location.set_capacity(2, 22, 2); // Capacity for Cell 3
-    location.cache_exposure_rates(t, dt, num_age_groups);
-
-    EXPECT_NEAR((location.get_cells()[0].m_cached_exposure_rate_air[{variant}]), 0.045047578571684191, 1e-14);
-    EXPECT_NEAR((location.get_cells()[1].m_cached_exposure_rate_air[{variant}]), 0.022523789285842095, 1e-14);
-    EXPECT_NEAR((location.get_cells()[2].m_cached_exposure_rate_air[{variant}]), 0, 1e-14);
-=======
     ASSERT_EQ(location.get_id(), mio::abm::LocationId(0));
->>>>>>> d59fbd78
 }
 
 TEST(TestLocation, reachCapacity)
@@ -163,23 +71,15 @@
         .WillOnce(testing::Return(0.8)) // draw random school hour
         .WillRepeatedly(testing::Return(1.0));
 
-<<<<<<< HEAD
-    auto& p1 = add_test_person(model, home_id, age_group_5_to_14, mio::abm::InfectionState::InfectedNoSymptoms);
-    auto& p2 = add_test_person(model, home_id, age_group_5_to_14, mio::abm::InfectionState::Susceptible);
+    auto p1 = add_test_person(model, home_id, age_group_5_to_14, mio::abm::InfectionState::InfectedNoSymptoms);
+    auto p2 = add_test_person(model, home_id, age_group_5_to_14, mio::abm::InfectionState::Susceptible);
 
-    auto& home   = model.get_individualized_location(home_id);
-    auto& school = model.get_individualized_location(school_id);
-=======
-    auto p1 = add_test_person(world, home_id, age_group_5_to_14, mio::abm::InfectionState::InfectedNoSymptoms);
-    auto p2 = add_test_person(world, home_id, age_group_5_to_14, mio::abm::InfectionState::Susceptible);
+    model.get_person(p1).set_assigned_location(mio::abm::LocationType::School, school_id);
+    model.get_person(p2).set_assigned_location(mio::abm::LocationType::School, school_id);
+    model.get_person(p1).set_assigned_location(mio::abm::LocationType::Home, home_id);
+    model.get_person(p2).set_assigned_location(mio::abm::LocationType::Home, home_id);
 
-    world.get_person(p1).set_assigned_location(mio::abm::LocationType::School, school_id);
-    world.get_person(p2).set_assigned_location(mio::abm::LocationType::School, school_id);
-    world.get_person(p1).set_assigned_location(mio::abm::LocationType::Home, home_id);
-    world.get_person(p2).set_assigned_location(mio::abm::LocationType::Home, home_id);
->>>>>>> d59fbd78
-
-    world.get_location(school_id).set_capacity(1, 66);
+    model.get_location(school_id).set_capacity(1, 66);
 
     ScopedMockDistribution<testing::StrictMock<MockDistribution<mio::ExponentialDistribution<double>>>>
         mock_exponential_dist;
@@ -187,10 +87,10 @@
 
     model.evolve(t, dt);
 
-    ASSERT_EQ(world.get_person(p1).get_location(), school_id);
-    ASSERT_EQ(world.get_person(p2).get_location(), home_id); // p2 should not be able to enter the school
-    ASSERT_EQ(world.get_number_persons(school_id), 1);
-    ASSERT_EQ(world.get_number_persons(home_id), 1);
+    ASSERT_EQ(model.get_person(p1).get_location(), school_id);
+    ASSERT_EQ(model.get_person(p2).get_location(), home_id); // p2 should not be able to enter the school
+    ASSERT_EQ(model.get_number_persons(school_id), 1);
+    ASSERT_EQ(model.get_number_persons(home_id), 1);
 }
 
 TEST(TestLocation, computeSpacePerPersonRelative)

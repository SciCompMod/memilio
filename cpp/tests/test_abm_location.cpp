--- conflicted
+++ resolved
@@ -31,13 +31,9 @@
  */
 TEST_F(TestLocation, initCell)
 {
-<<<<<<< HEAD
+    // Create a location of type PublicTransport with 2 cells.
     mio::abm::Location location(mio::abm::LocationType::PublicTransport, 0, 6, 0, 2);
-=======
-    // Create a location of type PublicTransport with 2 cells.
-    mio::abm::Location location(mio::abm::LocationType::PublicTransport, 0, 6, 2);
     // Verify that the number of cells created is as expected (2).
->>>>>>> f76d14f2
     EXPECT_EQ(location.get_cells().size(), 2);
 }
 
@@ -48,73 +44,8 @@
 {
     // Create a location of type Home with an ID of 0.
     mio::abm::Location location(mio::abm::LocationType::Home, 0, num_age_groups);
-<<<<<<< HEAD
-    ASSERT_EQ(location.get_id(), mio::abm::LocationId(0));
-}
-
-TEST(TestLocation, reachCapacity)
-{
-    using testing::Return;
-
-    auto t     = mio::abm::TimePoint{mio::abm::hours(8).seconds()};
-    auto dt    = mio::abm::hours(1);
-    auto model = mio::abm::Model(num_age_groups);
-
-    //setup so p1 doesn't do transition
-    model.parameters
-        .get<mio::abm::InfectedNoSymptomsToSymptoms>()[{mio::abm::VirusVariant::Wildtype, age_group_15_to_34}] =
-        2 * dt.days();
-    model.parameters
-        .get<mio::abm::InfectedNoSymptomsToRecovered>()[{mio::abm::VirusVariant::Wildtype, age_group_15_to_34}] =
-        2 * dt.days();
-    model.parameters.get<mio::abm::AgeGroupGotoSchool>().set_multiple({age_group_5_to_14}, true);
-    model.parameters.get<mio::abm::AgeGroupGotoWork>().set_multiple({age_group_15_to_34, age_group_35_to_59}, true);
-
-    auto home_id   = model.add_location(mio::abm::LocationType::Home);
-    auto school_id = model.add_location(mio::abm::LocationType::School);
-
-    ScopedMockDistribution<testing::StrictMock<MockDistribution<mio::UniformDistribution<double>>>> mock_uniform_dist;
-    EXPECT_CALL(mock_uniform_dist.get_mock(), invoke)
-        .Times(testing::AtLeast(8))
-        .WillOnce(testing::Return(0.8)) // draw random work group
-        .WillOnce(testing::Return(0.8)) // draw random school group
-        .WillOnce(testing::Return(0.8)) // draw random work hour
-        .WillOnce(testing::Return(0.8)) // draw random school hour
-        .WillOnce(testing::Return(0.8)) // draw random work group
-        .WillOnce(testing::Return(0.8)) // draw random school group
-        .WillOnce(testing::Return(0.8)) // draw random work hour
-        .WillOnce(testing::Return(0.8)) // draw random school hour
-        .WillRepeatedly(testing::Return(1.0));
-
-    auto p1 = add_test_person(model, home_id, age_group_5_to_14, mio::abm::InfectionState::InfectedNoSymptoms);
-    auto p2 = add_test_person(model, home_id, age_group_5_to_14, mio::abm::InfectionState::Susceptible);
-
-    model.get_person(model.get_person_index(p1))
-        .set_assigned_location(mio::abm::LocationType::School, school_id, model.get_id());
-    model.get_person(model.get_person_index(p2))
-        .set_assigned_location(mio::abm::LocationType::School, school_id, model.get_id());
-    model.get_person(model.get_person_index(p1))
-        .set_assigned_location(mio::abm::LocationType::Home, home_id, model.get_id());
-    model.get_person(model.get_person_index(p2))
-        .set_assigned_location(mio::abm::LocationType::Home, home_id, model.get_id());
-
-    model.get_location(school_id).set_capacity(1, 66);
-
-    ScopedMockDistribution<testing::StrictMock<MockDistribution<mio::ExponentialDistribution<double>>>>
-        mock_exponential_dist;
-    EXPECT_CALL(mock_exponential_dist.get_mock(), invoke).WillRepeatedly(Return(1.)); //no state transitions
-
-    model.evolve(t, dt);
-
-    ASSERT_EQ(model.get_person(model.get_person_index(p1)).get_location(), school_id);
-    ASSERT_EQ(model.get_person(model.get_person_index(p2)).get_location(),
-              home_id); // p2 should not be able to enter the school
-    ASSERT_EQ(model.get_number_persons(school_id), 1);
-    ASSERT_EQ(model.get_number_persons(home_id), 1);
-=======
     // Verify that the location's ID is correctly set to 0.
     EXPECT_EQ(location.get_id(), mio::abm::LocationId(0));
->>>>>>> f76d14f2
 }
 
 /**
@@ -124,12 +55,8 @@
 {
     using testing::Return;
 
-<<<<<<< HEAD
+    // Create a location of type Home with 3 cells.
     mio::abm::Location home(mio::abm::LocationType::Home, 0, 6, 0, 3);
-=======
-    // Create a location of type Home with 3 cells.
-    mio::abm::Location home(mio::abm::LocationType::Home, 0, 6, 3);
->>>>>>> f76d14f2
     home.set_capacity(4, 264, 0); // Capacity for Cell 1
     home.set_capacity(2, 132, 1); // Capacity for Cell 2
     home.set_capacity(0, 0, 2); // Capacity for Cell 3

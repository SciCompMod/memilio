/* 
* Copyright (C) 2020-2024 MEmilio
*
* Authors: Daniel Abele, Elisabeth Kluth, David Kerkmann, Sascha Korf, Martin J. Kuehn, Khoa Nguyen
*
* Contact: Martin J. Kuehn <Martin.Kuehn@DLR.de>
*
* Licensed under the Apache License, Version 2.0 (the "License");
* you may not use this file except in compliance with the License.
* You may obtain a copy of the License at
*
*     http://www.apache.org/licenses/LICENSE-2.0
*
* Unless required by applicable law or agreed to in writing, software
* distributed under the License is distributed on an "AS IS" BASIS,
* WITHOUT WARRANTIES OR CONDITIONS OF ANY KIND, either express or implied.
* See the License for the specific language governing permissions and
* limitations under the License.
*/
#include "abm/person.h"
#include "abm_helpers.h"
#include "memilio/utils/random_number_generator.h"

TEST(TestTestingCriteria, addRemoveAndEvaluateTestCriteria)
{
<<<<<<< HEAD
    auto home   = mio::abm::Location(mio::abm::LocationType::Home, 0, NUM_AGE_GROUPS);
    auto work   = mio::abm::Location(mio::abm::LocationType::Work, 0, NUM_AGE_GROUPS);
    auto person = make_test_person(home, AGE_GROUP_15_TO_34, mio::abm::InfectionState::InfectedSymptoms);
=======
    mio::abm::Location home(mio::abm::LocationType::Home, 0);
    mio::abm::Location work(mio::abm::LocationType::Work, 0);
    auto person = make_test_person(home, mio::abm::AgeGroup::Age15to34, mio::abm::InfectionState::InfectedSymptoms);
>>>>>>> 687fa256

    mio::abm::TimePoint t{0};
    auto testing_criteria = mio::abm::TestingCriteria();
    ASSERT_EQ(testing_criteria.evaluate(person, work, t), true);
    testing_criteria.add_infection_state(mio::abm::InfectionState::InfectedSymptoms);
    testing_criteria.add_infection_state(mio::abm::InfectionState::InfectedNoSymptoms);
    testing_criteria.add_location_type(mio::abm::LocationType::Home);
    testing_criteria.add_location_type(mio::abm::LocationType::Work);

    ASSERT_EQ(testing_criteria.evaluate(person, work, t), true);
    ASSERT_EQ(testing_criteria.evaluate(person, home, t), true);

    testing_criteria.add_age_group(AGE_GROUP_35_TO_59);
    ASSERT_EQ(testing_criteria.evaluate(person, home, t),
              false); // now it isn't empty and get's evaluated against age group
    testing_criteria.remove_age_group(AGE_GROUP_35_TO_59);
    ASSERT_EQ(testing_criteria.evaluate(person, home, t), true);

    testing_criteria.remove_infection_state(mio::abm::InfectionState::InfectedSymptoms);
    ASSERT_EQ(testing_criteria.evaluate(person, home, t), false);

    testing_criteria.add_infection_state(mio::abm::InfectionState::InfectedSymptoms);
    testing_criteria.remove_location_type(mio::abm::LocationType::Home);
    ASSERT_EQ(testing_criteria.evaluate(person, home, t), false);

    auto testing_criteria_manual =
        mio::abm::TestingCriteria({}, std::vector<mio::abm::LocationType>({mio::abm::LocationType::Work}),
                                  std::vector<mio::abm::InfectionState>({mio::abm::InfectionState::InfectedNoSymptoms,
                                                                         mio::abm::InfectionState::InfectedSymptoms}));
    ASSERT_EQ(testing_criteria == testing_criteria_manual, true);
    testing_criteria_manual.remove_infection_state(mio::abm::InfectionState::InfectedSymptoms);
    ASSERT_EQ(testing_criteria == testing_criteria_manual, false);
}

TEST(TestTestingScheme, runScheme)
{
    auto rng = mio::RandomNumberGenerator();

    std::vector<mio::abm::InfectionState> test_infection_states1 = {mio::abm::InfectionState::InfectedSymptoms,
                                                                    mio::abm::InfectionState::InfectedNoSymptoms};
    std::vector<mio::abm::LocationType> test_location_types1     = {mio::abm::LocationType::Home,
                                                                mio::abm::LocationType::Work};

    auto testing_criteria1 = mio::abm::TestingCriteria({}, test_location_types1, test_infection_states1);
    std::vector<mio::abm::TestingCriteria> testing_criterias = {testing_criteria1};

    const auto testing_min_time = mio::abm::days(1);
    const auto start_date       = mio::abm::TimePoint(0);
    const auto end_date         = mio::abm::TimePoint(60 * 60 * 24 * 3);
    const auto probability      = 0.8;
    const auto test_type        = mio::abm::PCRTest();

    auto testing_scheme =
        mio::abm::TestingScheme(testing_criterias, testing_min_time, start_date, end_date, test_type, probability);

    ASSERT_EQ(testing_scheme.is_active(), false);
    testing_scheme.update_activity_status(mio::abm::TimePoint(10));
    ASSERT_EQ(testing_scheme.is_active(), true);
    testing_scheme.update_activity_status(mio::abm::TimePoint(60 * 60 * 24 * 3 + 200));
    ASSERT_EQ(testing_scheme.is_active(), false);
    testing_scheme.update_activity_status(mio::abm::TimePoint(0));

    std::vector<mio::abm::InfectionState> test_infection_states2 = {mio::abm::InfectionState::Recovered};
    std::vector<mio::abm::LocationType> test_location_types2     = {mio::abm::LocationType::Home};
    auto testing_criteria2 = mio::abm::TestingCriteria({}, test_location_types2, test_infection_states2);
    testing_scheme.add_testing_criteria(testing_criteria2);

<<<<<<< HEAD
    auto loc_home = mio::abm::Location(mio::abm::LocationType::Home, 0, NUM_AGE_GROUPS);
    auto loc_work = mio::abm::Location(mio::abm::LocationType::Work, 0, NUM_AGE_GROUPS);
    auto person1  = make_test_person(loc_home, AGE_GROUP_15_TO_34, mio::abm::InfectionState::InfectedNoSymptoms);
    auto person2  = make_test_person(loc_home, AGE_GROUP_15_TO_34, mio::abm::InfectionState::Recovered);
=======
    mio::abm::Location loc_home(mio::abm::LocationType::Home, 0);
    mio::abm::Location loc_work(mio::abm::LocationType::Work, 0);
    auto person1     = make_test_person(loc_home, mio::abm::AgeGroup::Age15to34, mio::abm::InfectionState::InfectedNoSymptoms);
    auto rng_person1 = mio::abm::Person::RandomNumberGenerator(rng, person1);
    auto person2 =
        make_test_person(loc_home, mio::abm::AgeGroup::Age15to34, mio::abm::InfectionState::Recovered);
    auto rng_person2 = mio::abm::Person::RandomNumberGenerator(rng, person2);
>>>>>>> 687fa256

    ScopedMockDistribution<testing::StrictMock<MockDistribution<mio::UniformDistribution<double>>>> mock_uniform_dist;
    EXPECT_CALL(mock_uniform_dist.get_mock(), invoke)
        .Times(testing::Exactly(5))
        .WillOnce(testing::Return(0.7))
        .WillOnce(testing::Return(0.5))
        .WillOnce(testing::Return(0.7))
        .WillOnce(testing::Return(0.5))
        .WillOnce(testing::Return(0.9));
    ASSERT_EQ(testing_scheme.run_scheme(rng_person1, person1, loc_home, start_date),
              false); // Person tests and tests positive
    ASSERT_EQ(testing_scheme.run_scheme(rng_person2, person2, loc_work, start_date),
              true); // Person tests and  tests negative
    ASSERT_EQ(testing_scheme.run_scheme(rng_person1, person1, loc_home, start_date),
              true); // Person is in quarantine and wants to go home -> can do so
    ASSERT_EQ(testing_scheme.run_scheme(rng_person1, person1, loc_work, start_date), true); // Person doesn't test

    testing_scheme.add_testing_criteria(testing_criteria1);
    testing_scheme.remove_testing_criteria(testing_criteria1);
    ASSERT_EQ(testing_scheme.run_scheme(rng_person1, person1, loc_home, start_date), true);
}<|MERGE_RESOLUTION|>--- conflicted
+++ resolved
@@ -23,15 +23,9 @@
 
 TEST(TestTestingCriteria, addRemoveAndEvaluateTestCriteria)
 {
-<<<<<<< HEAD
-    auto home   = mio::abm::Location(mio::abm::LocationType::Home, 0, NUM_AGE_GROUPS);
-    auto work   = mio::abm::Location(mio::abm::LocationType::Work, 0, NUM_AGE_GROUPS);
+    mio::abm::Location home(mio::abm::LocationType::Home, 0, NUM_AGE_GROUPS);
+    mio::abm::Location work(mio::abm::LocationType::Work, 0, NUM_AGE_GROUPS);
     auto person = make_test_person(home, AGE_GROUP_15_TO_34, mio::abm::InfectionState::InfectedSymptoms);
-=======
-    mio::abm::Location home(mio::abm::LocationType::Home, 0);
-    mio::abm::Location work(mio::abm::LocationType::Work, 0);
-    auto person = make_test_person(home, mio::abm::AgeGroup::Age15to34, mio::abm::InfectionState::InfectedSymptoms);
->>>>>>> 687fa256
 
     mio::abm::TimePoint t{0};
     auto testing_criteria = mio::abm::TestingCriteria();
@@ -73,7 +67,7 @@
     std::vector<mio::abm::InfectionState> test_infection_states1 = {mio::abm::InfectionState::InfectedSymptoms,
                                                                     mio::abm::InfectionState::InfectedNoSymptoms};
     std::vector<mio::abm::LocationType> test_location_types1     = {mio::abm::LocationType::Home,
-                                                                mio::abm::LocationType::Work};
+                                                                    mio::abm::LocationType::Work};
 
     auto testing_criteria1 = mio::abm::TestingCriteria({}, test_location_types1, test_infection_states1);
     std::vector<mio::abm::TestingCriteria> testing_criterias = {testing_criteria1};
@@ -99,20 +93,12 @@
     auto testing_criteria2 = mio::abm::TestingCriteria({}, test_location_types2, test_infection_states2);
     testing_scheme.add_testing_criteria(testing_criteria2);
 
-<<<<<<< HEAD
-    auto loc_home = mio::abm::Location(mio::abm::LocationType::Home, 0, NUM_AGE_GROUPS);
-    auto loc_work = mio::abm::Location(mio::abm::LocationType::Work, 0, NUM_AGE_GROUPS);
-    auto person1  = make_test_person(loc_home, AGE_GROUP_15_TO_34, mio::abm::InfectionState::InfectedNoSymptoms);
-    auto person2  = make_test_person(loc_home, AGE_GROUP_15_TO_34, mio::abm::InfectionState::Recovered);
-=======
-    mio::abm::Location loc_home(mio::abm::LocationType::Home, 0);
-    mio::abm::Location loc_work(mio::abm::LocationType::Work, 0);
-    auto person1     = make_test_person(loc_home, mio::abm::AgeGroup::Age15to34, mio::abm::InfectionState::InfectedNoSymptoms);
+    mio::abm::Location loc_home(mio::abm::LocationType::Home, 0, NUM_AGE_GROUPS);
+    mio::abm::Location loc_work(mio::abm::LocationType::Work, 0, NUM_AGE_GROUPS);
+    auto person1     = make_test_person(loc_home, AGE_GROUP_15_TO_34, mio::abm::InfectionState::InfectedNoSymptoms);
     auto rng_person1 = mio::abm::Person::RandomNumberGenerator(rng, person1);
-    auto person2 =
-        make_test_person(loc_home, mio::abm::AgeGroup::Age15to34, mio::abm::InfectionState::Recovered);
+    auto person2     = make_test_person(loc_home, AGE_GROUP_15_TO_34, mio::abm::InfectionState::Recovered);
     auto rng_person2 = mio::abm::Person::RandomNumberGenerator(rng, person2);
->>>>>>> 687fa256
 
     ScopedMockDistribution<testing::StrictMock<MockDistribution<mio::UniformDistribution<double>>>> mock_uniform_dist;
     EXPECT_CALL(mock_uniform_dist.get_mock(), invoke)

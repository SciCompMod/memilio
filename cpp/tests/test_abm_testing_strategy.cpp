--- conflicted
+++ resolved
@@ -23,11 +23,7 @@
 {
     auto home   = mio::abm::Location(mio::abm::LocationType::Home, 0);
     auto work   = mio::abm::Location(mio::abm::LocationType::Work, 0);
-<<<<<<< HEAD
-    auto person = create_person_simple(home, mio::abm::InfectionState::Infected, mio::abm::AgeGroup::Age15to34);
-=======
     auto person = make_test_person(home, mio::abm::AgeGroup::Age15to34, mio::abm::InfectionState::Infected);
->>>>>>> a87db5bc
 
     mio::abm::TimePoint t{0};
     auto testing_criteria = mio::abm::TestingCriteria();
@@ -94,15 +90,9 @@
 
     auto loc_home = mio::abm::Location(mio::abm::LocationType::Home, 0);
     auto loc_work = mio::abm::Location(mio::abm::LocationType::Work, 0);
-<<<<<<< HEAD
-    auto person1  = create_person_simple(loc_home, mio::abm::InfectionState::Carrier, mio::abm::AgeGroup::Age15to34);
-    auto person2 =
-        create_person_simple(loc_home, mio::abm::InfectionState::Recovered_Carrier, mio::abm::AgeGroup::Age15to34);
-=======
     auto person1  = make_test_person(loc_home, mio::abm::AgeGroup::Age15to34, mio::abm::InfectionState::Carrier);
     auto person2 =
         make_test_person(loc_home, mio::abm::AgeGroup::Age15to34, mio::abm::InfectionState::Recovered_Carrier);
->>>>>>> a87db5bc
 
     ScopedMockDistribution<testing::StrictMock<MockDistribution<mio::UniformDistribution<double>>>> mock_uniform_dist;
     EXPECT_CALL(mock_uniform_dist.get_mock(), invoke)

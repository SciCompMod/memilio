--- conflicted
+++ resolved
@@ -57,24 +57,7 @@
     std::vector<Eigen::VectorXd> secihurd(0);
     auto t = simulate(t0, tmax, dt, contact_freq_matrix, params, secihurd);
 
-<<<<<<< HEAD
-    // char vars[] = {'S', 'E', 'C', 'I', 'H', 'U', 'R', 'D'};
-    // for (size_t k = 0; k < 8; k++) {
-    //     printf("%c", vars[k]);
-    // }
-
-    // for (size_t i = 0; i < secihurd.size(); i++) {
-    //     printf(" %.14e", t[i]);
-    //     for (size_t k = 0; k < 8; k++) {
-    //         printf(" %.14e", secihurd[i][k]);
-    //     }
-    //     printf("\n");
-    // }
-
-    auto compare = load_test_data_csv<double>("data/secihurd-compare.csv");
-=======
     auto compare = load_test_data_csv<double>("secihurd-compare.csv");
->>>>>>> 779cb47f
 
     ASSERT_EQ(compare.size(), t.size());
     ASSERT_EQ(compare.size(), secihurd.size());

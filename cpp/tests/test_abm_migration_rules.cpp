/* 
* Copyright (C) 2020-2024 MEmilio
*
* Authors: Daniel Abele, Elisabeth Kluth, David Kerkmann, Sascha Korf, Martin J. Kuehn, Khoa Nguyen
*
* Contact: Martin J. Kuehn <Martin.Kuehn@DLR.de>
*
* Licensed under the Apache License, Version 2.0 (the "License");
* you may not use this file except in compliance with the License.
* You may obtain a copy of the License at
*
*     http://www.apache.org/licenses/LICENSE-2.0
*
* Unless required by applicable law or agreed to in writing, software
* distributed under the License is distributed on an "AS IS" BASIS,
* WITHOUT WARRANTIES OR CONDITIONS OF ANY KIND, either express or implied.
* See the License for the specific language governing permissions and
* limitations under the License.
*/
#include "abm/person.h"
#include "abm_helpers.h"
#include "memilio/utils/random_number_generator.h"

TEST(TestMigrationRules, student_goes_to_school)
{
    auto rng = mio::RandomNumberGenerator();
    ScopedMockDistribution<testing::StrictMock<MockDistribution<mio::UniformDistribution<double>>>> mock_uniform_dist;
    EXPECT_CALL(mock_uniform_dist.get_mock(), invoke)
        .Times(testing::AtLeast(8))
        .WillOnce(testing::Return(0.6))
        .WillOnce(testing::Return(0.6))
        .WillOnce(testing::Return(0.6))
        .WillOnce(testing::Return(0.6))
        .WillRepeatedly(testing::Return(1.0));

<<<<<<< HEAD
    auto home    = mio::abm::Location(mio::abm::LocationType::Home, 0, NUM_AGE_GROUPS);
    auto p_child = mio::abm::Person(home, AGE_GROUP_5_TO_14);
    auto p_adult = mio::abm::Person(home, AGE_GROUP_15_TO_34);

    auto t_morning              = mio::abm::TimePoint(0) + mio::abm::hours(7);
    auto t_weekend              = mio::abm::TimePoint(0) + mio::abm::days(5) + mio::abm::hours(7);
    auto dt                     = mio::abm::hours(1);
    mio::abm::Parameters params = mio::abm::Parameters(NUM_AGE_GROUPS);
    // Set the age group the can go to school is AgeGroup(1) (i.e. 5-14)
    params.get<mio::abm::AgeGroupGotoSchool>() = {AGE_GROUP_5_TO_14};
    // Set the age group the can go to work is AgeGroup(2) and AgeGroup(3) (i.e. 15-34 or 35-59)
    params.get<mio::abm::AgeGroupGotoWork>() = {AGE_GROUP_15_TO_34, AGE_GROUP_35_TO_59};

    ASSERT_EQ(mio::abm::go_to_school(p_child, t_morning, dt, params), mio::abm::LocationType::School);
    ASSERT_EQ(mio::abm::go_to_school(p_adult, t_morning, dt, params), mio::abm::LocationType::Home);
    ASSERT_EQ(mio::abm::go_to_school(p_child, t_weekend, dt, params), mio::abm::LocationType::Home);
=======
    mio::abm::Location home(mio::abm::LocationType::Home, 0);
    auto p_child = mio::abm::Person(rng, home, mio::abm::AgeGroup::Age5to14);
    auto p_adult = mio::abm::Person(rng, home, mio::abm::AgeGroup::Age15to34);

    auto t_morning = mio::abm::TimePoint(0) + mio::abm::hours(7);
    auto t_weekend = mio::abm::TimePoint(0) + mio::abm::days(5) + mio::abm::hours(7);
    auto dt        = mio::abm::hours(1);

    auto child_rng = mio::abm::Person::RandomNumberGenerator(rng, p_child);
    auto adult_rng = mio::abm::Person::RandomNumberGenerator(rng, p_child);
    ASSERT_EQ(mio::abm::go_to_school(child_rng, p_child, t_morning, dt, {}), mio::abm::LocationType::School);
    ASSERT_EQ(mio::abm::go_to_school(adult_rng, p_adult, t_morning, dt, {}), mio::abm::LocationType::Home);
    ASSERT_EQ(mio::abm::go_to_school(child_rng, p_child, t_weekend, dt, {}), mio::abm::LocationType::Home);
>>>>>>> 687fa256
}

TEST(TestMigrationRules, students_go_to_school_in_different_times)
{
    auto rng = mio::RandomNumberGenerator();
    ScopedMockDistribution<testing::StrictMock<MockDistribution<mio::UniformDistribution<double>>>> mock_uniform_dist;
    EXPECT_CALL(mock_uniform_dist.get_mock(), invoke)
        .Times(testing::AtLeast(8))
        //Mocking the random values will define at what time the student should go to school, i.e:
        // random is in [0,1/3] -> goes to school at 6
        // random is in [1/3,2/3] -> goes to school at 7
        // random is in [2/3,1.] -> goes to school at 8
        .WillOnce(testing::Return(0.0))
        .WillOnce(testing::Return(0.0))
        .WillOnce(testing::Return(0.0))
        .WillOnce(testing::Return(0.0))
        .WillOnce(testing::Return(0.8))
        .WillOnce(testing::Return(0.8))
        .WillOnce(testing::Return(0.8))
        .WillOnce(testing::Return(0.8))
        .WillRepeatedly(testing::Return(1.0));

<<<<<<< HEAD
    auto home                        = mio::abm::Location(mio::abm::LocationType::Home, 0, NUM_AGE_GROUPS);
    auto p_child_goes_to_school_at_6 = mio::abm::Person(home, AGE_GROUP_5_TO_14);
    auto p_child_goes_to_school_at_8 = mio::abm::Person(home, AGE_GROUP_5_TO_14);
=======
    mio::abm::Location home(mio::abm::LocationType::Home, 0);
    auto p_child_goes_to_school_at_6   = mio::abm::Person(rng, home, mio::abm::AgeGroup::Age5to14);
    auto rng_child_goes_to_school_at_6 = mio::abm::Person::RandomNumberGenerator(rng, p_child_goes_to_school_at_6);
    auto p_child_goes_to_school_at_8   = mio::abm::Person(rng, home, mio::abm::AgeGroup::Age5to14);
    auto rng_child_goes_to_school_at_8 = mio::abm::Person::RandomNumberGenerator(rng, p_child_goes_to_school_at_8);
>>>>>>> 687fa256

    auto t_morning_6 = mio::abm::TimePoint(0) + mio::abm::hours(6);
    auto t_morning_8 = mio::abm::TimePoint(0) + mio::abm::hours(8);
    auto dt          = mio::abm::hours(1);

<<<<<<< HEAD
    mio::abm::Parameters params = mio::abm::Parameters(NUM_AGE_GROUPS);
    // Set the age group the can go to school is AgeGroup(1) (i.e. 5-14)
    params.get<mio::abm::AgeGroupGotoSchool>() = {AGE_GROUP_5_TO_14};
    // Set the age group the can go to work is AgeGroup(2) and AgeGroup(3) (i.e. 15-34 or 35-59)
    params.get<mio::abm::AgeGroupGotoWork>() = {AGE_GROUP_15_TO_34, AGE_GROUP_35_TO_59};

    ASSERT_EQ(mio::abm::go_to_school(p_child_goes_to_school_at_6, t_morning_6, dt, params),
              mio::abm::LocationType::School);
    ASSERT_EQ(mio::abm::go_to_school(p_child_goes_to_school_at_6, t_morning_8, dt, params),
              mio::abm::LocationType::Home);
    ASSERT_EQ(mio::abm::go_to_school(p_child_goes_to_school_at_8, t_morning_6, dt, params),
              mio::abm::LocationType::Home);
    ASSERT_EQ(mio::abm::go_to_school(p_child_goes_to_school_at_8, t_morning_8, dt, params),
=======
    ASSERT_EQ(mio::abm::go_to_school(rng_child_goes_to_school_at_6, p_child_goes_to_school_at_6, t_morning_6, dt, {}),
              mio::abm::LocationType::School);
    ASSERT_EQ(mio::abm::go_to_school(rng_child_goes_to_school_at_6, p_child_goes_to_school_at_6, t_morning_8, dt, {}),
              mio::abm::LocationType::Home);
    ASSERT_EQ(mio::abm::go_to_school(rng_child_goes_to_school_at_8, p_child_goes_to_school_at_8, t_morning_6, dt, {}),
              mio::abm::LocationType::Home);
    ASSERT_EQ(mio::abm::go_to_school(rng_child_goes_to_school_at_8, p_child_goes_to_school_at_8, t_morning_8, dt, {}),
>>>>>>> 687fa256
              mio::abm::LocationType::School);
}

TEST(TestMigrationRules, students_go_to_school_in_different_times_with_smaller_time_steps)
{
    auto rng = mio::RandomNumberGenerator();
    ScopedMockDistribution<testing::StrictMock<MockDistribution<mio::UniformDistribution<double>>>> mock_uniform_dist;
    EXPECT_CALL(mock_uniform_dist.get_mock(), invoke)
        .Times(testing::AtLeast(8))
        //Mocking the random values will define at what time the student should go to school, i.e:
        // random is in [0,1/6] -> goes to school at 6
        // random is in [1/6,2/6] -> goes to school at 6:30
        // random is in [2/6,3/6] -> goes to school at 7:00
        // random is in [3/6,4/6] -> goes to school at 7:30
        // random is in [4/6,5/6] -> goes to school at 8:00
        // random is in [5/6,6/6] -> goes to school at 8:30
        .WillOnce(testing::Return(0.0))
        .WillOnce(testing::Return(0.0))
        .WillOnce(testing::Return(0.0))
        .WillOnce(testing::Return(0.0))
        .WillOnce(testing::Return(0.9))
        .WillOnce(testing::Return(0.9))
        .WillOnce(testing::Return(0.9))
        .WillOnce(testing::Return(0.9))
        .WillRepeatedly(testing::Return(1.0));

<<<<<<< HEAD
    auto home                           = mio::abm::Location(mio::abm::LocationType::Home, 0, NUM_AGE_GROUPS);
    auto p_child_goes_to_school_at_6    = mio::abm::Person(home, AGE_GROUP_5_TO_14);
    auto p_child_goes_to_school_at_8_30 = mio::abm::Person(home, AGE_GROUP_5_TO_14);
=======
    mio::abm::Location home(mio::abm::LocationType::Home, 0);
    auto p_child_goes_to_school_at_6    = mio::abm::Person(rng, home, mio::abm::AgeGroup::Age5to14);
    auto rng_child_goes_to_school_at_6  = mio::abm::Person::RandomNumberGenerator(rng, p_child_goes_to_school_at_6);
    auto p_child_goes_to_school_at_8_30 = mio::abm::Person(rng, home, mio::abm::AgeGroup::Age5to14);
    auto rng_child_goes_to_school_at_8_30 =
        mio::abm::Person::RandomNumberGenerator(rng, p_child_goes_to_school_at_8_30);
>>>>>>> 687fa256

    auto t_morning_6            = mio::abm::TimePoint(0) + mio::abm::hours(6);
    auto t_morning_8_30         = mio::abm::TimePoint(0) + mio::abm::hours(8) + mio::abm::seconds(1800);
    auto dt                     = mio::abm::seconds(1800);
    mio::abm::Parameters params = mio::abm::Parameters(NUM_AGE_GROUPS);
    // Set the age group the can go to school is AgeGroup(1) (i.e. 5-14)
    params.get<mio::abm::AgeGroupGotoSchool>() = {AGE_GROUP_5_TO_14};
    // Set the age group the can go to work is AgeGroup(2) and AgeGroup(3) (i.e. 15-34 or 35-59)
    params.get<mio::abm::AgeGroupGotoWork>() = {AGE_GROUP_15_TO_34, AGE_GROUP_35_TO_59};

<<<<<<< HEAD
    ASSERT_EQ(mio::abm::go_to_school(p_child_goes_to_school_at_6, t_morning_6, dt, params),
              mio::abm::LocationType::School);
    ASSERT_EQ(mio::abm::go_to_school(p_child_goes_to_school_at_6, t_morning_8_30, dt, params),
              mio::abm::LocationType::Home);
    ASSERT_EQ(mio::abm::go_to_school(p_child_goes_to_school_at_8_30, t_morning_6, dt, params),
              mio::abm::LocationType::Home);
    ASSERT_EQ(mio::abm::go_to_school(p_child_goes_to_school_at_8_30, t_morning_8_30, dt, params),
=======
    ASSERT_EQ(mio::abm::go_to_school(rng_child_goes_to_school_at_6, p_child_goes_to_school_at_6, t_morning_6, dt, {}),
              mio::abm::LocationType::School);
    ASSERT_EQ(
        mio::abm::go_to_school(rng_child_goes_to_school_at_6, p_child_goes_to_school_at_6, t_morning_8_30, dt, {}),
        mio::abm::LocationType::Home);
    ASSERT_EQ(
        mio::abm::go_to_school(rng_child_goes_to_school_at_8_30, p_child_goes_to_school_at_8_30, t_morning_6, dt, {}),
        mio::abm::LocationType::Home);
    ASSERT_EQ(mio::abm::go_to_school(rng_child_goes_to_school_at_8_30, p_child_goes_to_school_at_8_30, t_morning_8_30,
                                     dt, {}),
>>>>>>> 687fa256
              mio::abm::LocationType::School);
}

TEST(TestMigrationRules, school_return)
{
<<<<<<< HEAD
    auto school  = mio::abm::Location(mio::abm::LocationType::School, 0, NUM_AGE_GROUPS);
    auto p_child = mio::abm::Person(school, AGE_GROUP_5_TO_14);
=======
    auto rng = mio::RandomNumberGenerator();
    mio::abm::Location school(mio::abm::LocationType::School, 0);
    auto p_child   = mio::abm::Person(rng, school, mio::abm::AgeGroup::Age5to14);
    auto rng_child = mio::abm::Person::RandomNumberGenerator(rng, p_child);
>>>>>>> 687fa256

    auto t  = mio::abm::TimePoint(0) + mio::abm::hours(15);
    auto dt = mio::abm::hours(1);

<<<<<<< HEAD
    ASSERT_EQ(mio::abm::go_to_school(p_child, t, dt, mio::abm::Parameters(NUM_AGE_GROUPS)),
              mio::abm::LocationType::Home);
=======
    ASSERT_EQ(mio::abm::go_to_school(rng_child, p_child, t, dt, {}), mio::abm::LocationType::Home);
>>>>>>> 687fa256
}

TEST(TestMigrationRules, worker_goes_to_work)
{
<<<<<<< HEAD
    auto home = mio::abm::Location(mio::abm::LocationType::Home, 0, NUM_AGE_GROUPS);
=======
    auto rng = mio::RandomNumberGenerator();
    mio::abm::Location home(mio::abm::LocationType::Home, 0);
>>>>>>> 687fa256
    ScopedMockDistribution<testing::StrictMock<MockDistribution<mio::UniformDistribution<double>>>> mock_uniform_dist;
    EXPECT_CALL(mock_uniform_dist.get_mock(), invoke)
        .Times(testing::AtLeast(8))
        .WillOnce(testing::Return(0.6))
        .WillOnce(testing::Return(0.6))
        .WillOnce(testing::Return(0.6))
        .WillOnce(testing::Return(0.6))
        .WillOnce(testing::Return(0.))
        .WillOnce(testing::Return(0.))
        .WillOnce(testing::Return(0.))
        .WillOnce(testing::Return(0.))
        .WillRepeatedly(testing::Return(1.0));

<<<<<<< HEAD
    auto p_retiree = mio::abm::Person(home, AGE_GROUP_60_TO_79);
    auto p_adult   = mio::abm::Person(home, AGE_GROUP_15_TO_34);
=======
    auto p_retiree   = mio::abm::Person(rng, home, mio::abm::AgeGroup::Age60to79);
    auto rng_retiree = mio::abm::Person::RandomNumberGenerator(rng, p_retiree);
    auto p_adult     = mio::abm::Person(rng, home, mio::abm::AgeGroup::Age15to34);
    auto rng_adult   = mio::abm::Person::RandomNumberGenerator(rng, p_adult);
>>>>>>> 687fa256

    auto t_morning = mio::abm::TimePoint(0) + mio::abm::hours(8);
    auto t_night   = mio::abm::TimePoint(0) + mio::abm::days(1) + mio::abm::hours(4);
    auto dt        = mio::abm::hours(1);

<<<<<<< HEAD
    mio::abm::Parameters params = mio::abm::Parameters(NUM_AGE_GROUPS);
    // Set the age group the can go to school is AgeGroup(1) (i.e. 5-14)
    params.get<mio::abm::AgeGroupGotoSchool>() = {AGE_GROUP_5_TO_14};
    // Set the age group the can go to work is AgeGroup(2) and AgeGroup(3) (i.e. 15-34 or 35-59)
    params.get<mio::abm::AgeGroupGotoWork>() = {AGE_GROUP_15_TO_34, AGE_GROUP_35_TO_59};

    ASSERT_EQ(mio::abm::go_to_work(p_retiree, t_morning, dt, params), mio::abm::LocationType::Home);
    ASSERT_EQ(mio::abm::go_to_work(p_adult, t_morning, dt, params), mio::abm::LocationType::Home);
    ASSERT_EQ(mio::abm::go_to_work(p_adult, t_night, dt, params), mio::abm::LocationType::Home);
=======
    ASSERT_EQ(mio::abm::go_to_work(rng_retiree, p_retiree, t_morning, dt, {}), mio::abm::LocationType::Home);
    ASSERT_EQ(mio::abm::go_to_work(rng_adult, p_adult, t_morning, dt, {}), mio::abm::LocationType::Home);
    ASSERT_EQ(mio::abm::go_to_work(rng_adult, p_adult, t_night, dt, {}), mio::abm::LocationType::Home);
>>>>>>> 687fa256
}

TEST(TestMigrationRules, worker_goes_to_work_with_non_dividable_timespan)
{
<<<<<<< HEAD
    auto home = mio::abm::Location(mio::abm::LocationType::Home, 0, NUM_AGE_GROUPS);
=======
    auto rng = mio::RandomNumberGenerator();
    mio::abm::Location home(mio::abm::LocationType::Home, 0);
>>>>>>> 687fa256
    ScopedMockDistribution<testing::StrictMock<MockDistribution<mio::UniformDistribution<double>>>> mock_uniform_dist;
    EXPECT_CALL(mock_uniform_dist.get_mock(), invoke)
        .Times(testing::AtLeast(8))
        .WillOnce(testing::Return(0.6))
        .WillOnce(testing::Return(0.6))
        .WillOnce(testing::Return(0.6))
        .WillOnce(testing::Return(0.6))
        .WillOnce(testing::Return(0.))
        .WillOnce(testing::Return(0.))
        .WillOnce(testing::Return(0.))
        .WillOnce(testing::Return(0.))
        .WillRepeatedly(testing::Return(1.0));

<<<<<<< HEAD
    auto p_retiree = mio::abm::Person(home, AGE_GROUP_60_TO_79);
    auto p_adult   = mio::abm::Person(home, AGE_GROUP_15_TO_34);
=======
    auto p_retiree   = mio::abm::Person(rng, home, mio::abm::AgeGroup::Age60to79);
    auto rng_retiree = mio::abm::Person::RandomNumberGenerator(rng, p_retiree);
    auto p_adult     = mio::abm::Person(rng, home, mio::abm::AgeGroup::Age15to34);
    auto rng_adult   = mio::abm::Person::RandomNumberGenerator(rng, p_adult);
>>>>>>> 687fa256

    auto t_morning = mio::abm::TimePoint(0) + mio::abm::hours(8);
    auto t_night   = mio::abm::TimePoint(0) + mio::abm::days(1) + mio::abm::hours(4);
    auto dt        = mio::abm::minutes(53);

<<<<<<< HEAD
    mio::abm::Parameters params = mio::abm::Parameters(NUM_AGE_GROUPS);
    // Set the age group the can go to school is AgeGroup(1) (i.e. 5-14)
    params.get<mio::abm::AgeGroupGotoSchool>() = {AGE_GROUP_5_TO_14};
    // Set the age group the can go to work is AgeGroup(2) and AgeGroup(3) (i.e. 15-34 or 35-59)
    params.get<mio::abm::AgeGroupGotoWork>() = {AGE_GROUP_15_TO_34, AGE_GROUP_35_TO_59};

    ASSERT_EQ(mio::abm::go_to_work(p_retiree, t_morning, dt, params), mio::abm::LocationType::Home);
    ASSERT_EQ(mio::abm::go_to_work(p_adult, t_morning, dt, params), mio::abm::LocationType::Home);
    ASSERT_EQ(mio::abm::go_to_work(p_adult, t_night, dt, params), mio::abm::LocationType::Home);
=======
    ASSERT_EQ(mio::abm::go_to_work(rng_retiree, p_retiree, t_morning, dt, {}), mio::abm::LocationType::Home);
    ASSERT_EQ(mio::abm::go_to_work(rng_adult, p_adult, t_morning, dt, {}), mio::abm::LocationType::Home);
    ASSERT_EQ(mio::abm::go_to_work(rng_adult, p_adult, t_night, dt, {}), mio::abm::LocationType::Home);
>>>>>>> 687fa256
}

TEST(TestMigrationRules, workers_go_to_work_in_different_times)
{
<<<<<<< HEAD
    auto home = mio::abm::Location(mio::abm::LocationType::Home, 0, NUM_AGE_GROUPS);
=======
    auto rng = mio::RandomNumberGenerator();
    mio::abm::Location home(mio::abm::LocationType::Home, 0);
>>>>>>> 687fa256
    ScopedMockDistribution<testing::StrictMock<MockDistribution<mio::UniformDistribution<double>>>> mock_uniform_dist;
    EXPECT_CALL(mock_uniform_dist.get_mock(), invoke)
        .Times(testing::AtLeast(8))
        .WillOnce(testing::Return(0.))
        .WillOnce(testing::Return(0.))
        .WillOnce(testing::Return(0.))
        .WillOnce(testing::Return(0.))
        .WillOnce(testing::Return(0.9))
        .WillOnce(testing::Return(0.9))
        .WillOnce(testing::Return(0.9))
        .WillOnce(testing::Return(0.9))

        .WillRepeatedly(testing::Return(1.0));

<<<<<<< HEAD
    auto p_adult_goes_to_work_at_6 = mio::abm::Person(home, AGE_GROUP_15_TO_34);
    auto p_adult_goes_to_work_at_8 = mio::abm::Person(home, AGE_GROUP_15_TO_34);

    auto t_morning_6            = mio::abm::TimePoint(0) + mio::abm::hours(6);
    auto t_morning_8            = mio::abm::TimePoint(0) + mio::abm::hours(8);
    auto t_night                = mio::abm::TimePoint(0) + mio::abm::days(1) + mio::abm::hours(4);
    auto dt                     = mio::abm::hours(1);
    mio::abm::Parameters params = mio::abm::Parameters(NUM_AGE_GROUPS);
    // Set the age group the can go to school is AgeGroup(1) (i.e. 5-14)
    params.get<mio::abm::AgeGroupGotoSchool>() = {AGE_GROUP_5_TO_14};
    // Set the age group the can go to work is AgeGroup(2) and AgeGroup(3) (i.e. 15-34 or 35-59)
    params.get<mio::abm::AgeGroupGotoWork>() = {AGE_GROUP_15_TO_34, AGE_GROUP_35_TO_59};

    ASSERT_EQ(mio::abm::go_to_work(p_adult_goes_to_work_at_6, t_morning_6, dt, params), mio::abm::LocationType::Work);
    ASSERT_EQ(mio::abm::go_to_work(p_adult_goes_to_work_at_6, t_morning_8, dt, params), mio::abm::LocationType::Home);
    ASSERT_EQ(mio::abm::go_to_work(p_adult_goes_to_work_at_6, t_night, dt, params), mio::abm::LocationType::Home);
    ASSERT_EQ(mio::abm::go_to_work(p_adult_goes_to_work_at_8, t_morning_6, dt, params), mio::abm::LocationType::Home);
    ASSERT_EQ(mio::abm::go_to_work(p_adult_goes_to_work_at_8, t_morning_8, dt, params), mio::abm::LocationType::Work);
    ASSERT_EQ(mio::abm::go_to_work(p_adult_goes_to_work_at_8, t_night, dt, params), mio::abm::LocationType::Home);
=======
    auto p_adult_goes_to_work_at_6   = mio::abm::Person(rng, home, mio::abm::AgeGroup::Age15to34);
    auto rng_adult_goes_to_work_at_6 = mio::abm::Person::RandomNumberGenerator(rng, p_adult_goes_to_work_at_6);
    auto p_adult_goes_to_work_at_8   = mio::abm::Person(rng, home, mio::abm::AgeGroup::Age15to34);
    auto rng_adult_goes_to_work_at_8 = mio::abm::Person::RandomNumberGenerator(rng, p_adult_goes_to_work_at_8);

    auto t_morning_6 = mio::abm::TimePoint(0) + mio::abm::hours(6);
    auto t_morning_8 = mio::abm::TimePoint(0) + mio::abm::hours(8);
    auto t_night     = mio::abm::TimePoint(0) + mio::abm::days(1) + mio::abm::hours(4);
    auto dt          = mio::abm::hours(1);

    ASSERT_EQ(mio::abm::go_to_work(rng_adult_goes_to_work_at_6, p_adult_goes_to_work_at_6, t_morning_6, dt, {}),
              mio::abm::LocationType::Work);
    ASSERT_EQ(mio::abm::go_to_work(rng_adult_goes_to_work_at_6, p_adult_goes_to_work_at_6, t_morning_8, dt, {}),
              mio::abm::LocationType::Home);
    ASSERT_EQ(mio::abm::go_to_work(rng_adult_goes_to_work_at_6, p_adult_goes_to_work_at_6, t_night, dt, {}),
              mio::abm::LocationType::Home);
    ASSERT_EQ(mio::abm::go_to_work(rng_adult_goes_to_work_at_8, p_adult_goes_to_work_at_8, t_morning_6, dt, {}),
              mio::abm::LocationType::Home);
    ASSERT_EQ(mio::abm::go_to_work(rng_adult_goes_to_work_at_8, p_adult_goes_to_work_at_8, t_morning_8, dt, {}),
              mio::abm::LocationType::Work);
    ASSERT_EQ(mio::abm::go_to_work(rng_adult_goes_to_work_at_8, p_adult_goes_to_work_at_8, t_night, dt, {}),
              mio::abm::LocationType::Home);
>>>>>>> 687fa256
}

TEST(TestMigrationRules, work_return)
{
<<<<<<< HEAD
    auto work    = mio::abm::Location(mio::abm::LocationType::Work, 0, NUM_AGE_GROUPS);
    auto p_adult = mio::abm::Person(work, AGE_GROUP_35_TO_59);
    auto t       = mio::abm::TimePoint(0) + mio::abm::hours(17);
    auto dt      = mio::abm::hours(1);
    ASSERT_EQ(mio::abm::go_to_work(p_adult, t, dt, mio::abm::Parameters(NUM_AGE_GROUPS)), mio::abm::LocationType::Home);
=======
    auto rng = mio::RandomNumberGenerator();
    mio::abm::Location work(mio::abm::LocationType::Work, 0);
    auto p_adult   = mio::abm::Person(rng, work, mio::abm::AgeGroup::Age35to59);
    auto rng_adult = mio::abm::Person::RandomNumberGenerator(rng, p_adult);
    auto t         = mio::abm::TimePoint(0) + mio::abm::hours(17);
    auto dt        = mio::abm::hours(1);
    ASSERT_EQ(mio::abm::go_to_work(rng_adult, p_adult, t, dt, {}), mio::abm::LocationType::Home);
>>>>>>> 687fa256
}

TEST(TestMigrationRules, quarantine)
{
    auto rng = mio::RandomNumberGenerator();
    auto t   = mio::abm::TimePoint(12346);
    auto dt  = mio::abm::hours(1);

<<<<<<< HEAD
    auto home     = mio::abm::Location(mio::abm::LocationType::Home, 0, NUM_AGE_GROUPS);
    auto work     = mio::abm::Location(mio::abm::LocationType::Work, 0, NUM_AGE_GROUPS);
    auto hospital = mio::abm::Location(mio::abm::LocationType::Hospital, 0, NUM_AGE_GROUPS);

    auto p_inf1 = make_test_person(work, AGE_GROUP_15_TO_34, mio::abm::InfectionState::InfectedSymptoms, t);
    p_inf1.detect_infection(t);
    ASSERT_EQ(mio::abm::go_to_quarantine(p_inf1, t, dt, mio::abm::Parameters(NUM_AGE_GROUPS)),
              mio::abm::LocationType::Home); //detected infected person quarantines at home

    auto p_inf2 = make_test_person(work, AGE_GROUP_15_TO_34, mio::abm::InfectionState::InfectedSymptoms, t);
    ASSERT_EQ(mio::abm::go_to_quarantine(p_inf2, t, dt, mio::abm::Parameters(NUM_AGE_GROUPS)),
              mio::abm::LocationType::Work); //undetected infected person does not quaratine

    auto p_inf3 = make_test_person(hospital, AGE_GROUP_15_TO_34, mio::abm::InfectionState::InfectedSevere, t);
    p_inf3.detect_infection(t);
    ASSERT_EQ(mio::abm::go_to_quarantine(p_inf3, t, dt, mio::abm::Parameters(NUM_AGE_GROUPS)),
=======
    mio::abm::Location home(mio::abm::LocationType::Home, 0);
    mio::abm::Location work(mio::abm::LocationType::Work, 0);
    mio::abm::Location hospital(mio::abm::LocationType::Hospital, 0);

    auto p_inf1   = make_test_person(work, mio::abm::AgeGroup::Age15to34, mio::abm::InfectionState::InfectedSymptoms, t);
    auto rng_inf1 = mio::abm::Person::RandomNumberGenerator(rng, p_inf1);
    p_inf1.detect_infection(t);
    ASSERT_EQ(mio::abm::go_to_quarantine(rng_inf1, p_inf1, t, dt, {}),
              mio::abm::LocationType::Home); //detected infected person quarantines at home

    auto p_inf2   = make_test_person(work, mio::abm::AgeGroup::Age15to34, mio::abm::InfectionState::InfectedSymptoms, t);
    auto rng_inf2 = mio::abm::Person::RandomNumberGenerator(rng, p_inf2);
    ASSERT_EQ(mio::abm::go_to_quarantine(rng_inf2, p_inf2, t, dt, {}),
              mio::abm::LocationType::Work); //undetected infected person does not quaratine

    auto p_inf3 =
        make_test_person(hospital, mio::abm::AgeGroup::Age15to34, mio::abm::InfectionState::InfectedSevere, t);
    auto rng_inf3 = mio::abm::Person::RandomNumberGenerator(rng, p_inf3);
    p_inf3.detect_infection(t);
    ASSERT_EQ(mio::abm::go_to_quarantine(rng_inf3, p_inf3, t, dt, {}),
>>>>>>> 687fa256
              mio::abm::LocationType::Hospital); //detected infected person does not leave hospital to quarantine
}

TEST(TestMigrationRules, hospital)
{
<<<<<<< HEAD
    auto home  = mio::abm::Location(mio::abm::LocationType::Home, 0, NUM_AGE_GROUPS);
    auto t     = mio::abm::TimePoint(12346);
    auto dt    = mio::abm::hours(1);
    auto p_inf = make_test_person(home, AGE_GROUP_15_TO_34, mio::abm::InfectionState::InfectedSevere, t);

    ASSERT_EQ(mio::abm::go_to_hospital(p_inf, t, dt, mio::abm::Parameters(NUM_AGE_GROUPS)),
              mio::abm::LocationType::Hospital);

    auto p_car = make_test_person(home, AGE_GROUP_15_TO_34, mio::abm::InfectionState::InfectedSymptoms);
    ASSERT_EQ(mio::abm::go_to_hospital(p_car, t, dt, mio::abm::Parameters(NUM_AGE_GROUPS)),
              mio::abm::LocationType::Home);
=======
    auto rng = mio::RandomNumberGenerator();
    mio::abm::Location home(mio::abm::LocationType::Home, 0);
    auto t       = mio::abm::TimePoint(12346);
    auto dt      = mio::abm::hours(1);
    auto p_inf   = make_test_person(home, mio::abm::AgeGroup::Age15to34, mio::abm::InfectionState::InfectedSevere, t);
    auto rng_inf = mio::abm::Person::RandomNumberGenerator(rng, p_inf);

    ASSERT_EQ(mio::abm::go_to_hospital(rng_inf, p_inf, t, dt, {}), mio::abm::LocationType::Hospital);

    auto p_car   = make_test_person(home, mio::abm::AgeGroup::Age15to34, mio::abm::InfectionState::InfectedSymptoms);
    auto rng_car = mio::abm::Person::RandomNumberGenerator(rng, p_car);
    ASSERT_EQ(mio::abm::go_to_hospital(rng_car, p_car, t, dt, {}), mio::abm::LocationType::Home);
>>>>>>> 687fa256
}

TEST(TestMigrationRules, go_shopping)
{
<<<<<<< HEAD
    auto hospital = mio::abm::Location(mio::abm::LocationType::Hospital, 0, NUM_AGE_GROUPS);
    auto home     = mio::abm::Location(mio::abm::LocationType::Home, 0, NUM_AGE_GROUPS);
=======
    auto rng = mio::RandomNumberGenerator();
    mio::abm::Location hospital(mio::abm::LocationType::Hospital, 0);
    mio::abm::Location home(mio::abm::LocationType::Home, 0);
>>>>>>> 687fa256

    auto t_weekday = mio::abm::TimePoint(0) + mio::abm::days(4) + mio::abm::hours(9);
    auto t_sunday  = mio::abm::TimePoint(0) + mio::abm::days(6) + mio::abm::hours(9);
    auto t_night   = mio::abm::TimePoint(0) + mio::abm::days(4) + mio::abm::hours(1);
    auto dt        = mio::abm::hours(1);

<<<<<<< HEAD
    auto p_hosp = make_test_person(hospital, AGE_GROUP_0_TO_4, mio::abm::InfectionState::InfectedSymptoms, t_weekday);
    auto p_home = mio::abm::Person(home, AGE_GROUP_60_TO_79);

    ASSERT_EQ(mio::abm::go_to_shop(p_hosp, t_weekday, dt, mio::abm::Parameters(NUM_AGE_GROUPS)),
              mio::abm::LocationType::Hospital);
    ASSERT_EQ(mio::abm::go_to_shop(p_home, t_sunday, dt, mio::abm::Parameters(NUM_AGE_GROUPS)),
              mio::abm::LocationType::Home);
    ASSERT_EQ(mio::abm::go_to_shop(p_home, t_night, dt, mio::abm::Parameters(NUM_AGE_GROUPS)),
              mio::abm::LocationType::Home);
=======
    auto p_hosp =
        make_test_person(hospital, mio::abm::AgeGroup::Age0to4, mio::abm::InfectionState::InfectedSymptoms, t_weekday);
    auto rng_hosp = mio::abm::Person::RandomNumberGenerator(rng, p_hosp);
    auto p_home   = mio::abm::Person(rng, home, mio::abm::AgeGroup::Age60to79);
    auto rng_home = mio::abm::Person::RandomNumberGenerator(rng, p_home);

    ASSERT_EQ(mio::abm::go_to_shop(rng_hosp, p_hosp, t_weekday, dt, {}), mio::abm::LocationType::Hospital);
    ASSERT_EQ(mio::abm::go_to_shop(rng_home, p_home, t_sunday, dt, {}), mio::abm::LocationType::Home);
    ASSERT_EQ(mio::abm::go_to_shop(rng_home, p_home, t_night, dt, {}), mio::abm::LocationType::Home);
>>>>>>> 687fa256

    ScopedMockDistribution<testing::StrictMock<MockDistribution<mio::ExponentialDistribution<double>>>>
        mock_exponential_dist;
    EXPECT_CALL(mock_exponential_dist.get_mock(), invoke).Times(1).WillOnce(testing::Return(0.01));
<<<<<<< HEAD
    ASSERT_EQ(mio::abm::go_to_shop(p_home, t_weekday, dt, mio::abm::Parameters(NUM_AGE_GROUPS)),
              mio::abm::LocationType::BasicsShop);
=======
    ASSERT_EQ(mio::abm::go_to_shop(rng_home, p_home, t_weekday, dt, {}), mio::abm::LocationType::BasicsShop);
>>>>>>> 687fa256
}

TEST(TestMigrationRules, shop_return)
{
<<<<<<< HEAD
    auto params = mio::abm::Parameters(NUM_AGE_GROUPS);
    auto t      = mio::abm::TimePoint(0) + mio::abm::days(4) + mio::abm::hours(9);
    auto dt     = mio::abm::hours(1);

    auto home = mio::abm::Location(mio::abm::LocationType::Home, 0, NUM_AGE_GROUPS);
    auto shop = mio::abm::Location(mio::abm::LocationType::BasicsShop, 0, NUM_AGE_GROUPS);
    auto p    = make_test_person(home, AGE_GROUP_15_TO_34, mio::abm::InfectionState::InfectedNoSymptoms, t);
=======
    auto rng    = mio::RandomNumberGenerator();
    auto params = mio::abm::GlobalInfectionParameters{};
    auto t      = mio::abm::TimePoint(0) + mio::abm::days(4) + mio::abm::hours(9);
    auto dt     = mio::abm::hours(1);

    mio::abm::Location home(mio::abm::LocationType::Home, 0);
    mio::abm::Location shop(mio::abm::LocationType::BasicsShop, 0);
    auto p     = make_test_person(home, mio::abm::AgeGroup::Age15to34, mio::abm::InfectionState::InfectedNoSymptoms, t);
    auto rng_p = mio::abm::Person::RandomNumberGenerator(rng, p);
>>>>>>> 687fa256
    home.add_person(p);
    p.migrate_to(shop);
    p.interact(rng_p, t, dt, params); //person only returns home after some time passed

<<<<<<< HEAD
    ASSERT_EQ(mio::abm::go_to_shop(p, t, dt, mio::abm::Parameters(NUM_AGE_GROUPS)), mio::abm::LocationType::Home);
=======
    ASSERT_EQ(mio::abm::go_to_shop(rng_p, p, t, dt, {}), mio::abm::LocationType::Home);
>>>>>>> 687fa256
}

TEST(TestMigrationRules, go_event)
{
<<<<<<< HEAD
    auto work   = mio::abm::Location(mio::abm::LocationType::Work, 0, NUM_AGE_GROUPS);
    auto p_work = mio::abm::Person(work, AGE_GROUP_35_TO_59);
    auto home   = mio::abm::Location(mio::abm::LocationType::Home, 0, NUM_AGE_GROUPS);
    auto p_home = mio::abm::Person(home, AGE_GROUP_60_TO_79);
=======
    auto rng = mio::RandomNumberGenerator();
    mio::abm::Location work(mio::abm::LocationType::Work, 0);
    auto p_work   = mio::abm::Person(rng, work, mio::abm::AgeGroup::Age35to59);
    auto rng_work = mio::abm::Person::RandomNumberGenerator(rng, p_work);
    mio::abm::Location home(mio::abm::LocationType::Home, 0);
    auto p_home   = mio::abm::Person(rng, home, mio::abm::AgeGroup::Age60to79);
    auto rng_home = mio::abm::Person::RandomNumberGenerator(rng, p_home);
>>>>>>> 687fa256

    auto t_weekday  = mio::abm::TimePoint(0) + mio::abm::days(4) + mio::abm::hours(20);
    auto t_saturday = mio::abm::TimePoint(0) + mio::abm::days(5) + mio::abm::hours(10);
    auto t_night    = mio::abm::TimePoint(0) + mio::abm::days(5) + mio::abm::hours(1);
    auto dt         = mio::abm::hours(1);

<<<<<<< HEAD
    ASSERT_EQ(mio::abm::go_to_event(p_work, t_weekday, dt, mio::abm::Parameters(NUM_AGE_GROUPS)),
              mio::abm::LocationType::Work);
    ASSERT_EQ(mio::abm::go_to_event(p_home, t_night, dt, mio::abm::Parameters(NUM_AGE_GROUPS)),
              mio::abm::LocationType::Home);
=======
    ASSERT_EQ(mio::abm::go_to_event(rng_work, p_work, t_weekday, dt, {}), mio::abm::LocationType::Work);
    ASSERT_EQ(mio::abm::go_to_event(rng_home, p_home, t_night, dt, {}), mio::abm::LocationType::Home);
>>>>>>> 687fa256

    ScopedMockDistribution<testing::StrictMock<MockDistribution<mio::ExponentialDistribution<double>>>>
        mock_exponential_dist;
    EXPECT_CALL(mock_exponential_dist.get_mock(), invoke).Times(1).WillOnce(testing::Return(0.01));
<<<<<<< HEAD
    ASSERT_EQ(mio::abm::go_to_event(p_home, t_weekday, dt, mio::abm::Parameters(NUM_AGE_GROUPS)),
              mio::abm::LocationType::SocialEvent);

    EXPECT_CALL(mock_exponential_dist.get_mock(), invoke).Times(1).WillOnce(testing::Return(0.01));
    ASSERT_EQ(mio::abm::go_to_event(p_home, t_saturday, dt, mio::abm::Parameters(NUM_AGE_GROUPS)),
              mio::abm::LocationType::SocialEvent);
=======
    ASSERT_EQ(mio::abm::go_to_event(rng_home, p_home, t_weekday, dt, {}), mio::abm::LocationType::SocialEvent);

    EXPECT_CALL(mock_exponential_dist.get_mock(), invoke).Times(1).WillOnce(testing::Return(0.01));
    ASSERT_EQ(mio::abm::go_to_event(rng_home, p_home, t_saturday, dt, {}), mio::abm::LocationType::SocialEvent);
>>>>>>> 687fa256
}

TEST(TestMigrationRules, event_return)
{
<<<<<<< HEAD
    auto params = mio::abm::Parameters(NUM_AGE_GROUPS);
    auto t      = mio::abm::TimePoint(0) + mio::abm::days(4) + mio::abm::hours(21);
    auto dt     = mio::abm::hours(3);

    auto home = mio::abm::Location(mio::abm::LocationType::Home, 0, NUM_AGE_GROUPS);
    auto shop = mio::abm::Location(mio::abm::LocationType::SocialEvent, 0, NUM_AGE_GROUPS);
    auto p    = mio::abm::Person(home, AGE_GROUP_15_TO_34);
=======
    auto rng    = mio::RandomNumberGenerator();
    auto params = mio::abm::GlobalInfectionParameters{};
    auto t      = mio::abm::TimePoint(0) + mio::abm::days(4) + mio::abm::hours(21);
    auto dt     = mio::abm::hours(3);

    mio::abm::Location home(mio::abm::LocationType::Home, 0);
    mio::abm::Location social_event(mio::abm::LocationType::SocialEvent, 0);
    auto p     = mio::abm::Person(rng, home, mio::abm::AgeGroup::Age15to34);
    auto rng_p = mio::abm::Person::RandomNumberGenerator(rng, p);
>>>>>>> 687fa256
    home.add_person(p);
    p.migrate_to(social_event);
    p.interact(rng_p, t, dt, params);

<<<<<<< HEAD
    ASSERT_EQ(mio::abm::go_to_event(p, t, dt, mio::abm::Parameters(NUM_AGE_GROUPS)), mio::abm::LocationType::Home);
=======
    ASSERT_EQ(mio::abm::go_to_event(rng_p, p, t, dt, {}), mio::abm::LocationType::Home);
>>>>>>> 687fa256
}

TEST(TestMigrationRules, icu)
{
<<<<<<< HEAD
    auto hospital = mio::abm::Location(mio::abm::LocationType::Hospital, 0, NUM_AGE_GROUPS);
    auto t        = mio::abm::TimePoint(12346);
    auto dt       = mio::abm::hours(1);
    auto p_hosp   = make_test_person(hospital, AGE_GROUP_15_TO_34, mio::abm::InfectionState::InfectedCritical, t);

    ASSERT_EQ(mio::abm::go_to_icu(p_hosp, t, dt, mio::abm::Parameters(NUM_AGE_GROUPS)), mio::abm::LocationType::ICU);

    auto work   = mio::abm::Location(mio::abm::LocationType::Work, 0, NUM_AGE_GROUPS);
    auto p_work = make_test_person(work, AGE_GROUP_15_TO_34, mio::abm::InfectionState::InfectedSymptoms, t);
    ASSERT_EQ(mio::abm::go_to_icu(p_work, t, dt, mio::abm::Parameters(NUM_AGE_GROUPS)), mio::abm::LocationType::Work);
=======
    auto rng = mio::RandomNumberGenerator();
    mio::abm::Location hospital(mio::abm::LocationType::Hospital, 0);
    auto t  = mio::abm::TimePoint(12346);
    auto dt = mio::abm::hours(1);
    auto p_hosp =
        make_test_person(hospital, mio::abm::AgeGroup::Age15to34, mio::abm::InfectionState::InfectedCritical, t);
    auto rng_hosp = mio::abm::Person::RandomNumberGenerator(rng, p_hosp);

    ASSERT_EQ(mio::abm::go_to_icu(rng_hosp, p_hosp, t, dt, {}), mio::abm::LocationType::ICU);

    mio::abm::Location work(mio::abm::LocationType::Work, 0);
    auto p_work   = make_test_person(work, mio::abm::AgeGroup::Age15to34, mio::abm::InfectionState::InfectedSymptoms, t);
    auto rng_work = mio::abm::Person::RandomNumberGenerator(rng, p_work);
    ASSERT_EQ(mio::abm::go_to_icu(rng_work, p_work, t, dt, {}), mio::abm::LocationType::Work);
>>>>>>> 687fa256
}

TEST(TestMigrationRules, recover)
{
<<<<<<< HEAD
    auto hospital = mio::abm::Location(mio::abm::LocationType::Hospital, 0, NUM_AGE_GROUPS);
    auto t        = mio::abm::TimePoint(12346);
    auto dt       = mio::abm::hours(1);
    auto p_rec    = make_test_person(hospital, AGE_GROUP_60_TO_79, mio::abm::InfectionState::Recovered, t);
    auto p_inf    = make_test_person(hospital, AGE_GROUP_60_TO_79, mio::abm::InfectionState::InfectedSevere, t);

    ASSERT_EQ(mio::abm::return_home_when_recovered(p_rec, t, dt, mio::abm::Parameters(NUM_AGE_GROUPS)),
              mio::abm::LocationType::Home);
    ASSERT_EQ(mio::abm::return_home_when_recovered(p_inf, t, dt, mio::abm::Parameters(NUM_AGE_GROUPS)),
              mio::abm::LocationType::Hospital);
=======
    auto rng = mio::RandomNumberGenerator();
    mio::abm::Location hospital(mio::abm::LocationType::Hospital, 0);
    auto t  = mio::abm::TimePoint(12346);
    auto dt = mio::abm::hours(1);
    auto p_rec =
        make_test_person(hospital, mio::abm::AgeGroup::Age60to79, mio::abm::InfectionState::Recovered, t);
    auto rng_rec = mio::abm::Person::RandomNumberGenerator(rng, p_rec);
    auto p_inf =
        make_test_person(hospital, mio::abm::AgeGroup::Age60to79, mio::abm::InfectionState::InfectedSevere, t);
    auto rng_inf = mio::abm::Person::RandomNumberGenerator(rng, p_inf);

    ASSERT_EQ(mio::abm::return_home_when_recovered(rng_rec, p_rec, t, dt, {}), mio::abm::LocationType::Home);
    ASSERT_EQ(mio::abm::return_home_when_recovered(rng_inf, p_inf, t, dt, {}), mio::abm::LocationType::Hospital);
>>>>>>> 687fa256
}

TEST(TestMigrationRules, dead)
{
<<<<<<< HEAD
    auto icu    = mio::abm::Location(mio::abm::LocationType::ICU, 0, NUM_AGE_GROUPS);
    auto t      = mio::abm::TimePoint(12346);
    auto dt     = mio::abm::hours(1);
    auto p_dead = make_test_person(icu, AGE_GROUP_60_TO_79, mio::abm::InfectionState::Dead, t);

    ASSERT_EQ(mio::abm::get_buried(p_dead, t, dt, mio::abm::Parameters(NUM_AGE_GROUPS)),
              mio::abm::LocationType::Cemetery);
}

TEST(TestMigrationRules, random_migration)
{
    auto home = mio::abm::Location(mio::abm::LocationType::Home, 0, NUM_AGE_GROUPS);
    ScopedMockDistribution<testing::StrictMock<MockDistribution<mio::UniformDistribution<double>>>> mock_uniform_dist;
    EXPECT_CALL(mock_uniform_dist.get_mock(), invoke)
        .Times(testing::AtLeast(8))
        .WillOnce(testing::Return(0.6))
        .WillOnce(testing::Return(0.6))
        .WillOnce(testing::Return(0.6))
        .WillOnce(testing::Return(0.6))
        .WillOnce(testing::Return(0.))
        .WillOnce(testing::Return(0.))
        .WillOnce(testing::Return(0.))
        .WillOnce(testing::Return(0.))
        .WillRepeatedly(testing::Return(1.0));

    auto p_retiree = mio::abm::Person(home, AGE_GROUP_60_TO_79);
    auto p_adult   = mio::abm::Person(home, AGE_GROUP_15_TO_34);

    auto t_morning = mio::abm::TimePoint(0) + mio::abm::hours(8);
    auto t_night   = mio::abm::TimePoint(0) + mio::abm::days(1) + mio::abm::hours(4);
    auto dt        = mio::abm::minutes(53);

    mio::abm::Parameters params = mio::abm::Parameters(NUM_AGE_GROUPS);
    // Set the age group the can go to school is AgeGroup(1) (i.e. 5-14)
    params.get<mio::abm::AgeGroupGotoSchool>() = {AGE_GROUP_5_TO_14};
    // Set the age group the can go to work is AgeGroup(2) and AgeGroup(3) (i.e. 15-34 or 35-59)
    params.get<mio::abm::AgeGroupGotoWork>() = {AGE_GROUP_15_TO_34, AGE_GROUP_35_TO_59};

    ASSERT_EQ(mio::abm::random_migration(p_retiree, t_morning, dt, params), mio::abm::LocationType::Home);
    ASSERT_EQ(mio::abm::random_migration(p_adult, t_morning, dt, params), mio::abm::LocationType::Home);
    ASSERT_EQ(mio::abm::random_migration(p_adult, t_night, dt, params), mio::abm::LocationType::Home);
=======
    auto rng = mio::RandomNumberGenerator();

    mio::abm::Location icu(mio::abm::LocationType::ICU, 0);
    auto t      = mio::abm::TimePoint(12346);
    auto dt     = mio::abm::hours(1);
    auto p_dead = make_test_person(icu, mio::abm::AgeGroup::Age60to79, mio::abm::InfectionState::Dead, t);
    auto p_rng  = mio::abm::Person::RandomNumberGenerator(rng, p_dead);

    ASSERT_EQ(mio::abm::get_buried(p_rng, p_dead, t, dt, {}), mio::abm::LocationType::Cemetery);
>>>>>>> 687fa256
}<|MERGE_RESOLUTION|>--- conflicted
+++ resolved
@@ -33,38 +33,24 @@
         .WillOnce(testing::Return(0.6))
         .WillRepeatedly(testing::Return(1.0));
 
-<<<<<<< HEAD
-    auto home    = mio::abm::Location(mio::abm::LocationType::Home, 0, NUM_AGE_GROUPS);
-    auto p_child = mio::abm::Person(home, AGE_GROUP_5_TO_14);
-    auto p_adult = mio::abm::Person(home, AGE_GROUP_15_TO_34);
+    mio::abm::Location home(mio::abm::LocationType::Home, 0, NUM_AGE_GROUPS);
+    auto p_child = mio::abm::Person(rng, home, AGE_GROUP_5_TO_14);
+    auto p_adult = mio::abm::Person(rng, home, AGE_GROUP_15_TO_34);
 
     auto t_morning              = mio::abm::TimePoint(0) + mio::abm::hours(7);
     auto t_weekend              = mio::abm::TimePoint(0) + mio::abm::days(5) + mio::abm::hours(7);
     auto dt                     = mio::abm::hours(1);
     mio::abm::Parameters params = mio::abm::Parameters(NUM_AGE_GROUPS);
+    auto child_rng              = mio::abm::Person::RandomNumberGenerator(rng, p_child);
+    auto adult_rng              = mio::abm::Person::RandomNumberGenerator(rng, p_child);
     // Set the age group the can go to school is AgeGroup(1) (i.e. 5-14)
     params.get<mio::abm::AgeGroupGotoSchool>() = {AGE_GROUP_5_TO_14};
     // Set the age group the can go to work is AgeGroup(2) and AgeGroup(3) (i.e. 15-34 or 35-59)
     params.get<mio::abm::AgeGroupGotoWork>() = {AGE_GROUP_15_TO_34, AGE_GROUP_35_TO_59};
 
-    ASSERT_EQ(mio::abm::go_to_school(p_child, t_morning, dt, params), mio::abm::LocationType::School);
-    ASSERT_EQ(mio::abm::go_to_school(p_adult, t_morning, dt, params), mio::abm::LocationType::Home);
-    ASSERT_EQ(mio::abm::go_to_school(p_child, t_weekend, dt, params), mio::abm::LocationType::Home);
-=======
-    mio::abm::Location home(mio::abm::LocationType::Home, 0);
-    auto p_child = mio::abm::Person(rng, home, mio::abm::AgeGroup::Age5to14);
-    auto p_adult = mio::abm::Person(rng, home, mio::abm::AgeGroup::Age15to34);
-
-    auto t_morning = mio::abm::TimePoint(0) + mio::abm::hours(7);
-    auto t_weekend = mio::abm::TimePoint(0) + mio::abm::days(5) + mio::abm::hours(7);
-    auto dt        = mio::abm::hours(1);
-
-    auto child_rng = mio::abm::Person::RandomNumberGenerator(rng, p_child);
-    auto adult_rng = mio::abm::Person::RandomNumberGenerator(rng, p_child);
-    ASSERT_EQ(mio::abm::go_to_school(child_rng, p_child, t_morning, dt, {}), mio::abm::LocationType::School);
-    ASSERT_EQ(mio::abm::go_to_school(adult_rng, p_adult, t_morning, dt, {}), mio::abm::LocationType::Home);
-    ASSERT_EQ(mio::abm::go_to_school(child_rng, p_child, t_weekend, dt, {}), mio::abm::LocationType::Home);
->>>>>>> 687fa256
+    ASSERT_EQ(mio::abm::go_to_school(child_rng, p_child, t_morning, dt, params), mio::abm::LocationType::School);
+    ASSERT_EQ(mio::abm::go_to_school(adult_rng, p_adult, t_morning, dt, params), mio::abm::LocationType::Home);
+    ASSERT_EQ(mio::abm::go_to_school(child_rng, p_child, t_weekend, dt, params), mio::abm::LocationType::Home);
 }
 
 TEST(TestMigrationRules, students_go_to_school_in_different_times)
@@ -87,46 +73,38 @@
         .WillOnce(testing::Return(0.8))
         .WillRepeatedly(testing::Return(1.0));
 
-<<<<<<< HEAD
-    auto home                        = mio::abm::Location(mio::abm::LocationType::Home, 0, NUM_AGE_GROUPS);
-    auto p_child_goes_to_school_at_6 = mio::abm::Person(home, AGE_GROUP_5_TO_14);
-    auto p_child_goes_to_school_at_8 = mio::abm::Person(home, AGE_GROUP_5_TO_14);
-=======
-    mio::abm::Location home(mio::abm::LocationType::Home, 0);
-    auto p_child_goes_to_school_at_6   = mio::abm::Person(rng, home, mio::abm::AgeGroup::Age5to14);
+    mio::abm::Location home(mio::abm::LocationType::Home, 0, NUM_AGE_GROUPS);
+    auto p_child_goes_to_school_at_6   = mio::abm::Person(rng, home, AGE_GROUP_5_TO_14);
     auto rng_child_goes_to_school_at_6 = mio::abm::Person::RandomNumberGenerator(rng, p_child_goes_to_school_at_6);
-    auto p_child_goes_to_school_at_8   = mio::abm::Person(rng, home, mio::abm::AgeGroup::Age5to14);
+    auto p_child_goes_to_school_at_8   = mio::abm::Person(rng, home, AGE_GROUP_5_TO_14);
     auto rng_child_goes_to_school_at_8 = mio::abm::Person::RandomNumberGenerator(rng, p_child_goes_to_school_at_8);
->>>>>>> 687fa256
 
     auto t_morning_6 = mio::abm::TimePoint(0) + mio::abm::hours(6);
     auto t_morning_8 = mio::abm::TimePoint(0) + mio::abm::hours(8);
     auto dt          = mio::abm::hours(1);
 
-<<<<<<< HEAD
     mio::abm::Parameters params = mio::abm::Parameters(NUM_AGE_GROUPS);
     // Set the age group the can go to school is AgeGroup(1) (i.e. 5-14)
     params.get<mio::abm::AgeGroupGotoSchool>() = {AGE_GROUP_5_TO_14};
     // Set the age group the can go to work is AgeGroup(2) and AgeGroup(3) (i.e. 15-34 or 35-59)
     params.get<mio::abm::AgeGroupGotoWork>() = {AGE_GROUP_15_TO_34, AGE_GROUP_35_TO_59};
 
-    ASSERT_EQ(mio::abm::go_to_school(p_child_goes_to_school_at_6, t_morning_6, dt, params),
-              mio::abm::LocationType::School);
-    ASSERT_EQ(mio::abm::go_to_school(p_child_goes_to_school_at_6, t_morning_8, dt, params),
-              mio::abm::LocationType::Home);
-    ASSERT_EQ(mio::abm::go_to_school(p_child_goes_to_school_at_8, t_morning_6, dt, params),
-              mio::abm::LocationType::Home);
-    ASSERT_EQ(mio::abm::go_to_school(p_child_goes_to_school_at_8, t_morning_8, dt, params),
-=======
-    ASSERT_EQ(mio::abm::go_to_school(rng_child_goes_to_school_at_6, p_child_goes_to_school_at_6, t_morning_6, dt, {}),
-              mio::abm::LocationType::School);
-    ASSERT_EQ(mio::abm::go_to_school(rng_child_goes_to_school_at_6, p_child_goes_to_school_at_6, t_morning_8, dt, {}),
-              mio::abm::LocationType::Home);
-    ASSERT_EQ(mio::abm::go_to_school(rng_child_goes_to_school_at_8, p_child_goes_to_school_at_8, t_morning_6, dt, {}),
-              mio::abm::LocationType::Home);
-    ASSERT_EQ(mio::abm::go_to_school(rng_child_goes_to_school_at_8, p_child_goes_to_school_at_8, t_morning_8, dt, {}),
->>>>>>> 687fa256
-              mio::abm::LocationType::School);
+    ASSERT_EQ(
+        mio::abm::go_to_school(rng_child_goes_to_school_at_6, p_child_goes_to_school_at_6, t_morning_6, dt, params),
+
+        mio::abm::LocationType::School);
+    ASSERT_EQ(
+        mio::abm::go_to_school(rng_child_goes_to_school_at_6, p_child_goes_to_school_at_6, t_morning_8, dt, params),
+
+        mio::abm::LocationType::Home);
+    ASSERT_EQ(
+        mio::abm::go_to_school(rng_child_goes_to_school_at_8, p_child_goes_to_school_at_8, t_morning_6, dt, params),
+
+        mio::abm::LocationType::Home);
+    ASSERT_EQ(
+        mio::abm::go_to_school(rng_child_goes_to_school_at_8, p_child_goes_to_school_at_8, t_morning_8, dt, params),
+
+        mio::abm::LocationType::School);
 }
 
 TEST(TestMigrationRules, students_go_to_school_in_different_times_with_smaller_time_steps)
@@ -152,18 +130,12 @@
         .WillOnce(testing::Return(0.9))
         .WillRepeatedly(testing::Return(1.0));
 
-<<<<<<< HEAD
-    auto home                           = mio::abm::Location(mio::abm::LocationType::Home, 0, NUM_AGE_GROUPS);
-    auto p_child_goes_to_school_at_6    = mio::abm::Person(home, AGE_GROUP_5_TO_14);
-    auto p_child_goes_to_school_at_8_30 = mio::abm::Person(home, AGE_GROUP_5_TO_14);
-=======
-    mio::abm::Location home(mio::abm::LocationType::Home, 0);
-    auto p_child_goes_to_school_at_6    = mio::abm::Person(rng, home, mio::abm::AgeGroup::Age5to14);
+    mio::abm::Location home(mio::abm::LocationType::Home, 0, NUM_AGE_GROUPS);
+    auto p_child_goes_to_school_at_6    = mio::abm::Person(rng, home, AGE_GROUP_5_TO_14);
     auto rng_child_goes_to_school_at_6  = mio::abm::Person::RandomNumberGenerator(rng, p_child_goes_to_school_at_6);
-    auto p_child_goes_to_school_at_8_30 = mio::abm::Person(rng, home, mio::abm::AgeGroup::Age5to14);
+    auto p_child_goes_to_school_at_8_30 = mio::abm::Person(rng, home, AGE_GROUP_5_TO_14);
     auto rng_child_goes_to_school_at_8_30 =
         mio::abm::Person::RandomNumberGenerator(rng, p_child_goes_to_school_at_8_30);
->>>>>>> 687fa256
 
     auto t_morning_6            = mio::abm::TimePoint(0) + mio::abm::hours(6);
     auto t_morning_8_30         = mio::abm::TimePoint(0) + mio::abm::hours(8) + mio::abm::seconds(1800);
@@ -174,60 +146,39 @@
     // Set the age group the can go to work is AgeGroup(2) and AgeGroup(3) (i.e. 15-34 or 35-59)
     params.get<mio::abm::AgeGroupGotoWork>() = {AGE_GROUP_15_TO_34, AGE_GROUP_35_TO_59};
 
-<<<<<<< HEAD
-    ASSERT_EQ(mio::abm::go_to_school(p_child_goes_to_school_at_6, t_morning_6, dt, params),
+    ASSERT_EQ(
+        mio::abm::go_to_school(rng_child_goes_to_school_at_6, p_child_goes_to_school_at_6, t_morning_6, dt, params),
+
+        mio::abm::LocationType::School);
+    ASSERT_EQ(
+        mio::abm::go_to_school(rng_child_goes_to_school_at_6, p_child_goes_to_school_at_6, t_morning_8_30, dt, params),
+        mio::abm::LocationType::Home);
+    ASSERT_EQ(mio::abm::go_to_school(rng_child_goes_to_school_at_8_30, p_child_goes_to_school_at_8_30, t_morning_6, dt,
+                                     params),
+              mio::abm::LocationType::Home);
+    ASSERT_EQ(mio::abm::go_to_school(rng_child_goes_to_school_at_8_30, p_child_goes_to_school_at_8_30, t_morning_8_30,
+                                     dt, params),
               mio::abm::LocationType::School);
-    ASSERT_EQ(mio::abm::go_to_school(p_child_goes_to_school_at_6, t_morning_8_30, dt, params),
-              mio::abm::LocationType::Home);
-    ASSERT_EQ(mio::abm::go_to_school(p_child_goes_to_school_at_8_30, t_morning_6, dt, params),
-              mio::abm::LocationType::Home);
-    ASSERT_EQ(mio::abm::go_to_school(p_child_goes_to_school_at_8_30, t_morning_8_30, dt, params),
-=======
-    ASSERT_EQ(mio::abm::go_to_school(rng_child_goes_to_school_at_6, p_child_goes_to_school_at_6, t_morning_6, dt, {}),
-              mio::abm::LocationType::School);
-    ASSERT_EQ(
-        mio::abm::go_to_school(rng_child_goes_to_school_at_6, p_child_goes_to_school_at_6, t_morning_8_30, dt, {}),
-        mio::abm::LocationType::Home);
-    ASSERT_EQ(
-        mio::abm::go_to_school(rng_child_goes_to_school_at_8_30, p_child_goes_to_school_at_8_30, t_morning_6, dt, {}),
-        mio::abm::LocationType::Home);
-    ASSERT_EQ(mio::abm::go_to_school(rng_child_goes_to_school_at_8_30, p_child_goes_to_school_at_8_30, t_morning_8_30,
-                                     dt, {}),
->>>>>>> 687fa256
-              mio::abm::LocationType::School);
 }
 
 TEST(TestMigrationRules, school_return)
 {
-<<<<<<< HEAD
-    auto school  = mio::abm::Location(mio::abm::LocationType::School, 0, NUM_AGE_GROUPS);
-    auto p_child = mio::abm::Person(school, AGE_GROUP_5_TO_14);
-=======
-    auto rng = mio::RandomNumberGenerator();
-    mio::abm::Location school(mio::abm::LocationType::School, 0);
-    auto p_child   = mio::abm::Person(rng, school, mio::abm::AgeGroup::Age5to14);
+    auto rng = mio::RandomNumberGenerator();
+    mio::abm::Location school(mio::abm::LocationType::School, 0, NUM_AGE_GROUPS);
+    auto p_child   = mio::abm::Person(rng, school, AGE_GROUP_5_TO_14);
     auto rng_child = mio::abm::Person::RandomNumberGenerator(rng, p_child);
->>>>>>> 687fa256
 
     auto t  = mio::abm::TimePoint(0) + mio::abm::hours(15);
     auto dt = mio::abm::hours(1);
 
-<<<<<<< HEAD
-    ASSERT_EQ(mio::abm::go_to_school(p_child, t, dt, mio::abm::Parameters(NUM_AGE_GROUPS)),
-              mio::abm::LocationType::Home);
-=======
-    ASSERT_EQ(mio::abm::go_to_school(rng_child, p_child, t, dt, {}), mio::abm::LocationType::Home);
->>>>>>> 687fa256
+    ASSERT_EQ(mio::abm::go_to_school(rng_child, p_child, t, dt, mio::abm::Parameters(NUM_AGE_GROUPS)),
+              mio::abm::LocationType::Home);
 }
 
 TEST(TestMigrationRules, worker_goes_to_work)
 {
-<<<<<<< HEAD
-    auto home = mio::abm::Location(mio::abm::LocationType::Home, 0, NUM_AGE_GROUPS);
-=======
-    auto rng = mio::RandomNumberGenerator();
-    mio::abm::Location home(mio::abm::LocationType::Home, 0);
->>>>>>> 687fa256
+    auto rng = mio::RandomNumberGenerator();
+    mio::abm::Location home(mio::abm::LocationType::Home, 0, NUM_AGE_GROUPS);
     ScopedMockDistribution<testing::StrictMock<MockDistribution<mio::UniformDistribution<double>>>> mock_uniform_dist;
     EXPECT_CALL(mock_uniform_dist.get_mock(), invoke)
         .Times(testing::AtLeast(8))
@@ -241,45 +192,30 @@
         .WillOnce(testing::Return(0.))
         .WillRepeatedly(testing::Return(1.0));
 
-<<<<<<< HEAD
-    auto p_retiree = mio::abm::Person(home, AGE_GROUP_60_TO_79);
-    auto p_adult   = mio::abm::Person(home, AGE_GROUP_15_TO_34);
-=======
-    auto p_retiree   = mio::abm::Person(rng, home, mio::abm::AgeGroup::Age60to79);
+    auto p_retiree   = mio::abm::Person(rng, home, AGE_GROUP_60_TO_79);
     auto rng_retiree = mio::abm::Person::RandomNumberGenerator(rng, p_retiree);
-    auto p_adult     = mio::abm::Person(rng, home, mio::abm::AgeGroup::Age15to34);
+    auto p_adult     = mio::abm::Person(rng, home, AGE_GROUP_15_TO_34);
     auto rng_adult   = mio::abm::Person::RandomNumberGenerator(rng, p_adult);
->>>>>>> 687fa256
 
     auto t_morning = mio::abm::TimePoint(0) + mio::abm::hours(8);
     auto t_night   = mio::abm::TimePoint(0) + mio::abm::days(1) + mio::abm::hours(4);
     auto dt        = mio::abm::hours(1);
 
-<<<<<<< HEAD
     mio::abm::Parameters params = mio::abm::Parameters(NUM_AGE_GROUPS);
     // Set the age group the can go to school is AgeGroup(1) (i.e. 5-14)
     params.get<mio::abm::AgeGroupGotoSchool>() = {AGE_GROUP_5_TO_14};
     // Set the age group the can go to work is AgeGroup(2) and AgeGroup(3) (i.e. 15-34 or 35-59)
     params.get<mio::abm::AgeGroupGotoWork>() = {AGE_GROUP_15_TO_34, AGE_GROUP_35_TO_59};
 
-    ASSERT_EQ(mio::abm::go_to_work(p_retiree, t_morning, dt, params), mio::abm::LocationType::Home);
-    ASSERT_EQ(mio::abm::go_to_work(p_adult, t_morning, dt, params), mio::abm::LocationType::Home);
-    ASSERT_EQ(mio::abm::go_to_work(p_adult, t_night, dt, params), mio::abm::LocationType::Home);
-=======
-    ASSERT_EQ(mio::abm::go_to_work(rng_retiree, p_retiree, t_morning, dt, {}), mio::abm::LocationType::Home);
-    ASSERT_EQ(mio::abm::go_to_work(rng_adult, p_adult, t_morning, dt, {}), mio::abm::LocationType::Home);
-    ASSERT_EQ(mio::abm::go_to_work(rng_adult, p_adult, t_night, dt, {}), mio::abm::LocationType::Home);
->>>>>>> 687fa256
+    ASSERT_EQ(mio::abm::go_to_work(rng_retiree, p_retiree, t_morning, dt, params), mio::abm::LocationType::Home);
+    ASSERT_EQ(mio::abm::go_to_work(rng_adult, p_adult, t_morning, dt, params), mio::abm::LocationType::Home);
+    ASSERT_EQ(mio::abm::go_to_work(rng_adult, p_adult, t_night, dt, params), mio::abm::LocationType::Home);
 }
 
 TEST(TestMigrationRules, worker_goes_to_work_with_non_dividable_timespan)
 {
-<<<<<<< HEAD
-    auto home = mio::abm::Location(mio::abm::LocationType::Home, 0, NUM_AGE_GROUPS);
-=======
-    auto rng = mio::RandomNumberGenerator();
-    mio::abm::Location home(mio::abm::LocationType::Home, 0);
->>>>>>> 687fa256
+    auto rng = mio::RandomNumberGenerator();
+    mio::abm::Location home(mio::abm::LocationType::Home, 0, NUM_AGE_GROUPS);
     ScopedMockDistribution<testing::StrictMock<MockDistribution<mio::UniformDistribution<double>>>> mock_uniform_dist;
     EXPECT_CALL(mock_uniform_dist.get_mock(), invoke)
         .Times(testing::AtLeast(8))
@@ -293,45 +229,30 @@
         .WillOnce(testing::Return(0.))
         .WillRepeatedly(testing::Return(1.0));
 
-<<<<<<< HEAD
-    auto p_retiree = mio::abm::Person(home, AGE_GROUP_60_TO_79);
-    auto p_adult   = mio::abm::Person(home, AGE_GROUP_15_TO_34);
-=======
-    auto p_retiree   = mio::abm::Person(rng, home, mio::abm::AgeGroup::Age60to79);
+    auto p_retiree   = mio::abm::Person(rng, home, AGE_GROUP_60_TO_79);
     auto rng_retiree = mio::abm::Person::RandomNumberGenerator(rng, p_retiree);
-    auto p_adult     = mio::abm::Person(rng, home, mio::abm::AgeGroup::Age15to34);
+    auto p_adult     = mio::abm::Person(rng, home, AGE_GROUP_15_TO_34);
     auto rng_adult   = mio::abm::Person::RandomNumberGenerator(rng, p_adult);
->>>>>>> 687fa256
 
     auto t_morning = mio::abm::TimePoint(0) + mio::abm::hours(8);
     auto t_night   = mio::abm::TimePoint(0) + mio::abm::days(1) + mio::abm::hours(4);
     auto dt        = mio::abm::minutes(53);
 
-<<<<<<< HEAD
     mio::abm::Parameters params = mio::abm::Parameters(NUM_AGE_GROUPS);
     // Set the age group the can go to school is AgeGroup(1) (i.e. 5-14)
     params.get<mio::abm::AgeGroupGotoSchool>() = {AGE_GROUP_5_TO_14};
     // Set the age group the can go to work is AgeGroup(2) and AgeGroup(3) (i.e. 15-34 or 35-59)
     params.get<mio::abm::AgeGroupGotoWork>() = {AGE_GROUP_15_TO_34, AGE_GROUP_35_TO_59};
 
-    ASSERT_EQ(mio::abm::go_to_work(p_retiree, t_morning, dt, params), mio::abm::LocationType::Home);
-    ASSERT_EQ(mio::abm::go_to_work(p_adult, t_morning, dt, params), mio::abm::LocationType::Home);
-    ASSERT_EQ(mio::abm::go_to_work(p_adult, t_night, dt, params), mio::abm::LocationType::Home);
-=======
-    ASSERT_EQ(mio::abm::go_to_work(rng_retiree, p_retiree, t_morning, dt, {}), mio::abm::LocationType::Home);
-    ASSERT_EQ(mio::abm::go_to_work(rng_adult, p_adult, t_morning, dt, {}), mio::abm::LocationType::Home);
-    ASSERT_EQ(mio::abm::go_to_work(rng_adult, p_adult, t_night, dt, {}), mio::abm::LocationType::Home);
->>>>>>> 687fa256
+    ASSERT_EQ(mio::abm::go_to_work(rng_retiree, p_retiree, t_morning, dt, params), mio::abm::LocationType::Home);
+    ASSERT_EQ(mio::abm::go_to_work(rng_adult, p_adult, t_morning, dt, params), mio::abm::LocationType::Home);
+    ASSERT_EQ(mio::abm::go_to_work(rng_adult, p_adult, t_night, dt, params), mio::abm::LocationType::Home);
 }
 
 TEST(TestMigrationRules, workers_go_to_work_in_different_times)
 {
-<<<<<<< HEAD
-    auto home = mio::abm::Location(mio::abm::LocationType::Home, 0, NUM_AGE_GROUPS);
-=======
-    auto rng = mio::RandomNumberGenerator();
-    mio::abm::Location home(mio::abm::LocationType::Home, 0);
->>>>>>> 687fa256
+    auto rng = mio::RandomNumberGenerator();
+    mio::abm::Location home(mio::abm::LocationType::Home, 0, NUM_AGE_GROUPS);
     ScopedMockDistribution<testing::StrictMock<MockDistribution<mio::UniformDistribution<double>>>> mock_uniform_dist;
     EXPECT_CALL(mock_uniform_dist.get_mock(), invoke)
         .Times(testing::AtLeast(8))
@@ -346,9 +267,10 @@
 
         .WillRepeatedly(testing::Return(1.0));
 
-<<<<<<< HEAD
-    auto p_adult_goes_to_work_at_6 = mio::abm::Person(home, AGE_GROUP_15_TO_34);
-    auto p_adult_goes_to_work_at_8 = mio::abm::Person(home, AGE_GROUP_15_TO_34);
+    auto p_adult_goes_to_work_at_6   = mio::abm::Person(rng, home, AGE_GROUP_15_TO_34);
+    auto rng_adult_goes_to_work_at_6 = mio::abm::Person::RandomNumberGenerator(rng, p_adult_goes_to_work_at_6);
+    auto p_adult_goes_to_work_at_8   = mio::abm::Person(rng, home, AGE_GROUP_15_TO_34);
+    auto rng_adult_goes_to_work_at_8 = mio::abm::Person::RandomNumberGenerator(rng, p_adult_goes_to_work_at_8);
 
     auto t_morning_6            = mio::abm::TimePoint(0) + mio::abm::hours(6);
     auto t_morning_8            = mio::abm::TimePoint(0) + mio::abm::hours(8);
@@ -360,55 +282,30 @@
     // Set the age group the can go to work is AgeGroup(2) and AgeGroup(3) (i.e. 15-34 or 35-59)
     params.get<mio::abm::AgeGroupGotoWork>() = {AGE_GROUP_15_TO_34, AGE_GROUP_35_TO_59};
 
-    ASSERT_EQ(mio::abm::go_to_work(p_adult_goes_to_work_at_6, t_morning_6, dt, params), mio::abm::LocationType::Work);
-    ASSERT_EQ(mio::abm::go_to_work(p_adult_goes_to_work_at_6, t_morning_8, dt, params), mio::abm::LocationType::Home);
-    ASSERT_EQ(mio::abm::go_to_work(p_adult_goes_to_work_at_6, t_night, dt, params), mio::abm::LocationType::Home);
-    ASSERT_EQ(mio::abm::go_to_work(p_adult_goes_to_work_at_8, t_morning_6, dt, params), mio::abm::LocationType::Home);
-    ASSERT_EQ(mio::abm::go_to_work(p_adult_goes_to_work_at_8, t_morning_8, dt, params), mio::abm::LocationType::Work);
-    ASSERT_EQ(mio::abm::go_to_work(p_adult_goes_to_work_at_8, t_night, dt, params), mio::abm::LocationType::Home);
-=======
-    auto p_adult_goes_to_work_at_6   = mio::abm::Person(rng, home, mio::abm::AgeGroup::Age15to34);
-    auto rng_adult_goes_to_work_at_6 = mio::abm::Person::RandomNumberGenerator(rng, p_adult_goes_to_work_at_6);
-    auto p_adult_goes_to_work_at_8   = mio::abm::Person(rng, home, mio::abm::AgeGroup::Age15to34);
-    auto rng_adult_goes_to_work_at_8 = mio::abm::Person::RandomNumberGenerator(rng, p_adult_goes_to_work_at_8);
-
-    auto t_morning_6 = mio::abm::TimePoint(0) + mio::abm::hours(6);
-    auto t_morning_8 = mio::abm::TimePoint(0) + mio::abm::hours(8);
-    auto t_night     = mio::abm::TimePoint(0) + mio::abm::days(1) + mio::abm::hours(4);
-    auto dt          = mio::abm::hours(1);
-
-    ASSERT_EQ(mio::abm::go_to_work(rng_adult_goes_to_work_at_6, p_adult_goes_to_work_at_6, t_morning_6, dt, {}),
+    ASSERT_EQ(mio::abm::go_to_work(rng_adult_goes_to_work_at_6, p_adult_goes_to_work_at_6, t_morning_6, dt, params),
               mio::abm::LocationType::Work);
-    ASSERT_EQ(mio::abm::go_to_work(rng_adult_goes_to_work_at_6, p_adult_goes_to_work_at_6, t_morning_8, dt, {}),
-              mio::abm::LocationType::Home);
-    ASSERT_EQ(mio::abm::go_to_work(rng_adult_goes_to_work_at_6, p_adult_goes_to_work_at_6, t_night, dt, {}),
-              mio::abm::LocationType::Home);
-    ASSERT_EQ(mio::abm::go_to_work(rng_adult_goes_to_work_at_8, p_adult_goes_to_work_at_8, t_morning_6, dt, {}),
-              mio::abm::LocationType::Home);
-    ASSERT_EQ(mio::abm::go_to_work(rng_adult_goes_to_work_at_8, p_adult_goes_to_work_at_8, t_morning_8, dt, {}),
+    ASSERT_EQ(mio::abm::go_to_work(rng_adult_goes_to_work_at_6, p_adult_goes_to_work_at_6, t_morning_8, dt, params),
+              mio::abm::LocationType::Home);
+    ASSERT_EQ(mio::abm::go_to_work(rng_adult_goes_to_work_at_6, p_adult_goes_to_work_at_6, t_night, dt, params),
+              mio::abm::LocationType::Home);
+    ASSERT_EQ(mio::abm::go_to_work(rng_adult_goes_to_work_at_8, p_adult_goes_to_work_at_8, t_morning_6, dt, params),
+              mio::abm::LocationType::Home);
+    ASSERT_EQ(mio::abm::go_to_work(rng_adult_goes_to_work_at_8, p_adult_goes_to_work_at_8, t_morning_8, dt, params),
               mio::abm::LocationType::Work);
-    ASSERT_EQ(mio::abm::go_to_work(rng_adult_goes_to_work_at_8, p_adult_goes_to_work_at_8, t_night, dt, {}),
-              mio::abm::LocationType::Home);
->>>>>>> 687fa256
+    ASSERT_EQ(mio::abm::go_to_work(rng_adult_goes_to_work_at_8, p_adult_goes_to_work_at_8, t_night, dt, params),
+              mio::abm::LocationType::Home);
 }
 
 TEST(TestMigrationRules, work_return)
 {
-<<<<<<< HEAD
-    auto work    = mio::abm::Location(mio::abm::LocationType::Work, 0, NUM_AGE_GROUPS);
-    auto p_adult = mio::abm::Person(work, AGE_GROUP_35_TO_59);
-    auto t       = mio::abm::TimePoint(0) + mio::abm::hours(17);
-    auto dt      = mio::abm::hours(1);
-    ASSERT_EQ(mio::abm::go_to_work(p_adult, t, dt, mio::abm::Parameters(NUM_AGE_GROUPS)), mio::abm::LocationType::Home);
-=======
-    auto rng = mio::RandomNumberGenerator();
-    mio::abm::Location work(mio::abm::LocationType::Work, 0);
-    auto p_adult   = mio::abm::Person(rng, work, mio::abm::AgeGroup::Age35to59);
+    auto rng = mio::RandomNumberGenerator();
+    mio::abm::Location work(mio::abm::LocationType::Work, 0, NUM_AGE_GROUPS);
+    auto p_adult   = mio::abm::Person(rng, work, AGE_GROUP_35_TO_59);
     auto rng_adult = mio::abm::Person::RandomNumberGenerator(rng, p_adult);
     auto t         = mio::abm::TimePoint(0) + mio::abm::hours(17);
     auto dt        = mio::abm::hours(1);
-    ASSERT_EQ(mio::abm::go_to_work(rng_adult, p_adult, t, dt, {}), mio::abm::LocationType::Home);
->>>>>>> 687fa256
+    ASSERT_EQ(mio::abm::go_to_work(rng_adult, p_adult, t, dt, mio::abm::Parameters(NUM_AGE_GROUPS)),
+              mio::abm::LocationType::Home);
 }
 
 TEST(TestMigrationRules, quarantine)
@@ -417,355 +314,188 @@
     auto t   = mio::abm::TimePoint(12346);
     auto dt  = mio::abm::hours(1);
 
-<<<<<<< HEAD
-    auto home     = mio::abm::Location(mio::abm::LocationType::Home, 0, NUM_AGE_GROUPS);
-    auto work     = mio::abm::Location(mio::abm::LocationType::Work, 0, NUM_AGE_GROUPS);
-    auto hospital = mio::abm::Location(mio::abm::LocationType::Hospital, 0, NUM_AGE_GROUPS);
-
-    auto p_inf1 = make_test_person(work, AGE_GROUP_15_TO_34, mio::abm::InfectionState::InfectedSymptoms, t);
-    p_inf1.detect_infection(t);
-    ASSERT_EQ(mio::abm::go_to_quarantine(p_inf1, t, dt, mio::abm::Parameters(NUM_AGE_GROUPS)),
-              mio::abm::LocationType::Home); //detected infected person quarantines at home
-
-    auto p_inf2 = make_test_person(work, AGE_GROUP_15_TO_34, mio::abm::InfectionState::InfectedSymptoms, t);
-    ASSERT_EQ(mio::abm::go_to_quarantine(p_inf2, t, dt, mio::abm::Parameters(NUM_AGE_GROUPS)),
-              mio::abm::LocationType::Work); //undetected infected person does not quaratine
-
-    auto p_inf3 = make_test_person(hospital, AGE_GROUP_15_TO_34, mio::abm::InfectionState::InfectedSevere, t);
-    p_inf3.detect_infection(t);
-    ASSERT_EQ(mio::abm::go_to_quarantine(p_inf3, t, dt, mio::abm::Parameters(NUM_AGE_GROUPS)),
-=======
-    mio::abm::Location home(mio::abm::LocationType::Home, 0);
-    mio::abm::Location work(mio::abm::LocationType::Work, 0);
-    mio::abm::Location hospital(mio::abm::LocationType::Hospital, 0);
-
-    auto p_inf1   = make_test_person(work, mio::abm::AgeGroup::Age15to34, mio::abm::InfectionState::InfectedSymptoms, t);
+    mio::abm::Location home(mio::abm::LocationType::Home, 0, NUM_AGE_GROUPS);
+    mio::abm::Location work(mio::abm::LocationType::Work, 0, NUM_AGE_GROUPS);
+    mio::abm::Location hospital(mio::abm::LocationType::Hospital, 0, NUM_AGE_GROUPS);
+
+    auto p_inf1   = make_test_person(work, AGE_GROUP_15_TO_34, mio::abm::InfectionState::InfectedSymptoms, t);
     auto rng_inf1 = mio::abm::Person::RandomNumberGenerator(rng, p_inf1);
     p_inf1.detect_infection(t);
-    ASSERT_EQ(mio::abm::go_to_quarantine(rng_inf1, p_inf1, t, dt, {}),
+    ASSERT_EQ(mio::abm::go_to_quarantine(rng_inf1, p_inf1, t, dt, mio::abm::Parameters(NUM_AGE_GROUPS)),
               mio::abm::LocationType::Home); //detected infected person quarantines at home
 
-    auto p_inf2   = make_test_person(work, mio::abm::AgeGroup::Age15to34, mio::abm::InfectionState::InfectedSymptoms, t);
+    auto p_inf2   = make_test_person(work, AGE_GROUP_15_TO_34, mio::abm::InfectionState::InfectedSymptoms, t);
     auto rng_inf2 = mio::abm::Person::RandomNumberGenerator(rng, p_inf2);
-    ASSERT_EQ(mio::abm::go_to_quarantine(rng_inf2, p_inf2, t, dt, {}),
+    ASSERT_EQ(mio::abm::go_to_quarantine(rng_inf2, p_inf2, t, dt, mio::abm::Parameters(NUM_AGE_GROUPS)),
               mio::abm::LocationType::Work); //undetected infected person does not quaratine
 
-    auto p_inf3 =
-        make_test_person(hospital, mio::abm::AgeGroup::Age15to34, mio::abm::InfectionState::InfectedSevere, t);
+    auto p_inf3   = make_test_person(hospital, AGE_GROUP_15_TO_34, mio::abm::InfectionState::InfectedSevere, t);
     auto rng_inf3 = mio::abm::Person::RandomNumberGenerator(rng, p_inf3);
     p_inf3.detect_infection(t);
-    ASSERT_EQ(mio::abm::go_to_quarantine(rng_inf3, p_inf3, t, dt, {}),
->>>>>>> 687fa256
+    ASSERT_EQ(mio::abm::go_to_quarantine(rng_inf3, p_inf3, t, dt, mio::abm::Parameters(NUM_AGE_GROUPS)),
               mio::abm::LocationType::Hospital); //detected infected person does not leave hospital to quarantine
 }
 
 TEST(TestMigrationRules, hospital)
 {
-<<<<<<< HEAD
-    auto home  = mio::abm::Location(mio::abm::LocationType::Home, 0, NUM_AGE_GROUPS);
-    auto t     = mio::abm::TimePoint(12346);
-    auto dt    = mio::abm::hours(1);
-    auto p_inf = make_test_person(home, AGE_GROUP_15_TO_34, mio::abm::InfectionState::InfectedSevere, t);
-
-    ASSERT_EQ(mio::abm::go_to_hospital(p_inf, t, dt, mio::abm::Parameters(NUM_AGE_GROUPS)),
-              mio::abm::LocationType::Hospital);
-
-    auto p_car = make_test_person(home, AGE_GROUP_15_TO_34, mio::abm::InfectionState::InfectedSymptoms);
-    ASSERT_EQ(mio::abm::go_to_hospital(p_car, t, dt, mio::abm::Parameters(NUM_AGE_GROUPS)),
-              mio::abm::LocationType::Home);
-=======
-    auto rng = mio::RandomNumberGenerator();
-    mio::abm::Location home(mio::abm::LocationType::Home, 0);
+    auto rng = mio::RandomNumberGenerator();
+    mio::abm::Location home(mio::abm::LocationType::Home, 0, NUM_AGE_GROUPS);
     auto t       = mio::abm::TimePoint(12346);
     auto dt      = mio::abm::hours(1);
-    auto p_inf   = make_test_person(home, mio::abm::AgeGroup::Age15to34, mio::abm::InfectionState::InfectedSevere, t);
+    auto p_inf   = make_test_person(home, AGE_GROUP_15_TO_34, mio::abm::InfectionState::InfectedSevere, t);
     auto rng_inf = mio::abm::Person::RandomNumberGenerator(rng, p_inf);
 
-    ASSERT_EQ(mio::abm::go_to_hospital(rng_inf, p_inf, t, dt, {}), mio::abm::LocationType::Hospital);
-
-    auto p_car   = make_test_person(home, mio::abm::AgeGroup::Age15to34, mio::abm::InfectionState::InfectedSymptoms);
+    ASSERT_EQ(mio::abm::go_to_hospital(rng_inf, p_inf, t, dt, mio::abm::Parameters(NUM_AGE_GROUPS)),
+              mio::abm::LocationType::Hospital);
+
+    auto p_car   = make_test_person(home, AGE_GROUP_15_TO_34, mio::abm::InfectionState::InfectedSymptoms);
     auto rng_car = mio::abm::Person::RandomNumberGenerator(rng, p_car);
-    ASSERT_EQ(mio::abm::go_to_hospital(rng_car, p_car, t, dt, {}), mio::abm::LocationType::Home);
->>>>>>> 687fa256
+    ASSERT_EQ(mio::abm::go_to_hospital(rng_car, p_car, t, dt, mio::abm::Parameters(NUM_AGE_GROUPS)),
+              mio::abm::LocationType::Home);
 }
 
 TEST(TestMigrationRules, go_shopping)
 {
-<<<<<<< HEAD
-    auto hospital = mio::abm::Location(mio::abm::LocationType::Hospital, 0, NUM_AGE_GROUPS);
-    auto home     = mio::abm::Location(mio::abm::LocationType::Home, 0, NUM_AGE_GROUPS);
-=======
-    auto rng = mio::RandomNumberGenerator();
-    mio::abm::Location hospital(mio::abm::LocationType::Hospital, 0);
-    mio::abm::Location home(mio::abm::LocationType::Home, 0);
->>>>>>> 687fa256
+    auto rng = mio::RandomNumberGenerator();
+    mio::abm::Location hospital(mio::abm::LocationType::Hospital, 0, NUM_AGE_GROUPS);
+    mio::abm::Location home(mio::abm::LocationType::Home, 0, NUM_AGE_GROUPS);
 
     auto t_weekday = mio::abm::TimePoint(0) + mio::abm::days(4) + mio::abm::hours(9);
     auto t_sunday  = mio::abm::TimePoint(0) + mio::abm::days(6) + mio::abm::hours(9);
     auto t_night   = mio::abm::TimePoint(0) + mio::abm::days(4) + mio::abm::hours(1);
     auto dt        = mio::abm::hours(1);
 
-<<<<<<< HEAD
-    auto p_hosp = make_test_person(hospital, AGE_GROUP_0_TO_4, mio::abm::InfectionState::InfectedSymptoms, t_weekday);
-    auto p_home = mio::abm::Person(home, AGE_GROUP_60_TO_79);
-
-    ASSERT_EQ(mio::abm::go_to_shop(p_hosp, t_weekday, dt, mio::abm::Parameters(NUM_AGE_GROUPS)),
+    auto p_hosp   = make_test_person(hospital, AGE_GROUP_0_TO_4, mio::abm::InfectionState::InfectedSymptoms, t_weekday);
+    auto rng_hosp = mio::abm::Person::RandomNumberGenerator(rng, p_hosp);
+    auto p_home   = mio::abm::Person(rng, home, AGE_GROUP_60_TO_79);
+    auto rng_home = mio::abm::Person::RandomNumberGenerator(rng, p_home);
+
+    ASSERT_EQ(mio::abm::go_to_shop(rng_hosp, p_hosp, t_weekday, dt, mio::abm::Parameters(NUM_AGE_GROUPS)),
               mio::abm::LocationType::Hospital);
-    ASSERT_EQ(mio::abm::go_to_shop(p_home, t_sunday, dt, mio::abm::Parameters(NUM_AGE_GROUPS)),
-              mio::abm::LocationType::Home);
-    ASSERT_EQ(mio::abm::go_to_shop(p_home, t_night, dt, mio::abm::Parameters(NUM_AGE_GROUPS)),
-              mio::abm::LocationType::Home);
-=======
-    auto p_hosp =
-        make_test_person(hospital, mio::abm::AgeGroup::Age0to4, mio::abm::InfectionState::InfectedSymptoms, t_weekday);
-    auto rng_hosp = mio::abm::Person::RandomNumberGenerator(rng, p_hosp);
-    auto p_home   = mio::abm::Person(rng, home, mio::abm::AgeGroup::Age60to79);
-    auto rng_home = mio::abm::Person::RandomNumberGenerator(rng, p_home);
-
-    ASSERT_EQ(mio::abm::go_to_shop(rng_hosp, p_hosp, t_weekday, dt, {}), mio::abm::LocationType::Hospital);
-    ASSERT_EQ(mio::abm::go_to_shop(rng_home, p_home, t_sunday, dt, {}), mio::abm::LocationType::Home);
-    ASSERT_EQ(mio::abm::go_to_shop(rng_home, p_home, t_night, dt, {}), mio::abm::LocationType::Home);
->>>>>>> 687fa256
+    ASSERT_EQ(mio::abm::go_to_shop(rng_home, p_home, t_sunday, dt, mio::abm::Parameters(NUM_AGE_GROUPS)),
+              mio::abm::LocationType::Home);
+    ASSERT_EQ(mio::abm::go_to_shop(rng_home, p_home, t_night, dt, mio::abm::Parameters(NUM_AGE_GROUPS)),
+              mio::abm::LocationType::Home);
 
     ScopedMockDistribution<testing::StrictMock<MockDistribution<mio::ExponentialDistribution<double>>>>
         mock_exponential_dist;
     EXPECT_CALL(mock_exponential_dist.get_mock(), invoke).Times(1).WillOnce(testing::Return(0.01));
-<<<<<<< HEAD
-    ASSERT_EQ(mio::abm::go_to_shop(p_home, t_weekday, dt, mio::abm::Parameters(NUM_AGE_GROUPS)),
+    ASSERT_EQ(mio::abm::go_to_shop(rng_home, p_home, t_weekday, dt, mio::abm::Parameters(NUM_AGE_GROUPS)),
               mio::abm::LocationType::BasicsShop);
-=======
-    ASSERT_EQ(mio::abm::go_to_shop(rng_home, p_home, t_weekday, dt, {}), mio::abm::LocationType::BasicsShop);
->>>>>>> 687fa256
 }
 
 TEST(TestMigrationRules, shop_return)
 {
-<<<<<<< HEAD
+    auto rng    = mio::RandomNumberGenerator();
     auto params = mio::abm::Parameters(NUM_AGE_GROUPS);
     auto t      = mio::abm::TimePoint(0) + mio::abm::days(4) + mio::abm::hours(9);
     auto dt     = mio::abm::hours(1);
 
-    auto home = mio::abm::Location(mio::abm::LocationType::Home, 0, NUM_AGE_GROUPS);
-    auto shop = mio::abm::Location(mio::abm::LocationType::BasicsShop, 0, NUM_AGE_GROUPS);
-    auto p    = make_test_person(home, AGE_GROUP_15_TO_34, mio::abm::InfectionState::InfectedNoSymptoms, t);
-=======
-    auto rng    = mio::RandomNumberGenerator();
-    auto params = mio::abm::GlobalInfectionParameters{};
-    auto t      = mio::abm::TimePoint(0) + mio::abm::days(4) + mio::abm::hours(9);
-    auto dt     = mio::abm::hours(1);
-
-    mio::abm::Location home(mio::abm::LocationType::Home, 0);
-    mio::abm::Location shop(mio::abm::LocationType::BasicsShop, 0);
-    auto p     = make_test_person(home, mio::abm::AgeGroup::Age15to34, mio::abm::InfectionState::InfectedNoSymptoms, t);
+    mio::abm::Location home(mio::abm::LocationType::Home, 0, NUM_AGE_GROUPS);
+    mio::abm::Location shop(mio::abm::LocationType::BasicsShop, 0, NUM_AGE_GROUPS);
+    auto p     = make_test_person(home, AGE_GROUP_15_TO_34, mio::abm::InfectionState::InfectedNoSymptoms, t);
     auto rng_p = mio::abm::Person::RandomNumberGenerator(rng, p);
->>>>>>> 687fa256
     home.add_person(p);
     p.migrate_to(shop);
     p.interact(rng_p, t, dt, params); //person only returns home after some time passed
 
-<<<<<<< HEAD
-    ASSERT_EQ(mio::abm::go_to_shop(p, t, dt, mio::abm::Parameters(NUM_AGE_GROUPS)), mio::abm::LocationType::Home);
-=======
-    ASSERT_EQ(mio::abm::go_to_shop(rng_p, p, t, dt, {}), mio::abm::LocationType::Home);
->>>>>>> 687fa256
+    ASSERT_EQ(mio::abm::go_to_shop(rng_p, p, t, dt, mio::abm::Parameters(NUM_AGE_GROUPS)),
+              mio::abm::LocationType::Home);
 }
 
 TEST(TestMigrationRules, go_event)
 {
-<<<<<<< HEAD
-    auto work   = mio::abm::Location(mio::abm::LocationType::Work, 0, NUM_AGE_GROUPS);
-    auto p_work = mio::abm::Person(work, AGE_GROUP_35_TO_59);
-    auto home   = mio::abm::Location(mio::abm::LocationType::Home, 0, NUM_AGE_GROUPS);
-    auto p_home = mio::abm::Person(home, AGE_GROUP_60_TO_79);
-=======
-    auto rng = mio::RandomNumberGenerator();
-    mio::abm::Location work(mio::abm::LocationType::Work, 0);
-    auto p_work   = mio::abm::Person(rng, work, mio::abm::AgeGroup::Age35to59);
+    auto rng = mio::RandomNumberGenerator();
+    mio::abm::Location work(mio::abm::LocationType::Work, 0, NUM_AGE_GROUPS);
+    auto p_work   = mio::abm::Person(rng, work, AGE_GROUP_35_TO_59);
     auto rng_work = mio::abm::Person::RandomNumberGenerator(rng, p_work);
-    mio::abm::Location home(mio::abm::LocationType::Home, 0);
-    auto p_home   = mio::abm::Person(rng, home, mio::abm::AgeGroup::Age60to79);
+    mio::abm::Location home(mio::abm::LocationType::Home, 0, NUM_AGE_GROUPS);
+    auto p_home   = mio::abm::Person(rng, home, AGE_GROUP_60_TO_79);
     auto rng_home = mio::abm::Person::RandomNumberGenerator(rng, p_home);
->>>>>>> 687fa256
 
     auto t_weekday  = mio::abm::TimePoint(0) + mio::abm::days(4) + mio::abm::hours(20);
     auto t_saturday = mio::abm::TimePoint(0) + mio::abm::days(5) + mio::abm::hours(10);
     auto t_night    = mio::abm::TimePoint(0) + mio::abm::days(5) + mio::abm::hours(1);
     auto dt         = mio::abm::hours(1);
 
-<<<<<<< HEAD
-    ASSERT_EQ(mio::abm::go_to_event(p_work, t_weekday, dt, mio::abm::Parameters(NUM_AGE_GROUPS)),
+    ASSERT_EQ(mio::abm::go_to_event(rng_work, p_work, t_weekday, dt, mio::abm::Parameters(NUM_AGE_GROUPS)),
               mio::abm::LocationType::Work);
-    ASSERT_EQ(mio::abm::go_to_event(p_home, t_night, dt, mio::abm::Parameters(NUM_AGE_GROUPS)),
-              mio::abm::LocationType::Home);
-=======
-    ASSERT_EQ(mio::abm::go_to_event(rng_work, p_work, t_weekday, dt, {}), mio::abm::LocationType::Work);
-    ASSERT_EQ(mio::abm::go_to_event(rng_home, p_home, t_night, dt, {}), mio::abm::LocationType::Home);
->>>>>>> 687fa256
+    ASSERT_EQ(mio::abm::go_to_event(rng_home, p_home, t_night, dt, mio::abm::Parameters(NUM_AGE_GROUPS)),
+              mio::abm::LocationType::Home);
 
     ScopedMockDistribution<testing::StrictMock<MockDistribution<mio::ExponentialDistribution<double>>>>
         mock_exponential_dist;
     EXPECT_CALL(mock_exponential_dist.get_mock(), invoke).Times(1).WillOnce(testing::Return(0.01));
-<<<<<<< HEAD
-    ASSERT_EQ(mio::abm::go_to_event(p_home, t_weekday, dt, mio::abm::Parameters(NUM_AGE_GROUPS)),
+    ASSERT_EQ(mio::abm::go_to_event(rng_home, p_home, t_weekday, dt, mio::abm::Parameters(NUM_AGE_GROUPS)),
               mio::abm::LocationType::SocialEvent);
 
     EXPECT_CALL(mock_exponential_dist.get_mock(), invoke).Times(1).WillOnce(testing::Return(0.01));
-    ASSERT_EQ(mio::abm::go_to_event(p_home, t_saturday, dt, mio::abm::Parameters(NUM_AGE_GROUPS)),
+    ASSERT_EQ(mio::abm::go_to_event(rng_home, p_home, t_saturday, dt, mio::abm::Parameters(NUM_AGE_GROUPS)),
               mio::abm::LocationType::SocialEvent);
-=======
-    ASSERT_EQ(mio::abm::go_to_event(rng_home, p_home, t_weekday, dt, {}), mio::abm::LocationType::SocialEvent);
-
-    EXPECT_CALL(mock_exponential_dist.get_mock(), invoke).Times(1).WillOnce(testing::Return(0.01));
-    ASSERT_EQ(mio::abm::go_to_event(rng_home, p_home, t_saturday, dt, {}), mio::abm::LocationType::SocialEvent);
->>>>>>> 687fa256
 }
 
 TEST(TestMigrationRules, event_return)
 {
-<<<<<<< HEAD
+    auto rng    = mio::RandomNumberGenerator();
     auto params = mio::abm::Parameters(NUM_AGE_GROUPS);
     auto t      = mio::abm::TimePoint(0) + mio::abm::days(4) + mio::abm::hours(21);
     auto dt     = mio::abm::hours(3);
 
-    auto home = mio::abm::Location(mio::abm::LocationType::Home, 0, NUM_AGE_GROUPS);
-    auto shop = mio::abm::Location(mio::abm::LocationType::SocialEvent, 0, NUM_AGE_GROUPS);
-    auto p    = mio::abm::Person(home, AGE_GROUP_15_TO_34);
-=======
-    auto rng    = mio::RandomNumberGenerator();
-    auto params = mio::abm::GlobalInfectionParameters{};
-    auto t      = mio::abm::TimePoint(0) + mio::abm::days(4) + mio::abm::hours(21);
-    auto dt     = mio::abm::hours(3);
-
-    mio::abm::Location home(mio::abm::LocationType::Home, 0);
-    mio::abm::Location social_event(mio::abm::LocationType::SocialEvent, 0);
-    auto p     = mio::abm::Person(rng, home, mio::abm::AgeGroup::Age15to34);
+    mio::abm::Location home(mio::abm::LocationType::Home, 0, NUM_AGE_GROUPS);
+    mio::abm::Location social_event(mio::abm::LocationType::SocialEvent, 0, NUM_AGE_GROUPS);
+    auto p     = mio::abm::Person(rng, home, AGE_GROUP_15_TO_34);
     auto rng_p = mio::abm::Person::RandomNumberGenerator(rng, p);
->>>>>>> 687fa256
     home.add_person(p);
     p.migrate_to(social_event);
     p.interact(rng_p, t, dt, params);
 
-<<<<<<< HEAD
-    ASSERT_EQ(mio::abm::go_to_event(p, t, dt, mio::abm::Parameters(NUM_AGE_GROUPS)), mio::abm::LocationType::Home);
-=======
-    ASSERT_EQ(mio::abm::go_to_event(rng_p, p, t, dt, {}), mio::abm::LocationType::Home);
->>>>>>> 687fa256
+    ASSERT_EQ(mio::abm::go_to_event(rng_p, p, t, dt, mio::abm::Parameters(NUM_AGE_GROUPS)),
+              mio::abm::LocationType::Home);
 }
 
 TEST(TestMigrationRules, icu)
 {
-<<<<<<< HEAD
-    auto hospital = mio::abm::Location(mio::abm::LocationType::Hospital, 0, NUM_AGE_GROUPS);
+    auto rng = mio::RandomNumberGenerator();
+    mio::abm::Location hospital(mio::abm::LocationType::Hospital, 0, NUM_AGE_GROUPS);
     auto t        = mio::abm::TimePoint(12346);
     auto dt       = mio::abm::hours(1);
     auto p_hosp   = make_test_person(hospital, AGE_GROUP_15_TO_34, mio::abm::InfectionState::InfectedCritical, t);
-
-    ASSERT_EQ(mio::abm::go_to_icu(p_hosp, t, dt, mio::abm::Parameters(NUM_AGE_GROUPS)), mio::abm::LocationType::ICU);
-
-    auto work   = mio::abm::Location(mio::abm::LocationType::Work, 0, NUM_AGE_GROUPS);
-    auto p_work = make_test_person(work, AGE_GROUP_15_TO_34, mio::abm::InfectionState::InfectedSymptoms, t);
-    ASSERT_EQ(mio::abm::go_to_icu(p_work, t, dt, mio::abm::Parameters(NUM_AGE_GROUPS)), mio::abm::LocationType::Work);
-=======
-    auto rng = mio::RandomNumberGenerator();
-    mio::abm::Location hospital(mio::abm::LocationType::Hospital, 0);
-    auto t  = mio::abm::TimePoint(12346);
-    auto dt = mio::abm::hours(1);
-    auto p_hosp =
-        make_test_person(hospital, mio::abm::AgeGroup::Age15to34, mio::abm::InfectionState::InfectedCritical, t);
     auto rng_hosp = mio::abm::Person::RandomNumberGenerator(rng, p_hosp);
 
-    ASSERT_EQ(mio::abm::go_to_icu(rng_hosp, p_hosp, t, dt, {}), mio::abm::LocationType::ICU);
-
-    mio::abm::Location work(mio::abm::LocationType::Work, 0);
-    auto p_work   = make_test_person(work, mio::abm::AgeGroup::Age15to34, mio::abm::InfectionState::InfectedSymptoms, t);
+    ASSERT_EQ(mio::abm::go_to_icu(rng_hosp, p_hosp, t, dt, mio::abm::Parameters(NUM_AGE_GROUPS)),
+              mio::abm::LocationType::ICU);
+
+    mio::abm::Location work(mio::abm::LocationType::Work, 0, NUM_AGE_GROUPS);
+    auto p_work   = make_test_person(work, AGE_GROUP_15_TO_34, mio::abm::InfectionState::InfectedSymptoms, t);
     auto rng_work = mio::abm::Person::RandomNumberGenerator(rng, p_work);
-    ASSERT_EQ(mio::abm::go_to_icu(rng_work, p_work, t, dt, {}), mio::abm::LocationType::Work);
->>>>>>> 687fa256
+    ASSERT_EQ(mio::abm::go_to_icu(rng_work, p_work, t, dt, mio::abm::Parameters(NUM_AGE_GROUPS)),
+              mio::abm::LocationType::Work);
 }
 
 TEST(TestMigrationRules, recover)
 {
-<<<<<<< HEAD
-    auto hospital = mio::abm::Location(mio::abm::LocationType::Hospital, 0, NUM_AGE_GROUPS);
+    auto hospital = mio::abm::Location(mio::abm::LocationType::Hospital, 0);
     auto t        = mio::abm::TimePoint(12346);
     auto dt       = mio::abm::hours(1);
-    auto p_rec    = make_test_person(hospital, AGE_GROUP_60_TO_79, mio::abm::InfectionState::Recovered, t);
-    auto p_inf    = make_test_person(hospital, AGE_GROUP_60_TO_79, mio::abm::InfectionState::InfectedSevere, t);
-
-    ASSERT_EQ(mio::abm::return_home_when_recovered(p_rec, t, dt, mio::abm::Parameters(NUM_AGE_GROUPS)),
-              mio::abm::LocationType::Home);
-    ASSERT_EQ(mio::abm::return_home_when_recovered(p_inf, t, dt, mio::abm::Parameters(NUM_AGE_GROUPS)),
+    auto p_rec    = make_test_person(hospital, mio::abm::AgeGroup::Age60to79, mio::abm::InfectionState::Recovered, t);
+    auto p_inf = make_test_person(hospital, mio::abm::AgeGroup::Age60to79, mio::abm::InfectionState::InfectedSevere, t);
+
+    ASSERT_EQ(mio::abm::return_home_when_recovered(rng_rec, p_rec, t, dt, mio::abm::Parameters(NUM_AGE_GROUPS)),
+              mio::abm::LocationType::Home);
+    ASSERT_EQ(mio::abm::return_home_when_recovered(rng_inf, p_inf, t, dt, mio::abm::Parameters(NUM_AGE_GROUPS)),
               mio::abm::LocationType::Hospital);
-=======
-    auto rng = mio::RandomNumberGenerator();
-    mio::abm::Location hospital(mio::abm::LocationType::Hospital, 0);
-    auto t  = mio::abm::TimePoint(12346);
-    auto dt = mio::abm::hours(1);
-    auto p_rec =
-        make_test_person(hospital, mio::abm::AgeGroup::Age60to79, mio::abm::InfectionState::Recovered, t);
-    auto rng_rec = mio::abm::Person::RandomNumberGenerator(rng, p_rec);
-    auto p_inf =
-        make_test_person(hospital, mio::abm::AgeGroup::Age60to79, mio::abm::InfectionState::InfectedSevere, t);
-    auto rng_inf = mio::abm::Person::RandomNumberGenerator(rng, p_inf);
-
-    ASSERT_EQ(mio::abm::return_home_when_recovered(rng_rec, p_rec, t, dt, {}), mio::abm::LocationType::Home);
-    ASSERT_EQ(mio::abm::return_home_when_recovered(rng_inf, p_inf, t, dt, {}), mio::abm::LocationType::Hospital);
->>>>>>> 687fa256
 }
 
 TEST(TestMigrationRules, dead)
 {
-<<<<<<< HEAD
-    auto icu    = mio::abm::Location(mio::abm::LocationType::ICU, 0, NUM_AGE_GROUPS);
-    auto t      = mio::abm::TimePoint(12346);
-    auto dt     = mio::abm::hours(1);
-    auto p_dead = make_test_person(icu, AGE_GROUP_60_TO_79, mio::abm::InfectionState::Dead, t);
-
-    ASSERT_EQ(mio::abm::get_buried(p_dead, t, dt, mio::abm::Parameters(NUM_AGE_GROUPS)),
-              mio::abm::LocationType::Cemetery);
-}
-
-TEST(TestMigrationRules, random_migration)
-{
-    auto home = mio::abm::Location(mio::abm::LocationType::Home, 0, NUM_AGE_GROUPS);
-    ScopedMockDistribution<testing::StrictMock<MockDistribution<mio::UniformDistribution<double>>>> mock_uniform_dist;
-    EXPECT_CALL(mock_uniform_dist.get_mock(), invoke)
-        .Times(testing::AtLeast(8))
-        .WillOnce(testing::Return(0.6))
-        .WillOnce(testing::Return(0.6))
-        .WillOnce(testing::Return(0.6))
-        .WillOnce(testing::Return(0.6))
-        .WillOnce(testing::Return(0.))
-        .WillOnce(testing::Return(0.))
-        .WillOnce(testing::Return(0.))
-        .WillOnce(testing::Return(0.))
-        .WillRepeatedly(testing::Return(1.0));
-
-    auto p_retiree = mio::abm::Person(home, AGE_GROUP_60_TO_79);
-    auto p_adult   = mio::abm::Person(home, AGE_GROUP_15_TO_34);
-
-    auto t_morning = mio::abm::TimePoint(0) + mio::abm::hours(8);
-    auto t_night   = mio::abm::TimePoint(0) + mio::abm::days(1) + mio::abm::hours(4);
-    auto dt        = mio::abm::minutes(53);
-
-    mio::abm::Parameters params = mio::abm::Parameters(NUM_AGE_GROUPS);
-    // Set the age group the can go to school is AgeGroup(1) (i.e. 5-14)
-    params.get<mio::abm::AgeGroupGotoSchool>() = {AGE_GROUP_5_TO_14};
-    // Set the age group the can go to work is AgeGroup(2) and AgeGroup(3) (i.e. 15-34 or 35-59)
-    params.get<mio::abm::AgeGroupGotoWork>() = {AGE_GROUP_15_TO_34, AGE_GROUP_35_TO_59};
-
-    ASSERT_EQ(mio::abm::random_migration(p_retiree, t_morning, dt, params), mio::abm::LocationType::Home);
-    ASSERT_EQ(mio::abm::random_migration(p_adult, t_morning, dt, params), mio::abm::LocationType::Home);
-    ASSERT_EQ(mio::abm::random_migration(p_adult, t_night, dt, params), mio::abm::LocationType::Home);
-=======
-    auto rng = mio::RandomNumberGenerator();
-
-    mio::abm::Location icu(mio::abm::LocationType::ICU, 0);
+    auto rng = mio::RandomNumberGenerator();
+
+    mio::abm::Location icu(mio::abm::LocationType::ICU, 0, NUM_AGE_GROUPS);
     auto t      = mio::abm::TimePoint(12346);
     auto dt     = mio::abm::hours(1);
     auto p_dead = make_test_person(icu, mio::abm::AgeGroup::Age60to79, mio::abm::InfectionState::Dead, t);
-    auto p_rng  = mio::abm::Person::RandomNumberGenerator(rng, p_dead);
-
-    ASSERT_EQ(mio::abm::get_buried(p_rng, p_dead, t, dt, {}), mio::abm::LocationType::Cemetery);
->>>>>>> 687fa256
+
+    ASSERT_EQ(mio::abm::random_migration(p_retiree, t_morning, dt, params), mio::abm::LocationType::Home);
+    ASSERT_EQ(mio::abm::random_migration(p_rng, p_adult, t_morning, dt, params), mio::abm::LocationType::Home);
+    ASSERT_EQ(mio::abm::random_migration(p_adult, t_night, dt, params), mio::abm::LocationType::Home);
 }
/* 
* Copyright (C) 2020-2024 MEmilio
*
* Authors: Daniel Abele, Elisabeth Kluth, David Kerkmann, Sascha Korf, Martin J. Kuehn, Khoa Nguyen
*
* Contact: Martin J. Kuehn <Martin.Kuehn@DLR.de>
*
* Licensed under the Apache License, Version 2.0 (the "License");
* you may not use this file except in compliance with the License.
* You may obtain a copy of the License at
*
*     http://www.apache.org/licenses/LICENSE-2.0
*
* Unless required by applicable law or agreed to in writing, software
* distributed under the License is distributed on an "AS IS" BASIS,
* WITHOUT WARRANTIES OR CONDITIONS OF ANY KIND, either express or implied.
* See the License for the specific language governing permissions and
* limitations under the License.
*/
#include "abm/person.h"
#include "abm_helpers.h"
#include "memilio/utils/random_number_generator.h"

TEST(TestMigrationRules, student_goes_to_school)
{
    auto rng = mio::RandomNumberGenerator();
    ScopedMockDistribution<testing::StrictMock<MockDistribution<mio::UniformDistribution<double>>>> mock_uniform_dist;
    EXPECT_CALL(mock_uniform_dist.get_mock(), invoke)
        .Times(testing::AtLeast(8))
        .WillOnce(testing::Return(0.6))
        .WillOnce(testing::Return(0.6))
        .WillOnce(testing::Return(0.6))
        .WillOnce(testing::Return(0.6))
        .WillRepeatedly(testing::Return(1.0));

    mio::abm::Location home(mio::abm::LocationType::Home, 0, num_age_groups);
    auto p_child = mio::abm::Person(rng, home, age_group_5_to_14);
    auto p_adult = mio::abm::Person(rng, home, age_group_15_to_34);

    auto t_morning              = mio::abm::TimePoint(0) + mio::abm::hours(7);
    auto t_weekend              = mio::abm::TimePoint(0) + mio::abm::days(5) + mio::abm::hours(7);
    auto dt                     = mio::abm::hours(1);
    mio::abm::Parameters params = mio::abm::Parameters(num_age_groups);
    auto child_rng              = mio::abm::Person::RandomNumberGenerator(rng, p_child);
    auto adult_rng              = mio::abm::Person::RandomNumberGenerator(rng, p_child);
    // Set the age group the can go to school is AgeGroup(1) (i.e. 5-14)
<<<<<<< HEAD
    params.get<mio::abm::AgeGroupGotoSchool>() = false;
    params.get<mio::abm::AgeGroupGotoSchool>()[AGE_GROUP_5_TO_14] = true;
    // Set the age group the can go to work is AgeGroup(2) and AgeGroup(3) (i.e. 15-34 or 35-59)
    params.get<mio::abm::AgeGroupGotoWork>() = false;
    params.get<mio::abm::AgeGroupGotoWork>()[AGE_GROUP_15_TO_34] = true;
    params.get<mio::abm::AgeGroupGotoWork>()[AGE_GROUP_35_TO_59] = true;
=======
    params.get<mio::abm::AgeGroupGotoSchool>() = {age_group_5_to_14};
    // Set the age group the can go to work is AgeGroup(2) and AgeGroup(3) (i.e. 15-34 or 35-59)
    params.get<mio::abm::AgeGroupGotoWork>() = {age_group_15_to_34, age_group_35_to_59};
>>>>>>> 8ed83646

    ASSERT_EQ(mio::abm::go_to_school(child_rng, p_child, t_morning, dt, params), mio::abm::LocationType::School);
    ASSERT_EQ(mio::abm::go_to_school(adult_rng, p_adult, t_morning, dt, params), mio::abm::LocationType::Home);
    ASSERT_EQ(mio::abm::go_to_school(child_rng, p_child, t_weekend, dt, params), mio::abm::LocationType::Home);
}

TEST(TestMigrationRules, students_go_to_school_in_different_times)
{
    auto rng = mio::RandomNumberGenerator();
    ScopedMockDistribution<testing::StrictMock<MockDistribution<mio::UniformDistribution<double>>>> mock_uniform_dist;
    EXPECT_CALL(mock_uniform_dist.get_mock(), invoke)
        .Times(testing::AtLeast(8))
        //Mocking the random values will define at what time the student should go to school, i.e:
        // random is in [0,1/3] -> goes to school at 6
        // random is in [1/3,2/3] -> goes to school at 7
        // random is in [2/3,1.] -> goes to school at 8
        .WillOnce(testing::Return(0.0))
        .WillOnce(testing::Return(0.0))
        .WillOnce(testing::Return(0.0))
        .WillOnce(testing::Return(0.0))
        .WillOnce(testing::Return(0.8))
        .WillOnce(testing::Return(0.8))
        .WillOnce(testing::Return(0.8))
        .WillOnce(testing::Return(0.8))
        .WillRepeatedly(testing::Return(1.0));

    mio::abm::Location home(mio::abm::LocationType::Home, 0, num_age_groups);
    auto p_child_goes_to_school_at_6   = mio::abm::Person(rng, home, age_group_5_to_14);
    auto rng_child_goes_to_school_at_6 = mio::abm::Person::RandomNumberGenerator(rng, p_child_goes_to_school_at_6);
    auto p_child_goes_to_school_at_8   = mio::abm::Person(rng, home, age_group_5_to_14);
    auto rng_child_goes_to_school_at_8 = mio::abm::Person::RandomNumberGenerator(rng, p_child_goes_to_school_at_8);

    auto t_morning_6 = mio::abm::TimePoint(0) + mio::abm::hours(6);
    auto t_morning_8 = mio::abm::TimePoint(0) + mio::abm::hours(8);
    auto dt          = mio::abm::hours(1);

    mio::abm::Parameters params = mio::abm::Parameters(num_age_groups);
    // Set the age group the can go to school is AgeGroup(1) (i.e. 5-14)
<<<<<<< HEAD
    params.get<mio::abm::AgeGroupGotoSchool>() = false;
    params.get<mio::abm::AgeGroupGotoSchool>()[AGE_GROUP_5_TO_14] = true;
    // Set the age group the can go to work is AgeGroup(2) and AgeGroup(3) (i.e. 15-34 or 35-59)
    params.get<mio::abm::AgeGroupGotoWork>() = false;
    params.get<mio::abm::AgeGroupGotoWork>()[AGE_GROUP_15_TO_34] = true;
    params.get<mio::abm::AgeGroupGotoWork>()[AGE_GROUP_35_TO_59] = true;
=======
    params.get<mio::abm::AgeGroupGotoSchool>() = {age_group_5_to_14};
    // Set the age group the can go to work is AgeGroup(2) and AgeGroup(3) (i.e. 15-34 or 35-59)
    params.get<mio::abm::AgeGroupGotoWork>() = {age_group_15_to_34, age_group_35_to_59};
>>>>>>> 8ed83646

    ASSERT_EQ(
        mio::abm::go_to_school(rng_child_goes_to_school_at_6, p_child_goes_to_school_at_6, t_morning_6, dt, params),

        mio::abm::LocationType::School);
    ASSERT_EQ(
        mio::abm::go_to_school(rng_child_goes_to_school_at_6, p_child_goes_to_school_at_6, t_morning_8, dt, params),

        mio::abm::LocationType::Home);
    ASSERT_EQ(
        mio::abm::go_to_school(rng_child_goes_to_school_at_8, p_child_goes_to_school_at_8, t_morning_6, dt, params),

        mio::abm::LocationType::Home);
    ASSERT_EQ(
        mio::abm::go_to_school(rng_child_goes_to_school_at_8, p_child_goes_to_school_at_8, t_morning_8, dt, params),

        mio::abm::LocationType::School);
}

TEST(TestMigrationRules, students_go_to_school_in_different_times_with_smaller_time_steps)
{
    auto rng = mio::RandomNumberGenerator();
    ScopedMockDistribution<testing::StrictMock<MockDistribution<mio::UniformDistribution<double>>>> mock_uniform_dist;
    EXPECT_CALL(mock_uniform_dist.get_mock(), invoke)
        .Times(testing::AtLeast(8))
        //Mocking the random values will define at what time the student should go to school, i.e:
        // random is in [0,1/6] -> goes to school at 6
        // random is in [1/6,2/6] -> goes to school at 6:30
        // random is in [2/6,3/6] -> goes to school at 7:00
        // random is in [3/6,4/6] -> goes to school at 7:30
        // random is in [4/6,5/6] -> goes to school at 8:00
        // random is in [5/6,6/6] -> goes to school at 8:30
        .WillOnce(testing::Return(0.0))
        .WillOnce(testing::Return(0.0))
        .WillOnce(testing::Return(0.0))
        .WillOnce(testing::Return(0.0))
        .WillOnce(testing::Return(0.9))
        .WillOnce(testing::Return(0.9))
        .WillOnce(testing::Return(0.9))
        .WillOnce(testing::Return(0.9))
        .WillRepeatedly(testing::Return(1.0));

    mio::abm::Location home(mio::abm::LocationType::Home, 0, num_age_groups);
    auto p_child_goes_to_school_at_6    = mio::abm::Person(rng, home, age_group_5_to_14);
    auto rng_child_goes_to_school_at_6  = mio::abm::Person::RandomNumberGenerator(rng, p_child_goes_to_school_at_6);
    auto p_child_goes_to_school_at_8_30 = mio::abm::Person(rng, home, age_group_5_to_14);
    auto rng_child_goes_to_school_at_8_30 =
        mio::abm::Person::RandomNumberGenerator(rng, p_child_goes_to_school_at_8_30);

    auto t_morning_6            = mio::abm::TimePoint(0) + mio::abm::hours(6);
    auto t_morning_8_30         = mio::abm::TimePoint(0) + mio::abm::hours(8) + mio::abm::seconds(1800);
    auto dt                     = mio::abm::seconds(1800);
    mio::abm::Parameters params = mio::abm::Parameters(num_age_groups);
    // Set the age group the can go to school is AgeGroup(1) (i.e. 5-14)
<<<<<<< HEAD
    params.get<mio::abm::AgeGroupGotoSchool>() = false;
    params.get<mio::abm::AgeGroupGotoSchool>()[AGE_GROUP_5_TO_14] = true;
    // Set the age group the can go to work is AgeGroup(2) and AgeGroup(3) (i.e. 15-34 or 35-59)
    params.get<mio::abm::AgeGroupGotoWork>() = false;
    params.get<mio::abm::AgeGroupGotoWork>()[AGE_GROUP_15_TO_34] = true;
    params.get<mio::abm::AgeGroupGotoWork>()[AGE_GROUP_35_TO_59] = true;
=======
    params.get<mio::abm::AgeGroupGotoSchool>() = {age_group_5_to_14};
    // Set the age group the can go to work is AgeGroup(2) and AgeGroup(3) (i.e. 15-34 or 35-59)
    params.get<mio::abm::AgeGroupGotoWork>() = {age_group_15_to_34, age_group_35_to_59};
>>>>>>> 8ed83646

    ASSERT_EQ(
        mio::abm::go_to_school(rng_child_goes_to_school_at_6, p_child_goes_to_school_at_6, t_morning_6, dt, params),

        mio::abm::LocationType::School);
    ASSERT_EQ(
        mio::abm::go_to_school(rng_child_goes_to_school_at_6, p_child_goes_to_school_at_6, t_morning_8_30, dt, params),
        mio::abm::LocationType::Home);
    ASSERT_EQ(mio::abm::go_to_school(rng_child_goes_to_school_at_8_30, p_child_goes_to_school_at_8_30, t_morning_6, dt,
                                     params),
              mio::abm::LocationType::Home);
    ASSERT_EQ(mio::abm::go_to_school(rng_child_goes_to_school_at_8_30, p_child_goes_to_school_at_8_30, t_morning_8_30,
                                     dt, params),
              mio::abm::LocationType::School);
}

TEST(TestMigrationRules, school_return)
{
    auto rng = mio::RandomNumberGenerator();
    mio::abm::Location school(mio::abm::LocationType::School, 0, num_age_groups);
    auto p_child   = mio::abm::Person(rng, school, age_group_5_to_14);
    auto rng_child = mio::abm::Person::RandomNumberGenerator(rng, p_child);

    auto t  = mio::abm::TimePoint(0) + mio::abm::hours(15);
    auto dt = mio::abm::hours(1);

    ASSERT_EQ(mio::abm::go_to_school(rng_child, p_child, t, dt, mio::abm::Parameters(num_age_groups)),
              mio::abm::LocationType::Home);
}

TEST(TestMigrationRules, worker_goes_to_work)
{
    auto rng = mio::RandomNumberGenerator();
    mio::abm::Location home(mio::abm::LocationType::Home, 0, num_age_groups);
    ScopedMockDistribution<testing::StrictMock<MockDistribution<mio::UniformDistribution<double>>>> mock_uniform_dist;
    EXPECT_CALL(mock_uniform_dist.get_mock(), invoke)
        .Times(testing::AtLeast(8))
        .WillOnce(testing::Return(0.6))
        .WillOnce(testing::Return(0.6))
        .WillOnce(testing::Return(0.6))
        .WillOnce(testing::Return(0.6))
        .WillOnce(testing::Return(0.))
        .WillOnce(testing::Return(0.))
        .WillOnce(testing::Return(0.))
        .WillOnce(testing::Return(0.))
        .WillRepeatedly(testing::Return(1.0));

    auto p_retiree   = mio::abm::Person(rng, home, age_group_60_to_79);
    auto rng_retiree = mio::abm::Person::RandomNumberGenerator(rng, p_retiree);
    auto p_adult     = mio::abm::Person(rng, home, age_group_15_to_34);
    auto rng_adult   = mio::abm::Person::RandomNumberGenerator(rng, p_adult);

    auto t_morning = mio::abm::TimePoint(0) + mio::abm::hours(8);
    auto t_night   = mio::abm::TimePoint(0) + mio::abm::days(1) + mio::abm::hours(4);
    auto dt        = mio::abm::hours(1);

    mio::abm::Parameters params = mio::abm::Parameters(num_age_groups);
    // Set the age group the can go to school is AgeGroup(1) (i.e. 5-14)
<<<<<<< HEAD
    params.get<mio::abm::AgeGroupGotoSchool>() = false;
    params.get<mio::abm::AgeGroupGotoSchool>()[AGE_GROUP_5_TO_14] = true;
    // Set the age group the can go to work is AgeGroup(2) and AgeGroup(3) (i.e. 15-34 or 35-59)
    params.get<mio::abm::AgeGroupGotoWork>() = false;
    params.get<mio::abm::AgeGroupGotoWork>()[AGE_GROUP_15_TO_34] = true;
    params.get<mio::abm::AgeGroupGotoWork>()[AGE_GROUP_35_TO_59] = true;
=======
    params.get<mio::abm::AgeGroupGotoSchool>() = {age_group_5_to_14};
    // Set the age group the can go to work is AgeGroup(2) and AgeGroup(3) (i.e. 15-34 or 35-59)
    params.get<mio::abm::AgeGroupGotoWork>() = {age_group_15_to_34, age_group_35_to_59};
>>>>>>> 8ed83646

    ASSERT_EQ(mio::abm::go_to_work(rng_retiree, p_retiree, t_morning, dt, params), mio::abm::LocationType::Home);
    ASSERT_EQ(mio::abm::go_to_work(rng_adult, p_adult, t_morning, dt, params), mio::abm::LocationType::Home);
    ASSERT_EQ(mio::abm::go_to_work(rng_adult, p_adult, t_night, dt, params), mio::abm::LocationType::Home);
}

TEST(TestMigrationRules, worker_goes_to_work_with_non_dividable_timespan)
{
    auto rng = mio::RandomNumberGenerator();
    mio::abm::Location home(mio::abm::LocationType::Home, 0, num_age_groups);
    ScopedMockDistribution<testing::StrictMock<MockDistribution<mio::UniformDistribution<double>>>> mock_uniform_dist;
    EXPECT_CALL(mock_uniform_dist.get_mock(), invoke)
        .Times(testing::AtLeast(8))
        .WillOnce(testing::Return(0.6))
        .WillOnce(testing::Return(0.6))
        .WillOnce(testing::Return(0.6))
        .WillOnce(testing::Return(0.6))
        .WillOnce(testing::Return(0.))
        .WillOnce(testing::Return(0.))
        .WillOnce(testing::Return(0.))
        .WillOnce(testing::Return(0.))
        .WillRepeatedly(testing::Return(1.0));

    auto p_retiree   = mio::abm::Person(rng, home, age_group_60_to_79);
    auto rng_retiree = mio::abm::Person::RandomNumberGenerator(rng, p_retiree);
    auto p_adult     = mio::abm::Person(rng, home, age_group_15_to_34);
    auto rng_adult   = mio::abm::Person::RandomNumberGenerator(rng, p_adult);

    auto t_morning = mio::abm::TimePoint(0) + mio::abm::hours(8);
    auto t_night   = mio::abm::TimePoint(0) + mio::abm::days(1) + mio::abm::hours(4);
    auto dt        = mio::abm::minutes(53);

    mio::abm::Parameters params = mio::abm::Parameters(num_age_groups);
    // Set the age group the can go to school is AgeGroup(1) (i.e. 5-14)
<<<<<<< HEAD
    params.get<mio::abm::AgeGroupGotoSchool>() = false;
    params.get<mio::abm::AgeGroupGotoSchool>()[AGE_GROUP_5_TO_14] = true;
    // Set the age group the can go to work is AgeGroup(2) and AgeGroup(3) (i.e. 15-34 or 35-59)
    params.get<mio::abm::AgeGroupGotoWork>() = false;
    params.get<mio::abm::AgeGroupGotoWork>()[AGE_GROUP_15_TO_34] = true;
    params.get<mio::abm::AgeGroupGotoWork>()[AGE_GROUP_35_TO_59] = true;
=======
    params.get<mio::abm::AgeGroupGotoSchool>() = {age_group_5_to_14};
    // Set the age group the can go to work is AgeGroup(2) and AgeGroup(3) (i.e. 15-34 or 35-59)
    params.get<mio::abm::AgeGroupGotoWork>() = {age_group_15_to_34, age_group_35_to_59};
>>>>>>> 8ed83646

    ASSERT_EQ(mio::abm::go_to_work(rng_retiree, p_retiree, t_morning, dt, params), mio::abm::LocationType::Home);
    ASSERT_EQ(mio::abm::go_to_work(rng_adult, p_adult, t_morning, dt, params), mio::abm::LocationType::Home);
    ASSERT_EQ(mio::abm::go_to_work(rng_adult, p_adult, t_night, dt, params), mio::abm::LocationType::Home);
}

TEST(TestMigrationRules, workers_go_to_work_in_different_times)
{
    auto rng = mio::RandomNumberGenerator();
    mio::abm::Location home(mio::abm::LocationType::Home, 0, num_age_groups);
    ScopedMockDistribution<testing::StrictMock<MockDistribution<mio::UniformDistribution<double>>>> mock_uniform_dist;
    EXPECT_CALL(mock_uniform_dist.get_mock(), invoke)
        .Times(testing::AtLeast(8))
        .WillOnce(testing::Return(0.))
        .WillOnce(testing::Return(0.))
        .WillOnce(testing::Return(0.))
        .WillOnce(testing::Return(0.))
        .WillOnce(testing::Return(0.9))
        .WillOnce(testing::Return(0.9))
        .WillOnce(testing::Return(0.9))
        .WillOnce(testing::Return(0.9))

        .WillRepeatedly(testing::Return(1.0));

    auto p_adult_goes_to_work_at_6   = mio::abm::Person(rng, home, age_group_15_to_34);
    auto rng_adult_goes_to_work_at_6 = mio::abm::Person::RandomNumberGenerator(rng, p_adult_goes_to_work_at_6);
    auto p_adult_goes_to_work_at_8   = mio::abm::Person(rng, home, age_group_15_to_34);
    auto rng_adult_goes_to_work_at_8 = mio::abm::Person::RandomNumberGenerator(rng, p_adult_goes_to_work_at_8);

    auto t_morning_6            = mio::abm::TimePoint(0) + mio::abm::hours(6);
    auto t_morning_8            = mio::abm::TimePoint(0) + mio::abm::hours(8);
    auto t_night                = mio::abm::TimePoint(0) + mio::abm::days(1) + mio::abm::hours(4);
    auto dt                     = mio::abm::hours(1);
    mio::abm::Parameters params = mio::abm::Parameters(num_age_groups);
    // Set the age group the can go to school is AgeGroup(1) (i.e. 5-14)
<<<<<<< HEAD
    params.get<mio::abm::AgeGroupGotoSchool>() = false;
    params.get<mio::abm::AgeGroupGotoSchool>()[AGE_GROUP_5_TO_14] = true;
    // Set the age group the can go to work is AgeGroup(2) and AgeGroup(3) (i.e. 15-34 or 35-59)
    params.get<mio::abm::AgeGroupGotoWork>() = false;
    params.get<mio::abm::AgeGroupGotoWork>()[AGE_GROUP_15_TO_34] = true;
    params.get<mio::abm::AgeGroupGotoWork>()[AGE_GROUP_35_TO_59] = true;
=======
    params.get<mio::abm::AgeGroupGotoSchool>() = {age_group_5_to_14};
    // Set the age group the can go to work is AgeGroup(2) and AgeGroup(3) (i.e. 15-34 or 35-59)
    params.get<mio::abm::AgeGroupGotoWork>() = {age_group_15_to_34, age_group_35_to_59};
>>>>>>> 8ed83646

    ASSERT_EQ(mio::abm::go_to_work(rng_adult_goes_to_work_at_6, p_adult_goes_to_work_at_6, t_morning_6, dt, params),
              mio::abm::LocationType::Work);
    ASSERT_EQ(mio::abm::go_to_work(rng_adult_goes_to_work_at_6, p_adult_goes_to_work_at_6, t_morning_8, dt, params),
              mio::abm::LocationType::Home);
    ASSERT_EQ(mio::abm::go_to_work(rng_adult_goes_to_work_at_6, p_adult_goes_to_work_at_6, t_night, dt, params),
              mio::abm::LocationType::Home);
    ASSERT_EQ(mio::abm::go_to_work(rng_adult_goes_to_work_at_8, p_adult_goes_to_work_at_8, t_morning_6, dt, params),
              mio::abm::LocationType::Home);
    ASSERT_EQ(mio::abm::go_to_work(rng_adult_goes_to_work_at_8, p_adult_goes_to_work_at_8, t_morning_8, dt, params),
              mio::abm::LocationType::Work);
    ASSERT_EQ(mio::abm::go_to_work(rng_adult_goes_to_work_at_8, p_adult_goes_to_work_at_8, t_night, dt, params),
              mio::abm::LocationType::Home);
}

TEST(TestMigrationRules, work_return)
{
    auto rng = mio::RandomNumberGenerator();
    mio::abm::Location work(mio::abm::LocationType::Work, 0, num_age_groups);
    auto p_adult   = mio::abm::Person(rng, work, age_group_35_to_59);
    auto rng_adult = mio::abm::Person::RandomNumberGenerator(rng, p_adult);
    auto t         = mio::abm::TimePoint(0) + mio::abm::hours(17);
    auto dt        = mio::abm::hours(1);
    ASSERT_EQ(mio::abm::go_to_work(rng_adult, p_adult, t, dt, mio::abm::Parameters(num_age_groups)),
              mio::abm::LocationType::Home);
}

TEST(TestMigrationRules, quarantine)
{
    auto rng = mio::RandomNumberGenerator();
    auto t   = mio::abm::TimePoint(12346);
    auto dt  = mio::abm::hours(1);

    mio::abm::Location home(mio::abm::LocationType::Home, 0, num_age_groups);
    mio::abm::Location work(mio::abm::LocationType::Work, 0, num_age_groups);
    mio::abm::Location hospital(mio::abm::LocationType::Hospital, 0, num_age_groups);

    auto p_inf1   = make_test_person(work, age_group_15_to_34, mio::abm::InfectionState::InfectedSymptoms, t);
    auto rng_inf1 = mio::abm::Person::RandomNumberGenerator(rng, p_inf1);
    p_inf1.detect_infection(t);
    ASSERT_EQ(mio::abm::go_to_quarantine(rng_inf1, p_inf1, t, dt, mio::abm::Parameters(num_age_groups)),
              mio::abm::LocationType::Home); //detected infected person quarantines at home

    auto p_inf2   = make_test_person(work, age_group_15_to_34, mio::abm::InfectionState::InfectedSymptoms, t);
    auto rng_inf2 = mio::abm::Person::RandomNumberGenerator(rng, p_inf2);
    ASSERT_EQ(mio::abm::go_to_quarantine(rng_inf2, p_inf2, t, dt, mio::abm::Parameters(num_age_groups)),
              mio::abm::LocationType::Work); //undetected infected person does not quaratine

    auto p_inf3   = make_test_person(hospital, age_group_15_to_34, mio::abm::InfectionState::InfectedSevere, t);
    auto rng_inf3 = mio::abm::Person::RandomNumberGenerator(rng, p_inf3);
    p_inf3.detect_infection(t);
    ASSERT_EQ(mio::abm::go_to_quarantine(rng_inf3, p_inf3, t, dt, mio::abm::Parameters(num_age_groups)),
              mio::abm::LocationType::Hospital); //detected infected person does not leave hospital to quarantine
}

TEST(TestMigrationRules, hospital)
{
    auto rng = mio::RandomNumberGenerator();
    mio::abm::Location home(mio::abm::LocationType::Home, 0, num_age_groups);
    auto t       = mio::abm::TimePoint(12346);
    auto dt      = mio::abm::hours(1);
    auto p_inf   = make_test_person(home, age_group_15_to_34, mio::abm::InfectionState::InfectedSevere, t);
    auto rng_inf = mio::abm::Person::RandomNumberGenerator(rng, p_inf);

    ASSERT_EQ(mio::abm::go_to_hospital(rng_inf, p_inf, t, dt, mio::abm::Parameters(num_age_groups)),
              mio::abm::LocationType::Hospital);

    auto p_car   = make_test_person(home, age_group_15_to_34, mio::abm::InfectionState::InfectedSymptoms);
    auto rng_car = mio::abm::Person::RandomNumberGenerator(rng, p_car);
    ASSERT_EQ(mio::abm::go_to_hospital(rng_car, p_car, t, dt, mio::abm::Parameters(num_age_groups)),
              mio::abm::LocationType::Home);
}

TEST(TestMigrationRules, go_shopping)
{
    auto rng = mio::RandomNumberGenerator();
    mio::abm::Location hospital(mio::abm::LocationType::Hospital, 0, num_age_groups);
    mio::abm::Location home(mio::abm::LocationType::Home, 0, num_age_groups);

    auto t_weekday = mio::abm::TimePoint(0) + mio::abm::days(4) + mio::abm::hours(9);
    auto t_sunday  = mio::abm::TimePoint(0) + mio::abm::days(6) + mio::abm::hours(9);
    auto t_night   = mio::abm::TimePoint(0) + mio::abm::days(4) + mio::abm::hours(1);
    auto dt        = mio::abm::hours(1);

    auto p_hosp   = make_test_person(hospital, age_group_0_to_4, mio::abm::InfectionState::InfectedSymptoms, t_weekday);
    auto rng_hosp = mio::abm::Person::RandomNumberGenerator(rng, p_hosp);
    auto p_home   = mio::abm::Person(rng, home, age_group_60_to_79);
    auto rng_home = mio::abm::Person::RandomNumberGenerator(rng, p_home);

    ASSERT_EQ(mio::abm::go_to_shop(rng_hosp, p_hosp, t_weekday, dt, mio::abm::Parameters(num_age_groups)),
              mio::abm::LocationType::Hospital);
    ASSERT_EQ(mio::abm::go_to_shop(rng_home, p_home, t_sunday, dt, mio::abm::Parameters(num_age_groups)),
              mio::abm::LocationType::Home);
    ASSERT_EQ(mio::abm::go_to_shop(rng_home, p_home, t_night, dt, mio::abm::Parameters(num_age_groups)),
              mio::abm::LocationType::Home);

    ScopedMockDistribution<testing::StrictMock<MockDistribution<mio::ExponentialDistribution<double>>>>
        mock_exponential_dist;
    EXPECT_CALL(mock_exponential_dist.get_mock(), invoke).Times(1).WillOnce(testing::Return(0.01));
    ASSERT_EQ(mio::abm::go_to_shop(rng_home, p_home, t_weekday, dt, mio::abm::Parameters(num_age_groups)),
              mio::abm::LocationType::BasicsShop);
}

TEST(TestMigrationRules, shop_return)
{
    auto rng    = mio::RandomNumberGenerator();
    auto params = mio::abm::Parameters(num_age_groups);
    auto t      = mio::abm::TimePoint(0) + mio::abm::days(4) + mio::abm::hours(9);
    auto dt     = mio::abm::hours(1);

    mio::abm::Location home(mio::abm::LocationType::Home, 0, num_age_groups);
    mio::abm::Location shop(mio::abm::LocationType::BasicsShop, 0, num_age_groups);
    auto p     = make_test_person(home, age_group_15_to_34, mio::abm::InfectionState::InfectedNoSymptoms, t);
    auto rng_p = mio::abm::Person::RandomNumberGenerator(rng, p);
    home.add_person(p);
    p.migrate_to(shop);
    p.interact(rng_p, t, dt, params); //person only returns home after some time passed

    ASSERT_EQ(mio::abm::go_to_shop(rng_p, p, t, dt, mio::abm::Parameters(num_age_groups)),
              mio::abm::LocationType::Home);
}

TEST(TestMigrationRules, go_event)
{
    auto rng = mio::RandomNumberGenerator();
    mio::abm::Location work(mio::abm::LocationType::Work, 0, num_age_groups);
    auto p_work   = mio::abm::Person(rng, work, age_group_35_to_59);
    auto rng_work = mio::abm::Person::RandomNumberGenerator(rng, p_work);
    mio::abm::Location home(mio::abm::LocationType::Home, 0, num_age_groups);
    auto p_home   = mio::abm::Person(rng, home, age_group_60_to_79);
    auto rng_home = mio::abm::Person::RandomNumberGenerator(rng, p_home);

    auto t_weekday  = mio::abm::TimePoint(0) + mio::abm::days(4) + mio::abm::hours(20);
    auto t_saturday = mio::abm::TimePoint(0) + mio::abm::days(5) + mio::abm::hours(10);
    auto t_night    = mio::abm::TimePoint(0) + mio::abm::days(5) + mio::abm::hours(1);
    auto dt         = mio::abm::hours(1);

    ASSERT_EQ(mio::abm::go_to_event(rng_work, p_work, t_weekday, dt, mio::abm::Parameters(num_age_groups)),
              mio::abm::LocationType::Work);
    ASSERT_EQ(mio::abm::go_to_event(rng_home, p_home, t_night, dt, mio::abm::Parameters(num_age_groups)),
              mio::abm::LocationType::Home);

    ScopedMockDistribution<testing::StrictMock<MockDistribution<mio::ExponentialDistribution<double>>>>
        mock_exponential_dist;
    EXPECT_CALL(mock_exponential_dist.get_mock(), invoke).Times(1).WillOnce(testing::Return(0.01));
    ASSERT_EQ(mio::abm::go_to_event(rng_home, p_home, t_weekday, dt, mio::abm::Parameters(num_age_groups)),
              mio::abm::LocationType::SocialEvent);

    EXPECT_CALL(mock_exponential_dist.get_mock(), invoke).Times(1).WillOnce(testing::Return(0.01));
    ASSERT_EQ(mio::abm::go_to_event(rng_home, p_home, t_saturday, dt, mio::abm::Parameters(num_age_groups)),
              mio::abm::LocationType::SocialEvent);
}

TEST(TestMigrationRules, event_return)
{
    auto rng    = mio::RandomNumberGenerator();
    auto params = mio::abm::Parameters(num_age_groups);
    auto t      = mio::abm::TimePoint(0) + mio::abm::days(4) + mio::abm::hours(21);
    auto dt     = mio::abm::hours(3);

    mio::abm::Location home(mio::abm::LocationType::Home, 0, num_age_groups);
    mio::abm::Location social_event(mio::abm::LocationType::SocialEvent, 0, num_age_groups);
    auto p     = mio::abm::Person(rng, home, age_group_15_to_34);
    auto rng_p = mio::abm::Person::RandomNumberGenerator(rng, p);
    home.add_person(p);
    p.migrate_to(social_event);
    p.interact(rng_p, t, dt, params);

    ASSERT_EQ(mio::abm::go_to_event(rng_p, p, t, dt, mio::abm::Parameters(num_age_groups)),
              mio::abm::LocationType::Home);
}

TEST(TestMigrationRules, icu)
{
    auto rng = mio::RandomNumberGenerator();
    mio::abm::Location hospital(mio::abm::LocationType::Hospital, 0, num_age_groups);
    auto t        = mio::abm::TimePoint(12346);
    auto dt       = mio::abm::hours(1);
    auto p_hosp   = make_test_person(hospital, age_group_15_to_34, mio::abm::InfectionState::InfectedCritical, t);
    auto rng_hosp = mio::abm::Person::RandomNumberGenerator(rng, p_hosp);

    ASSERT_EQ(mio::abm::go_to_icu(rng_hosp, p_hosp, t, dt, mio::abm::Parameters(num_age_groups)),
              mio::abm::LocationType::ICU);

    mio::abm::Location work(mio::abm::LocationType::Work, 0, num_age_groups);
    auto p_work   = make_test_person(work, age_group_15_to_34, mio::abm::InfectionState::InfectedSymptoms, t);
    auto rng_work = mio::abm::Person::RandomNumberGenerator(rng, p_work);
    ASSERT_EQ(mio::abm::go_to_icu(rng_work, p_work, t, dt, mio::abm::Parameters(num_age_groups)),
              mio::abm::LocationType::Work);
}

TEST(TestMigrationRules, recover)
{
    auto rng = mio::RandomNumberGenerator();
    mio::abm::Location hospital(mio::abm::LocationType::Hospital, 0);
    auto t       = mio::abm::TimePoint(12346);
    auto dt      = mio::abm::hours(1);
    auto p_rec   = make_test_person(hospital, age_group_60_to_79, mio::abm::InfectionState::Recovered, t);
    auto rng_rec = mio::abm::Person::RandomNumberGenerator(rng, p_rec);
    auto p_inf   = make_test_person(hospital, age_group_60_to_79, mio::abm::InfectionState::InfectedSevere, t);
    auto rng_inf = mio::abm::Person::RandomNumberGenerator(rng, p_inf);
    ASSERT_EQ(mio::abm::return_home_when_recovered(rng_rec, p_rec, t, dt, {num_age_groups}),
              mio::abm::LocationType::Home);
    ASSERT_EQ(mio::abm::return_home_when_recovered(rng_inf, p_inf, t, dt, {num_age_groups}),
              mio::abm::LocationType::Hospital);
}

TEST(TestMigrationRules, dead)
{
    auto rng = mio::RandomNumberGenerator();

    mio::abm::Location icu(mio::abm::LocationType::ICU, 0);
    auto t      = mio::abm::TimePoint(12346);
    auto dt     = mio::abm::hours(1);
    auto p_dead = make_test_person(icu, age_group_60_to_79, mio::abm::InfectionState::Dead, t);
    auto p_rng  = mio::abm::Person::RandomNumberGenerator(rng, p_dead);

    ASSERT_EQ(mio::abm::get_buried(p_rng, p_dead, t, dt, {num_age_groups}), mio::abm::LocationType::Cemetery);
}<|MERGE_RESOLUTION|>--- conflicted
+++ resolved
@@ -44,18 +44,12 @@
     auto child_rng              = mio::abm::Person::RandomNumberGenerator(rng, p_child);
     auto adult_rng              = mio::abm::Person::RandomNumberGenerator(rng, p_child);
     // Set the age group the can go to school is AgeGroup(1) (i.e. 5-14)
-<<<<<<< HEAD
     params.get<mio::abm::AgeGroupGotoSchool>() = false;
-    params.get<mio::abm::AgeGroupGotoSchool>()[AGE_GROUP_5_TO_14] = true;
+    params.get<mio::abm::AgeGroupGotoSchool>()[age_group_5_to_14] = true;
     // Set the age group the can go to work is AgeGroup(2) and AgeGroup(3) (i.e. 15-34 or 35-59)
     params.get<mio::abm::AgeGroupGotoWork>() = false;
-    params.get<mio::abm::AgeGroupGotoWork>()[AGE_GROUP_15_TO_34] = true;
-    params.get<mio::abm::AgeGroupGotoWork>()[AGE_GROUP_35_TO_59] = true;
-=======
-    params.get<mio::abm::AgeGroupGotoSchool>() = {age_group_5_to_14};
-    // Set the age group the can go to work is AgeGroup(2) and AgeGroup(3) (i.e. 15-34 or 35-59)
-    params.get<mio::abm::AgeGroupGotoWork>() = {age_group_15_to_34, age_group_35_to_59};
->>>>>>> 8ed83646
+    params.get<mio::abm::AgeGroupGotoWork>()[age_group_15_to_34] = true;
+    params.get<mio::abm::AgeGroupGotoWork>()[age_group_35_to_59] = true;
 
     ASSERT_EQ(mio::abm::go_to_school(child_rng, p_child, t_morning, dt, params), mio::abm::LocationType::School);
     ASSERT_EQ(mio::abm::go_to_school(adult_rng, p_adult, t_morning, dt, params), mio::abm::LocationType::Home);
@@ -94,18 +88,12 @@
 
     mio::abm::Parameters params = mio::abm::Parameters(num_age_groups);
     // Set the age group the can go to school is AgeGroup(1) (i.e. 5-14)
-<<<<<<< HEAD
     params.get<mio::abm::AgeGroupGotoSchool>() = false;
-    params.get<mio::abm::AgeGroupGotoSchool>()[AGE_GROUP_5_TO_14] = true;
+    params.get<mio::abm::AgeGroupGotoSchool>()[age_group_5_to_14] = true;
     // Set the age group the can go to work is AgeGroup(2) and AgeGroup(3) (i.e. 15-34 or 35-59)
     params.get<mio::abm::AgeGroupGotoWork>() = false;
-    params.get<mio::abm::AgeGroupGotoWork>()[AGE_GROUP_15_TO_34] = true;
-    params.get<mio::abm::AgeGroupGotoWork>()[AGE_GROUP_35_TO_59] = true;
-=======
-    params.get<mio::abm::AgeGroupGotoSchool>() = {age_group_5_to_14};
-    // Set the age group the can go to work is AgeGroup(2) and AgeGroup(3) (i.e. 15-34 or 35-59)
-    params.get<mio::abm::AgeGroupGotoWork>() = {age_group_15_to_34, age_group_35_to_59};
->>>>>>> 8ed83646
+    params.get<mio::abm::AgeGroupGotoWork>()[age_group_15_to_34] = true;
+    params.get<mio::abm::AgeGroupGotoWork>()[age_group_35_to_59] = true;
 
     ASSERT_EQ(
         mio::abm::go_to_school(rng_child_goes_to_school_at_6, p_child_goes_to_school_at_6, t_morning_6, dt, params),
@@ -160,18 +148,12 @@
     auto dt                     = mio::abm::seconds(1800);
     mio::abm::Parameters params = mio::abm::Parameters(num_age_groups);
     // Set the age group the can go to school is AgeGroup(1) (i.e. 5-14)
-<<<<<<< HEAD
     params.get<mio::abm::AgeGroupGotoSchool>() = false;
-    params.get<mio::abm::AgeGroupGotoSchool>()[AGE_GROUP_5_TO_14] = true;
+    params.get<mio::abm::AgeGroupGotoSchool>()[age_group_5_to_14] = true;
     // Set the age group the can go to work is AgeGroup(2) and AgeGroup(3) (i.e. 15-34 or 35-59)
     params.get<mio::abm::AgeGroupGotoWork>() = false;
-    params.get<mio::abm::AgeGroupGotoWork>()[AGE_GROUP_15_TO_34] = true;
-    params.get<mio::abm::AgeGroupGotoWork>()[AGE_GROUP_35_TO_59] = true;
-=======
-    params.get<mio::abm::AgeGroupGotoSchool>() = {age_group_5_to_14};
-    // Set the age group the can go to work is AgeGroup(2) and AgeGroup(3) (i.e. 15-34 or 35-59)
-    params.get<mio::abm::AgeGroupGotoWork>() = {age_group_15_to_34, age_group_35_to_59};
->>>>>>> 8ed83646
+    params.get<mio::abm::AgeGroupGotoWork>()[age_group_15_to_34] = true;
+    params.get<mio::abm::AgeGroupGotoWork>()[age_group_35_to_59] = true;
 
     ASSERT_EQ(
         mio::abm::go_to_school(rng_child_goes_to_school_at_6, p_child_goes_to_school_at_6, t_morning_6, dt, params),
@@ -230,18 +212,12 @@
 
     mio::abm::Parameters params = mio::abm::Parameters(num_age_groups);
     // Set the age group the can go to school is AgeGroup(1) (i.e. 5-14)
-<<<<<<< HEAD
     params.get<mio::abm::AgeGroupGotoSchool>() = false;
-    params.get<mio::abm::AgeGroupGotoSchool>()[AGE_GROUP_5_TO_14] = true;
+    params.get<mio::abm::AgeGroupGotoSchool>()[age_group_5_to_14] = true;
     // Set the age group the can go to work is AgeGroup(2) and AgeGroup(3) (i.e. 15-34 or 35-59)
     params.get<mio::abm::AgeGroupGotoWork>() = false;
-    params.get<mio::abm::AgeGroupGotoWork>()[AGE_GROUP_15_TO_34] = true;
-    params.get<mio::abm::AgeGroupGotoWork>()[AGE_GROUP_35_TO_59] = true;
-=======
-    params.get<mio::abm::AgeGroupGotoSchool>() = {age_group_5_to_14};
-    // Set the age group the can go to work is AgeGroup(2) and AgeGroup(3) (i.e. 15-34 or 35-59)
-    params.get<mio::abm::AgeGroupGotoWork>() = {age_group_15_to_34, age_group_35_to_59};
->>>>>>> 8ed83646
+    params.get<mio::abm::AgeGroupGotoWork>()[age_group_15_to_34] = true;
+    params.get<mio::abm::AgeGroupGotoWork>()[age_group_35_to_59] = true;
 
     ASSERT_EQ(mio::abm::go_to_work(rng_retiree, p_retiree, t_morning, dt, params), mio::abm::LocationType::Home);
     ASSERT_EQ(mio::abm::go_to_work(rng_adult, p_adult, t_morning, dt, params), mio::abm::LocationType::Home);
@@ -276,18 +252,12 @@
 
     mio::abm::Parameters params = mio::abm::Parameters(num_age_groups);
     // Set the age group the can go to school is AgeGroup(1) (i.e. 5-14)
-<<<<<<< HEAD
     params.get<mio::abm::AgeGroupGotoSchool>() = false;
-    params.get<mio::abm::AgeGroupGotoSchool>()[AGE_GROUP_5_TO_14] = true;
+    params.get<mio::abm::AgeGroupGotoSchool>()[age_group_5_to_14] = true;
     // Set the age group the can go to work is AgeGroup(2) and AgeGroup(3) (i.e. 15-34 or 35-59)
     params.get<mio::abm::AgeGroupGotoWork>() = false;
-    params.get<mio::abm::AgeGroupGotoWork>()[AGE_GROUP_15_TO_34] = true;
-    params.get<mio::abm::AgeGroupGotoWork>()[AGE_GROUP_35_TO_59] = true;
-=======
-    params.get<mio::abm::AgeGroupGotoSchool>() = {age_group_5_to_14};
-    // Set the age group the can go to work is AgeGroup(2) and AgeGroup(3) (i.e. 15-34 or 35-59)
-    params.get<mio::abm::AgeGroupGotoWork>() = {age_group_15_to_34, age_group_35_to_59};
->>>>>>> 8ed83646
+    params.get<mio::abm::AgeGroupGotoWork>()[age_group_15_to_34] = true;
+    params.get<mio::abm::AgeGroupGotoWork>()[age_group_35_to_59] = true;
 
     ASSERT_EQ(mio::abm::go_to_work(rng_retiree, p_retiree, t_morning, dt, params), mio::abm::LocationType::Home);
     ASSERT_EQ(mio::abm::go_to_work(rng_adult, p_adult, t_morning, dt, params), mio::abm::LocationType::Home);
@@ -323,18 +293,12 @@
     auto dt                     = mio::abm::hours(1);
     mio::abm::Parameters params = mio::abm::Parameters(num_age_groups);
     // Set the age group the can go to school is AgeGroup(1) (i.e. 5-14)
-<<<<<<< HEAD
     params.get<mio::abm::AgeGroupGotoSchool>() = false;
-    params.get<mio::abm::AgeGroupGotoSchool>()[AGE_GROUP_5_TO_14] = true;
+    params.get<mio::abm::AgeGroupGotoSchool>()[age_group_5_to_14] = true;
     // Set the age group the can go to work is AgeGroup(2) and AgeGroup(3) (i.e. 15-34 or 35-59)
     params.get<mio::abm::AgeGroupGotoWork>() = false;
-    params.get<mio::abm::AgeGroupGotoWork>()[AGE_GROUP_15_TO_34] = true;
-    params.get<mio::abm::AgeGroupGotoWork>()[AGE_GROUP_35_TO_59] = true;
-=======
-    params.get<mio::abm::AgeGroupGotoSchool>() = {age_group_5_to_14};
-    // Set the age group the can go to work is AgeGroup(2) and AgeGroup(3) (i.e. 15-34 or 35-59)
-    params.get<mio::abm::AgeGroupGotoWork>() = {age_group_15_to_34, age_group_35_to_59};
->>>>>>> 8ed83646
+    params.get<mio::abm::AgeGroupGotoWork>()[age_group_15_to_34] = true;
+    params.get<mio::abm::AgeGroupGotoWork>()[age_group_35_to_59] = true;
 
     ASSERT_EQ(mio::abm::go_to_work(rng_adult_goes_to_work_at_6, p_adult_goes_to_work_at_6, t_morning_6, dt, params),
               mio::abm::LocationType::Work);

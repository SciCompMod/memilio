--- conflicted
+++ resolved
@@ -88,32 +88,15 @@
 
     // Define parameters used for simulation and initialization.
     model.parameters.get<mio::lsecir::TimeExposed>()[0]            = 2.3;
-<<<<<<< HEAD
-    model.parameters.get<mio::lsecir::TimeInfectedNoSymptoms>()[0] = 3.3;
+    model.parameters.get<mio::lsecir::TimeInfectedNoSymptoms>()[0] = 1.3;
     model.parameters.get<mio::lsecir::TimeInfectedSymptoms>()[0]   = 2.4;
     model.parameters.get<mio::lsecir::TimeInfectedSevere>()[0]     = 1.8;
-    model.parameters.get<mio::lsecir::TimeInfectedCritical>()[0]   = 3.0;
+    model.parameters.get<mio::lsecir::TimeInfectedCritical>()[0]   = 1.0;
 
     model.parameters.get<mio::lsecir::RecoveredPerInfectedNoSymptoms>()[0] = 0.2;
     model.parameters.get<mio::lsecir::SeverePerInfectedSymptoms>()[0]      = 0.1;
     model.parameters.get<mio::lsecir::CriticalPerSevere>()[0]              = 0.3;
     model.parameters.get<mio::lsecir::DeathsPerCritical>()[0]              = 0.2;
-
-    // Calculate initial value vector for subcompartments with RKI data.
-    auto read_result = mio::lsecir::set_initial_data_from_confirmed_cases<Model>(
-        model, mio::path_join(TEST_DATA_DIR, "cases_all_germany.json"), start_date,
-        std::vector<ScalarType>(1, total_population), std::vector<ScalarType>(1, 1.));
-=======
-    model.parameters.get<mio::lsecir::TimeInfectedNoSymptoms>()[0] = 1.3;
-    model.parameters.get<mio::lsecir::TimeInfectedSymptoms>()[0]   = 2.4;
-    model.parameters.get<mio::lsecir::TimeInfectedSevere>()[0]     = 1.8;
-    model.parameters.get<mio::lsecir::TimeInfectedCritical>()[0]   = 1.0;
-
-    model.parameters.get<mio::lsecir::RecoveredPerInfectedNoSymptoms>()[0] = 0.2;
-    model.parameters.get<mio::lsecir::SeverePerInfectedSymptoms>()[0]      = 0.1;
-    model.parameters.get<mio::lsecir::CriticalPerSevere>()[0]              = 0.3;
-    model.parameters.get<mio::lsecir::DeathsPerCritical>()[0]              = 0.2;
->>>>>>> 125e1d23
 
     // Calculate initial value vector for subcompartments with RKI data.
     auto read_result =
@@ -134,82 +117,6 @@
     }
 }
 
-<<<<<<< HEAD
-// Check that initialization based on synthetic RKI data match previous result with RKI AgeGroups.
-TEST(TestLCTParametersIo, ReadPopulationDataRKIAgeres)
-{
-    // Define start date and the total population used for the initialization.
-    const size_t num_agegroups = 6;
-    std::vector<ScalarType> total_population(num_agegroups, 1e6);
-    auto start_date = mio::Date(2020, 12, 1);
-
-    using InfState  = mio::lsecir::InfectionState;
-    using LctState1 = mio::LctInfectionState<InfState, 1, 2, 3, 2, 2, 2, 1, 1>;
-    using LctState2 = mio::LctInfectionState<InfState, 1, 1, 1, 1, 1, 1, 1, 1>;
-    using Model     = mio::lsecir::Model<LctState1, LctState2, LctState1, LctState2, LctState1, LctState2>;
-    Model model;
-
-    // Define parameters used for simulation and initialization.
-    for (size_t i = 0; i < num_agegroups; i++) {
-        model.parameters.get<mio::lsecir::TimeExposed>()[i]            = 2.3;
-        model.parameters.get<mio::lsecir::TimeInfectedNoSymptoms>()[i] = 3.3;
-        model.parameters.get<mio::lsecir::TimeInfectedSymptoms>()[i]   = 2.4;
-        model.parameters.get<mio::lsecir::TimeInfectedSevere>()[i]     = 1.8;
-        model.parameters.get<mio::lsecir::TimeInfectedCritical>()[i]   = 3.0;
-
-        model.parameters.get<mio::lsecir::RecoveredPerInfectedNoSymptoms>()[i] = 0.2;
-        model.parameters.get<mio::lsecir::SeverePerInfectedSymptoms>()[i]      = 0.1;
-        model.parameters.get<mio::lsecir::CriticalPerSevere>()[i]              = 0.3;
-        model.parameters.get<mio::lsecir::DeathsPerCritical>()[i]              = 0.2;
-    }
-
-    // Calculate initial value vector for subcompartments with RKI data.
-    auto read_result = mio::lsecir::set_initial_data_from_confirmed_cases<Model>(
-        model, mio::path_join(TEST_DATA_DIR, "cases_all_age_ma7.json"), start_date, total_population,
-        std::vector<ScalarType>(num_agegroups, 1.));
-
-    ASSERT_THAT(print_wrap(read_result), IsSuccess());
-
-    // Result of a previous simulation.
-    size_t num_populations = (size_t)InfState::Count * num_agegroups;
-    Eigen::VectorXd compare(num_populations);
-    compare << 977209.6429, 995.7143, 1372.2143, 793.8, 59.5086, 29.946, 19538.174, 1, 923916.3214, 3781.9821,
-        5213.8393, 2969.4571, 226.3171, 114.4997, 63773.8974, 3.6857, 613901.8214, 15635.4821, 21071.8393, 11780.1143,
-        882.3657, 447.9634, 336238.6423, 41.7714, 530413.3571, 21446.7321, 28762.9107, 15917.2857, 1185.8914, 596.4754,
-        400751.4617, 925.8857, 828383.3571, 8481.8214, 11373.3929, 6158.1429, 451.9086, 224.6966, 138585.452, 6341.2286,
-        909054.8214, 6074.875, 8177.3036, 4393.3714, 317.3629, 147.8314, 58419.12, 13415.3143;
-
-    mio::TimeSeries<ScalarType> result(model.populations.get_num_compartments());
-    // Define TimeSeries as input for the function.
-    result.add_time_point(0, model.get_initial_values());
-    mio::TimeSeries<ScalarType> population = model.calculate_compartments(result);
-
-    for (size_t i = 0; i < num_populations; i++) {
-        EXPECT_NEAR(population.get_value(0)[i], compare[i], 1e-3) << "at subcompartment number " << i;
-    }
-}
-
-// Check some cases where computation of initial values for an LCT model based on RKI data should fail.
-TEST(TestLCTParametersIo, ReadPopulationDataRKIFailure)
-{
-    std::vector<ScalarType> total_population(1, 1000.);
-    using InfState = mio::lsecir::InfectionState;
-    using LctState = mio::LctInfectionState<InfState, 1, 2, 3, 2, 2, 1, 1, 1>;
-    using Model    = mio::lsecir::Model<LctState>;
-    Model model;
-
-    // Define parameters used for simulation and initialization.
-    model.parameters.get<mio::lsecir::TimeExposed>()[0]            = 2.3;
-    model.parameters.get<mio::lsecir::TimeInfectedNoSymptoms>()[0] = 3.3;
-    model.parameters.get<mio::lsecir::TimeInfectedSymptoms>()[0]   = 2.4;
-    model.parameters.get<mio::lsecir::TimeInfectedSevere>()[0]     = 1.8;
-    model.parameters.get<mio::lsecir::TimeInfectedCritical>()[0]   = 3.0;
-
-    model.parameters.get<mio::lsecir::RecoveredPerInfectedNoSymptoms>()[0] = 0.2;
-    model.parameters.get<mio::lsecir::SeverePerInfectedSymptoms>()[0]      = 0.08;
-    model.parameters.get<mio::lsecir::CriticalPerSevere>()[0]              = 0.15;
-    model.parameters.get<mio::lsecir::DeathsPerCritical>()[0]              = 0.22;
-=======
 // Check that initialization based on synthetic RKI data match a calculated result with RKI age groups.
 TEST(TestLCTParametersIo, ReadPopulationDataRKIAgeres)
 {
@@ -307,105 +214,10 @@
     model.parameters.get<mio::lsecir::SeverePerInfectedSymptoms>()[0]      = 0.1;
     model.parameters.get<mio::lsecir::CriticalPerSevere>()[0]              = 0.3;
     model.parameters.get<mio::lsecir::DeathsPerCritical>()[0]              = 0.2;
->>>>>>> 125e1d23
 
     // Deactivate temporarily log output for next tests.
     mio::set_log_level(mio::LogLevel::off);
 
-<<<<<<< HEAD
-    // Case with empty RKI data file.
-    auto start_date  = mio::Date(2020, 6, 9);
-    auto read_result = mio::lsecir::set_initial_data_from_confirmed_cases<Model>(
-        model, mio::path_join(TEST_DATA_DIR, "test_empty_file.json"), start_date, total_population,
-        std::vector<ScalarType>(1, 1.));
-    EXPECT_THAT(print_wrap(read_result), IsFailure(mio::StatusCode::InvalidFileFormat));
-
-    // Case where start_date is later than maximal provided date in file.
-    auto read_result1 = mio::lsecir::set_initial_data_from_confirmed_cases<Model>(
-        model, mio::path_join(TEST_DATA_DIR, "cases_all_germany.json"), start_date, total_population,
-        std::vector<ScalarType>(1, 1.));
-    EXPECT_THAT(print_wrap(read_result1), IsFailure(mio::StatusCode::OutOfRange));
-
-    // Case where not all required dates are provided.
-    start_date        = mio::Date(2020, 6, 6);
-    auto read_result2 = mio::lsecir::set_initial_data_from_confirmed_cases<Model>(
-        model, mio::path_join(TEST_DATA_DIR, "cases_all_germany.json"), start_date, total_population,
-        std::vector<ScalarType>(1, 1.));
-    EXPECT_THAT(print_wrap(read_result2), IsFailure(mio::StatusCode::OutOfRange));
-
-    // Case with input values that are not fitting the data.
-    start_date        = mio::Date(2020, 6, 1);
-    auto read_result3 = mio::lsecir::set_initial_data_from_confirmed_cases<Model>(
-        model, mio::path_join(TEST_DATA_DIR, "cases_all_germany.json"), start_date, std::vector<ScalarType>(1, 0.),
-        std::vector<ScalarType>(1, 1.));
-    EXPECT_THAT(print_wrap(read_result3), IsFailure(mio::StatusCode::InvalidValue));
-
-    // Reactive log output.
-    mio::set_log_level(mio::LogLevel::warn);
-
-    // Valid case.
-    auto read_result4 = mio::lsecir::set_initial_data_from_confirmed_cases<Model>(
-        model, mio::path_join(TEST_DATA_DIR, "cases_all_germany.json"), start_date, total_population,
-        std::vector<ScalarType>(1, 1.));
-    ASSERT_THAT(print_wrap(read_result4), IsSuccess());
-}
-
-// Check some cases where computation of initial values for an LCT model with age groups based on RKI data should fail.
-TEST(TestLCTParametersIo, ReadPopulationDataRKIFailureAgeres)
-{
-    const size_t num_agegroups = 6;
-    std::vector<ScalarType> total_population(num_agegroups, 1e6);
-    auto start_date = mio::Date(2020, 12, 1);
-
-    using InfState = mio::lsecir::InfectionState;
-    using LctState = mio::LctInfectionState<InfState, 1, 2, 3, 2, 2, 2, 1, 1>;
-    using Model    = mio::lsecir::Model<LctState, LctState, LctState, LctState, LctState, LctState>;
-    Model model;
-
-    // Define parameters used for simulation and initialization.
-    for (size_t i = 0; i < num_agegroups; i++) {
-        model.parameters.get<mio::lsecir::TimeExposed>()[i]            = 2.3;
-        model.parameters.get<mio::lsecir::TimeInfectedNoSymptoms>()[i] = 3.3;
-        model.parameters.get<mio::lsecir::TimeInfectedSymptoms>()[i]   = 2.4;
-        model.parameters.get<mio::lsecir::TimeInfectedSevere>()[i]     = 1.8;
-        model.parameters.get<mio::lsecir::TimeInfectedCritical>()[i]   = 3.0;
-
-        model.parameters.get<mio::lsecir::RecoveredPerInfectedNoSymptoms>()[i] = 0.2;
-        model.parameters.get<mio::lsecir::SeverePerInfectedSymptoms>()[i]      = 0.08;
-        model.parameters.get<mio::lsecir::CriticalPerSevere>()[i]              = 0.15;
-        model.parameters.get<mio::lsecir::DeathsPerCritical>()[i]              = 0.22;
-    }
-
-    // Deactivate temporarily log output for next tests.
-    mio::set_log_level(mio::LogLevel::off);
-
-    // Case with empty RKI data file.
-    auto read_result = mio::lsecir::set_initial_data_from_confirmed_cases<Model>(
-        model, mio::path_join(TEST_DATA_DIR, "test_empty_file.json"), start_date, total_population,
-        std::vector<ScalarType>(num_agegroups, 1.));
-    EXPECT_THAT(print_wrap(read_result), IsFailure(mio::StatusCode::InvalidFileFormat));
-
-    // Case where start_date is later than maximal provided date in file.
-    start_date        = mio::Date(2021, 1, 1);
-    auto read_result1 = mio::lsecir::set_initial_data_from_confirmed_cases<Model>(
-        model, mio::path_join(TEST_DATA_DIR, "cases_all_age_ma7.json"), start_date, total_population,
-        std::vector<ScalarType>(num_agegroups, 1.));
-    EXPECT_THAT(print_wrap(read_result1), IsFailure(mio::StatusCode::OutOfRange));
-
-    // Case where not all required dates are provided.
-    start_date        = mio::Date(2020, 12, 30);
-    auto read_result2 = mio::lsecir::set_initial_data_from_confirmed_cases<Model>(
-        model, mio::path_join(TEST_DATA_DIR, "cases_all_age_ma7.json"), start_date, total_population,
-        std::vector<ScalarType>(num_agegroups, 1.));
-    EXPECT_THAT(print_wrap(read_result2), IsFailure(mio::StatusCode::OutOfRange));
-
-    // Case with input values that are not fitting the data.
-    start_date        = mio::Date(2020, 12, 1);
-    auto read_result3 = mio::lsecir::set_initial_data_from_confirmed_cases<Model>(
-        model, mio::path_join(TEST_DATA_DIR, "cases_all_age_ma7.json"), start_date,
-        std::vector<ScalarType>(num_agegroups, 0.), std::vector<ScalarType>(num_agegroups, 1.));
-    EXPECT_THAT(print_wrap(read_result3), IsFailure(mio::StatusCode::InvalidValue));
-=======
     // Case with empty RKI data vector.
     Json::Value js(Json::arrayValue);
     auto start_date = mio::Date(2020, 6, 9);
@@ -502,21 +314,13 @@
         get_synthetic_rki_data_age(), model.populations, model.parameters, start_date,
         std::vector<ScalarType>(num_agegroups, 0.), std::vector<ScalarType>(num_agegroups, 1.));
     EXPECT_THAT(print_wrap(read_result), IsFailure(mio::StatusCode::InvalidValue));
->>>>>>> 125e1d23
 
     // Reactive log output.
     mio::set_log_level(mio::LogLevel::warn);
 
     // Valid case.
-<<<<<<< HEAD
-    auto read_result4 = mio::lsecir::set_initial_data_from_confirmed_cases<Model>(
-        model, mio::path_join(TEST_DATA_DIR, "cases_all_age_ma7.json"), start_date, total_population,
-        std::vector<ScalarType>(num_agegroups, 1.));
-    ASSERT_THAT(print_wrap(read_result4), IsSuccess());
-=======
     read_result = mio::lsecir::set_initial_data_from_confirmed_cases<Model::Populations, mio::ConfirmedCasesDataEntry>(
         get_synthetic_rki_data_age(), model.populations, model.parameters, start_date, total_population,
         std::vector<ScalarType>(num_agegroups, 1.));
     ASSERT_THAT(print_wrap(read_result), IsSuccess());
->>>>>>> 125e1d23
 }
--- conflicted
+++ resolved
@@ -390,13 +390,12 @@
     auto num_days       = 9;
 
     std::vector<int> county_ids = {1001};
-<<<<<<< HEAD
-    mio::osecirts::Model model(num_age_groups);
-    model.parameters.set<mio::osecirts::VaccinationGap>(3);
-    model.parameters.set<mio::osecirts::DaysUntilEffectivePartialVaccination>(1);
-    model.parameters.set<mio::osecirts::DaysUntilEffectiveImprovedVaccination>(2);
-    model.parameters.set<mio::osecirts::DaysUntilEffectiveBoosterImmunity>(1);
-    std::vector<mio::osecirts::Model> model_vector{model};
+    mio::osecirts::Model<double> model(num_age_groups);
+    model.parameters.set<mio::osecirts::VaccinationGap<double>>(3);
+    model.parameters.set<mio::osecirts::DaysUntilEffectivePartialVaccination<double>>(1);
+    model.parameters.set<mio::osecirts::DaysUntilEffectiveImprovedVaccination<double>>(2);
+    model.parameters.set<mio::osecirts::DaysUntilEffectiveBoosterImmunity<double>>(1);
+    std::vector<mio::osecirts::Model<double>> model_vector{model};
 
     auto f = mio::osecirts::details::set_vaccination_data(model_vector,
                                                           mio::path_join(TEST_DATA_DIR, "vaccination_test.json"),
@@ -411,36 +410,15 @@
     auto expected_values_B =
         (Eigen::ArrayXd(num_age_groups * (num_days + 1)) << 5, 7, 9, 11, 13, 9, 7, 5, 5, 0).finished();
 
-    ASSERT_THAT(print_wrap(model_vector[0].parameters.template get<mio::osecirts::DailyPartialVaccination>().array()),
-                MatrixNear(print_wrap(expected_values_PI), 1e-8, 1e-8));
-    ASSERT_THAT(print_wrap(model_vector[0].parameters.template get<mio::osecirts::DailyFullVaccination>().array()),
-                MatrixNear(print_wrap(expected_values_II), 1e-8, 1e-8));
-    ASSERT_THAT(print_wrap(model_vector[0].parameters.template get<mio::osecirts::DailyBoosterVaccination>().array()),
-                MatrixNear(print_wrap(expected_values_B), 1e-8, 1e-8));
-=======
-    mio::osecirvvs::Model<double> model(num_age_groups);
-    model.parameters.set<mio::osecirvvs::VaccinationGap<double>>(3);
-    model.parameters.set<mio::osecirvvs::DaysUntilEffectivePartialImmunity<double>>(1);
-    model.parameters.set<mio::osecirvvs::DaysUntilEffectiveImprovedImmunity<double>>(2);
-    std::vector<mio::osecirvvs::Model<double>> model_vector{model};
-
-    auto f = mio::osecirvvs::details::set_vaccination_data(model_vector,
-                                                           mio::path_join(TEST_DATA_DIR, "vaccination_test.json"),
-                                                           mio::Date(2022, 4, 15), county_ids, num_days);
-
-    auto expected_values_PV =
-        (Eigen::ArrayXd(num_age_groups * (num_days + 1)) << 7, 8, 9, 9, 10, 12, 14, 16, 18, 20, 22).finished();
-
-    auto expected_values_FV =
-        (Eigen::ArrayXd(num_age_groups * (num_days + 1)) << 2, 4, 5, 5, 7, 8, 9, 9, 10, 12, 14).finished();
-
     ASSERT_THAT(
-        print_wrap(model_vector[0].parameters.template get<mio::osecirvvs::DailyFullVaccination<double>>().array()),
-        MatrixNear(print_wrap(expected_values_FV), 1e-8, 1e-8));
+        print_wrap(model_vector[0].parameters.template get<mio::osecirts::DailyPartialVaccination<double>>().array()),
+        MatrixNear(print_wrap(expected_values_PI), 1e-8, 1e-8));
     ASSERT_THAT(
-        print_wrap(model_vector[0].parameters.template get<mio::osecirvvs::DailyFirstVaccination<double>>().array()),
-        MatrixNear(print_wrap(expected_values_PV), 1e-8, 1e-8));
->>>>>>> 575a1467
+        print_wrap(model_vector[0].parameters.template get<mio::osecirts::DailyFullVaccination<double>>().array()),
+        MatrixNear(print_wrap(expected_values_II), 1e-8, 1e-8));
+    ASSERT_THAT(
+        print_wrap(model_vector[0].parameters.template get<mio::osecirts::DailyBoosterVaccination<double>>().array()),
+        MatrixNear(print_wrap(expected_values_B), 1e-8, 1e-8));
 }
 
 TEST(TestEpiData, vaccination_data)

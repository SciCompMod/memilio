--- conflicted
+++ resolved
@@ -17,7 +17,7 @@
         dt      = 0.1002004008016032;
 
         double total_population = 1061000;
-<<<<<<< HEAD
+
         model.populations.set(10000, epi::SeirInfType::E);
         model.populations.set(1000, epi::SeirInfType::I);
         model.populations.set(1000, epi::SeirInfType::R);
@@ -28,30 +28,10 @@
         // suscetible now set with every other update
         // model.nb_sus_t0   = model.nb_total_t0 - model.nb_exp_t0 - model.nb_inf_t0 - model.nb_rec_t0;
         model.parameters.times.set_incubation(5.2);
-        model.parameters.times.set_cont_freq(2.7);
         model.parameters.times.set_infectious(2);
 
-        // add two dampings
-        model.parameters.dampings.add(epi::Damping(0., 1.0));
-        model.parameters.dampings.add(epi::Damping(12.0, 0.4));
-
-        model.parameters.dampings.set_smoothing(false);
-=======
-        params.populations.set({epi::SeirCompartments::SeirE}, 10000);
-        params.populations.set({epi::SeirCompartments::SeirI}, 1000);
-        params.populations.set({epi::SeirCompartments::SeirR}, 1000);
-        params.populations.set({epi::SeirCompartments::SeirS}, total_population -
-                                                               params.populations.get({epi::SeirCompartments::SeirE}) -
-                                                               params.populations.get({epi::SeirCompartments::SeirI}) -
-                                                               params.populations.get({epi::SeirCompartments::SeirR}));
-        // suscetible now set with every other update
-        // params.nb_sus_t0   = params.nb_total_t0 - params.nb_exp_t0 - params.nb_inf_t0 - params.nb_rec_t0;
-        params.times.set_incubation(5.2);
-        params.times.set_infectious(2);
-
-        params.contact_frequency.get_baseline()(0, 0) = 2.7;
-        params.contact_frequency.add_damping(0.6, epi::SimulationTime(12.5));
->>>>>>> 81cf39ef
+        model.parameters.contact_frequency.get_baseline()(0, 0) = 2.7;
+        model.parameters.contact_frequency.add_damping(0.6, epi::SimulationTime(12.5));
     }
 
 public:

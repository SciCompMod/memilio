/*
* Copyright (C) 2020-2025 MEmilio
*
* Authors: René Schmieding
*
* Contact: Martin J. Kuehn <Martin.Kuehn@DLR.de>
*
* Licensed under the Apache License, Version 2.0 (the "License");
* you may not use this file except in compliance with the License.
* You may obtain a copy of the License at
*
*     http://www.apache.org/licenses/LICENSE-2.0
*
* Unless required by applicable law or agreed to in writing, software
* distributed under the License is distributed on an "AS IS" BASIS,
* WITHOUT WARRANTIES OR CONDITIONS OF ANY KIND, either express or implied.
* See the License for the specific language governing permissions and
* limitations under the License.
*/
#include "matchers.h"
#include "memilio/io/cli.h"
#include "memilio/io/io.h"
#include "memilio/io/json_serializer.h"
#include "temp_file_register.h"

#ifdef MEMILIO_HAS_JSONCPP

#include "gtest/gtest.h"
#include "gmock/gmock.h"

#include <memory>
#include <sstream>
#include <string>
#include <vector>
#include <list>

namespace
{

class TestCLI : public ::testing::Test
{
public:
    // allocates a char** argv, filled with the given values. arrays are freed during TearDown
    std::pair<int, char**> make_argv(const std::vector<std::string>& values)
    {
        const int argc = static_cast<int>(values.size());
        char** argv    = new char*[argc];
        // create and copy each string
        for (int i = 0; i < argc; i++) {
            const auto n = values[i].size() + 1;
            argv[i]      = new char[n];
            for (size_t j = 0; j < n; j++) {
                // make a manual strcpy, since msvc marks the function as unsafe
                // (this is not a concern as this function is only used for making test parameters)
                argv[i][j] = values[i][j];
            }
        }
        m_args.push_back({argc, argv});
        return m_args.back();
    }

    void TearDown() override
    {
        for (auto [argc, argv] : m_args) {
            free_argv(argc, argv);
        }
        m_args.clear();
    }

private:
    // deletes the char** created by make_argv
    void free_argv(int argc, char** argv)
    {
        for (int i = 0; i < argc; i++) {
            delete[] argv[i];
            argv[i] = nullptr;
        }
        delete[] argv;
    }

    std::vector<std::pair<int, char**>> m_args;
};

struct A {
    using Type = double;

    const static std::string name()
    {
        return "A";
    }
    const static std::string alias()
    {
        return "a";
    }
    const static std::string description()
    {
        return "This is A.";
    }
};

struct B {
    using Type = std::string;
    const static std::string name()
    {
        return "B";
    }
    // const static std::string alias()
    const static std::string description()
    {
        return "This is B. It has a needlessly long description that will most probably not fit into a single line on "
               "your terminal window, unless maybe on an ultrawide display.";
    }
};

struct C {
    using Type = std::vector<int>;
    const static std::string name()
    {
        return "C has a name that is too long";
    }
    const static std::string alias()
    {
        return "c has a long alias";
    }
    const static std::string description()
    {
        return "C.";
    }
};

struct D {
    using Type = std::list<std::string>;
    const static std::string name()
    {
        return "D";
    }
    // const static std::string alias()
    // const static std::string description()
};

struct RequiredA {
    using Type = int;
    const static std::string name()
    {
        return "RequiredA";
    }
    // const static std::string alias()
    // const static std::string description()
    static bool is_required()
    {
        return true;
    }
};

struct RequiredB {
    using Type = int;
    const static std::string name()
    {
        return "RequiredB";
    }
    // const static std::string alias()
    // const static std::string description()
    static bool is_required()
    {
        return true;
    }
};

using Params = mio::ParameterSet<A, B, C, D>;

template <class T = char>
mio::cli::details::AbstractParameter test_param(const char* name, const char* alias, T* value = nullptr)
{
    return mio::cli::details::AbstractParameter(mio::Tag<T>{}, {name, alias}, std::shared_ptr<void>(value));
}

struct ErrorSerializable {
    void serialize(mio::JsonContext& c) const
    {
        c.set_error({mio::StatusCode::UnknownError, "Test"});
    }

    static mio::IOResult<ErrorSerializable> deserialize(mio::JsonContext&)
    {
        return mio::failure({mio::StatusCode::UnknownError, "Test"});
    }
};

} // namespace

TEST_F(TestCLI, test_identifier)
{
    // check that parsing, stripping and matching behave as intended
    using mio::cli::details::Identifier;
    using mio::cli::details::IdentifierType;
    mio::cli::details::DatalessParameter reference_parameter = {"A", "a"};
    // case: parse a name option; expect success, type set to Name, matching ref., strip to ref. name
    auto name_result = Identifier::parse("--A");
    ASSERT_THAT(name_result, IsSuccess());
    auto& name = name_result.value();
    EXPECT_EQ(name.type, IdentifierType::Name);
    EXPECT_EQ(name.strip(), reference_parameter.name);
    EXPECT_TRUE(name.matches_parameter(reference_parameter));
    // case: parse a alias option; expect success, type set to Alias, matching ref., strip to ref. alias
    auto alias_result = mio::cli::details::Identifier::parse("-a");
    auto& alias       = alias_result.value();
    EXPECT_EQ(alias.type, IdentifierType::Alias);
    EXPECT_EQ(alias.strip(), reference_parameter.alias);
    EXPECT_TRUE(alias.matches_parameter(reference_parameter));
    // case: parse raw name; expect failure
    auto raw_result = Identifier::parse("A");
    EXPECT_THAT(raw_result, IsFailure(mio::StatusCode::InvalidValue));
    // case: make raw name; expect type set to Raw, matching ref., strip to ref. name
    auto raw = Identifier::make_raw("A");
    EXPECT_EQ(raw.type, IdentifierType::Raw);
    EXPECT_EQ(raw.strip(), reference_parameter.name);
    EXPECT_TRUE(raw.matches_parameter(reference_parameter));
    // case: parse "obviously" invalid strings; expect failures
    EXPECT_THAT(Identifier::parse(""), IsFailure(mio::StatusCode::InvalidValue));
    EXPECT_THAT(Identifier::parse(" "), IsFailure(mio::StatusCode::InvalidValue));
    EXPECT_THAT(Identifier::parse("-"), IsFailure(mio::StatusCode::InvalidValue));
    EXPECT_THAT(Identifier::parse("--"), IsFailure(mio::StatusCode::InvalidValue));
}

TEST_F(TestCLI, test_option_verification)
{
    // check that the option verification, i.e. checking for duplicates and empty names, works correctly
    using mio::cli::details::AbstractSet;
    using mio::cli::details::Identifier;
    std::vector<mio::cli::details::AbstractParameter> params;
    // case: trivial list; expect success
    auto build_result = AbstractSet::build(params);
    EXPECT_THAT(print_wrap(build_result), IsSuccess());
    // case: good names and aliases; expect success and correctly filled maps
    params       = {test_param("A", "a"), test_param("B", ""), test_param("C", "c"), test_param("D", "")};
    build_result = AbstractSet::build(params);
    ASSERT_THAT(print_wrap(build_result), IsSuccess());
    auto set = build_result.value();
    EXPECT_TRUE(set.contains(Identifier::make_raw("A")));
    EXPECT_TRUE(set.contains(Identifier::make_raw("B")));
    EXPECT_TRUE(set.contains(Identifier::make_raw("C")));
    EXPECT_TRUE(set.contains(Identifier::make_raw("D")));
    EXPECT_TRUE(set.contains(Identifier::make_raw("a")));
    EXPECT_TRUE(set.contains(Identifier::make_raw("c")));
    EXPECT_FALSE(set.contains(Identifier::make_raw("E")));
    EXPECT_FALSE(set.contains(Identifier::make_raw("")));
    // case: alias collision; expect failure
    params.push_back(test_param("E", "a"));
    build_result = AbstractSet::build(params);
    EXPECT_THAT(print_wrap(build_result), IsFailure(mio::StatusCode::InvalidValue));
    params.pop_back();
    // case: name collision; expect failure
    params.push_back(test_param("A", "e"));
    build_result = AbstractSet::build(params);
    EXPECT_THAT(print_wrap(build_result), IsFailure(mio::StatusCode::InvalidValue));
    params.pop_back();
    // case: name empty; expect failure
    params.push_back(test_param("", "e"));
    build_result = AbstractSet::build(params);
    EXPECT_THAT(print_wrap(build_result), IsFailure(mio::StatusCode::InvalidValue));
}

TEST_F(TestCLI, test_get_param)
{
    // check that get_param works
    Params p;
    auto set = mio::cli::details::AbstractSet::build(p).value();
    const double AV{3.14159};
    const std::string BV{"BTestString"};
    // set params
    p.get<A>() = AV;
    p.get<B>() = BV;
    // test get by value
    // case: A with alias, expect success + value from name and alias
    auto a_by_name  = mio::cli::details::Identifier::parse("--A").value();
    auto a_by_alias = mio::cli::details::Identifier::parse("-a").value();
    ASSERT_TRUE(set.get_param(a_by_name).has_value());
    EXPECT_EQ(set.get_param(a_by_name).value(), AV);
    ASSERT_TRUE(set.get_param(a_by_alias).has_value());
    EXPECT_EQ(set.get_param(a_by_alias).value(), AV);
    // case: B without alias, expect success + value from name, error from alias
    auto b_by_name  = mio::cli::details::Identifier::make_raw("B");
    auto b_by_alias = mio::cli::details::Identifier::make_raw("b");
    ASSERT_TRUE(set.get_param(b_by_name).has_value());
    EXPECT_EQ(set.get_param(b_by_name).value(), BV);
    EXPECT_FALSE(set.get_param(b_by_alias).has_value());
    // case: D with default value, expect success + empty vector from name
    auto get_d_result = set.get_param(mio::cli::details::Identifier::make_raw("D"));
    ASSERT_TRUE(get_d_result.has_value());
    EXPECT_EQ(get_d_result.value().size(), Json::Value::ArrayIndex(0)); // empty vector
    // case: invalid name, expect error
    auto get_noname_result = set.get_param(mio::cli::details::Identifier::make_raw("NoName"));
    EXPECT_EQ(get_noname_result.error().formatted_message(),
              "Key not found: Could not get parameter: No such option \"NoName\".");
    EXPECT_EQ(get_noname_result.error().code(), mio::StatusCode::KeyNotFound);
    // case: error in serialize, expect error being forwarded

    EXPECT_THAT(print_wrap(test_param("", "", new ErrorSerializable).get()), IsFailure(mio::StatusCode::UnknownError));
}

TEST_F(TestCLI, test_set_param)
{
    Params p;
    auto set      = mio::cli::details::AbstractSet::build(p).value();
    auto id_A     = mio::cli::details::Identifier::make_raw("A");
    auto id_B     = mio::cli::details::Identifier::make_raw("B");
    auto wrong_id = mio::cli::details::Identifier::make_raw("NotAnOption");
    // use normally
    EXPECT_THAT(print_wrap(set.set_param(id_A, std::string("5.2"))), IsSuccess());
    EXPECT_EQ(p.get<A>(), 5.2);
    EXPECT_THAT(print_wrap(set.set_param(id_B, std::string("\"5.2\""))), IsSuccess());
    EXPECT_EQ(p.get<B>(), "5.2");
    // cause errors
    auto result = set.set_param(id_A, std::string("definitely a double"));
    EXPECT_THAT(print_wrap(result), IsFailure(mio::StatusCode::InvalidType));
    EXPECT_EQ(result.error().message(), "While setting \"A\": Json value is not a double.\n"
                                        "* Line 1, Column 1\n  Syntax error: value, object or array expected.\n");
<<<<<<< HEAD
    result = set.set_param(id_B, std::string("this is string is missing quotes"));
=======
    result = set.set_param(id_B, std::string("this string is missing quotes"));
>>>>>>> 7a332d8d
    EXPECT_THAT(print_wrap(result), IsFailure(mio::StatusCode::InvalidType));
    EXPECT_THAT(result.error().message(), testing::HasSubstr("\\\"")); // check only for additional hint
    result = set.set_param(wrong_id, std::string());
    EXPECT_THAT(print_wrap(result), IsFailure(mio::StatusCode::KeyNotFound));
    EXPECT_EQ(result.error().formatted_message(),
              "Key not found: Could not set parameter: No such option \"NotAnOption\".");
}

TEST_F(TestCLI, test_write_help)
{
    Params p;
    auto set = mio::cli::details::AbstractSet::build(p).value();
    std::stringstream ss;
    const std::string help_header = "Usage: TestSuite <option> <value> ...\n";
    const std::string help_header_with_defaults =
        "Usage: TestSuite [A D] <option> <value> ...\n"
        "Values of parameter options listed in [brackets] can be optionally entered in that order.\n";
    const std::string help_body =
        "All values must be entered as json values, i.e. the expression to the right of \"Name : \".\nNote that, when "
        "entering values, quotation marks may have to be escaped (\\\").\nOptions:\n  --help              -h     Show "
        "this dialogue and exit.\n  --print_option             Use with parameter option name(s) without \"--\" as "
        "value(s). Prints the current values of specified options in their correct json format, then exits.\n  "
        "--read_from_json           Takes a filepath as value. Reads and assigns parameter option values from the "
        "specified json file.\n  --write_to_json            Takes a filepath as value. Writes current values of all "
        "parameter options to the specified json file.\nParameter options:\n  --A                 -a     This is A.\n  "
        "--B                        This is B. It has a needlessly long description that will most probably not fit "
        "into a single line on your terminal window, unless maybe on an ultrawide display.\n  --C has a name that is "
        "too long\n                      -c has a long alias  C.\n  --D\n";
    // call write help directly
    mio::cli::details::write_help("TestSuite", set, {}, ss);
    EXPECT_EQ(ss.str(), help_header + help_body);
    ss.str("");
    ss.clear();
    // call write help directly, with defaults
    mio::cli::details::write_help("TestSuite", set, {"A", "D"}, ss);
    EXPECT_EQ(ss.str(), help_header_with_defaults + help_body);
    // call cli with -h option
    char c[]    = "-h", *argv[2];
    argv[1]     = c;
    auto result = mio::command_line_interface("TestSuite", 2, argv, p);
    ASSERT_THAT(print_wrap(result), IsFailure(mio::StatusCode::OK));
    EXPECT_EQ(result.error().code(), mio::StatusCode::OK);
    EXPECT_EQ(result.error().message(), help_header + help_body);
}

TEST_F(TestCLI, test_print_options)
{
    const std::vector<std::string> args{"", "--print_option", "a", "D"};
    auto [argc, argv] = make_argv(args);

    Params p;
    auto result = mio::command_line_interface("TestSuite", argc, argv, p);
    ASSERT_THAT(print_wrap(result), IsFailure(mio::StatusCode::OK));
    EXPECT_THAT(result.error().message(), "Option a:\n0.0\nOption D:\n[]\n");
}

TEST_F(TestCLI, test_import_export)
{
    TempFileRegister file_register;
    auto tmpfile                = file_register.get_unique_path("TestCLI-%%%%-%%%%.json");
    const std::string read_json = "{\"a\":5.4,\"D\":[\"d\",\"D\"]}";
    const std::string write_json =
        "{\n\t\"A\" : 5.4000000000000004,\n\t\"B\" : \"\",\n\t\"C has a name that is too long\" : "
        "[],\n\t\"D\" : \n\t[\n\t\t\"d\",\n\t\t\"D\"\n\t]\n}";
    Params p{};

    // write json input into tmpfile
    std::ofstream ofile(tmpfile);
    ofile << read_json;
    ofile.close();

    // test invalid file
    ASSERT_FALSE(mio::read_parameters_from_file(p, ""));

    // read tmpfile into p, then test its values
    ASSERT_TRUE(mio::read_parameters_from_file(p, tmpfile));
    EXPECT_EQ(p.get<A>(), 5.4);
    EXPECT_EQ(p.get<B>(), "");
    EXPECT_EQ(p.get<C>().size(), 0);
    EXPECT_EQ(p.get<D>().front(), "d");
    EXPECT_EQ(p.get<D>().back(), "D");

    // write the parameters back to tmpfile, check file contents
    ASSERT_TRUE(mio::write_parameters_to_file(p, tmpfile));
    std::ifstream ifile(tmpfile);
    std::string content{std::istreambuf_iterator<char>(ifile), std::istreambuf_iterator<char>()};
    ifile.close();
    EXPECT_EQ(content, write_json);

    // do read/write again using cli
    ofile.open(tmpfile);
    ofile << read_json;
    ofile.close();
    const std::vector<std::string> args{"", "--read_from_json", tmpfile, "--write_to_json", tmpfile};
    auto [argc, argv] = make_argv(args);
    ASSERT_TRUE(mio::command_line_interface("", argc, argv, p));
    ifile.open(tmpfile);
    content.assign(std::istreambuf_iterator<char>(ifile), std::istreambuf_iterator<char>());
    ifile.close();
    EXPECT_EQ(content, write_json);
}

TEST_F(TestCLI, test_default_options)
{
    // go through all possible routes default options can go through
    // generate argv
    const std::vector<std::string> args{"", "3.4", "\"TestValue\"", "[0, 8, 15]", "[\"Hello \",\"World!\"]"};
    auto [argc, argv] = make_argv(args);
    const std::vector<std::string> default_options{A::name(), B::name(), C::name(), D::name()};
    // case: set all params through defaults; expect success
    auto result = mio::command_line_interface<A, B, C, D>("TestSuite", argc, argv, default_options);
    ASSERT_THAT(print_wrap(result), IsSuccess());
    // also verify (on a subset of params) that values are being set
    EXPECT_EQ(result.value().get<A>(), 3.4);
    ASSERT_EQ(result.value().get<D>().size(), 2);
    // case: provide less params then defaults; expect success
    const int reduced_argc = argc - 2;
    result                 = mio::command_line_interface<A, B, C, D>("TestSuite", reduced_argc, argv, default_options);
    EXPECT_THAT(print_wrap(result), IsSuccess());
    EXPECT_EQ(result.value().get<A>(), 3.4);
    ASSERT_EQ(result.value().get<D>().size(), 0); // not set this time
    // case: use nonexistant param as default; expect failure (when verifying default options)
    const std::vector<std::string> wrong_options{"NoName"};
    EXPECT_THAT(print_wrap(mio::command_line_interface<A, B, C, D>("TestSuite", argc, argv, wrong_options)),
                IsFailure(mio::StatusCode::KeyNotFound));
    // case: provide more params then defaults; expect failure (when trying to parse identifier)
    const std::vector<std::string> reduced_options{"A", "B"};
    EXPECT_THAT(print_wrap(mio::command_line_interface<A, B, C, D>("TestSuite", argc, argv, reduced_options)),
                IsFailure(mio::StatusCode::InvalidValue));
    // missing case: pass invalid value; covered sufficiently through test_set_param
}

TEST_F(TestCLI, test_required_options)
{
    // go through all possible routes default options can go through
    // generate argv
    const std::vector<std::string> args_opt{"", "--RequiredA", "5", "--RequiredB", "2"};
    const std::vector<std::string> args_def{"", "5", "2"};
    auto [argc_opt, argv_opt] = make_argv(args_opt);
    auto [argc_def, argv_def] = make_argv(args_def);
    // case: set required params; expect success
    EXPECT_THAT(print_wrap(mio::command_line_interface<RequiredA, RequiredB>("TestSuite", argc_opt, argv_opt)),
                IsSuccess());
    // case: set required params through default option; expect success
    EXPECT_THAT(print_wrap(mio::command_line_interface<RequiredA, RequiredB>("TestSuite", argc_def, argv_def,
                                                                             {"RequiredA", "RequiredB"})),
                IsSuccess());
    // case: don't set required params; expect failure
    const int reduced_argc = argc_opt - 2;
    const int no_argc      = 1;
    EXPECT_THAT(print_wrap(mio::command_line_interface<RequiredA, RequiredB>("TestSuite", reduced_argc, argv_opt)),
                IsFailure(mio::StatusCode::InvalidValue));
    EXPECT_THAT(print_wrap(mio::command_line_interface<RequiredA, RequiredB>("TestSuite", no_argc, argv_opt)),
                IsFailure(mio::StatusCode::InvalidValue));
}

TEST_F(TestCLI, test_parameter_set_and_builder)
{
    // test that the builder and resulting set behave correctly
    // create a set using the builder
    auto parameters = mio::cli::ParameterSetBuilder().add<"A">(7).add<"B", double>(12, {"b", "desc", true}).build();
    // check that the DatalessParameter members are set correctly
    auto a = parameters.get<mio::TypeList<mio::cli::details::NamedType<"A">, int>>();
    EXPECT_EQ(a.name(), "A");
    EXPECT_EQ(a.alias(), "");
    EXPECT_EQ(a.description(), "");
    EXPECT_EQ(a.is_required(), false);
    auto b = parameters.get<mio::TypeList<mio::cli::details::NamedType<"B">, double>>();
    EXPECT_EQ(b.name(), "B");
    EXPECT_EQ(b.alias(), "b");
    EXPECT_EQ(b.description(), "desc");
    EXPECT_EQ(b.is_required(), true);
    // get and set values to test the parameter set
    EXPECT_EQ(parameters.get<"A">(), 7);
    parameters.get<"A">() = 2;
    EXPECT_EQ(parameters.get<"A">(), 2);
    EXPECT_EQ(parameters.get<"B">(), 12);
    parameters.get<"B">() = 0.125;
    EXPECT_EQ(parameters.get<"B">(), 0.125);
}

TEST_F(TestCLI, test_command_line_interface)
{
    // generate argv
    const std::vector<std::string> args{
        "",    "-a", "3.4", "--B", "\"TestValue\"",          "--C has a name that is too long",
        "[0,", "8,", "15]", "--D", "[\"Hello \",\"World!\"]"};
    auto [argc, argv] = make_argv(args);
    // trigger fail
    // by error in set_param
    EXPECT_FALSE(mio::command_line_interface<A>("TestSuite", argc, argv));
    // by missing value
    char* failv[3];
    failv[1]  = argv[1];
    failv[2]  = argv[3];
    auto fail = mio::command_line_interface<A, B, C, D>("TestSuite", 3, failv);
    ASSERT_FALSE(fail);
    EXPECT_EQ(fail.error().message(), "Missing value for option \"-a\".");
    // run cli normally
    auto result = mio::command_line_interface<A, B, C, D>("TestSuite", argc, argv);
    // check success
    ASSERT_THAT(print_wrap(result), IsSuccess());
    Params p = result.value();
    // test values
    // A
    EXPECT_EQ(p.get<A>(), 3.4);
    // B
    EXPECT_EQ(p.get<B>(), "TestValue");
    // C
    ASSERT_EQ(p.get<C>().size(), 3);
    EXPECT_EQ(p.get<C>()[0], 0);
    EXPECT_EQ(p.get<C>()[1], 8);
    EXPECT_EQ(p.get<C>()[2], 15);
    // D
    ASSERT_EQ(p.get<D>().size(), 2);
    EXPECT_EQ(p.get<D>().front(), "Hello ");
    EXPECT_EQ(p.get<D>().back(), "World!");
}

#endif // MEMILIO_HAS_JSONCPP<|MERGE_RESOLUTION|>--- conflicted
+++ resolved
@@ -315,11 +315,7 @@
     EXPECT_THAT(print_wrap(result), IsFailure(mio::StatusCode::InvalidType));
     EXPECT_EQ(result.error().message(), "While setting \"A\": Json value is not a double.\n"
                                         "* Line 1, Column 1\n  Syntax error: value, object or array expected.\n");
-<<<<<<< HEAD
-    result = set.set_param(id_B, std::string("this is string is missing quotes"));
-=======
     result = set.set_param(id_B, std::string("this string is missing quotes"));
->>>>>>> 7a332d8d
     EXPECT_THAT(print_wrap(result), IsFailure(mio::StatusCode::InvalidType));
     EXPECT_THAT(result.error().message(), testing::HasSubstr("\\\"")); // check only for additional hint
     result = set.set_param(wrong_id, std::string());

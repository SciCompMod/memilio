/* 
* Copyright (C) 2020-2023 German Aerospace Center (DLR-SC)
*        & Helmholtz Centre for Infection Research (HZI)
*
* Authors: Daniel Abele, Elisabeth Kluth, David Kerkmann, Sascha Korf, Martin J. Kuehn, Khoa Nguyen
*
* Contact: Martin J. Kuehn <Martin.Kuehn@DLR.de>
*
* Licensed under the Apache License, Version 2.0 (the "License");
* you may not use this file except in compliance with the License.
* You may obtain a copy of the License at
*./
*     http://www.apache.org/licenses/LICENSE-2.0
*
* Unless required by applicable law or agreed to in writing, software
* distributed under the License is distributed on an "AS IS" BASIS,
* WITHOUT WARRANTIES OR CONDITIONS OF ANY KIND, either express or implied.
* See the License for the specific language governing permissions and
* limitations under the License.
*/
#include "abm_helpers.h"

TEST(TestLockdownRules, school_closure)
{
    auto t         = mio::abm::TimePoint(0);
    auto dt        = mio::abm::hours(1);
    auto t_morning = mio::abm::TimePoint(0) + mio::abm::hours(6);
    auto home      = mio::abm::Location(mio::abm::LocationType::Home, 0, 6);
    auto school    = mio::abm::Location(mio::abm::LocationType::School, 0, 6);

    //setup rng mock so one person is home schooled and the other goes to school
    ScopedMockDistribution<testing::StrictMock<MockDistribution<mio::UniformDistribution<double>>>> mock_uniform_dist;
    EXPECT_CALL(mock_uniform_dist.get_mock(), invoke)
        .Times(testing::AtLeast(8))
        .WillOnce(testing::Return(0.4))
        .WillOnce(testing::Return(0.4))
        .WillOnce(testing::Return(0.4))
        .WillOnce(testing::Return(0.4))
        .WillOnce(testing::Return(0.2))
        .WillOnce(testing::Return(0.2))
        .WillOnce(testing::Return(0.2))
        .WillOnce(testing::Return(0.2))
        .WillRepeatedly(testing::Return(1.0));

<<<<<<< HEAD
    auto p1 = mio::abm::Person(home, mio::abm::InfectionState::Carrier, AGE_GROUP_5_TO_15, mio::abm::Parameters(6));
    p1.set_assigned_location(home);
    p1.set_assigned_location(school);
    auto p2 = mio::abm::Person(home, mio::abm::InfectionState::Carrier, AGE_GROUP_5_TO_15, mio::abm::Parameters(6));
=======
    auto p1 = mio::abm::Person(home, mio::abm::AgeGroup::Age5to14);
    p1.set_assigned_location(home);
    p1.set_assigned_location(school);
    auto p2 = mio::abm::Person(home, mio::abm::AgeGroup::Age5to14);
>>>>>>> bd17fddf
    p2.set_assigned_location(home);
    p2.set_assigned_location(school);
    mio::abm::Parameters params = mio::abm::Parameters(6);
    // Set the age group the can go to school is AgeGroup(1) (i.e. 5-14)
    params.get<mio::abm::AgeGroupGotoSchool>() = {AGE_GROUP_5_TO_15};
    // Set the age group the can go to work is AgeGroup(2) and AgeGroup(3) (i.e. 15-34 or 35-59)
    params.get<mio::abm::AgeGroupGotoWork>() = {AGE_GROUP_15_TO_34, AGE_GROUP_35_TO_59};
    mio::abm::set_school_closure(t, 0.7, params);

    ASSERT_EQ(mio::abm::go_to_school(p1, t_morning, dt, params), mio::abm::LocationType::Home);
    ASSERT_EQ(mio::abm::go_to_school(p2, t_morning, dt, params), mio::abm::LocationType::School);
}

TEST(TestLockdownRules, school_opening)
{
    auto t_closing = mio::abm::TimePoint(0);
    auto t_opening = mio::abm::TimePoint(0) + mio::abm::days(1);
    auto dt        = mio::abm::hours(1);
    auto t_morning = mio::abm::TimePoint(0) + mio::abm::days(1) + mio::abm::hours(7);
    auto home      = mio::abm::Location(mio::abm::LocationType::Home, 0, 6);
    auto school    = mio::abm::Location(mio::abm::LocationType::School, 0, 6);
    //setup rng mock so the person is homeschooled in case of lockdown
    ScopedMockDistribution<testing::StrictMock<MockDistribution<mio::UniformDistribution<double>>>> mock_uniform_dist;
    EXPECT_CALL(mock_uniform_dist.get_mock(), invoke)
        .Times(testing::AtLeast(2))
        .WillOnce(testing::Return(0.6))
        .WillOnce(testing::Return(0.6))
        .WillOnce(testing::Return(0.6))
        .WillOnce(testing::Return(0.6))
        .WillRepeatedly(testing::Return(1.0));
<<<<<<< HEAD
    auto p = mio::abm::Person(home, mio::abm::InfectionState::Carrier, AGE_GROUP_5_TO_15, mio::abm::Parameters(6));
=======
    auto p = mio::abm::Person(home, mio::abm::AgeGroup::Age5to14);
>>>>>>> bd17fddf
    p.set_assigned_location(home);
    p.set_assigned_location(school);
    mio::abm::Parameters params = mio::abm::Parameters(6);
    // Set the age group the can go to school is AgeGroup(1) (i.e. 5-14)
    params.get<mio::abm::AgeGroupGotoSchool>() = {AGE_GROUP_5_TO_15};
    // Set the age group the can go to work is AgeGroup(2) and AgeGroup(3) (i.e. 15-34 or 35-59)
    params.get<mio::abm::AgeGroupGotoWork>() = {AGE_GROUP_15_TO_34, AGE_GROUP_35_TO_59};
    mio::abm::set_school_closure(t_closing, 1., params);
    mio::abm::set_school_closure(t_opening, 0., params);

    ASSERT_EQ(mio::abm::go_to_school(p, t_morning, dt, params), mio::abm::LocationType::School);
}

TEST(TestLockdownRules, home_office)
{
    auto t                      = mio::abm::TimePoint(0);
    auto t_morning              = mio::abm::TimePoint(0) + mio::abm::hours(8);
    auto dt                     = mio::abm::hours(1);
    auto home                   = mio::abm::Location(mio::abm::LocationType::Home, 0, 6);
    auto work                   = mio::abm::Location(mio::abm::LocationType::Work, 0, 6);
    mio::abm::Parameters params = mio::abm::Parameters(6);

    // Set the age group the can go to school is AgeGroup(1) (i.e. 5-14)
    params.get<mio::abm::AgeGroupGotoSchool>() = {AGE_GROUP_5_TO_15};
    // Set the age group the can go to work is AgeGroup(2) and AgeGroup(3) (i.e. 15-34 or 35-59)
    params.get<mio::abm::AgeGroupGotoWork>() = {AGE_GROUP_15_TO_34, AGE_GROUP_35_TO_59};

    mio::abm::set_home_office(t, 0.4, params);

    //setup rng mock so one person goes to work and the other works at home
    ScopedMockDistribution<testing::StrictMock<MockDistribution<mio::UniformDistribution<double>>>> mock_uniform_dist;
    EXPECT_CALL(mock_uniform_dist.get_mock(), invoke)
        .Times(testing::AtLeast(4))
        .WillOnce(testing::Return(0.5))
        .WillOnce(testing::Return(0.5))
        .WillOnce(testing::Return(0.7))
        .WillOnce(testing::Return(0.7))
        .WillRepeatedly(testing::Return(1.0));

<<<<<<< HEAD
    auto person1 =
        mio::abm::Person(home, mio::abm::InfectionState::Susceptible, AGE_GROUP_15_TO_34, mio::abm::Parameters(6));
    auto person2 =
        mio::abm::Person(home, mio::abm::InfectionState::Susceptible, AGE_GROUP_15_TO_34, mio::abm::Parameters(6));
=======
    auto person1 = mio::abm::Person(home, mio::abm::AgeGroup::Age15to34);
    auto person2 = mio::abm::Person(home, mio::abm::AgeGroup::Age15to34);
>>>>>>> bd17fddf
    person1.set_assigned_location(home);
    person1.set_assigned_location(work);
    person2.set_assigned_location(home);
    person2.set_assigned_location(work);

    ASSERT_EQ(mio::abm::go_to_work(person1, t_morning, dt, params), mio::abm::LocationType::Work);
    ASSERT_EQ(mio::abm::go_to_work(person2, t_morning, dt, params), mio::abm::LocationType::Home);
}

TEST(TestLockdownRules, no_home_office)
{
    auto t_closing = mio::abm::TimePoint(0);
    auto t_opening = mio::abm::TimePoint(0) + mio::abm::days(1);
    auto dt        = mio::abm::hours(1);
    auto t_morning = mio::abm::TimePoint(0) + mio::abm::days(1) + mio::abm::hours(8);
    auto home      = mio::abm::Location(mio::abm::LocationType::Home, 0, 6);
    auto work      = mio::abm::Location(mio::abm::LocationType::Work, 0, 6);

    //setup rng mock so the person works in home office
    ScopedMockDistribution<testing::StrictMock<MockDistribution<mio::UniformDistribution<double>>>> mock_uniform_dist;
    EXPECT_CALL(mock_uniform_dist.get_mock(), invoke)
        .Times(testing::AtLeast(2))
        .WillOnce(testing::Return(0.7))
        .WillOnce(testing::Return(0.7))
        .WillOnce(testing::Return(0.7))
        .WillRepeatedly(testing::Return(1.0));

<<<<<<< HEAD
    auto p = mio::abm::Person(home, mio::abm::InfectionState::Carrier, AGE_GROUP_15_TO_34, mio::abm::Parameters(6));
=======
    auto p = mio::abm::Person(home, mio::abm::AgeGroup::Age15to34);
>>>>>>> bd17fddf
    p.set_assigned_location(home);
    p.set_assigned_location(work);
    mio::abm::Parameters params = mio::abm::Parameters(6);
    // Set the age group the can go to school is AgeGroup(1) (i.e. 5-14)
    params.get<mio::abm::AgeGroupGotoSchool>() = {AGE_GROUP_5_TO_15};
    // Set the age group the can go to work is AgeGroup(2) and AgeGroup(3) (i.e. 15-34 or 35-59)
    params.get<mio::abm::AgeGroupGotoWork>() = {AGE_GROUP_15_TO_34, AGE_GROUP_35_TO_59};

    mio::abm::set_home_office(t_closing, 0.5, params);
    mio::abm::set_home_office(t_opening, 0., params);

    ASSERT_EQ(mio::abm::go_to_work(p, t_morning, dt, params), mio::abm::LocationType::Work);
}

TEST(TestLockdownRules, social_event_closure)
{
    auto t         = mio::abm::TimePoint(0);
    auto dt        = mio::abm::hours(1);
    auto t_evening = mio::abm::TimePoint(0) + mio::abm::hours(19);
<<<<<<< HEAD
    auto home      = mio::abm::Location(mio::abm::LocationType::Home, 0, 6);
    auto event     = mio::abm::Location(mio::abm::LocationType::SocialEvent, 0, 6);
    auto p = mio::abm::Person(home, mio::abm::InfectionState::Carrier, AGE_GROUP_5_TO_15, mio::abm::Parameters(6));
=======
    auto home      = mio::abm::Location(mio::abm::LocationType::Home, 0);
    auto event     = mio::abm::Location(mio::abm::LocationType::SocialEvent, 0);
    auto p         = mio::abm::Person(home, mio::abm::AgeGroup::Age5to14);
>>>>>>> bd17fddf
    p.set_assigned_location(home);
    p.set_assigned_location(event);
    mio::abm::Parameters params = mio::abm::Parameters(6);

    mio::abm::close_social_events(t, 1, params);

    ASSERT_EQ(mio::abm::go_to_event(p, t_evening, dt, params), mio::abm::LocationType::Home);
}

TEST(TestLockdownRules, social_events_opening)
{
    auto t_closing = mio::abm::TimePoint(0);
    auto t_opening = mio::abm::TimePoint(0) + mio::abm::days(1);
    auto dt        = mio::abm::hours(1);
    auto t_evening = mio::abm::TimePoint(0) + mio::abm::days(1) + mio::abm::hours(19);
<<<<<<< HEAD
    auto home      = mio::abm::Location(mio::abm::LocationType::Home, 0, 6);
    auto event     = mio::abm::Location(mio::abm::LocationType::SocialEvent, 0, 6);
    auto p = mio::abm::Person(home, mio::abm::InfectionState::Carrier, AGE_GROUP_5_TO_15, mio::abm::Parameters(6));
=======
    auto home      = mio::abm::Location(mio::abm::LocationType::Home, 0);
    auto event     = mio::abm::Location(mio::abm::LocationType::SocialEvent, 0);
    auto p         = mio::abm::Person(home, mio::abm::AgeGroup::Age5to14);
>>>>>>> bd17fddf
    p.set_assigned_location(event);
    p.set_assigned_location(home);
    mio::abm::Parameters params = mio::abm::Parameters(6);

    mio::abm::close_social_events(t_closing, 1, params);
    mio::abm::close_social_events(t_opening, 0, params);

    ScopedMockDistribution<testing::StrictMock<MockDistribution<mio::ExponentialDistribution<double>>>>
        mock_exponential_dist;
    EXPECT_CALL(mock_exponential_dist.get_mock(), invoke).Times(1).WillOnce(testing::Return(0.01));
    ASSERT_EQ(mio::abm::go_to_event(p, t_evening, dt, params), mio::abm::LocationType::SocialEvent);
}<|MERGE_RESOLUTION|>--- conflicted
+++ resolved
@@ -42,22 +42,15 @@
         .WillOnce(testing::Return(0.2))
         .WillRepeatedly(testing::Return(1.0));
 
-<<<<<<< HEAD
-    auto p1 = mio::abm::Person(home, mio::abm::InfectionState::Carrier, AGE_GROUP_5_TO_15, mio::abm::Parameters(6));
+    auto p1 = mio::abm::Person(home, AGE_GROUP_5_TO_14);
     p1.set_assigned_location(home);
     p1.set_assigned_location(school);
-    auto p2 = mio::abm::Person(home, mio::abm::InfectionState::Carrier, AGE_GROUP_5_TO_15, mio::abm::Parameters(6));
-=======
-    auto p1 = mio::abm::Person(home, mio::abm::AgeGroup::Age5to14);
-    p1.set_assigned_location(home);
-    p1.set_assigned_location(school);
-    auto p2 = mio::abm::Person(home, mio::abm::AgeGroup::Age5to14);
->>>>>>> bd17fddf
+    auto p2 = mio::abm::Person(home, AGE_GROUP_5_TO_14);
     p2.set_assigned_location(home);
     p2.set_assigned_location(school);
     mio::abm::Parameters params = mio::abm::Parameters(6);
     // Set the age group the can go to school is AgeGroup(1) (i.e. 5-14)
-    params.get<mio::abm::AgeGroupGotoSchool>() = {AGE_GROUP_5_TO_15};
+    params.get<mio::abm::AgeGroupGotoSchool>() = {AGE_GROUP_5_TO_14};
     // Set the age group the can go to work is AgeGroup(2) and AgeGroup(3) (i.e. 15-34 or 35-59)
     params.get<mio::abm::AgeGroupGotoWork>() = {AGE_GROUP_15_TO_34, AGE_GROUP_35_TO_59};
     mio::abm::set_school_closure(t, 0.7, params);
@@ -83,16 +76,12 @@
         .WillOnce(testing::Return(0.6))
         .WillOnce(testing::Return(0.6))
         .WillRepeatedly(testing::Return(1.0));
-<<<<<<< HEAD
-    auto p = mio::abm::Person(home, mio::abm::InfectionState::Carrier, AGE_GROUP_5_TO_15, mio::abm::Parameters(6));
-=======
-    auto p = mio::abm::Person(home, mio::abm::AgeGroup::Age5to14);
->>>>>>> bd17fddf
+    auto p = mio::abm::Person(home, AGE_GROUP_5_TO_14);
     p.set_assigned_location(home);
     p.set_assigned_location(school);
     mio::abm::Parameters params = mio::abm::Parameters(6);
     // Set the age group the can go to school is AgeGroup(1) (i.e. 5-14)
-    params.get<mio::abm::AgeGroupGotoSchool>() = {AGE_GROUP_5_TO_15};
+    params.get<mio::abm::AgeGroupGotoSchool>() = {AGE_GROUP_5_TO_14};
     // Set the age group the can go to work is AgeGroup(2) and AgeGroup(3) (i.e. 15-34 or 35-59)
     params.get<mio::abm::AgeGroupGotoWork>() = {AGE_GROUP_15_TO_34, AGE_GROUP_35_TO_59};
     mio::abm::set_school_closure(t_closing, 1., params);
@@ -111,7 +100,7 @@
     mio::abm::Parameters params = mio::abm::Parameters(6);
 
     // Set the age group the can go to school is AgeGroup(1) (i.e. 5-14)
-    params.get<mio::abm::AgeGroupGotoSchool>() = {AGE_GROUP_5_TO_15};
+    params.get<mio::abm::AgeGroupGotoSchool>() = {AGE_GROUP_5_TO_14};
     // Set the age group the can go to work is AgeGroup(2) and AgeGroup(3) (i.e. 15-34 or 35-59)
     params.get<mio::abm::AgeGroupGotoWork>() = {AGE_GROUP_15_TO_34, AGE_GROUP_35_TO_59};
 
@@ -127,15 +116,8 @@
         .WillOnce(testing::Return(0.7))
         .WillRepeatedly(testing::Return(1.0));
 
-<<<<<<< HEAD
-    auto person1 =
-        mio::abm::Person(home, mio::abm::InfectionState::Susceptible, AGE_GROUP_15_TO_34, mio::abm::Parameters(6));
-    auto person2 =
-        mio::abm::Person(home, mio::abm::InfectionState::Susceptible, AGE_GROUP_15_TO_34, mio::abm::Parameters(6));
-=======
-    auto person1 = mio::abm::Person(home, mio::abm::AgeGroup::Age15to34);
-    auto person2 = mio::abm::Person(home, mio::abm::AgeGroup::Age15to34);
->>>>>>> bd17fddf
+    auto person1 = mio::abm::Person(home, AGE_GROUP_15_TO_34);
+    auto person2 = mio::abm::Person(home, AGE_GROUP_15_TO_34);
     person1.set_assigned_location(home);
     person1.set_assigned_location(work);
     person2.set_assigned_location(home);
@@ -163,16 +145,12 @@
         .WillOnce(testing::Return(0.7))
         .WillRepeatedly(testing::Return(1.0));
 
-<<<<<<< HEAD
-    auto p = mio::abm::Person(home, mio::abm::InfectionState::Carrier, AGE_GROUP_15_TO_34, mio::abm::Parameters(6));
-=======
-    auto p = mio::abm::Person(home, mio::abm::AgeGroup::Age15to34);
->>>>>>> bd17fddf
+    auto p = mio::abm::Person(home, AGE_GROUP_15_TO_34);
     p.set_assigned_location(home);
     p.set_assigned_location(work);
     mio::abm::Parameters params = mio::abm::Parameters(6);
     // Set the age group the can go to school is AgeGroup(1) (i.e. 5-14)
-    params.get<mio::abm::AgeGroupGotoSchool>() = {AGE_GROUP_5_TO_15};
+    params.get<mio::abm::AgeGroupGotoSchool>() = {AGE_GROUP_5_TO_14};
     // Set the age group the can go to work is AgeGroup(2) and AgeGroup(3) (i.e. 15-34 or 35-59)
     params.get<mio::abm::AgeGroupGotoWork>() = {AGE_GROUP_15_TO_34, AGE_GROUP_35_TO_59};
 
@@ -187,15 +165,9 @@
     auto t         = mio::abm::TimePoint(0);
     auto dt        = mio::abm::hours(1);
     auto t_evening = mio::abm::TimePoint(0) + mio::abm::hours(19);
-<<<<<<< HEAD
     auto home      = mio::abm::Location(mio::abm::LocationType::Home, 0, 6);
     auto event     = mio::abm::Location(mio::abm::LocationType::SocialEvent, 0, 6);
-    auto p = mio::abm::Person(home, mio::abm::InfectionState::Carrier, AGE_GROUP_5_TO_15, mio::abm::Parameters(6));
-=======
-    auto home      = mio::abm::Location(mio::abm::LocationType::Home, 0);
-    auto event     = mio::abm::Location(mio::abm::LocationType::SocialEvent, 0);
-    auto p         = mio::abm::Person(home, mio::abm::AgeGroup::Age5to14);
->>>>>>> bd17fddf
+    auto p         = mio::abm::Person(home, AGE_GROUP_5_TO_14);
     p.set_assigned_location(home);
     p.set_assigned_location(event);
     mio::abm::Parameters params = mio::abm::Parameters(6);
@@ -211,15 +183,9 @@
     auto t_opening = mio::abm::TimePoint(0) + mio::abm::days(1);
     auto dt        = mio::abm::hours(1);
     auto t_evening = mio::abm::TimePoint(0) + mio::abm::days(1) + mio::abm::hours(19);
-<<<<<<< HEAD
     auto home      = mio::abm::Location(mio::abm::LocationType::Home, 0, 6);
     auto event     = mio::abm::Location(mio::abm::LocationType::SocialEvent, 0, 6);
-    auto p = mio::abm::Person(home, mio::abm::InfectionState::Carrier, AGE_GROUP_5_TO_15, mio::abm::Parameters(6));
-=======
-    auto home      = mio::abm::Location(mio::abm::LocationType::Home, 0);
-    auto event     = mio::abm::Location(mio::abm::LocationType::SocialEvent, 0);
-    auto p         = mio::abm::Person(home, mio::abm::AgeGroup::Age5to14);
->>>>>>> bd17fddf
+    auto p         = mio::abm::Person(home, AGE_GROUP_5_TO_14);
     p.set_assigned_location(event);
     p.set_assigned_location(home);
     mio::abm::Parameters params = mio::abm::Parameters(6);

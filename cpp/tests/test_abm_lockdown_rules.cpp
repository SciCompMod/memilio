--- conflicted
+++ resolved
@@ -27,14 +27,9 @@
     auto t         = mio::abm::TimePoint(0);
     auto dt        = mio::abm::hours(1);
     auto t_morning = mio::abm::TimePoint(0) + mio::abm::hours(6);
-<<<<<<< HEAD
-    auto home      = mio::abm::Location(mio::abm::LocationType::Home, 0, NUM_AGE_GROUPS);
-    auto school    = mio::abm::Location(mio::abm::LocationType::School, 0, NUM_AGE_GROUPS);
-=======
-
-    mio::abm::Location home(mio::abm::LocationType::Home, 0);
-    mio::abm::Location school(mio::abm::LocationType::School, 0);
->>>>>>> 687fa256
+
+    mio::abm::Location home(mio::abm::LocationType::Home, 0, NUM_AGE_GROUPS);
+    mio::abm::Location school(mio::abm::LocationType::School, 0, NUM_AGE_GROUPS);
 
     //setup rng mock so one person is home schooled and the other goes to school
     ScopedMockDistribution<testing::StrictMock<MockDistribution<mio::UniformDistribution<double>>>> mock_uniform_dist;
@@ -50,17 +45,10 @@
         .WillOnce(testing::Return(0.2))
         .WillRepeatedly(testing::Return(1.0));
 
-<<<<<<< HEAD
-    auto p1 = mio::abm::Person(home, AGE_GROUP_5_TO_14);
+    auto p1 = mio::abm::Person(rng, home, AGE_GROUP_5_TO_14);
     p1.set_assigned_location(home);
     p1.set_assigned_location(school);
-    auto p2 = mio::abm::Person(home, AGE_GROUP_5_TO_14);
-=======
-    auto p1 = mio::abm::Person(rng, home, mio::abm::AgeGroup::Age5to14);
-    p1.set_assigned_location(home);
-    p1.set_assigned_location(school);
-    auto p2 = mio::abm::Person(rng, home, mio::abm::AgeGroup::Age5to14);
->>>>>>> 687fa256
+    auto p2 = mio::abm::Person(rng, home, AGE_GROUP_5_TO_14);
     p2.set_assigned_location(home);
     p2.set_assigned_location(school);
     mio::abm::Parameters params = mio::abm::Parameters(NUM_AGE_GROUPS);
@@ -83,14 +71,9 @@
     auto t_opening = mio::abm::TimePoint(0) + mio::abm::days(1);
     auto dt        = mio::abm::hours(1);
     auto t_morning = mio::abm::TimePoint(0) + mio::abm::days(1) + mio::abm::hours(7);
-<<<<<<< HEAD
-    auto home      = mio::abm::Location(mio::abm::LocationType::Home, 0, NUM_AGE_GROUPS);
-    auto school    = mio::abm::Location(mio::abm::LocationType::School, 0, NUM_AGE_GROUPS);
-=======
-
-    mio::abm::Location home(mio::abm::LocationType::Home, 0);
-    mio::abm::Location school(mio::abm::LocationType::School, 0);
->>>>>>> 687fa256
+
+    mio::abm::Location home(mio::abm::LocationType::Home, 0, NUM_AGE_GROUPS);
+    mio::abm::Location school(mio::abm::LocationType::School, 0, NUM_AGE_GROUPS);
     //setup rng mock so the person is homeschooled in case of lockdown
     ScopedMockDistribution<testing::StrictMock<MockDistribution<mio::UniformDistribution<double>>>> mock_uniform_dist;
     EXPECT_CALL(mock_uniform_dist.get_mock(), invoke)
@@ -100,11 +83,7 @@
         .WillOnce(testing::Return(0.6))
         .WillOnce(testing::Return(0.6))
         .WillRepeatedly(testing::Return(1.0));
-<<<<<<< HEAD
-    auto p = mio::abm::Person(home, AGE_GROUP_5_TO_14);
-=======
-    auto p = mio::abm::Person(rng, home, mio::abm::AgeGroup::Age5to14);
->>>>>>> 687fa256
+    auto p = mio::abm::Person(rng, home, AGE_GROUP_5_TO_14);
     p.set_assigned_location(home);
     p.set_assigned_location(school);
     mio::abm::Parameters params = mio::abm::Parameters(NUM_AGE_GROUPS);
@@ -121,19 +100,6 @@
 
 TEST(TestLockdownRules, home_office)
 {
-<<<<<<< HEAD
-    auto t                      = mio::abm::TimePoint(0);
-    auto t_morning              = mio::abm::TimePoint(0) + mio::abm::hours(8);
-    auto dt                     = mio::abm::hours(1);
-    auto home                   = mio::abm::Location(mio::abm::LocationType::Home, 0, NUM_AGE_GROUPS);
-    auto work                   = mio::abm::Location(mio::abm::LocationType::Work, 0, NUM_AGE_GROUPS);
-    mio::abm::Parameters params = mio::abm::Parameters(NUM_AGE_GROUPS);
-
-    // Set the age group the can go to school is AgeGroup(1) (i.e. 5-14)
-    params.get<mio::abm::AgeGroupGotoSchool>() = {AGE_GROUP_5_TO_14};
-    // Set the age group the can go to work is AgeGroup(2) and AgeGroup(3) (i.e. 15-34 or 35-59)
-    params.get<mio::abm::AgeGroupGotoWork>() = {AGE_GROUP_15_TO_34, AGE_GROUP_35_TO_59};
-=======
     auto rng       = mio::RandomNumberGenerator();
     auto t         = mio::abm::TimePoint(0);
     auto t_morning = mio::abm::TimePoint(0) + mio::abm::hours(8);
@@ -141,8 +107,12 @@
 
     mio::abm::Location home(mio::abm::LocationType::Home, 0);
     mio::abm::Location work(mio::abm::LocationType::Work, 0);
-    mio::abm::MigrationParameters params;
->>>>>>> 687fa256
+    mio::abm::Parameters params;
+
+    // Set the age group the can go to school is AgeGroup(1) (i.e. 5-14)
+    params.get<mio::abm::AgeGroupGotoSchool>() = {AGE_GROUP_5_TO_14};
+    // Set the age group the can go to work is AgeGroup(2) and AgeGroup(3) (i.e. 15-34 or 35-59)
+    params.get<mio::abm::AgeGroupGotoWork>() = {AGE_GROUP_15_TO_34, AGE_GROUP_35_TO_59};
 
     mio::abm::set_home_office(t, 0.4, params);
 
@@ -156,13 +126,8 @@
         .WillOnce(testing::Return(0.7))
         .WillRepeatedly(testing::Return(1.0));
 
-<<<<<<< HEAD
-    auto person1 = mio::abm::Person(home, AGE_GROUP_15_TO_34);
-    auto person2 = mio::abm::Person(home, AGE_GROUP_15_TO_34);
-=======
-    auto person1 = mio::abm::Person(rng, home, mio::abm::AgeGroup::Age15to34);
-    auto person2 = mio::abm::Person(rng, home, mio::abm::AgeGroup::Age15to34);
->>>>>>> 687fa256
+    auto person1 = mio::abm::Person(rng, home, AGE_GROUP_15_TO_34);
+    auto person2 = mio::abm::Person(rng, home, AGE_GROUP_15_TO_34);
     person1.set_assigned_location(home);
     person1.set_assigned_location(work);
     person2.set_assigned_location(home);
@@ -181,14 +146,9 @@
     auto t_opening = mio::abm::TimePoint(0) + mio::abm::days(1);
     auto dt        = mio::abm::hours(1);
     auto t_morning = mio::abm::TimePoint(0) + mio::abm::days(1) + mio::abm::hours(8);
-<<<<<<< HEAD
-    auto home      = mio::abm::Location(mio::abm::LocationType::Home, 0, NUM_AGE_GROUPS);
-    auto work      = mio::abm::Location(mio::abm::LocationType::Work, 0, NUM_AGE_GROUPS);
-=======
-
-    mio::abm::Location home(mio::abm::LocationType::Home, 0);
-    mio::abm::Location work(mio::abm::LocationType::Work, 0);
->>>>>>> 687fa256
+
+    mio::abm::Location home(mio::abm::LocationType::Home, 0, NUM_AGE_GROUPS);
+    mio::abm::Location work(mio::abm::LocationType::Work, 0, NUM_AGE_GROUPS);
 
     //setup rng mock so the person works in home office
     ScopedMockDistribution<testing::StrictMock<MockDistribution<mio::UniformDistribution<double>>>> mock_uniform_dist;
@@ -199,11 +159,7 @@
         .WillOnce(testing::Return(0.7))
         .WillRepeatedly(testing::Return(1.0));
 
-<<<<<<< HEAD
-    auto p = mio::abm::Person(home, AGE_GROUP_15_TO_34);
-=======
-    auto p = mio::abm::Person(rng, home, mio::abm::AgeGroup::Age15to34);
->>>>>>> 687fa256
+    auto p = mio::abm::Person(rng, home, AGE_GROUP_15_TO_34);
     p.set_assigned_location(home);
     p.set_assigned_location(work);
     mio::abm::Parameters params = mio::abm::Parameters(NUM_AGE_GROUPS);
@@ -225,16 +181,10 @@
     auto t         = mio::abm::TimePoint(0);
     auto dt        = mio::abm::hours(1);
     auto t_evening = mio::abm::TimePoint(0) + mio::abm::hours(19);
-<<<<<<< HEAD
-    auto home      = mio::abm::Location(mio::abm::LocationType::Home, 0, NUM_AGE_GROUPS);
-    auto event     = mio::abm::Location(mio::abm::LocationType::SocialEvent, 0, NUM_AGE_GROUPS);
-    auto p         = mio::abm::Person(home, AGE_GROUP_5_TO_14);
-=======
-
-    mio::abm::Location home(mio::abm::LocationType::Home, 0);
-    mio::abm::Location event(mio::abm::LocationType::SocialEvent, 0);
-    auto p = mio::abm::Person(rng, home, mio::abm::AgeGroup::Age5to14);
->>>>>>> 687fa256
+
+    mio::abm::Location home(mio::abm::LocationType::Home, 0, NUM_AGE_GROUPS);
+    mio::abm::Location event(mio::abm::LocationType::SocialEvent, 0, NUM_AGE_GROUPS);
+    auto p = mio::abm::Person(rng, home, AGE_GROUP_5_TO_14);
     p.set_assigned_location(home);
     p.set_assigned_location(event);
     mio::abm::Parameters params = mio::abm::Parameters(NUM_AGE_GROUPS);
@@ -252,16 +202,10 @@
     auto t_opening = mio::abm::TimePoint(0) + mio::abm::days(1);
     auto dt        = mio::abm::hours(1);
     auto t_evening = mio::abm::TimePoint(0) + mio::abm::days(1) + mio::abm::hours(19);
-<<<<<<< HEAD
-    auto home      = mio::abm::Location(mio::abm::LocationType::Home, 0, NUM_AGE_GROUPS);
-    auto event     = mio::abm::Location(mio::abm::LocationType::SocialEvent, 0, NUM_AGE_GROUPS);
-    auto p         = mio::abm::Person(home, AGE_GROUP_5_TO_14);
-=======
-
-    mio::abm::Location home(mio::abm::LocationType::Home, 0);
-    mio::abm::Location event(mio::abm::LocationType::SocialEvent, 0);
-    auto p = mio::abm::Person(rng, home, mio::abm::AgeGroup::Age5to14);
->>>>>>> 687fa256
+
+    mio::abm::Location home(mio::abm::LocationType::Home, 0, NUM_AGE_GROUPS);
+    mio::abm::Location event(mio::abm::LocationType::SocialEvent, 0, NUM_AGE_GROUPS);
+    auto p = mio::abm::Person(rng, home, AGE_GROUP_5_TO_14);
     p.set_assigned_location(event);
     p.set_assigned_location(home);
     mio::abm::Parameters params = mio::abm::Parameters(NUM_AGE_GROUPS);

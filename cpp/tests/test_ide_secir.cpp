--- conflicted
+++ resolved
@@ -398,17 +398,12 @@
     auto constraint_check = model_wrong_size.check_constraints(dt);
     EXPECT_TRUE(constraint_check);
 
-<<<<<<< HEAD
     // --- Test if the last time point is not zero.
-=======
-    // --- Test with too few time points.
->>>>>>> ce75c58f
     // Create TimeSeries with num_transitions elements.
     mio::TimeSeries<ScalarType> init(num_transitions);
     // Add time points for initialization of transitions.
     Vec vec_init                                                                 = Vec::Constant(num_transitions, 0.);
     vec_init[(int)mio::isecir::InfectionTransition::ExposedToInfectedNoSymptoms] = 10.0;
-<<<<<<< HEAD
     init.add_time_point(-3., vec_init);
     // Last time point is not zero.
     while (init.get_last_time() < -2) {
@@ -424,15 +419,11 @@
     // --- Test with negative number of deaths.
     deaths = -10;
     // Correct error from previous test: Last time point should be zero now.
-=======
-    init.add_time_point(-3, vec_init);
->>>>>>> ce75c58f
     while (init.get_last_time() < 0) {
         init.add_time_point(init.get_last_time() + dt, vec_init);
     }
 
     // Initialize a model.
-<<<<<<< HEAD
     mio::TimeSeries<ScalarType> init_copy2(init);
     mio::isecir::Model model_negative_deaths(std::move(init_copy2), N, deaths);
 
@@ -443,8 +434,6 @@
     // --- Test with too few time points.
     deaths = 10;
     // Initialize a model.
-=======
->>>>>>> ce75c58f
     mio::isecir::Model model_few_timepoints(std::move(init), N, deaths);
 
     mio::ExponentialDecay expdecay(4.0);
@@ -455,7 +444,6 @@
     constraint_check = model_few_timepoints.check_constraints(dt);
     EXPECT_TRUE(constraint_check);
 
-<<<<<<< HEAD
     // --- Test with negative flows.
     // Create TimeSeries with num_transitions elements.
     mio::TimeSeries<ScalarType> init_negative(num_transitions);
@@ -482,19 +470,6 @@
 
     // Initialize a model.
     mio::isecir::Model model(std::move(init_valid), N, deaths);
-=======
-    // --- The check_constraints() function of parameters is tested in its own test below. ---
-
-    // --- Correct wrong setup so that next check can go through.
-    mio::TimeSeries<ScalarType> init_enough_timepoints(num_transitions);
-    init_enough_timepoints.add_time_point(-5, vec_init);
-    while (init_enough_timepoints.get_last_time() < 0) {
-        init_enough_timepoints.add_time_point(init_enough_timepoints.get_last_time() + dt, vec_init);
-    }
-
-    // Initialize a model.
-    mio::isecir::Model model(std::move(init_enough_timepoints), N, deaths);
->>>>>>> ce75c58f
 
     model.parameters.set<mio::isecir::TransitionDistributions>(vec_delaydistrib);
 

/* 
* Copyright (C) 2020-2024 MEmilio
*
* Authors: Lena Ploetzke, Anna Wendler
*
* Contact: Martin J. Kuehn <Martin.Kuehn@DLR.de>
*
* Licensed under the Apache License, Version 2.0 (the "License");
* you may not use this file except in compliance with the License.
* You may obtain a copy of the License at
*
*     http://www.apache.org/licenses/LICENSE-2.0
*
* Unless required by applicable law or agreed to in writing, software
* distributed under the License is distributed on an "AS IS" BASIS,
* WITHOUT WARRANTIES OR CONDITIONS OF ANY KIND, either express or implied.
* See the License for the specific language governing permissions and
* limitations under the License.
*/

#include "boost/fusion/functional/invocation/invoke.hpp"
#include "load_test_data.h"
#include "ide_secir/infection_state.h"
#include "ide_secir/model.h"
#include "ide_secir/parameters.h"
#include "ide_secir/simulation.h"
#include "memilio/epidemiology/state_age_function.h"
#include "memilio/math/eigen.h"
#include "memilio/utils/time_series.h"
#include "memilio/utils/logging.h"
#include "memilio/config.h"
#include "memilio/epidemiology/uncertain_matrix.h"
#include <iostream>
#include <gtest/gtest.h>

class ModelTestIdeSecir : public testing::Test
{
protected:
    virtual void SetUp()
    {
        using Vec = mio::TimeSeries<ScalarType>::Vector;

        //Set initial conditions
        ScalarType N      = 10000;
        ScalarType deaths = 13.10462213;

        int num_transitions = (int)mio::isecir::InfectionTransition::Count;

        Vec vec_init(num_transitions);
        mio::TimeSeries<ScalarType> init(num_transitions);
        vec_init[(int)mio::isecir::InfectionTransition::SusceptibleToExposed]                 = 25.0;
        vec_init[(int)mio::isecir::InfectionTransition::ExposedToInfectedNoSymptoms]          = 15.0;
        vec_init[(int)mio::isecir::InfectionTransition::InfectedNoSymptomsToInfectedSymptoms] = 8.0;
        vec_init[(int)mio::isecir::InfectionTransition::InfectedNoSymptomsToRecovered]        = 4.0;
        vec_init[(int)mio::isecir::InfectionTransition::InfectedSymptomsToInfectedSevere]     = 1.0;
        vec_init[(int)mio::isecir::InfectionTransition::InfectedSymptomsToRecovered]          = 4.0;
        vec_init[(int)mio::isecir::InfectionTransition::InfectedSevereToInfectedCritical]     = 1.0;
        vec_init[(int)mio::isecir::InfectionTransition::InfectedSevereToRecovered]            = 1.0;
        vec_init[(int)mio::isecir::InfectionTransition::InfectedCriticalToDead]               = 1.0;
        vec_init[(int)mio::isecir::InfectionTransition::InfectedCriticalToRecovered]          = 1.0;
        init.add_time_point(-10.0, vec_init);
        while (init.get_last_time() < 0) {
            vec_init *= 1.01;
            init.add_time_point(init.get_last_time() + dt, vec_init);
        }

        // Initialize model
<<<<<<< HEAD
        model = new mio::isecir::Model<double>(std::move(init), N, Dead_before);
=======
        model = new mio::isecir::Model(std::move(init), N, deaths);
>>>>>>> 058b3ccb

        // Set working parameters.
        mio::SmootherCosine smoothcos(2.0);
        mio::StateAgeFunctionWrapper delaydistribution(smoothcos);
        std::vector<mio::StateAgeFunctionWrapper> vec_delaydistrib(num_transitions, delaydistribution);

        std::vector<ScalarType> vec_prob((int)mio::isecir::InfectionTransition::Count, 0.5);
        vec_prob[Eigen::Index(mio::isecir::InfectionTransition::SusceptibleToExposed)]        = 1;
        vec_prob[Eigen::Index(mio::isecir::InfectionTransition::ExposedToInfectedNoSymptoms)] = 1;
        model->parameters.set<mio::isecir::TransitionProbabilities>(vec_prob);

        mio::ContactMatrixGroup contact_matrix = mio::ContactMatrixGroup(1, 1);
        contact_matrix[0]                      = mio::ContactMatrix(Eigen::MatrixXd::Constant(1, 1, 10.));

        model->parameters.get<mio::isecir::ContactPatterns<double>>() = mio::UncertainContactMatrix(contact_matrix);

        mio::ExponentialDecay expdecay(0.5);
        mio::StateAgeFunctionWrapper prob(expdecay);
        model->parameters.set<mio::isecir::TransmissionProbabilityOnContact>(prob);
        model->parameters.set<mio::isecir::RelativeTransmissionNoSymptoms>(prob);
        model->parameters.set<mio::isecir::RiskOfInfectionFromSymptomatic>(prob);

        model->set_tol_for_support_max(1e-10);
    }

    virtual void TearDown()
    {
        delete model;
    }

public:
    mio::isecir::Model<double>* model = nullptr;
    ScalarType dt                     = 1;
};

// Check if population stays constant over course of simulation.
TEST_F(ModelTestIdeSecir, checkPopulationConservation)
{
    mio::TimeSeries<ScalarType> compartments = mio::isecir::simulate<double>(0, 15, dt, *model);

    ScalarType num_persons_before = 0.0;
    ScalarType num_persons_after  = 0.0;

    for (auto i = 0; i < compartments[0].size(); i++) {
        num_persons_before += compartments[0][i];
        num_persons_after += compartments.get_last_value()[i];
    }

    EXPECT_NEAR(num_persons_after, num_persons_before, 1e-10);
}

// Compare compartments with previous run.
TEST_F(ModelTestIdeSecir, compareWithPreviousRun)
{
    auto compare                             = load_test_data_csv<ScalarType>("ide-secir-compare.csv");
    mio::TimeSeries<ScalarType> compartments = mio::isecir::simulate<double>(0, 5, dt, *model);

    ASSERT_EQ(compare.size(), static_cast<size_t>(compartments.get_num_time_points()));
    for (size_t i = 0; i < compare.size(); i++) {
        ASSERT_EQ(compare[i].size(), static_cast<size_t>(compartments.get_num_elements()) + 1) << "at row " << i;
        ASSERT_NEAR(compartments.get_time(i), compare[i][0], 1e-7) << "at row " << i;
        for (size_t j = 1; j < compare[i].size(); j++) {
            ASSERT_NEAR(compartments.get_value(i)[j - 1], compare[i][j], 1e-7) << " at row " << i;
        }
    }
}

// Compare transitions with previous run.
TEST_F(ModelTestIdeSecir, compareWithPreviousRunTransitions)
{
    auto compare = load_test_data_csv<ScalarType>("ide-secir-transitions-compare.csv");

    mio::isecir::Simulation<double> sim(*model, 0, dt);
    sim.advance(5);

    auto transitions = sim.get_transitions();

    size_t iter_0 = 0;
    while (transitions.get_time(iter_0) < compare[0][0]) {
        iter_0++;
    }

    for (size_t i = 0; i < compare.size(); i++) {
        ASSERT_EQ(compare[i].size(), static_cast<size_t>(transitions.get_num_elements()) + 1) << "at row " << i;
        ASSERT_NEAR(transitions.get_time(i + iter_0), compare[i][0], 1e-7) << "at row " << i;
        for (size_t j = 1; j < compare[i].size(); j++) {
            ASSERT_NEAR(transitions.get_value(i + iter_0)[j - 1], compare[i][j], 1e-7) << " at row " << i;
        }
    }
}

// Check results of our simulation with an example calculated by hand,
// for calculations see internal Overleaf document.
// TODO: Add link to material when published.
TEST(IdeSecir, checkSimulationFunctions)
{
    using Vec = mio::TimeSeries<ScalarType>::Vector;

    ScalarType tmax   = 0.5;
    ScalarType N      = 10000;
    ScalarType deaths = 10;
    ScalarType dt     = 0.5;

    int num_transitions = (int)mio::isecir::InfectionTransition::Count;

    // Create TimeSeries with num_transitions elements where transitions needed for simulation will be stored.
    mio::TimeSeries<ScalarType> init(num_transitions);

    // Add time points for initialization for transitions and death.
    Vec vec_init(num_transitions);
    vec_init[(int)mio::isecir::InfectionTransition::SusceptibleToExposed]                 = 1.0;
    vec_init[(int)mio::isecir::InfectionTransition::ExposedToInfectedNoSymptoms]          = 0.0;
    vec_init[(int)mio::isecir::InfectionTransition::InfectedNoSymptomsToInfectedSymptoms] = 8.0;
    vec_init[(int)mio::isecir::InfectionTransition::InfectedNoSymptomsToRecovered]        = 0.0;
    vec_init[(int)mio::isecir::InfectionTransition::InfectedSymptomsToInfectedSevere]     = 0.0;
    vec_init[(int)mio::isecir::InfectionTransition::InfectedSymptomsToRecovered]          = 0.0;
    vec_init[(int)mio::isecir::InfectionTransition::InfectedSevereToInfectedCritical]     = 0.0;
    vec_init[(int)mio::isecir::InfectionTransition::InfectedSevereToRecovered]            = 0.0;
    vec_init[(int)mio::isecir::InfectionTransition::InfectedCriticalToDead]               = 0.0;
    vec_init[(int)mio::isecir::InfectionTransition::InfectedCriticalToRecovered]          = 0.0;
    // Add initial time point to TimeSeries.
    init.add_time_point(-0.5, vec_init);
    while (init.get_last_time() < 0) {
        init.add_time_point(init.get_last_time() + dt, vec_init);
    }

    // Initialize model.
<<<<<<< HEAD
    mio::isecir::Model<double> model(std::move(init), N, Dead_before);
=======
    mio::isecir::Model model(std::move(init), N, deaths);
>>>>>>> 058b3ccb

    // Set working parameters.
    // In this example, SmootherCosine with parameter 1 (and thus with a maximum support of 1)
    // is used for all TransitionDistribution%s.
    mio::SmootherCosine smoothcos(1.0);
    mio::StateAgeFunctionWrapper delaydistribution(smoothcos);
    std::vector<mio::StateAgeFunctionWrapper> vec_delaydistrib(num_transitions, delaydistribution);
    model.parameters.set<mio::isecir::TransitionDistributions>(vec_delaydistrib);

    std::vector<ScalarType> vec_prob((int)mio::isecir::InfectionTransition::Count, 0.5);
    vec_prob[Eigen::Index(mio::isecir::InfectionTransition::SusceptibleToExposed)]        = 1;
    vec_prob[Eigen::Index(mio::isecir::InfectionTransition::ExposedToInfectedNoSymptoms)] = 1;
    model.parameters.set<mio::isecir::TransitionProbabilities>(vec_prob);

    mio::ContactMatrixGroup contact_matrix = mio::ContactMatrixGroup(1, 1);

    contact_matrix[0] = mio::ContactMatrix(Eigen::MatrixXd::Constant(1, 1, 4.));
    model.parameters.get<mio::isecir::ContactPatterns<double>>() = mio::UncertainContactMatrix(contact_matrix);

    mio::SmootherCosine smoothcos_prob(1.0);
    mio::StateAgeFunctionWrapper prob(smoothcos_prob);
    model.parameters.set<mio::isecir::TransmissionProbabilityOnContact>(prob);
    model.parameters.set<mio::isecir::RelativeTransmissionNoSymptoms>(prob);
    model.parameters.set<mio::isecir::RiskOfInfectionFromSymptomatic>(prob);

    // Carry out simulation.
    mio::isecir::Simulation<double> sim(model, 0, dt);
    sim.advance(tmax);
    mio::TimeSeries<ScalarType> secihurd_simulated    = sim.get_result();
    mio::TimeSeries<ScalarType> transitions_simulated = sim.get_transitions();

    // Define vectors for compartments and transitions with values from example
    // (calculated by hand, see internal Overleaf document).
    // TODO: Add link to material when published.
    Vec secihurd0((int)mio::isecir::InfectionState::Count);
    Vec secihurd1((int)mio::isecir::InfectionState::Count);
    Vec transitions1(num_transitions);
    secihurd0 << 4995, 0.5, 0, 4, 0, 0, 4990.5, 10;
    secihurd1 << 4994.00020016, 0.49989992, 0.49994996, 0.12498749, 1.03124687, 0.25781172, 4993.45699802, 10.12890586;
    transitions1 << 0.99979984, 0.99989992, 0.24997498, 0.24997498, 2.06249374, 2.06249374, 0.51562344, 0.51562344,
        0.12890586, 0.12890586;

    // Compare SECIHURD compartments at times 0 and 1.
    for (Eigen::Index i = 0; i < (Eigen::Index)mio::isecir::InfectionState::Count; i++) {
        EXPECT_NEAR(secihurd_simulated[0][i], secihurd0[i], 1e-8);
        EXPECT_NEAR(secihurd_simulated[1][i], secihurd1[i], 1e-8);
    }

    // Compare transitions at time 1.
    for (Eigen::Index i = 0; i < num_transitions; i++) {
        EXPECT_NEAR(transitions_simulated[transitions_simulated.get_num_time_points() - 1][i], transitions1[i], 1e-8);
    }
}

// Check if the model uses the correct method for initialization using the function get_initialization_method().
TEST(IdeSecir, checkInitializations)
{
    using Vec = mio::TimeSeries<ScalarType>::Vector;

    ScalarType tmax   = 1;
    ScalarType N      = 10000;
    ScalarType deaths = 13.10462213;
    ScalarType dt     = 1;

    int num_transitions = (int)mio::isecir::InfectionTransition::Count;

    // Create TimeSeries with num_transitions elements where transitions needed for simulation will be stored.
    mio::TimeSeries<ScalarType> init(num_transitions);
    // Add initial time point to time series.
    init.add_time_point(-10, Vec::Constant(num_transitions, 3.0));
    // Add further time points until time 0.
    while (init.get_last_time() < 0) {
        init.add_time_point(init.get_last_time() + dt, Vec::Constant(num_transitions, 3.0));
    }

    // --- Case with total_confirmed_cases.
    mio::TimeSeries<ScalarType> init_copy1(init);
    mio::isecir::Model model1(std::move(init_copy1), N, deaths, 1000);

    // Check that the initialization method is not already set.
    EXPECT_EQ(0, model1.get_initialization_method());

    // Carry out simulation.
    mio::isecir::Simulation sim1(model1, 0, dt);
    sim1.advance(tmax);

    // Verify that the expected initialization method was used.
    EXPECT_EQ(1, sim1.get_model().get_initialization_method());

    // --- Case with forceofinfection.
    mio::TimeSeries<ScalarType> init_copy2(init);
    mio::isecir::Model model2(std::move(init_copy2), N, deaths, 0);

    // Carry out simulation.
    mio::isecir::Simulation sim2(model2, 0, dt);
    sim2.advance(tmax);

    // Verify that the expected initialization method was used.
    EXPECT_EQ(2, sim2.get_model().get_initialization_method());

    // --- Case with S.
    /* !! For the other tests, the contact rate is set to 0 so that the force of infection is zero.
     The forceofinfection initialization method is therefore not used for these tests.*/
    mio::isecir::Parameters parameters;
    mio::ContactMatrixGroup contact_matrix         = mio::ContactMatrixGroup(1, 1);
    contact_matrix[0]                              = mio::ContactMatrix(Eigen::MatrixXd::Constant(1, 1, 0));
    parameters.get<mio::isecir::ContactPatterns>() = mio::UncertainContactMatrix(contact_matrix);

    mio::TimeSeries<ScalarType> init_copy3(init);
    mio::isecir::Model model3(std::move(init_copy3), N, deaths, 0, std::move(parameters));

    model3.m_populations.get_last_value()[(Eigen::Index)mio::isecir::InfectionState::Susceptible] = 5000;
    model3.m_populations.get_last_value()[(Eigen::Index)mio::isecir::InfectionState::Recovered]   = 0;

    // Carry out simulation.
    mio::isecir::Simulation sim3(model3, 0, dt);
    sim3.advance(tmax);

    // Verify that the expected initialization method was used.
    EXPECT_EQ(3, sim3.get_model().get_initialization_method());

    // --- Case with R.
    mio::TimeSeries<ScalarType> init_copy4(init);
    mio::isecir::Model model4(std::move(init_copy4), N, deaths, 0, std::move(parameters));

    model4.m_populations.get_last_value()[(Eigen::Index)mio::isecir::InfectionState::Susceptible] = 0;
    model4.m_populations.get_last_value()[(Eigen::Index)mio::isecir::InfectionState::Recovered]   = 1000;

    // Carry out simulation.
    mio::isecir::Simulation sim4(model4, 0, dt);
    sim4.advance(tmax);

    // Verify that the expected initialization method was used.
    EXPECT_EQ(4, sim4.get_model().get_initialization_method());

    // --- Case without fitting initialization method.
    // Deactivate temporarily log output for next test. Error is expected here.
    mio::set_log_level(mio::LogLevel::off);

    // Here we do not need a copy of init as this is the last use of the vector. We can apply move directly.
    mio::isecir::Model model5(std::move(init), N, deaths, 0, std::move(parameters));

    model5.m_populations.get_last_value()[(Eigen::Index)mio::isecir::InfectionState::Susceptible] = 0;
    model5.m_populations.get_last_value()[(Eigen::Index)mio::isecir::InfectionState::Recovered]   = 0;

    // Carry out simulation.
    mio::isecir::Simulation sim5(model5, 0, dt);
    sim5.advance(tmax);

    // Verify that initialization was not possible with one of the models methods.
    EXPECT_EQ(-1, sim5.get_model().get_initialization_method());

    // Reactive log output.
    mio::set_log_level(mio::LogLevel::warn);
}

// a) Test if check_constraints() function correctly reports wrongly set parameters.
// b) Test if check_constraints() does not complain if parameters are set within correct ranges.
TEST(IdeSecir, testValueConstraints)
{
    using Vec = mio::TimeSeries<ScalarType>::Vector;

    ScalarType N      = 10000;
    ScalarType deaths = 10;
    ScalarType dt     = 1;

    int num_transitions = (int)mio::isecir::InfectionTransition::Count;

    // Create TimeSeries with num_transitions elements where transitions needed for simulation will be stored.
    mio::TimeSeries<ScalarType> init(num_transitions);

    // Add time points for initialization for transitions.
    Vec vec_init(num_transitions);
    vec_init[(int)mio::isecir::InfectionTransition::SusceptibleToExposed]                 = 0.0;
    vec_init[(int)mio::isecir::InfectionTransition::ExposedToInfectedNoSymptoms]          = 10.0;
    vec_init[(int)mio::isecir::InfectionTransition::InfectedNoSymptomsToInfectedSymptoms] = 0.0;
    vec_init[(int)mio::isecir::InfectionTransition::InfectedNoSymptomsToRecovered]        = 0.0;
    vec_init[(int)mio::isecir::InfectionTransition::InfectedSymptomsToInfectedSevere]     = 10.0;
    vec_init[(int)mio::isecir::InfectionTransition::InfectedSymptomsToRecovered]          = 0.0;
    vec_init[(int)mio::isecir::InfectionTransition::InfectedSevereToInfectedCritical]     = 0.0;
    vec_init[(int)mio::isecir::InfectionTransition::InfectedSevereToRecovered]            = 0.0;
    vec_init[(int)mio::isecir::InfectionTransition::InfectedCriticalToDead]               = 0.0;
    vec_init[(int)mio::isecir::InfectionTransition::InfectedCriticalToRecovered]          = 0.0;
    // Add initial time point to time series.
    init.add_time_point(-12, vec_init);
    while (init.get_last_time() < 0) {
        init.add_time_point(init.get_last_time() + dt, vec_init);
    }

    // Initialize a model.
    mio::isecir::Model model(std::move(init), N, deaths);

    // Deactivate temporarily log output for next tests.
    mio::set_log_level(mio::LogLevel::off);

    // Set wrong parameters and use check constraints.

    // Create invalid and valid function and first set invalid function for all parameters.
    // Go same order as in check_constraints().
    mio::ConstantFunction constant_func_neg(-1);
    mio::StateAgeFunctionWrapper prob_neg(constant_func_neg);
    mio::ConstantFunction constant_func_pos(1);
    mio::StateAgeFunctionWrapper prob_pos(constant_func_pos);
    model.parameters.set<mio::isecir::TransmissionProbabilityOnContact>(prob_neg);
    model.parameters.set<mio::isecir::RelativeTransmissionNoSymptoms>(prob_neg);
    model.parameters.set<mio::isecir::RiskOfInfectionFromSymptomatic>(prob_neg);

    // Warn, i.e., return true for wrong TransmissionProbabilityOnContact.
    auto constraint_check = model.parameters.check_constraints();
    EXPECT_TRUE(constraint_check);

    // Correct wrong parameter so that next check can go through.
    model.parameters.set<mio::isecir::TransmissionProbabilityOnContact>(prob_pos);
    // Warn, i.e., return true for wrong RelativeTransmissionNoSymptoms.
    constraint_check = model.parameters.check_constraints();
    EXPECT_TRUE(constraint_check);

    // Correct wrong parameter so that next check can go through.
    model.parameters.set<mio::isecir::RelativeTransmissionNoSymptoms>(prob_pos);
    // Warn, i.e., return true for wrong RiskOfInfectionFromSymptomatic.
    constraint_check = model.parameters.check_constraints();
    EXPECT_TRUE(constraint_check);

    // Correct wrong parameter so that next check can go through.
    model.parameters.set<mio::isecir::RiskOfInfectionFromSymptomatic>(prob_pos);

    // Set wrong values for InfectionTransitions, one after the other.
    std::vector<ScalarType> vec_prob((int)mio::isecir::InfectionTransition::Count, 1);
    vec_prob[Eigen::Index(mio::isecir::InfectionTransition::SusceptibleToExposed)]          = 0.2;
    vec_prob[Eigen::Index(mio::isecir::InfectionTransition::InfectedNoSymptomsToRecovered)] = 0.0;
    vec_prob[Eigen::Index(mio::isecir::InfectionTransition::InfectedSymptomsToRecovered)]   = 0.0;
    vec_prob[Eigen::Index(mio::isecir::InfectionTransition::InfectedSevereToRecovered)]     = 0.0;
    vec_prob[Eigen::Index(mio::isecir::InfectionTransition::InfectedCriticalToRecovered)]   = 0.4;
    vec_prob[Eigen::Index(mio::isecir::InfectionTransition::InfectedCriticalToDead)]        = -0.6;
    model.parameters.set<mio::isecir::TransitionProbabilities>(vec_prob);
    // Check all, stop at InfectedCriticalToDead.
    constraint_check = model.parameters.check_constraints();
    EXPECT_TRUE(constraint_check);

    // Check SusceptibleToExposed.
    model.parameters
        .get<mio::isecir::TransitionProbabilities>()[(int)mio::isecir::InfectionTransition::InfectedCriticalToDead] =
        0.6;
    constraint_check = model.parameters.check_constraints();
    EXPECT_TRUE(constraint_check);

    // Check ExposedToInfectedNoSymptoms.
    model.parameters
        .get<mio::isecir::TransitionProbabilities>()[(int)mio::isecir::InfectionTransition::SusceptibleToExposed] = 1.0;
    model.parameters.get<mio::isecir::TransitionProbabilities>()[(
        int)mio::isecir::InfectionTransition::ExposedToInfectedNoSymptoms] = -1.0;
    constraint_check                                                       = model.parameters.check_constraints();
    EXPECT_TRUE(constraint_check);

    // Check sum InfectedNoSymptomsToInfectedSymptoms + InfectedNoSymptomsToRecovered.
    model.parameters.get<mio::isecir::TransitionProbabilities>()[(
        int)mio::isecir::InfectionTransition::ExposedToInfectedNoSymptoms]   = 1.0;
    model.parameters.get<mio::isecir::TransitionProbabilities>()[(
        int)mio::isecir::InfectionTransition::InfectedNoSymptomsToRecovered] = 0.9;
    constraint_check                                                         = model.parameters.check_constraints();
    EXPECT_TRUE(constraint_check);

    // Check sum InfectedSymptomsToInfectedSevere + InfectedSymptomsToRecovered.
    model.parameters.get<mio::isecir::TransitionProbabilities>()[(
        int)mio::isecir::InfectionTransition::InfectedNoSymptomsToRecovered]    = 0.0;
    model.parameters.get<mio::isecir::TransitionProbabilities>()[(
        int)mio::isecir::InfectionTransition::InfectedSymptomsToInfectedSevere] = 0.2;
    constraint_check                                                            = model.parameters.check_constraints();
    EXPECT_TRUE(constraint_check);

    // Check sum InfectedSevereToInfectedCritical + InfectedCriticalToRecovered.
    model.parameters.get<mio::isecir::TransitionProbabilities>()[(
        int)mio::isecir::InfectionTransition::InfectedSymptomsToInfectedSevere] = 1.0;
    model.parameters
        .get<mio::isecir::TransitionProbabilities>()[(int)mio::isecir::InfectionTransition::InfectedSevereToRecovered] =
        0.4;
    constraint_check = model.parameters.check_constraints();
    EXPECT_TRUE(constraint_check);

    // Check sum InfectedCriticalToDead + InfectedSevereToRecovered.
    model.parameters
        .get<mio::isecir::TransitionProbabilities>()[(int)mio::isecir::InfectionTransition::InfectedSevereToRecovered] =
        0.0;
    model.parameters
        .get<mio::isecir::TransitionProbabilities>()[(int)mio::isecir::InfectionTransition::InfectedCriticalToDead] =
        0.59;
    constraint_check = model.parameters.check_constraints();
    EXPECT_TRUE(constraint_check);

    // Set wrong function type with unlimited support.
    model.parameters
        .get<mio::isecir::TransitionProbabilities>()[(int)mio::isecir::InfectionTransition::InfectedCriticalToDead] =
        0.6;
    mio::ConstantFunction const_func(1.0);
    mio::StateAgeFunctionWrapper delaydistribution(const_func);
    std::vector<mio::StateAgeFunctionWrapper> vec_delaydistrib(num_transitions, delaydistribution);
    model.parameters.set<mio::isecir::TransitionDistributions>(vec_delaydistrib);
    constraint_check = model.parameters.check_constraints();
    EXPECT_TRUE(constraint_check);

    // Check all parameter are correct.
    mio::ExponentialDecay expdecay(4.0);
    mio::StateAgeFunctionWrapper delaydistribution2(expdecay);
    std::vector<mio::StateAgeFunctionWrapper> vec_delaydistrib2(num_transitions, delaydistribution2);
    model.parameters.set<mio::isecir::TransitionDistributions>(vec_delaydistrib2);
    constraint_check = model.parameters.check_constraints();
    EXPECT_FALSE(constraint_check);

    // Reactive log output.
    mio::set_log_level(mio::LogLevel::warn);
}

// The idea of this test is to check whether the proportion between Recovered and Dead is as expected
// (after simulation for a long enough time, i.e. when the equlibrium is reached).
TEST(IdeSecir, checkProportionRecoveredDeath)
{
    using Vec = mio::TimeSeries<ScalarType>::Vector;

    ScalarType tmax   = 30;
    ScalarType N      = 10000;
    ScalarType deaths = 10;
    ScalarType dt     = 1;

    int num_transitions = (int)mio::isecir::InfectionTransition::Count;

    // Create TimeSeries with num_transitions elements where transitions needed for simulation will be stored.
    mio::TimeSeries<ScalarType> init(num_transitions);

    // Add time points for initialization for transitions.
    Vec vec_init(num_transitions);
    vec_init[(int)mio::isecir::InfectionTransition::SusceptibleToExposed]                 = 0.0;
    vec_init[(int)mio::isecir::InfectionTransition::ExposedToInfectedNoSymptoms]          = 10.0;
    vec_init[(int)mio::isecir::InfectionTransition::InfectedNoSymptomsToInfectedSymptoms] = 0.0;
    vec_init[(int)mio::isecir::InfectionTransition::InfectedNoSymptomsToRecovered]        = 0.0;
    vec_init[(int)mio::isecir::InfectionTransition::InfectedSymptomsToInfectedSevere]     = 10.0;
    vec_init[(int)mio::isecir::InfectionTransition::InfectedSymptomsToRecovered]          = 0.0;
    vec_init[(int)mio::isecir::InfectionTransition::InfectedSevereToInfectedCritical]     = 0.0;
    vec_init[(int)mio::isecir::InfectionTransition::InfectedSevereToRecovered]            = 0.0;
    vec_init[(int)mio::isecir::InfectionTransition::InfectedCriticalToDead]               = 0.0;
    vec_init[(int)mio::isecir::InfectionTransition::InfectedCriticalToRecovered]          = 0.0;
    // Add initial time point to TimeSeries.
    init.add_time_point(-12, vec_init);
    while (init.get_last_time() < 0) {
        init.add_time_point(init.get_last_time() + dt, vec_init);
    }

    // Initialize model.
<<<<<<< HEAD
    mio::isecir::Model<double> model(std::move(init), N, Dead_before);
=======
    mio::isecir::Model model(std::move(init), N, deaths);
>>>>>>> 058b3ccb

    // Set working parameters.
    // All TransitionDistribution%s are ExponentialDecay functions.
    // For all TransitionDistribution%s init_parameter=2 is used except for InfectedCriticalToRecovered
    // where init_parameter=3 is used.
    mio::ExponentialDecay expdecay(4.0);
    mio::StateAgeFunctionWrapper delaydistribution(expdecay);
    std::vector<mio::StateAgeFunctionWrapper> vec_delaydistrib(num_transitions, delaydistribution);
    vec_delaydistrib[(int)mio::isecir::InfectionTransition::InfectedCriticalToRecovered].set_parameter(3.0);
    model.parameters.set<mio::isecir::TransitionDistributions>(vec_delaydistrib);

    // Set probabilities so that all individuals go from Susceptible to InfectedCritical with probability 1,
    // from there they move to Recovered or Dead with probability 0.4 and 0.6, respectively.
    std::vector<ScalarType> vec_prob((int)mio::isecir::InfectionTransition::Count, 1);
    vec_prob[Eigen::Index(mio::isecir::InfectionTransition::InfectedNoSymptomsToRecovered)] = 0.0;
    vec_prob[Eigen::Index(mio::isecir::InfectionTransition::InfectedSymptomsToRecovered)]   = 0.0;
    vec_prob[Eigen::Index(mio::isecir::InfectionTransition::InfectedSevereToRecovered)]     = 0.0;
    vec_prob[Eigen::Index(mio::isecir::InfectionTransition::InfectedCriticalToRecovered)]   = 0.4;
    vec_prob[Eigen::Index(mio::isecir::InfectionTransition::InfectedCriticalToDead)]        = 0.6;
    model.parameters.set<mio::isecir::TransitionProbabilities>(vec_prob);

    mio::ContactMatrixGroup contact_matrix = mio::ContactMatrixGroup(1, 1);
    contact_matrix[0]                      = mio::ContactMatrix(Eigen::MatrixXd::Constant(1, 1, 1.));
    model.parameters.get<mio::isecir::ContactPatterns<double>>() = mio::UncertainContactMatrix<double>(contact_matrix);

    mio::ExponentialDecay expdecay2(0.5);
    mio::StateAgeFunctionWrapper prob(expdecay2);
    model.parameters.set<mio::isecir::TransmissionProbabilityOnContact>(prob);
    model.parameters.set<mio::isecir::RelativeTransmissionNoSymptoms>(prob);
    model.parameters.set<mio::isecir::RiskOfInfectionFromSymptomatic>(prob);

    // Carry out simulation.
    mio::isecir::Simulation<double> sim(model, 0, dt);
    sim.advance(tmax);
    mio::TimeSeries<ScalarType> secihurd_simulated = sim.get_result();

    // Check whether equilibrium has been reached, only then the right proportion
    // between Recovered and Dead is expected.
    EXPECT_TRUE(secihurd_simulated[Eigen::Index(tmax / dt - 1)] == secihurd_simulated[Eigen::Index(tmax / dt - 2)]);

    // Check whether equilibrium has the right proportion between Recovered and Dead.
    EXPECT_NEAR((vec_prob[Eigen::Index(mio::isecir::InfectionTransition::InfectedCriticalToDead)] /
                 vec_prob[Eigen::Index(mio::isecir::InfectionTransition::InfectedCriticalToRecovered)]) *
                    (secihurd_simulated.get_last_value()[(Eigen::Index)mio::isecir::InfectionState::Recovered] -
                     secihurd_simulated[0][(Eigen::Index)mio::isecir::InfectionState::Recovered]),
                secihurd_simulated.get_last_value()[(Eigen::Index)mio::isecir::InfectionState::Dead] -
                    secihurd_simulated[0][(Eigen::Index)mio::isecir::InfectionState::Dead],
                1e-8);
}

// The idea of this test is to confirm that the equilibrium of the compartments
// (after simulation for a long enough time) does not change if a different TransitionDistribution is used
// for the transition from InfectedCritical To Recovered.
// It is also checked whether the equilibirum is reached at an earlier time if m_support_max is chosen smaller.
TEST(IdeSecir, compareEquilibria)
{
    using Vec = mio::TimeSeries<ScalarType>::Vector;

    ScalarType tmax   = 20;
    ScalarType N      = 10000;
    ScalarType deaths = 10;
    ScalarType dt     = 1;

    int num_transitions = (int)mio::isecir::InfectionTransition::Count;

    // Create TimeSeries with num_transitions elements where transitions needed for simulation will be stored.
    mio::TimeSeries<ScalarType> init(num_transitions);

    // Add time points for initialization for transitions.
    Vec vec_init(num_transitions);
    vec_init[(int)mio::isecir::InfectionTransition::SusceptibleToExposed]                 = 0.0;
    vec_init[(int)mio::isecir::InfectionTransition::ExposedToInfectedNoSymptoms]          = 10.0;
    vec_init[(int)mio::isecir::InfectionTransition::InfectedNoSymptomsToInfectedSymptoms] = 0.0;
    vec_init[(int)mio::isecir::InfectionTransition::InfectedNoSymptomsToRecovered]        = 0.0;
    vec_init[(int)mio::isecir::InfectionTransition::InfectedSymptomsToInfectedSevere]     = 10.0;
    vec_init[(int)mio::isecir::InfectionTransition::InfectedSymptomsToRecovered]          = 0.0;
    vec_init[(int)mio::isecir::InfectionTransition::InfectedSevereToInfectedCritical]     = 0.0;
    vec_init[(int)mio::isecir::InfectionTransition::InfectedSevereToRecovered]            = 0.0;
    vec_init[(int)mio::isecir::InfectionTransition::InfectedCriticalToDead]               = 0.0;
    vec_init[(int)mio::isecir::InfectionTransition::InfectedCriticalToRecovered]          = 0.0;
    // Add initial time point to TimeSeries.
    init.add_time_point(-12, vec_init);
    while (init.get_last_time() < 0) {
        init.add_time_point(init.get_last_time() + dt, vec_init);
    }

    mio::TimeSeries<ScalarType> init2(init);

    // Initialize two models.
<<<<<<< HEAD
    mio::isecir::Model<double> model(std::move(init), N, Dead_before);
    mio::isecir::Model<double> model2(std::move(init2), N, Dead_before);
=======
    mio::isecir::Model model(std::move(init), N, deaths);
    mio::isecir::Model model2(std::move(init2), N, deaths);
>>>>>>> 058b3ccb

    // Set working parameters.
    // Here the maximum support for the TransitionDistribution%s is set differently for each model
    // In both models, all TransitionDistribution%s are SmootherCosine.

    // For the Model model.
    // All TransitionDistribution%s have parameter=2.
    mio::SmootherCosine smoothcos(2.0);
    mio::StateAgeFunctionWrapper delaydistribution(smoothcos);
    std::vector<mio::StateAgeFunctionWrapper> vec_delaydistrib(num_transitions, delaydistribution);
    model.parameters.set<mio::isecir::TransitionDistributions>(vec_delaydistrib);

    // For the Model model2.
    // All TransitionDistribution%s have parameter=2 except for InfectedCriticalToRecovered
    // which has parameter=7.
    mio::SmootherCosine smoothcos2(2.0);
    mio::StateAgeFunctionWrapper delaydistribution2(smoothcos);
    std::vector<mio::StateAgeFunctionWrapper> vec_delaydistrib2(num_transitions, delaydistribution2);
    vec_delaydistrib2[(int)mio::isecir::InfectionTransition::InfectedCriticalToRecovered].set_parameter(7.0);
    model2.parameters.set<mio::isecir::TransitionDistributions>(vec_delaydistrib2);

    // All remaining parameters are equal for both models.
    // Set probabilities so that all individuals go from Susceptible to InfectedCritical with probability 1,
    // from there they move to Recovered or Dead with probability 0.5, respectively.
    std::vector<ScalarType> vec_prob((int)mio::isecir::InfectionTransition::Count, 1);
    vec_prob[Eigen::Index(mio::isecir::InfectionTransition::InfectedNoSymptomsToRecovered)] = 0.0;
    vec_prob[Eigen::Index(mio::isecir::InfectionTransition::InfectedSymptomsToRecovered)]   = 0.0;
    vec_prob[Eigen::Index(mio::isecir::InfectionTransition::InfectedSevereToRecovered)]     = 0.0;
    vec_prob[Eigen::Index(mio::isecir::InfectionTransition::InfectedCriticalToRecovered)]   = 0.5;
    vec_prob[Eigen::Index(mio::isecir::InfectionTransition::InfectedCriticalToDead)]        = 0.5;
    model.parameters.set<mio::isecir::TransitionProbabilities>(vec_prob);
    model2.parameters.set<mio::isecir::TransitionProbabilities>(vec_prob);

    mio::ContactMatrixGroup contact_matrix = mio::ContactMatrixGroup(1, 1);
    contact_matrix[0]                      = mio::ContactMatrix(Eigen::MatrixXd::Constant(1, 1, 1.));
    model.parameters.get<mio::isecir::ContactPatterns<double>>()  = mio::UncertainContactMatrix<double>(contact_matrix);
    model2.parameters.get<mio::isecir::ContactPatterns<double>>() = mio::UncertainContactMatrix<double>(contact_matrix);

    mio::ExponentialDecay expdecay(0.5);
    mio::StateAgeFunctionWrapper prob(expdecay);
    model.parameters.set<mio::isecir::TransmissionProbabilityOnContact>(prob);
    model.parameters.set<mio::isecir::RelativeTransmissionNoSymptoms>(prob);
    model.parameters.set<mio::isecir::RiskOfInfectionFromSymptomatic>(prob);

    model2.parameters.set<mio::isecir::TransmissionProbabilityOnContact>(prob);
    model2.parameters.set<mio::isecir::RelativeTransmissionNoSymptoms>(prob);
    model2.parameters.set<mio::isecir::RiskOfInfectionFromSymptomatic>(prob);

    // Carry out simulation.
    mio::isecir::Simulation<double> sim(model, 0, dt);
    sim.advance(tmax);
    mio::TimeSeries<ScalarType> secihurd_simulated = sim.get_result();

    mio::isecir::Simulation<double> sim2(model2, 0, dt);
    sim2.advance(tmax);
    mio::TimeSeries<ScalarType> secihurd_simulated2 = sim2.get_result();

    // Check whether equilibrium has been reached, only then it makes sense to compare results and times when
    // equilibrium was reached.
    EXPECT_TRUE(secihurd_simulated[Eigen::Index(tmax / dt - 1)] == secihurd_simulated[Eigen::Index(tmax / dt - 2)]);
    EXPECT_TRUE(secihurd_simulated2[Eigen::Index(tmax / dt - 1)] == secihurd_simulated2[Eigen::Index(tmax / dt - 2)]);

    // Check whether both models have the same result at time tmax.
    for (Eigen::Index i = 0; i < (Eigen::Index)mio::isecir::InfectionState::Count; i++) {
        EXPECT_NEAR(secihurd_simulated.get_last_value()[i], secihurd_simulated2.get_last_value()[i], 1e-8);
    }

    // Compute at what time the equilibrium was reached and check whether that time point is smaller for model than
    //for model2 (as a smaller maximum support is used in model compared to model2).
    ScalarType equilibrium_time{};
    ScalarType equilibrium_time2{};
    for (int t = 0; t < secihurd_simulated.get_num_time_points() - 1; t++) {
        if (secihurd_simulated[t] == secihurd_simulated[t + 1]) {
            equilibrium_time = t;
            break;
        }
    }
    for (int t = 0; t < secihurd_simulated.get_num_time_points() - 1; t++) {
        if (secihurd_simulated2[t] == secihurd_simulated2[t + 1]) {
            equilibrium_time2 = t;
            break;
        }
    }

    EXPECT_TRUE(equilibrium_time <= equilibrium_time2);
}

TEST(IdeSecir, checkInfectionTransitions)
{
    EXPECT_EQ(mio::isecir::InfectionTransitionsMap.size(), mio::isecir::InfectionTransitionsCount);

    EXPECT_EQ(mio::isecir::InfectionTransitionsMap.at(0),
              std::make_pair(mio::isecir::InfectionState::Susceptible, mio::isecir::InfectionState::Exposed));
    EXPECT_EQ(mio::isecir::InfectionTransitionsMap.at(1),
              std::make_pair(mio::isecir::InfectionState::Exposed, mio::isecir::InfectionState::InfectedNoSymptoms));
    EXPECT_EQ(
        mio::isecir::InfectionTransitionsMap.at(2),
        std::make_pair(mio::isecir::InfectionState::InfectedNoSymptoms, mio::isecir::InfectionState::InfectedSymptoms));
    EXPECT_EQ(mio::isecir::InfectionTransitionsMap.at(3),
              std::make_pair(mio::isecir::InfectionState::InfectedNoSymptoms, mio::isecir::InfectionState::Recovered));
    EXPECT_EQ(mio::isecir::InfectionTransitionsMap.at(4), std::make_pair(mio::isecir::InfectionState::InfectedSymptoms,
                                                                         mio::isecir::InfectionState::InfectedSevere));
    EXPECT_EQ(mio::isecir::InfectionTransitionsMap.at(5),
              std::make_pair(mio::isecir::InfectionState::InfectedSymptoms, mio::isecir::InfectionState::Recovered));
    EXPECT_EQ(
        mio::isecir::InfectionTransitionsMap.at(6),
        std::make_pair(mio::isecir::InfectionState::InfectedSevere, mio::isecir::InfectionState::InfectedCritical));
    EXPECT_EQ(mio::isecir::InfectionTransitionsMap.at(7),
              std::make_pair(mio::isecir::InfectionState::InfectedSevere, mio::isecir::InfectionState::Recovered));
    EXPECT_EQ(mio::isecir::InfectionTransitionsMap.at(8),
              std::make_pair(mio::isecir::InfectionState::InfectedCritical, mio::isecir::InfectionState::Dead));
    EXPECT_EQ(mio::isecir::InfectionTransitionsMap.at(9),
              std::make_pair(mio::isecir::InfectionState::InfectedCritical, mio::isecir::InfectionState::Recovered));
}<|MERGE_RESOLUTION|>--- conflicted
+++ resolved
@@ -65,11 +65,7 @@
         }
 
         // Initialize model
-<<<<<<< HEAD
-        model = new mio::isecir::Model<double>(std::move(init), N, Dead_before);
-=======
-        model = new mio::isecir::Model(std::move(init), N, deaths);
->>>>>>> 058b3ccb
+        model = new mio::isecir::Model<double>(std::move(init), N, deaths);
 
         // Set working parameters.
         mio::SmootherCosine smoothcos(2.0);
@@ -197,11 +193,7 @@
     }
 
     // Initialize model.
-<<<<<<< HEAD
-    mio::isecir::Model<double> model(std::move(init), N, Dead_before);
-=======
-    mio::isecir::Model model(std::move(init), N, deaths);
->>>>>>> 058b3ccb
+    mio::isecir::Model<double> model(std::move(init), N, deaths);
 
     // Set working parameters.
     // In this example, SmootherCosine with parameter 1 (and thus with a maximum support of 1)
@@ -308,7 +300,7 @@
     mio::isecir::Parameters parameters;
     mio::ContactMatrixGroup contact_matrix         = mio::ContactMatrixGroup(1, 1);
     contact_matrix[0]                              = mio::ContactMatrix(Eigen::MatrixXd::Constant(1, 1, 0));
-    parameters.get<mio::isecir::ContactPatterns>() = mio::UncertainContactMatrix(contact_matrix);
+    parameters.get<mio::isecir::ContactPatterns<double>>() = mio::UncertainContactMatrix(contact_matrix);
 
     mio::TimeSeries<ScalarType> init_copy3(init);
     mio::isecir::Model model3(std::move(init_copy3), N, deaths, 0, std::move(parameters));
@@ -549,11 +541,7 @@
     }
 
     // Initialize model.
-<<<<<<< HEAD
-    mio::isecir::Model<double> model(std::move(init), N, Dead_before);
-=======
-    mio::isecir::Model model(std::move(init), N, deaths);
->>>>>>> 058b3ccb
+    mio::isecir::Model<double> model(std::move(init), N, deaths);
 
     // Set working parameters.
     // All TransitionDistribution%s are ExponentialDecay functions.
@@ -643,13 +631,8 @@
     mio::TimeSeries<ScalarType> init2(init);
 
     // Initialize two models.
-<<<<<<< HEAD
-    mio::isecir::Model<double> model(std::move(init), N, Dead_before);
-    mio::isecir::Model<double> model2(std::move(init2), N, Dead_before);
-=======
-    mio::isecir::Model model(std::move(init), N, deaths);
-    mio::isecir::Model model2(std::move(init2), N, deaths);
->>>>>>> 058b3ccb
+    mio::isecir::Model<double> model(std::move(init), N, deaths);
+    mio::isecir::Model<double> model2(std::move(init2), N, deaths);
 
     // Set working parameters.
     // Here the maximum support for the TransitionDistribution%s is set differently for each model

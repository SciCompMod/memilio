/* 
* Copyright (C) 2020-2024 MEmilio
*
* Authors: Lena Ploetzke, Anna Wendler
*
* Contact: Martin J. Kuehn <Martin.Kuehn@DLR.de>
*
* Licensed under the Apache License, Version 2.0 (the "License");
* you may not use this file except in compliance with the License.
* You may obtain a copy of the License at
*
*     http://www.apache.org/licenses/LICENSE-2.0
*
* Unless required by applicable law or agreed to in writing, software
* distributed under the License is distributed on an "AS IS" BASIS,
* WITHOUT WARRANTIES OR CONDITIONS OF ANY KIND, either express or implied.
* See the License for the specific language governing permissions and
* limitations under the License.
*/

#include "boost/fusion/functional/invocation/invoke.hpp"
#include "load_test_data.h"
#include "ide_secir/infection_state.h"
#include "ide_secir/model.h"
#include "ide_secir/parameters.h"
#include "ide_secir/simulation.h"
#include "memilio/epidemiology/state_age_function.h"
#include "memilio/math/eigen.h"
#include "memilio/utils/time_series.h"
#include "memilio/utils/logging.h"
#include "memilio/config.h"
#include "memilio/epidemiology/uncertain_matrix.h"
#include <iostream>
#include <gtest/gtest.h>

class ModelTestIdeSecir : public testing::Test
{
protected:
    virtual void SetUp()
    {
        using Vec = mio::TimeSeries<ScalarType>::Vector;

        //Set initial conditions
        ScalarType N      = 10000;
        ScalarType deaths = 13.10462213;

        int num_transitions = (int)mio::isecir::InfectionTransition::Count;

        Vec vec_init(num_transitions);
        mio::TimeSeries<ScalarType> init(num_transitions);
        vec_init[(int)mio::isecir::InfectionTransition::SusceptibleToExposed]                 = 25.0;
        vec_init[(int)mio::isecir::InfectionTransition::ExposedToInfectedNoSymptoms]          = 15.0;
        vec_init[(int)mio::isecir::InfectionTransition::InfectedNoSymptomsToInfectedSymptoms] = 8.0;
        vec_init[(int)mio::isecir::InfectionTransition::InfectedNoSymptomsToRecovered]        = 4.0;
        vec_init[(int)mio::isecir::InfectionTransition::InfectedSymptomsToInfectedSevere]     = 1.0;
        vec_init[(int)mio::isecir::InfectionTransition::InfectedSymptomsToRecovered]          = 4.0;
        vec_init[(int)mio::isecir::InfectionTransition::InfectedSevereToInfectedCritical]     = 1.0;
        vec_init[(int)mio::isecir::InfectionTransition::InfectedSevereToRecovered]            = 1.0;
        vec_init[(int)mio::isecir::InfectionTransition::InfectedCriticalToDead]               = 1.0;
        vec_init[(int)mio::isecir::InfectionTransition::InfectedCriticalToRecovered]          = 1.0;
        init.add_time_point(-10.0, vec_init);
        while (init.get_last_time() < 0) {
            vec_init *= 1.01;
            init.add_time_point(init.get_last_time() + dt, vec_init);
        }

        // Initialize model
        model = new mio::isecir::Model(std::move(init), N, deaths);

        // Set working parameters.
        mio::SmootherCosine smoothcos(2.0);
        mio::StateAgeFunctionWrapper delaydistribution(smoothcos);
        std::vector<mio::StateAgeFunctionWrapper> vec_delaydistrib(num_transitions, delaydistribution);

        std::vector<ScalarType> vec_prob((int)mio::isecir::InfectionTransition::Count, 0.5);
        vec_prob[Eigen::Index(mio::isecir::InfectionTransition::SusceptibleToExposed)]        = 1;
        vec_prob[Eigen::Index(mio::isecir::InfectionTransition::ExposedToInfectedNoSymptoms)] = 1;
        model->parameters.set<mio::isecir::TransitionProbabilities>(vec_prob);

        mio::ContactMatrixGroup contact_matrix = mio::ContactMatrixGroup(1, 1);
        contact_matrix[0]                      = mio::ContactMatrix(Eigen::MatrixXd::Constant(1, 1, 10.));
        model->parameters.get<mio::isecir::ContactPatterns>() = mio::UncertainContactMatrix(contact_matrix);

        mio::ExponentialDecay expdecay(0.5);
        mio::StateAgeFunctionWrapper prob(expdecay);
        model->parameters.set<mio::isecir::TransmissionProbabilityOnContact>(prob);
        model->parameters.set<mio::isecir::RelativeTransmissionNoSymptoms>(prob);
        model->parameters.set<mio::isecir::RiskOfInfectionFromSymptomatic>(prob);
    }

    virtual void TearDown()
    {
        delete model;
    }

public:
    mio::isecir::Model* model = nullptr;
    ScalarType dt             = 1;
};

// Check if population stays constant over course of simulation.
TEST_F(ModelTestIdeSecir, checkPopulationConservation)
{
    mio::TimeSeries<ScalarType> compartments = simulate(0, 15, dt, *model);

    ScalarType num_persons_before = 0.0;
    ScalarType num_persons_after  = 0.0;

    for (auto i = 0; i < compartments[0].size(); i++) {
        num_persons_before += compartments[0][i];
        num_persons_after += compartments.get_last_value()[i];
    }

    EXPECT_NEAR(num_persons_after, num_persons_before, 1e-10);
}

// Compare compartments with previous run.
TEST_F(ModelTestIdeSecir, compareWithPreviousRun)
{
    auto compare                             = load_test_data_csv<ScalarType>("ide-secir-compare.csv");
    mio::TimeSeries<ScalarType> compartments = simulate(0, 5, dt, *model);

    ASSERT_EQ(compare.size(), static_cast<size_t>(compartments.get_num_time_points()));
    for (size_t i = 0; i < compare.size(); i++) {
        ASSERT_EQ(compare[i].size(), static_cast<size_t>(compartments.get_num_elements()) + 1) << "at row " << i;
        ASSERT_NEAR(compartments.get_time(i), compare[i][0], 1e-7) << "at row " << i;
        for (size_t j = 1; j < compare[i].size(); j++) {
            ASSERT_NEAR(compartments.get_value(i)[j - 1], compare[i][j], 1e-7) << " at row " << i;
        }
    }
}

// Compare transitions with previous run.
TEST_F(ModelTestIdeSecir, compareWithPreviousRunTransitions)
{
    auto compare = load_test_data_csv<ScalarType>("ide-secir-transitions-compare.csv");

    mio::isecir::Simulation sim(*model, 0, dt);
    sim.advance(5);

    auto transitions = sim.get_transitions();

    size_t iter_0 = 0;
    while (transitions.get_time(iter_0) < compare[0][0]) {
        iter_0++;
    }

    for (size_t i = 0; i < compare.size(); i++) {
        ASSERT_EQ(compare[i].size(), static_cast<size_t>(transitions.get_num_elements()) + 1) << "at row " << i;
        ASSERT_NEAR(transitions.get_time(i + iter_0), compare[i][0], 1e-7) << "at row " << i;
        for (size_t j = 1; j < compare[i].size(); j++) {
            ASSERT_NEAR(transitions.get_value(i + iter_0)[j - 1], compare[i][j], 1e-7) << " at row " << i;
        }
    }
}

// Check results of our simulation with an example calculated by hand,
// for calculations see internal Overleaf document.
// TODO: Add link to material when published.
TEST(IdeSecir, checkSimulationFunctions)
{
    using Vec = mio::TimeSeries<ScalarType>::Vector;

    ScalarType tmax   = 0.5;
    ScalarType N      = 10000;
    ScalarType deaths = 10;
    ScalarType dt     = 0.5;

    int num_transitions = (int)mio::isecir::InfectionTransition::Count;

    // Create TimeSeries with num_transitions elements where transitions needed for simulation will be stored.
    mio::TimeSeries<ScalarType> init(num_transitions);

    // Add time points for initialization for transitions and death.
    Vec vec_init(num_transitions);
    vec_init[(int)mio::isecir::InfectionTransition::SusceptibleToExposed]                 = 1.0;
    vec_init[(int)mio::isecir::InfectionTransition::ExposedToInfectedNoSymptoms]          = 0.0;
    vec_init[(int)mio::isecir::InfectionTransition::InfectedNoSymptomsToInfectedSymptoms] = 8.0;
    vec_init[(int)mio::isecir::InfectionTransition::InfectedNoSymptomsToRecovered]        = 0.0;
    vec_init[(int)mio::isecir::InfectionTransition::InfectedSymptomsToInfectedSevere]     = 0.0;
    vec_init[(int)mio::isecir::InfectionTransition::InfectedSymptomsToRecovered]          = 0.0;
    vec_init[(int)mio::isecir::InfectionTransition::InfectedSevereToInfectedCritical]     = 0.0;
    vec_init[(int)mio::isecir::InfectionTransition::InfectedSevereToRecovered]            = 0.0;
    vec_init[(int)mio::isecir::InfectionTransition::InfectedCriticalToDead]               = 0.0;
    vec_init[(int)mio::isecir::InfectionTransition::InfectedCriticalToRecovered]          = 0.0;
    // Add initial time point to TimeSeries.
    init.add_time_point(-0.5, vec_init);
    while (init.get_last_time() < 0) {
        init.add_time_point(init.get_last_time() + dt, vec_init);
    }

    // Initialize model.
    mio::isecir::Model model(std::move(init), N, deaths);

    // Set working parameters.
    // In this example, SmootherCosine with parameter 1 (and thus with a maximum support of 1)
    // is used for all TransitionDistribution%s.
    mio::SmootherCosine smoothcos(1.0);
    mio::StateAgeFunctionWrapper delaydistribution(smoothcos);
    std::vector<mio::StateAgeFunctionWrapper> vec_delaydistrib(num_transitions, delaydistribution);
    model.parameters.set<mio::isecir::TransitionDistributions>(vec_delaydistrib);

    std::vector<ScalarType> vec_prob((int)mio::isecir::InfectionTransition::Count, 0.5);
    vec_prob[Eigen::Index(mio::isecir::InfectionTransition::SusceptibleToExposed)]        = 1;
    vec_prob[Eigen::Index(mio::isecir::InfectionTransition::ExposedToInfectedNoSymptoms)] = 1;
    model.parameters.set<mio::isecir::TransitionProbabilities>(vec_prob);

    mio::ContactMatrixGroup contact_matrix               = mio::ContactMatrixGroup(1, 1);
    contact_matrix[0]                                    = mio::ContactMatrix(Eigen::MatrixXd::Constant(1, 1, 4.));
    model.parameters.get<mio::isecir::ContactPatterns>() = mio::UncertainContactMatrix(contact_matrix);

    mio::SmootherCosine smoothcos_prob(1.0);
    mio::StateAgeFunctionWrapper prob(smoothcos_prob);
    model.parameters.set<mio::isecir::TransmissionProbabilityOnContact>(prob);
    model.parameters.set<mio::isecir::RelativeTransmissionNoSymptoms>(prob);
    model.parameters.set<mio::isecir::RiskOfInfectionFromSymptomatic>(prob);

    // Carry out simulation.
    mio::isecir::Simulation sim(model, 0, dt);
    sim.advance(tmax);
    mio::TimeSeries<ScalarType> secihurd_simulated    = sim.get_result();
    mio::TimeSeries<ScalarType> transitions_simulated = sim.get_transitions();

    // Define vectors for compartments and transitions with values from example
    // (calculated by hand, see internal Overleaf document).
    // TODO: Add link to material when published.
    Vec secihurd0((int)mio::isecir::InfectionState::Count);
    Vec secihurd1((int)mio::isecir::InfectionState::Count);
    Vec transitions1(num_transitions);
    secihurd0 << 4995, 0.5, 0, 4, 0, 0, 4990.5, 10;
    secihurd1 << 4994.00020016, 0.49989992, 0.49994996, 0.12498749, 1.03124687, 0.25781172, 4993.45699802, 10.12890586;
    transitions1 << 0.99979984, 0.99989992, 0.24997498, 0.24997498, 2.06249374, 2.06249374, 0.51562344, 0.51562344,
        0.12890586, 0.12890586;

    // Compare SECIHURD compartments at times 0 and 1.
    for (Eigen::Index i = 0; i < (Eigen::Index)mio::isecir::InfectionState::Count; i++) {
        EXPECT_NEAR(secihurd_simulated[0][i], secihurd0[i], 1e-8);
        EXPECT_NEAR(secihurd_simulated[1][i], secihurd1[i], 1e-8);
    }

    // Compare transitions at time 1.
    for (Eigen::Index i = 0; i < num_transitions; i++) {
        EXPECT_NEAR(transitions_simulated[transitions_simulated.get_num_time_points() - 1][i], transitions1[i], 1e-8);
    }
}

<<<<<<< HEAD
// a) Test if check_constraints() function of parameters correctly reports wrongly set parameters.
// b) Test if check_constraints() function of parameters does not complain if parameters are set within correct ranges.
=======
// Check if the model uses the correct method for initialization.
// This is done by comparing the compartment sizes at t0 with a previous run with the same initialization method.
TEST(IdeSecir, checkInitializations)
{
    using Vec          = mio::TimeSeries<ScalarType>::Vector;
    using ParameterSet = mio::isecir::Parameters;

    ScalarType tmax   = 1;
    ScalarType N      = 10000;
    ScalarType deaths = 13.10462213;
    ScalarType dt     = 1;

    int num_transitions = (int)mio::isecir::InfectionTransition::Count;

    // Define vectors to compare with.
    Vec vec_forceofinfection((int)mio::isecir::InfectionState::Count);
    Vec vec_total_confirmed((int)mio::isecir::InfectionState::Count);
    Vec vec_S((int)mio::isecir::InfectionState::Count);
    Vec vec_R((int)mio::isecir::InfectionState::Count);
    Vec vec_noinit((int)mio::isecir::InfectionState::Count);
    vec_forceofinfection << 4376.75616533, 13.80777657, 16.50441264, 4.41848850, 0.55231106, 0.55231106, 5574.30391270,
        13.10462213;
    vec_total_confirmed << 8969.68781079, 13.80777657, 16.50441264, 4.41848850, 0.55231106, 0.55231106, 981.37226724,
        13.10462213;
    vec_S << 5000.00000000, 13.80777657, 16.50441264, 4.41848850, 0.55231106, 0.55231106, 4951.06007803, 13.10462213;
    vec_R << 8951.06007803, 13.80777657, 16.50441264, 4.41848850, 0.55231106, 0.55231106, 1000.00000000, 13.10462213;
    vec_noinit << 0.00000000, 0.00000000, 0.00000000, 0.00000000, 0.00000000, 0.00000000, 0.00000000, 13.10462213;

    // Create TimeSeries with num_transitions elements where transitions needed for simulation will be stored.
    mio::TimeSeries<ScalarType> init(num_transitions);

    // Add time points for initialization of transitions.
    Vec vec_init(num_transitions);
    vec_init[(int)mio::isecir::InfectionTransition::SusceptibleToExposed]                 = 25.0;
    vec_init[(int)mio::isecir::InfectionTransition::ExposedToInfectedNoSymptoms]          = 15.0;
    vec_init[(int)mio::isecir::InfectionTransition::InfectedNoSymptomsToInfectedSymptoms] = 8.0;
    vec_init[(int)mio::isecir::InfectionTransition::InfectedNoSymptomsToRecovered]        = 4.0;
    vec_init[(int)mio::isecir::InfectionTransition::InfectedSymptomsToInfectedSevere]     = 1.0;
    vec_init[(int)mio::isecir::InfectionTransition::InfectedSymptomsToRecovered]          = 4.0;
    vec_init[(int)mio::isecir::InfectionTransition::InfectedSevereToInfectedCritical]     = 1.0;
    vec_init[(int)mio::isecir::InfectionTransition::InfectedSevereToRecovered]            = 1.0;
    vec_init[(int)mio::isecir::InfectionTransition::InfectedCriticalToDead]               = 1.0;
    vec_init[(int)mio::isecir::InfectionTransition::InfectedCriticalToRecovered]          = 1.0;
    // Add initial time point to time series.
    init.add_time_point(-10, vec_init);
    // Add further time points until time 0.
    while (init.get_last_time() < 0) {
        vec_init *= 1.01;
        init.add_time_point(init.get_last_time() + dt, vec_init);
    }
    ParameterSet parameters;

    // Set working parameters.
    mio::SmootherCosine smoothcos(2.0);
    mio::StateAgeFunctionWrapper delaydistribution(smoothcos);
    std::vector<mio::StateAgeFunctionWrapper> vec_delaydistrib(num_transitions, delaydistribution);
    vec_delaydistrib[(int)mio::isecir::InfectionTransition::SusceptibleToExposed].set_parameter(3.0);
    vec_delaydistrib[(int)mio::isecir::InfectionTransition::InfectedNoSymptomsToInfectedSymptoms].set_parameter(4.0);
    parameters.set<mio::isecir::TransitionDistributions>(vec_delaydistrib);

    std::vector<ScalarType> vec_prob((int)mio::isecir::InfectionTransition::Count, 0.5);
    vec_prob[Eigen::Index(mio::isecir::InfectionTransition::SusceptibleToExposed)]        = 1;
    vec_prob[Eigen::Index(mio::isecir::InfectionTransition::ExposedToInfectedNoSymptoms)] = 1;
    parameters.set<mio::isecir::TransitionProbabilities>(vec_prob);

    mio::ContactMatrixGroup contact_matrix         = mio::ContactMatrixGroup(1, 1);
    contact_matrix[0]                              = mio::ContactMatrix(Eigen::MatrixXd::Constant(1, 1, 10.));
    parameters.get<mio::isecir::ContactPatterns>() = mio::UncertainContactMatrix(contact_matrix);

    mio::ExponentialDecay expdecay(0.5);
    mio::StateAgeFunctionWrapper prob(expdecay);
    parameters.set<mio::isecir::TransmissionProbabilityOnContact>(prob);
    parameters.set<mio::isecir::RelativeTransmissionNoSymptoms>(prob);
    parameters.set<mio::isecir::RiskOfInfectionFromSymptomatic>(prob);

    // --- Case with forceofinfection.
    mio::TimeSeries<ScalarType> init_copy(init);
    mio::isecir::Model model(std::move(init_copy), N, deaths, 0, std::move(parameters));
    model.check_constraints(dt);

    // Carry out simulation.
    mio::isecir::Simulation sim(model, 0, dt);
    sim.advance(tmax);

    mio::TimeSeries<ScalarType> result = sim.get_result();

    // Compare with previous run.
    for (Eigen::Index i = 0; i < (Eigen::Index)mio::isecir::InfectionState::Count; i++) {
        EXPECT_NEAR(result[0][i], vec_forceofinfection[i], 1e-8);
    }

    // --- Case with total_confirmed_cases.
    mio::TimeSeries<ScalarType> init_copy2(init);
    mio::isecir::Model model2(std::move(init_copy2), N, deaths, 1000, std::move(parameters));
    model2.check_constraints(dt);

    // Carry out simulation.
    mio::isecir::Simulation sim2(model2, 0, dt);
    sim2.advance(tmax);
    result = sim2.get_result();

    // Compare with previous run.
    for (Eigen::Index i = 0; i < (Eigen::Index)mio::isecir::InfectionState::Count; i++) {
        EXPECT_NEAR(result[0][i], vec_total_confirmed[i], 1e-8);
    }

    // --- Case with S.
    /* For the other tests, the contact rate is set to 0 so that the force of infection is zero.
     The forceofinfection initialization method is therefore not used for these tests.*/
    contact_matrix[0]                              = mio::ContactMatrix(Eigen::MatrixXd::Constant(1, 1, 0));
    parameters.get<mio::isecir::ContactPatterns>() = mio::UncertainContactMatrix(contact_matrix);

    mio::TimeSeries<ScalarType> init_copy3(init);
    mio::isecir::Model model3(std::move(init_copy3), N, deaths, 0, std::move(parameters));

    model3.m_populations.get_last_value()[(Eigen::Index)mio::isecir::InfectionState::Susceptible] = 5000;
    model3.m_populations.get_last_value()[(Eigen::Index)mio::isecir::InfectionState::Recovered]   = 0;

    model3.check_constraints(dt);

    // Carry out simulation.
    mio::isecir::Simulation sim3(model3, 0, dt);
    sim3.advance(tmax);
    result = sim3.get_result();

    // Compare with previous run.
    for (Eigen::Index i = 0; i < (Eigen::Index)mio::isecir::InfectionState::Count; i++) {
        EXPECT_NEAR(result[0][i], vec_S[i], 1e-8);
    }

    // --- Case with R.
    mio::TimeSeries<ScalarType> init_copy4(init);
    mio::isecir::Model model4(std::move(init_copy4), N, deaths, 0, std::move(parameters));

    model4.m_populations.get_last_value()[(Eigen::Index)mio::isecir::InfectionState::Susceptible] = 0;
    model4.m_populations.get_last_value()[(Eigen::Index)mio::isecir::InfectionState::Recovered]   = 1000;

    model4.check_constraints(dt);

    // Carry out simulation.
    mio::isecir::Simulation sim4(model4, 0, dt);
    sim4.advance(tmax);
    result = sim4.get_result();

    // Compare with previous run.
    for (Eigen::Index i = 0; i < (Eigen::Index)mio::isecir::InfectionState::Count; i++) {
        EXPECT_NEAR(result[0][i], vec_R[i], 1e-8);
    }

    // --- Case without fitting initialization method.
    // Deactivate temporarily log output for next test. Error is expected here.
    mio::set_log_level(mio::LogLevel::off);
    mio::isecir::Model model5(std::move(init), N, deaths, 0, std::move(parameters));

    model5.m_populations.get_last_value()[(Eigen::Index)mio::isecir::InfectionState::Susceptible] = 0;
    model5.m_populations.get_last_value()[(Eigen::Index)mio::isecir::InfectionState::Recovered]   = 0;

    model5.check_constraints(dt);

    // Carry out simulation.
    mio::isecir::Simulation sim5(model5, 0, dt);
    sim5.advance(tmax);
    result = sim5.get_result();

    // Compare with previous run
    for (Eigen::Index i = 0; i < (Eigen::Index)mio::isecir::InfectionState::Count; i++) {
        EXPECT_NEAR(result[0][i], vec_noinit[i], 1e-8);
    }
    // Reactive log output.
    mio::set_log_level(mio::LogLevel::warn);
}

// a) Test if check_constraints() function correctly reports wrongly set parameters.
// b) Test if check_constraints() does not complain if parameters are set within correct ranges.
>>>>>>> 800f2583
TEST(IdeSecir, testValueConstraints)
{
    using Vec = mio::TimeSeries<ScalarType>::Vector;

    ScalarType N      = 10000;
    ScalarType deaths = 10;
    ScalarType dt     = 1;

    int num_transitions = (int)mio::isecir::InfectionTransition::Count;

    // Create TimeSeries with num_transitions elements where transitions needed for simulation will be stored.
    mio::TimeSeries<ScalarType> init(num_transitions);

    // Add time points for initialization for transitions.
    Vec vec_init(num_transitions);
    vec_init[(int)mio::isecir::InfectionTransition::SusceptibleToExposed]                 = 0.0;
    vec_init[(int)mio::isecir::InfectionTransition::ExposedToInfectedNoSymptoms]          = 10.0;
    vec_init[(int)mio::isecir::InfectionTransition::InfectedNoSymptomsToInfectedSymptoms] = 0.0;
    vec_init[(int)mio::isecir::InfectionTransition::InfectedNoSymptomsToRecovered]        = 0.0;
    vec_init[(int)mio::isecir::InfectionTransition::InfectedSymptomsToInfectedSevere]     = 10.0;
    vec_init[(int)mio::isecir::InfectionTransition::InfectedSymptomsToRecovered]          = 0.0;
    vec_init[(int)mio::isecir::InfectionTransition::InfectedSevereToInfectedCritical]     = 0.0;
    vec_init[(int)mio::isecir::InfectionTransition::InfectedSevereToRecovered]            = 0.0;
    vec_init[(int)mio::isecir::InfectionTransition::InfectedCriticalToDead]               = 0.0;
    vec_init[(int)mio::isecir::InfectionTransition::InfectedCriticalToRecovered]          = 0.0;
    // Add initial time point to time series.
    init.add_time_point(-12, vec_init);
    while (init.get_last_time() < 0) {
        init.add_time_point(init.get_last_time() + dt, vec_init);
    }

    // Initialize a model.
    mio::isecir::Model model(std::move(init), N, deaths);

    // Deactivate temporarily log output for next tests.
    mio::set_log_level(mio::LogLevel::off);

    // Set wrong parameters and use check constraints.

    // Create invalid and valid function and first set invalid function for all parameters.
    // Go same order as in check_constraints().
    mio::ConstantFunction constant_func_neg(-1);
    mio::StateAgeFunctionWrapper prob_neg(constant_func_neg);
    mio::ConstantFunction constant_func_pos(1);
    mio::StateAgeFunctionWrapper prob_pos(constant_func_pos);
    model.parameters.set<mio::isecir::TransmissionProbabilityOnContact>(prob_neg);
    model.parameters.set<mio::isecir::RelativeTransmissionNoSymptoms>(prob_neg);
    model.parameters.set<mio::isecir::RiskOfInfectionFromSymptomatic>(prob_neg);

    // Warn, i.e., return true for wrong TransmissionProbabilityOnContact.
    auto constraint_check = model.parameters.check_constraints();
    EXPECT_TRUE(constraint_check);

    // Correct wrong parameter so that next check can go through.
    model.parameters.set<mio::isecir::TransmissionProbabilityOnContact>(prob_pos);
    // Warn, i.e., return true for wrong RelativeTransmissionNoSymptoms.
    constraint_check = model.parameters.check_constraints();
    EXPECT_TRUE(constraint_check);

    // Correct wrong parameter so that next check can go through.
    model.parameters.set<mio::isecir::RelativeTransmissionNoSymptoms>(prob_pos);
    // Warn, i.e., return true for wrong RiskOfInfectionFromSymptomatic.
    constraint_check = model.parameters.check_constraints();
    EXPECT_TRUE(constraint_check);

    // Correct wrong parameter so that next check can go through.
    model.parameters.set<mio::isecir::RiskOfInfectionFromSymptomatic>(prob_pos);

    // Set wrong values for InfectionTransitions, one after the other.
    std::vector<ScalarType> vec_prob((int)mio::isecir::InfectionTransition::Count, 1);
    vec_prob[Eigen::Index(mio::isecir::InfectionTransition::SusceptibleToExposed)]          = 0.2;
    vec_prob[Eigen::Index(mio::isecir::InfectionTransition::InfectedNoSymptomsToRecovered)] = 0.0;
    vec_prob[Eigen::Index(mio::isecir::InfectionTransition::InfectedSymptomsToRecovered)]   = 0.0;
    vec_prob[Eigen::Index(mio::isecir::InfectionTransition::InfectedSevereToRecovered)]     = 0.0;
    vec_prob[Eigen::Index(mio::isecir::InfectionTransition::InfectedCriticalToRecovered)]   = 0.4;
    vec_prob[Eigen::Index(mio::isecir::InfectionTransition::InfectedCriticalToDead)]        = -0.6;
    model.parameters.set<mio::isecir::TransitionProbabilities>(vec_prob);
    // Check all, stop at InfectedCriticalToDead.
    constraint_check = model.parameters.check_constraints();
    EXPECT_TRUE(constraint_check);

    // Check SusceptibleToExposed.
    model.parameters
        .get<mio::isecir::TransitionProbabilities>()[(int)mio::isecir::InfectionTransition::InfectedCriticalToDead] =
        0.6;
    constraint_check = model.parameters.check_constraints();
    EXPECT_TRUE(constraint_check);

    // Check ExposedToInfectedNoSymptoms.
    model.parameters
        .get<mio::isecir::TransitionProbabilities>()[(int)mio::isecir::InfectionTransition::SusceptibleToExposed] = 1.0;
    model.parameters.get<mio::isecir::TransitionProbabilities>()[(
        int)mio::isecir::InfectionTransition::ExposedToInfectedNoSymptoms]                                        = 0.6;
    constraint_check = model.parameters.check_constraints();
    EXPECT_TRUE(constraint_check);

    // Check sum InfectedNoSymptomsToInfectedSymptoms + InfectedNoSymptomsToRecovered.
    model.parameters.get<mio::isecir::TransitionProbabilities>()[(
        int)mio::isecir::InfectionTransition::ExposedToInfectedNoSymptoms]   = 1.0;
    model.parameters.get<mio::isecir::TransitionProbabilities>()[(
        int)mio::isecir::InfectionTransition::InfectedNoSymptomsToRecovered] = 0.9;
    constraint_check                                                         = model.parameters.check_constraints();
    EXPECT_TRUE(constraint_check);

    // Check sum InfectedSymptomsToInfectedSevere + InfectedSymptomsToRecovered.
    model.parameters.get<mio::isecir::TransitionProbabilities>()[(
        int)mio::isecir::InfectionTransition::InfectedNoSymptomsToRecovered]    = 0.0;
    model.parameters.get<mio::isecir::TransitionProbabilities>()[(
        int)mio::isecir::InfectionTransition::InfectedSymptomsToInfectedSevere] = 0.2;
    constraint_check                                                            = model.parameters.check_constraints();
    EXPECT_TRUE(constraint_check);

    // Check sum InfectedSevereToInfectedCritical + InfectedCriticalToRecovered.
    model.parameters.get<mio::isecir::TransitionProbabilities>()[(
        int)mio::isecir::InfectionTransition::InfectedSymptomsToInfectedSevere] = 1.0;
    model.parameters
        .get<mio::isecir::TransitionProbabilities>()[(int)mio::isecir::InfectionTransition::InfectedSevereToRecovered] =
        0.4;
    constraint_check = model.parameters.check_constraints();
    EXPECT_TRUE(constraint_check);

    // Check sum InfectedCriticalToDead + InfectedSevereToRecovered.
    model.parameters
        .get<mio::isecir::TransitionProbabilities>()[(int)mio::isecir::InfectionTransition::InfectedSevereToRecovered] =
        0.0;
    model.parameters
        .get<mio::isecir::TransitionProbabilities>()[(int)mio::isecir::InfectionTransition::InfectedCriticalToDead] =
        0.59;
    constraint_check = model.parameters.check_constraints();
    EXPECT_TRUE(constraint_check);

    // Set wrong function type with unlimited support.
    model.parameters
        .get<mio::isecir::TransitionProbabilities>()[(int)mio::isecir::InfectionTransition::InfectedCriticalToDead] =
        0.6;
    mio::ConstantFunction const_func(1.0);
    mio::StateAgeFunctionWrapper delaydistribution(const_func);
    std::vector<mio::StateAgeFunctionWrapper> vec_delaydistrib(num_transitions, delaydistribution);
    model.parameters.set<mio::isecir::TransitionDistributions>(vec_delaydistrib);
    constraint_check = model.parameters.check_constraints();
    EXPECT_TRUE(constraint_check);

    // Check all parameter are correct.
    mio::ExponentialDecay expdecay(4.0);
    mio::StateAgeFunctionWrapper delaydistribution2(expdecay);
    std::vector<mio::StateAgeFunctionWrapper> vec_delaydistrib2(num_transitions, delaydistribution2);
    model.parameters.set<mio::isecir::TransitionDistributions>(vec_delaydistrib2);
    constraint_check = model.parameters.check_constraints();
    EXPECT_FALSE(constraint_check);

    // Reactive log output.
    mio::set_log_level(mio::LogLevel::warn);
}

// The idea of this test is to check whether the proportion between Recovered and Dead is as expected
// (after simulation for a long enough time, i.e. when the equlibrium is reached).
TEST(IdeSecir, checkProportionRecoveredDeath)
{
    using Vec = mio::TimeSeries<ScalarType>::Vector;

    ScalarType tmax   = 30;
    ScalarType N      = 10000;
    ScalarType deaths = 10;
    ScalarType dt     = 1;

    int num_transitions = (int)mio::isecir::InfectionTransition::Count;

    // Create TimeSeries with num_transitions elements where transitions needed for simulation will be stored.
    mio::TimeSeries<ScalarType> init(num_transitions);

    // Add time points for initialization for transitions.
    Vec vec_init(num_transitions);
    vec_init[(int)mio::isecir::InfectionTransition::SusceptibleToExposed]                 = 0.0;
    vec_init[(int)mio::isecir::InfectionTransition::ExposedToInfectedNoSymptoms]          = 10.0;
    vec_init[(int)mio::isecir::InfectionTransition::InfectedNoSymptomsToInfectedSymptoms] = 0.0;
    vec_init[(int)mio::isecir::InfectionTransition::InfectedNoSymptomsToRecovered]        = 0.0;
    vec_init[(int)mio::isecir::InfectionTransition::InfectedSymptomsToInfectedSevere]     = 10.0;
    vec_init[(int)mio::isecir::InfectionTransition::InfectedSymptomsToRecovered]          = 0.0;
    vec_init[(int)mio::isecir::InfectionTransition::InfectedSevereToInfectedCritical]     = 0.0;
    vec_init[(int)mio::isecir::InfectionTransition::InfectedSevereToRecovered]            = 0.0;
    vec_init[(int)mio::isecir::InfectionTransition::InfectedCriticalToDead]               = 0.0;
    vec_init[(int)mio::isecir::InfectionTransition::InfectedCriticalToRecovered]          = 0.0;
    // Add initial time point to TimeSeries.
    init.add_time_point(-12, vec_init);
    while (init.get_last_time() < 0) {
        init.add_time_point(init.get_last_time() + dt, vec_init);
    }

    // Initialize model.
    mio::isecir::Model model(std::move(init), N, deaths);

    // Set working parameters.
    // All TransitionDistribution%s are ExponentialDecay functions.
    // For all TransitionDistribution%s init_parameter=2 is used except for InfectedCriticalToRecovered
    // where init_parameter=3 is used.
    mio::ExponentialDecay expdecay(4.0);
    mio::StateAgeFunctionWrapper delaydistribution(expdecay);
    std::vector<mio::StateAgeFunctionWrapper> vec_delaydistrib(num_transitions, delaydistribution);
    vec_delaydistrib[(int)mio::isecir::InfectionTransition::InfectedCriticalToRecovered].set_parameter(3.0);
    model.parameters.set<mio::isecir::TransitionDistributions>(vec_delaydistrib);

    // Set probabilities so that all individuals go from Susceptible to InfectedCritical with probability 1,
    // from there they move to Recovered or Dead with probability 0.4 and 0.6, respectively.
    std::vector<ScalarType> vec_prob((int)mio::isecir::InfectionTransition::Count, 1);
    vec_prob[Eigen::Index(mio::isecir::InfectionTransition::InfectedNoSymptomsToRecovered)] = 0.0;
    vec_prob[Eigen::Index(mio::isecir::InfectionTransition::InfectedSymptomsToRecovered)]   = 0.0;
    vec_prob[Eigen::Index(mio::isecir::InfectionTransition::InfectedSevereToRecovered)]     = 0.0;
    vec_prob[Eigen::Index(mio::isecir::InfectionTransition::InfectedCriticalToRecovered)]   = 0.4;
    vec_prob[Eigen::Index(mio::isecir::InfectionTransition::InfectedCriticalToDead)]        = 0.6;
    model.parameters.set<mio::isecir::TransitionProbabilities>(vec_prob);

    mio::ContactMatrixGroup contact_matrix               = mio::ContactMatrixGroup(1, 1);
    contact_matrix[0]                                    = mio::ContactMatrix(Eigen::MatrixXd::Constant(1, 1, 1.));
    model.parameters.get<mio::isecir::ContactPatterns>() = mio::UncertainContactMatrix(contact_matrix);

    mio::ExponentialDecay expdecay2(0.5);
    mio::StateAgeFunctionWrapper prob(expdecay2);
    model.parameters.set<mio::isecir::TransmissionProbabilityOnContact>(prob);
    model.parameters.set<mio::isecir::RelativeTransmissionNoSymptoms>(prob);
    model.parameters.set<mio::isecir::RiskOfInfectionFromSymptomatic>(prob);

    // Carry out simulation.
    mio::isecir::Simulation sim(model, 0, dt);
    sim.advance(tmax);
    mio::TimeSeries<ScalarType> secihurd_simulated = sim.get_result();

    // Check whether equilibrium has been reached, only then the right proportion
    // between Recovered and Dead is expected.
    EXPECT_TRUE(secihurd_simulated[Eigen::Index(tmax / dt - 1)] == secihurd_simulated[Eigen::Index(tmax / dt - 2)]);

    // Check whether equilibrium has the right proportion between Recovered and Dead.
    EXPECT_NEAR((vec_prob[Eigen::Index(mio::isecir::InfectionTransition::InfectedCriticalToDead)] /
                 vec_prob[Eigen::Index(mio::isecir::InfectionTransition::InfectedCriticalToRecovered)]) *
                    (secihurd_simulated.get_last_value()[(Eigen::Index)mio::isecir::InfectionState::Recovered] -
                     secihurd_simulated[0][(Eigen::Index)mio::isecir::InfectionState::Recovered]),
                secihurd_simulated.get_last_value()[(Eigen::Index)mio::isecir::InfectionState::Dead] -
                    secihurd_simulated[0][(Eigen::Index)mio::isecir::InfectionState::Dead],
                1e-8);
}

// The idea of this test is to confirm that the equilibrium of the compartments
// (after simulation for a long enough time) does not change if a different TransitionDistribution is used
// for the transition from InfectedCritical To Recovered.
// It is also checked whether the equilibirum is reached at an earlier time if m_support_max is chosen smaller.
TEST(IdeSecir, compareEquilibria)
{
    using Vec = mio::TimeSeries<ScalarType>::Vector;

    ScalarType tmax   = 20;
    ScalarType N      = 10000;
    ScalarType deaths = 10;
    ScalarType dt     = 1;

    int num_transitions = (int)mio::isecir::InfectionTransition::Count;

    // Create TimeSeries with num_transitions elements where transitions needed for simulation will be stored.
    mio::TimeSeries<ScalarType> init(num_transitions);

    // Add time points for initialization for transitions.
    Vec vec_init(num_transitions);
    vec_init[(int)mio::isecir::InfectionTransition::SusceptibleToExposed]                 = 0.0;
    vec_init[(int)mio::isecir::InfectionTransition::ExposedToInfectedNoSymptoms]          = 10.0;
    vec_init[(int)mio::isecir::InfectionTransition::InfectedNoSymptomsToInfectedSymptoms] = 0.0;
    vec_init[(int)mio::isecir::InfectionTransition::InfectedNoSymptomsToRecovered]        = 0.0;
    vec_init[(int)mio::isecir::InfectionTransition::InfectedSymptomsToInfectedSevere]     = 10.0;
    vec_init[(int)mio::isecir::InfectionTransition::InfectedSymptomsToRecovered]          = 0.0;
    vec_init[(int)mio::isecir::InfectionTransition::InfectedSevereToInfectedCritical]     = 0.0;
    vec_init[(int)mio::isecir::InfectionTransition::InfectedSevereToRecovered]            = 0.0;
    vec_init[(int)mio::isecir::InfectionTransition::InfectedCriticalToDead]               = 0.0;
    vec_init[(int)mio::isecir::InfectionTransition::InfectedCriticalToRecovered]          = 0.0;
    // Add initial time point to TimeSeries.
    init.add_time_point(-12, vec_init);
    while (init.get_last_time() < 0) {
        init.add_time_point(init.get_last_time() + dt, vec_init);
    }

    mio::TimeSeries<ScalarType> init2(init);

    // Initialize two models.
    mio::isecir::Model model(std::move(init), N, deaths);
    mio::isecir::Model model2(std::move(init2), N, deaths);

    // Set working parameters.
    // Here the maximum support for the TransitionDistribution%s is set differently for each model
    // In both models, all TransitionDistribution%s are SmootherCosine.

    // For the Model model.
    // All TransitionDistribution%s have parameter=2.
    mio::SmootherCosine smoothcos(2.0);
    mio::StateAgeFunctionWrapper delaydistribution(smoothcos);
    std::vector<mio::StateAgeFunctionWrapper> vec_delaydistrib(num_transitions, delaydistribution);
    model.parameters.set<mio::isecir::TransitionDistributions>(vec_delaydistrib);

    // For the Model model2.
    // All TransitionDistribution%s have parameter=2 except for InfectedCriticalToRecovered
    // which has parameter=7.
    mio::SmootherCosine smoothcos2(2.0);
    mio::StateAgeFunctionWrapper delaydistribution2(smoothcos);
    std::vector<mio::StateAgeFunctionWrapper> vec_delaydistrib2(num_transitions, delaydistribution2);
    vec_delaydistrib2[(int)mio::isecir::InfectionTransition::InfectedCriticalToRecovered].set_parameter(7.0);
    model2.parameters.set<mio::isecir::TransitionDistributions>(vec_delaydistrib2);

    // All remaining parameters are equal for both models.
    // Set probabilities so that all individuals go from Susceptible to InfectedCritical with probability 1,
    // from there they move to Recovered or Dead with probability 0.5, respectively.
    std::vector<ScalarType> vec_prob((int)mio::isecir::InfectionTransition::Count, 1);
    vec_prob[Eigen::Index(mio::isecir::InfectionTransition::InfectedNoSymptomsToRecovered)] = 0.0;
    vec_prob[Eigen::Index(mio::isecir::InfectionTransition::InfectedSymptomsToRecovered)]   = 0.0;
    vec_prob[Eigen::Index(mio::isecir::InfectionTransition::InfectedSevereToRecovered)]     = 0.0;
    vec_prob[Eigen::Index(mio::isecir::InfectionTransition::InfectedCriticalToRecovered)]   = 0.5;
    vec_prob[Eigen::Index(mio::isecir::InfectionTransition::InfectedCriticalToDead)]        = 0.5;
    model.parameters.set<mio::isecir::TransitionProbabilities>(vec_prob);
    model2.parameters.set<mio::isecir::TransitionProbabilities>(vec_prob);

    mio::ContactMatrixGroup contact_matrix                = mio::ContactMatrixGroup(1, 1);
    contact_matrix[0]                                     = mio::ContactMatrix(Eigen::MatrixXd::Constant(1, 1, 1.));
    model.parameters.get<mio::isecir::ContactPatterns>()  = mio::UncertainContactMatrix(contact_matrix);
    model2.parameters.get<mio::isecir::ContactPatterns>() = mio::UncertainContactMatrix(contact_matrix);

    mio::ExponentialDecay expdecay(0.5);
    mio::StateAgeFunctionWrapper prob(expdecay);
    model.parameters.set<mio::isecir::TransmissionProbabilityOnContact>(prob);
    model.parameters.set<mio::isecir::RelativeTransmissionNoSymptoms>(prob);
    model.parameters.set<mio::isecir::RiskOfInfectionFromSymptomatic>(prob);

    model2.parameters.set<mio::isecir::TransmissionProbabilityOnContact>(prob);
    model2.parameters.set<mio::isecir::RelativeTransmissionNoSymptoms>(prob);
    model2.parameters.set<mio::isecir::RiskOfInfectionFromSymptomatic>(prob);

    // Carry out simulation.
    mio::isecir::Simulation sim(model, 0, dt);
    sim.advance(tmax);
    mio::TimeSeries<ScalarType> secihurd_simulated = sim.get_result();

    mio::isecir::Simulation sim2(model2, 0, dt);
    sim2.advance(tmax);
    mio::TimeSeries<ScalarType> secihurd_simulated2 = sim2.get_result();

    // Check whether equilibrium has been reached, only then it makes sense to compare results and times when
    // equilibrium was reached.
    EXPECT_TRUE(secihurd_simulated[Eigen::Index(tmax / dt - 1)] == secihurd_simulated[Eigen::Index(tmax / dt - 2)]);
    EXPECT_TRUE(secihurd_simulated2[Eigen::Index(tmax / dt - 1)] == secihurd_simulated2[Eigen::Index(tmax / dt - 2)]);

    // Check whether both models have the same result at time tmax.
    for (Eigen::Index i = 0; i < (Eigen::Index)mio::isecir::InfectionState::Count; i++) {
        EXPECT_NEAR(secihurd_simulated.get_last_value()[i], secihurd_simulated2.get_last_value()[i], 1e-8);
    }

    // Compute at what time the equilibrium was reached and check whether that time point is smaller for model than
    //for model2 (as a smaller maximum support is used in model compared to model2).
    ScalarType equilibrium_time{};
    ScalarType equilibrium_time2{};
    for (int t = 0; t < secihurd_simulated.get_num_time_points() - 1; t++) {
        if (secihurd_simulated[t] == secihurd_simulated[t + 1]) {
            equilibrium_time = t;
            break;
        }
    }
    for (int t = 0; t < secihurd_simulated.get_num_time_points() - 1; t++) {
        if (secihurd_simulated2[t] == secihurd_simulated2[t + 1]) {
            equilibrium_time2 = t;
            break;
        }
    }

    EXPECT_TRUE(equilibrium_time <= equilibrium_time2);
}

TEST(IdeSecir, checkInfectionTransitions)
{
    EXPECT_EQ(mio::isecir::InfectionTransitionsMap.size(), mio::isecir::InfectionTransitionsCount);

    EXPECT_EQ(mio::isecir::InfectionTransitionsMap.at(0),
              std::make_pair(mio::isecir::InfectionState::Susceptible, mio::isecir::InfectionState::Exposed));
    EXPECT_EQ(mio::isecir::InfectionTransitionsMap.at(1),
              std::make_pair(mio::isecir::InfectionState::Exposed, mio::isecir::InfectionState::InfectedNoSymptoms));
    EXPECT_EQ(
        mio::isecir::InfectionTransitionsMap.at(2),
        std::make_pair(mio::isecir::InfectionState::InfectedNoSymptoms, mio::isecir::InfectionState::InfectedSymptoms));
    EXPECT_EQ(mio::isecir::InfectionTransitionsMap.at(3),
              std::make_pair(mio::isecir::InfectionState::InfectedNoSymptoms, mio::isecir::InfectionState::Recovered));
    EXPECT_EQ(mio::isecir::InfectionTransitionsMap.at(4), std::make_pair(mio::isecir::InfectionState::InfectedSymptoms,
                                                                         mio::isecir::InfectionState::InfectedSevere));
    EXPECT_EQ(mio::isecir::InfectionTransitionsMap.at(5),
              std::make_pair(mio::isecir::InfectionState::InfectedSymptoms, mio::isecir::InfectionState::Recovered));
    EXPECT_EQ(
        mio::isecir::InfectionTransitionsMap.at(6),
        std::make_pair(mio::isecir::InfectionState::InfectedSevere, mio::isecir::InfectionState::InfectedCritical));
    EXPECT_EQ(mio::isecir::InfectionTransitionsMap.at(7),
              std::make_pair(mio::isecir::InfectionState::InfectedSevere, mio::isecir::InfectionState::Recovered));
    EXPECT_EQ(mio::isecir::InfectionTransitionsMap.at(8),
              std::make_pair(mio::isecir::InfectionState::InfectedCritical, mio::isecir::InfectionState::Dead));
    EXPECT_EQ(mio::isecir::InfectionTransitionsMap.at(9),
              std::make_pair(mio::isecir::InfectionState::InfectedCritical, mio::isecir::InfectionState::Recovered));
}<|MERGE_RESOLUTION|>--- conflicted
+++ resolved
@@ -244,10 +244,6 @@
     }
 }
 
-<<<<<<< HEAD
-// a) Test if check_constraints() function of parameters correctly reports wrongly set parameters.
-// b) Test if check_constraints() function of parameters does not complain if parameters are set within correct ranges.
-=======
 // Check if the model uses the correct method for initialization.
 // This is done by comparing the compartment sizes at t0 with a previous run with the same initialization method.
 TEST(IdeSecir, checkInitializations)
@@ -422,7 +418,6 @@
 
 // a) Test if check_constraints() function correctly reports wrongly set parameters.
 // b) Test if check_constraints() does not complain if parameters are set within correct ranges.
->>>>>>> 800f2583
 TEST(IdeSecir, testValueConstraints)
 {
     using Vec = mio::TimeSeries<ScalarType>::Vector;

/* 
* Copyright (C) 2020-2024 MEmilio
*
* Authors: Lena Ploetzke, Anna Wendler
*
* Contact: Martin J. Kuehn <Martin.Kuehn@DLR.de>
*
* Licensed under the Apache License, Version 2.0 (the "License");
* you may not use this file except in compliance with the License.
* You may obtain a copy of the License at
*
*     http://www.apache.org/licenses/LICENSE-2.0
*
* Unless required by applicable law or agreed to in writing, software
* distributed under the License is distributed on an "AS IS" BASIS,
* WITHOUT WARRANTIES OR CONDITIONS OF ANY KIND, either express or implied.
* See the License for the specific language governing permissions and
* limitations under the License.
*/

#include "boost/fusion/functional/invocation/invoke.hpp"
#include "load_test_data.h"
#include "ide_secir/infection_state.h"
#include "ide_secir/model.h"
#include "ide_secir/parameters.h"
#include "ide_secir/simulation.h"
#include "memilio/epidemiology/state_age_function.h"
#include "memilio/math/eigen.h"
#include "memilio/utils/time_series.h"
#include "memilio/utils/logging.h"
#include "memilio/config.h"
#include "memilio/epidemiology/uncertain_matrix.h"
#include <gtest/gtest.h>

class ModelTestIdeSecir : public testing::Test
{
protected:
    virtual void SetUp()
    {
        using Vec = mio::TimeSeries<ScalarType>::Vector;

        //Set initial conditions
        ScalarType N      = 10000;
        ScalarType deaths = 13.10462213;

        int num_transitions = (int)mio::isecir::InfectionTransition::Count;

        Vec vec_init(num_transitions);
        mio::TimeSeries<ScalarType> init(num_transitions);
        vec_init[(int)mio::isecir::InfectionTransition::SusceptibleToExposed]                 = 25.0;
        vec_init[(int)mio::isecir::InfectionTransition::ExposedToInfectedNoSymptoms]          = 15.0;
        vec_init[(int)mio::isecir::InfectionTransition::InfectedNoSymptomsToInfectedSymptoms] = 8.0;
        vec_init[(int)mio::isecir::InfectionTransition::InfectedNoSymptomsToRecovered]        = 4.0;
        vec_init[(int)mio::isecir::InfectionTransition::InfectedSymptomsToInfectedSevere]     = 1.0;
        vec_init[(int)mio::isecir::InfectionTransition::InfectedSymptomsToRecovered]          = 4.0;
        vec_init[(int)mio::isecir::InfectionTransition::InfectedSevereToInfectedCritical]     = 1.0;
        vec_init[(int)mio::isecir::InfectionTransition::InfectedSevereToRecovered]            = 1.0;
        vec_init[(int)mio::isecir::InfectionTransition::InfectedCriticalToDead]               = 1.0;
        vec_init[(int)mio::isecir::InfectionTransition::InfectedCriticalToRecovered]          = 1.0;
        init.add_time_point(-10.0, vec_init);
        while (init.get_last_time() < 0) {
            vec_init *= 1.01;
            init.add_time_point(init.get_last_time() + dt, vec_init);
        }

        // Initialize model
        model = new mio::isecir::Model(std::move(init), N, deaths);

        // Set working parameters.
        mio::SmootherCosine smoothcos(2.0);
        mio::StateAgeFunctionWrapper delaydistribution(smoothcos);
        std::vector<mio::StateAgeFunctionWrapper> vec_delaydistrib(num_transitions, delaydistribution);

        std::vector<ScalarType> vec_prob((int)mio::isecir::InfectionTransition::Count, 0.5);
        vec_prob[Eigen::Index(mio::isecir::InfectionTransition::SusceptibleToExposed)]        = 1;
        vec_prob[Eigen::Index(mio::isecir::InfectionTransition::ExposedToInfectedNoSymptoms)] = 1;
        model->parameters.set<mio::isecir::TransitionProbabilities>(vec_prob);

        mio::ContactMatrixGroup contact_matrix = mio::ContactMatrixGroup(1, 1);
        contact_matrix[0]                      = mio::ContactMatrix(Eigen::MatrixXd::Constant(1, 1, 10.));
        model->parameters.get<mio::isecir::ContactPatterns>() = mio::UncertainContactMatrix(contact_matrix);

        mio::ExponentialDecay expdecay(0.5);
        mio::StateAgeFunctionWrapper prob(expdecay);
        model->parameters.set<mio::isecir::TransmissionProbabilityOnContact>(prob);
        model->parameters.set<mio::isecir::RelativeTransmissionNoSymptoms>(prob);
        model->parameters.set<mio::isecir::RiskOfInfectionFromSymptomatic>(prob);
        model->parameters.set<mio::isecir::Seasonality>(0.);
        model->parameters.set<mio::isecir::StartDay>(0);

        model->set_tol_for_support_max(1e-10);
    }

    virtual void TearDown()
    {
        delete model;
    }

public:
    mio::isecir::Model* model = nullptr;
    ScalarType dt             = 1;
};

// Check if population stays constant over course of simulation.
TEST_F(ModelTestIdeSecir, checkPopulationConservation)
{
    mio::TimeSeries<ScalarType> compartments = simulate(15, dt, *model);

    ScalarType num_persons_before = 0.0;
    ScalarType num_persons_after  = 0.0;

    for (auto i = 0; i < compartments[0].size(); i++) {
        num_persons_before += compartments[0][i];
        num_persons_after += compartments.get_last_value()[i];
    }

    EXPECT_NEAR(num_persons_after, num_persons_before, 1e-10);
}

// Compare compartments with previous run.
TEST_F(ModelTestIdeSecir, compareWithPreviousRun)
{
    auto compare                             = load_test_data_csv<ScalarType>("ide-secir-compare.csv");
    mio::TimeSeries<ScalarType> compartments = simulate(5, dt, *model);

    ASSERT_EQ(compare.size(), static_cast<size_t>(compartments.get_num_time_points()));
    for (size_t i = 0; i < compare.size(); i++) {
        ASSERT_EQ(compare[i].size(), static_cast<size_t>(compartments.get_num_elements()) + 1) << "at row " << i;
        ASSERT_NEAR(compartments.get_time(i), compare[i][0], 1e-7) << "at row " << i;
        for (size_t j = 1; j < compare[i].size(); j++) {
            ASSERT_NEAR(compartments.get_value(i)[j - 1], compare[i][j], 1e-7) << " at row " << i;
        }
    }
}

// Compare transitions with previous run.
TEST_F(ModelTestIdeSecir, compareWithPreviousRunTransitions)
{
    auto compare = load_test_data_csv<ScalarType>("ide-secir-transitions-compare.csv");

    mio::isecir::Simulation sim(*model, dt);
    sim.advance(5);

    auto transitions = sim.get_transitions();

    size_t iter_0 = 0;
    while (transitions.get_time(iter_0) < compare[0][0]) {
        iter_0++;
    }

    for (size_t i = 0; i < compare.size(); i++) {
        ASSERT_EQ(compare[i].size(), static_cast<size_t>(transitions.get_num_elements()) + 1) << "at row " << i;
        ASSERT_NEAR(transitions.get_time(i + iter_0), compare[i][0], 1e-7) << "at row " << i;
        for (size_t j = 1; j < compare[i].size(); j++) {
            ASSERT_NEAR(transitions.get_value(i + iter_0)[j - 1], compare[i][j], 1e-7) << " at row " << i;
        }
    }
}

// Check that the start time of the simulation is determined by the given time points for the transitions.
TEST(IdeSecir, checkStartTime)
{
    using Vec = mio::TimeSeries<ScalarType>::Vector;

    ScalarType tmax   = 3.0;
    ScalarType N      = 10000.;
    ScalarType deaths = 10.;
    ScalarType dt     = 1.;
    ScalarType t0     = 2.;

    int num_transitions = (int)mio::isecir::InfectionTransition::Count;

    // Create TimeSeries with num_transitions elements where transitions needed for simulation will be stored.
    mio::TimeSeries<ScalarType> init(num_transitions);

    // Define transitions that will be used for initialization.
    Vec vec_init                                                          = Vec::Constant(num_transitions, 0.);
    vec_init[(int)mio::isecir::InfectionTransition::SusceptibleToExposed] = 1.0;
    vec_init[(int)mio::isecir::InfectionTransition::InfectedNoSymptomsToInfectedSymptoms] = 8.0;
    // Add initial time point to TimeSeries.
    init.add_time_point(0.0, vec_init);
    // Add further time points until t0.
    while (init.get_last_time() < t0) {
        init.add_time_point(init.get_last_time() + dt, vec_init);
    }

    // Initialize model.
    mio::isecir::Model model(std::move(init), N, deaths);

    // Create class for simulation.
    mio::isecir::Simulation sim(model, dt);

    // Check that the last time point of transitions is equal to t0.
    mio::TimeSeries<ScalarType> transitions = sim.get_transitions();
    EXPECT_NEAR(t0, transitions.get_last_time(), 1e-8);

    // Carry out simulation and check that first time point of resulting compartments is equal to t0.
    sim.advance(tmax);
    mio::TimeSeries<ScalarType> compartments = sim.get_result();
    EXPECT_NEAR(t0, compartments.get_time(0), 1e-8);
}

// Check results of our simulation with an example calculated by hand,
// for calculations see internal Overleaf document.
// TODO: Add link to material when published.
TEST(IdeSecir, checkSimulationFunctions)
{
    using Vec = mio::TimeSeries<ScalarType>::Vector;

    ScalarType tmax   = 0.5;
    ScalarType N      = 10000;
    ScalarType deaths = 10;
    ScalarType dt     = 0.5;

    int num_transitions = (int)mio::isecir::InfectionTransition::Count;

    // Create TimeSeries with num_transitions elements where transitions needed for simulation will be stored.
    mio::TimeSeries<ScalarType> init(num_transitions);

    // Add time points for initialization for transitions and death.
    Vec vec_init                                                          = Vec::Constant(num_transitions, 0.);
    vec_init[(int)mio::isecir::InfectionTransition::SusceptibleToExposed] = 1.0;
    vec_init[(int)mio::isecir::InfectionTransition::InfectedNoSymptomsToInfectedSymptoms] = 8.0;
    // Add initial time point to TimeSeries.
    init.add_time_point(-0.5, vec_init);
    while (init.get_last_time() < 0) {
        init.add_time_point(init.get_last_time() + dt, vec_init);
    }

    // Initialize model.
    mio::isecir::Model model(std::move(init), N, deaths);

    // Set working parameters.
    // In this example, SmootherCosine with parameter 1 (and thus with a maximum support of 1)
    // is used for all TransitionDistribution%s.
    mio::SmootherCosine smoothcos(1.0);
    mio::StateAgeFunctionWrapper delaydistribution(smoothcos);
    std::vector<mio::StateAgeFunctionWrapper> vec_delaydistrib(num_transitions, delaydistribution);
    model.parameters.set<mio::isecir::TransitionDistributions>(vec_delaydistrib);

    std::vector<ScalarType> vec_prob((int)mio::isecir::InfectionTransition::Count, 0.5);
    vec_prob[Eigen::Index(mio::isecir::InfectionTransition::SusceptibleToExposed)]        = 1;
    vec_prob[Eigen::Index(mio::isecir::InfectionTransition::ExposedToInfectedNoSymptoms)] = 1;
    model.parameters.set<mio::isecir::TransitionProbabilities>(vec_prob);

    mio::ContactMatrixGroup contact_matrix               = mio::ContactMatrixGroup(1, 1);
    contact_matrix[0]                                    = mio::ContactMatrix(Eigen::MatrixXd::Constant(1, 1, 4.));
    model.parameters.get<mio::isecir::ContactPatterns>() = mio::UncertainContactMatrix(contact_matrix);

    mio::SmootherCosine smoothcos_prob(1.0);
    mio::StateAgeFunctionWrapper prob(smoothcos_prob);
    model.parameters.set<mio::isecir::TransmissionProbabilityOnContact>(prob);
    model.parameters.set<mio::isecir::RelativeTransmissionNoSymptoms>(prob);
    model.parameters.set<mio::isecir::RiskOfInfectionFromSymptomatic>(prob);
    model.parameters.set<mio::isecir::Seasonality>(0.);
    model.parameters.set<mio::isecir::StartDay>(0);

    // Carry out simulation.
    mio::isecir::Simulation sim(model, dt);
    sim.advance(tmax);
    mio::TimeSeries<ScalarType> secihurd_simulated    = sim.get_result();
    mio::TimeSeries<ScalarType> transitions_simulated = sim.get_transitions();

    // Define vectors for compartments and transitions with values from example
    // (calculated by hand, see internal Overleaf document).
    // TODO: Add link to material when published.
    Vec secihurd0((int)mio::isecir::InfectionState::Count);
    Vec secihurd1((int)mio::isecir::InfectionState::Count);
    Vec transitions1(num_transitions);
    secihurd0 << 4995, 0.5, 0, 4, 0, 0, 4990.5, 10;
    secihurd1 << 4994.00020016, 0.49989992, 0.49994996, 0.12498749, 1.03124687, 0.25781172, 4993.45699802, 10.12890586;
    transitions1 << 0.99979984, 0.99989992, 0.24997498, 0.24997498, 2.06249374, 2.06249374, 0.51562344, 0.51562344,
        0.12890586, 0.12890586;

    // Compare SECIHURD compartments at times 0 and 1.
    for (Eigen::Index i = 0; i < (Eigen::Index)mio::isecir::InfectionState::Count; i++) {
        EXPECT_NEAR(secihurd_simulated[0][i], secihurd0[i], 1e-8);
        EXPECT_NEAR(secihurd_simulated[1][i], secihurd1[i], 1e-8);
    }

    // Compare transitions at time 1.
    for (Eigen::Index i = 0; i < num_transitions; i++) {
        EXPECT_NEAR(transitions_simulated[transitions_simulated.get_num_time_points() - 1][i], transitions1[i], 1e-8);
    }
}

// Check if the model uses the correct method for initialization using the function get_initialization_method().
TEST(IdeSecir, checkInitializations)
{
    using Vec = mio::TimeSeries<ScalarType>::Vector;

    ScalarType tmax   = 1;
    ScalarType N      = 10000;
    ScalarType deaths = 13.10462213;
    ScalarType dt     = 1;

    int num_transitions = (int)mio::isecir::InfectionTransition::Count;

    // Create TimeSeries with num_transitions elements where transitions needed for simulation will be stored.
    mio::TimeSeries<ScalarType> init(num_transitions);
    // Add initial time point to time series.
    init.add_time_point(-10, Vec::Constant(num_transitions, 3.0));
    // Add further time points until time 0.
    while (init.get_last_time() < 0) {
        init.add_time_point(init.get_last_time() + dt, Vec::Constant(num_transitions, 3.0));
    }

    // --- Case with total_confirmed_cases.
    mio::TimeSeries<ScalarType> init_copy1(init);
    mio::isecir::Model model1(std::move(init_copy1), N, deaths, 1000);

    // Check that the initialization method is not already set.
    EXPECT_EQ(0, model1.get_initialization_method());

    // Carry out simulation.
    mio::isecir::Simulation sim1(model1, dt);
    sim1.advance(tmax);

    // Verify that the expected initialization method was used.
    EXPECT_EQ(1, sim1.get_model().get_initialization_method());

    // --- Case with S.
    /* !! For the other tests, the contact rate is set to 0 so that the force of infection is zero.
     The forceofinfection initialization method is therefore not used for these tests.*/
    mio::isecir::Parameters parameters;
    mio::ContactMatrixGroup contact_matrix         = mio::ContactMatrixGroup(1, 1);
    contact_matrix[0]                              = mio::ContactMatrix(Eigen::MatrixXd::Constant(1, 1, 0));
    parameters.get<mio::isecir::ContactPatterns>() = mio::UncertainContactMatrix(contact_matrix);

    mio::TimeSeries<ScalarType> init_copy2(init);
    mio::isecir::Model model2(std::move(init_copy2), N, deaths, 0, std::move(parameters));

    model2.m_populations.get_last_value()[(Eigen::Index)mio::isecir::InfectionState::Susceptible] = 5000;
    model2.m_populations.get_last_value()[(Eigen::Index)mio::isecir::InfectionState::Recovered]   = 0;

    // Carry out simulation.
    mio::isecir::Simulation sim2(model2, dt);
    sim2.advance(tmax);

    // Verify that the expected initialization method was used.
    EXPECT_EQ(2, sim2.get_model().get_initialization_method());

    // --- Case with R.
    mio::TimeSeries<ScalarType> init_copy3(init);
    mio::isecir::Model model3(std::move(init_copy3), N, deaths, 0, std::move(parameters));

    model3.m_populations.get_last_value()[(Eigen::Index)mio::isecir::InfectionState::Susceptible] = 0;
    model3.m_populations.get_last_value()[(Eigen::Index)mio::isecir::InfectionState::Recovered]   = 1000;

    // Carry out simulation.
    mio::isecir::Simulation sim3(model3, dt);
    sim3.advance(tmax);

    // Verify that the expected initialization method was used.
    EXPECT_EQ(3, sim3.get_model().get_initialization_method());

    // --- Case with forceofinfection.
    mio::TimeSeries<ScalarType> init_copy4(init);
    mio::isecir::Model model4(std::move(init_copy4), N, deaths, 0);

    // Carry out simulation.
    mio::isecir::Simulation sim4(model4, dt);
    sim4.advance(tmax);

    // Verify that the expected initialization method was used.
    EXPECT_EQ(4, sim4.get_model().get_initialization_method());

    // --- Case without fitting initialization method.
    // Deactivate temporarily log output for next tests. Errors are expected here.
    mio::set_log_level(mio::LogLevel::off);

    mio::TimeSeries<ScalarType> init_copy5(init);
    mio::isecir::Model model5(std::move(init_copy5), N, deaths, 0, std::move(parameters));

    model5.m_populations.get_last_value()[(Eigen::Index)mio::isecir::InfectionState::Susceptible] = 0;
    model5.m_populations.get_last_value()[(Eigen::Index)mio::isecir::InfectionState::Recovered]   = 0;

    // Carry out simulation.
    mio::isecir::Simulation sim5(model5, dt);
    sim5.advance(tmax);

    // Verify that initialization was not possible with one of the models methods.
    EXPECT_EQ(-1, sim5.get_model().get_initialization_method());

    // --- Test with negative number of deaths.
    deaths = -10;

    // Here we do not need a copy of init as this is the last use of the vector. We can apply move directly.
    mio::isecir::Model model6(std::move(init), N, deaths, 0, std::move(parameters));

    model6.m_populations.get_last_value()[(Eigen::Index)mio::isecir::InfectionState::Susceptible] = 0;
    model6.m_populations.get_last_value()[(Eigen::Index)mio::isecir::InfectionState::Recovered]   = 0;

    // Carry out simulation.
    mio::isecir::Simulation sim6(model6, dt);
    sim6.advance(tmax);

    // Verify that initialization was possible but the result is not appropriate.
    EXPECT_EQ(-2, sim6.get_model().get_initialization_method());

    // Reactive log output.
    mio::set_log_level(mio::LogLevel::warn);
}

// a) Test if the function check_constraints() of the class Model correctly reports errors in the model constraints.
// b) Test if check_constraints() does not complain if the conditions are met.
TEST(IdeSecir, testModelConstraints)
{
    using Vec = mio::TimeSeries<ScalarType>::Vector;
    // Deactivate temporarily log output for next tests.
    mio::set_log_level(mio::LogLevel::off);

    // Set wrong initial data and use check_constraints().
    // Follow the same order as in check_constraints().

    // --- Test with wrong size of the initial value vector for the flows.
    ScalarType N      = 10000;
    ScalarType deaths = 10;
    ScalarType dt     = 1;

    int num_transitions  = (int)mio::isecir::InfectionTransition::Count;
    int num_compartments = (int)mio::isecir::InfectionState::Count;

    // Create TimeSeries of the wrong size.
    mio::TimeSeries<ScalarType> init_wrong_size(num_transitions + 1);
    // Add time points with vectors of the wrong size.
    Vec vec_init_wrong_size = Vec::Constant(num_transitions + 1, 0.);
    vec_init_wrong_size[(int)mio::isecir::InfectionTransition::ExposedToInfectedNoSymptoms] = 10.0;
    init_wrong_size.add_time_point(-3, vec_init_wrong_size);
    while (init_wrong_size.get_last_time() < 0) {
        init_wrong_size.add_time_point(init_wrong_size.get_last_time() + dt, vec_init_wrong_size);
    }

    // Initialize a model.
    mio::isecir::Model model_wrong_size(std::move(init_wrong_size), N, deaths);

    auto constraint_check = model_wrong_size.check_constraints(dt);
    EXPECT_TRUE(constraint_check);

    // --- Test with negative number of deaths.
    // Create TimeSeries with num_transitions elements.
    mio::TimeSeries<ScalarType> init_few_timepoints(num_transitions);
    // Add time points for initialization of transitions.
    Vec vec_init                                                                 = Vec::Constant(num_transitions, 0.);
    vec_init[(int)mio::isecir::InfectionTransition::ExposedToInfectedNoSymptoms] = 10.0;
<<<<<<< HEAD
    init.add_time_point(-3., vec_init);
    while (init.get_last_time() < 0.) {
        init.add_time_point(init.get_last_time() + dt, vec_init);
=======
    init_few_timepoints.add_time_point(-3, vec_init);
    while (init_few_timepoints.get_last_time() < 0) {
        init_few_timepoints.add_time_point(init_few_timepoints.get_last_time() + dt, vec_init);
>>>>>>> a245aee6
    }
    deaths = -10;

    // Initialize a model.
    mio::TimeSeries<ScalarType> init_copy1(init);
    mio::isecir::Model model_negative_deaths(std::move(init_copy1), N, deaths);

    // Return true for negative entry in m_populations.
    constraint_check = model_negative_deaths.check_constraints(dt);
    EXPECT_TRUE(constraint_check);

    // --- Test with too few time points.
    deaths = 10;
    // Initialize a model.
    mio::isecir::Model model(std::move(init_few_timepoints), N, deaths);

    mio::ExponentialDecay expdecay(4.0);
    mio::StateAgeFunctionWrapper delaydistribution(expdecay);
    std::vector<mio::StateAgeFunctionWrapper> vec_delaydistrib(num_transitions, delaydistribution);
    model.parameters.set<mio::isecir::TransitionDistributions>(vec_delaydistrib);

    // Return true for not enough time points given for the initial transitions.
    constraint_check = model.check_constraints(dt);
    EXPECT_TRUE(constraint_check);

<<<<<<< HEAD
    // --- Test with negative flows.
    // Create TimeSeries with num_transitions elements.
    mio::TimeSeries<ScalarType> init_negative(num_transitions);
    // Add time points for initialization of transitions with negative flows.
    Vec vec_init_negative = Vec::Constant(num_transitions, -5.);
    init_negative.add_time_point(-5., vec_init_negative);
    while (init_negative.get_last_time() < 0) {
        init_negative.add_time_point(init_negative.get_last_time() + dt, vec_init_negative);
    }
    // Initialize a model.
    mio::isecir::Model model_negative_flows(std::move(init_negative), N, deaths);

    constraint_check = model_negative_flows.check_constraints(dt);
    EXPECT_TRUE(constraint_check);

    // --- The check_constraints() function of parameters is tested in its own test below. ---

    // --- Correct wrong setup so that next check can go through.
    mio::TimeSeries<ScalarType> init_valid(num_transitions);
    init_valid.add_time_point(-5, vec_init);
    while (init_valid.get_last_time() < 0) {
        init_valid.add_time_point(init_valid.get_last_time() + dt, vec_init);
    }

    // Initialize a model.
    mio::isecir::Model model(std::move(init_valid), N, deaths);
=======
    // --- Test with last time point of transitions not matching last time point of populations.
    // Create TimeSeries with num_transitions elements.
    mio::TimeSeries<ScalarType> init_different_last_time(num_transitions);
    // Add enough time points for initialization of transitions but with different last time point
    // than before so that it does not match last time point of m_populations (that was set in
    // when constructing model above).
    init_different_last_time.add_time_point(-4, vec_init);
    while (init_different_last_time.get_last_time() < 1) {
        init_different_last_time.add_time_point(init_different_last_time.get_last_time() + dt, vec_init);
    }

    model.m_transitions = init_different_last_time;

    // Return true for not last time points of compartments and transitions not matching.
    constraint_check = model.check_constraints(dt);
    EXPECT_TRUE(constraint_check);

    // --- Test with TimeSeries for populations that contains more than one time point.
    // Create TimeSeries with num_compartments elements.
    mio::TimeSeries<ScalarType> populations_many_timepoints(num_compartments);
    // Add time points.
    Vec vec_populations = Vec::Constant(num_compartments, 0.);
    populations_many_timepoints.add_time_point(0, vec_populations);
    while (populations_many_timepoints.get_last_time() < 1) {
        populations_many_timepoints.add_time_point(populations_many_timepoints.get_last_time() + dt, vec_populations);
    }

    model.m_populations = populations_many_timepoints;
>>>>>>> a245aee6

    // Return true for too many time points given for populations.
    constraint_check = model.check_constraints(dt);
    EXPECT_TRUE(constraint_check);

    // --- Correct wrong setup so that next check can go through.
    // Create TimeSeries with num_compartments elements.
    mio::TimeSeries<ScalarType> correct_populations(num_compartments);
    // Add one time point.
    correct_populations.add_time_point(1, vec_populations);

    model.m_populations = correct_populations;

    constraint_check = model.check_constraints(dt);
    EXPECT_FALSE(constraint_check);

    // --- The check_constraints() function of parameters is tested in its own test below. ---

    // Reactive log output.
    mio::set_log_level(mio::LogLevel::warn);
}

// a) Test if check_constraints() function of Parameters correctly reports wrongly set parameters.
// b) Test if check_constraints() function of Parameters does not complain if parameters are set within correct ranges.
TEST(IdeSecir, testParametersConstraints)
{
    // Create an object from the class Parameters.
    mio::isecir::Parameters parameters;

    // Deactivate temporarily log output for next tests as warnings are expected.
    mio::set_log_level(mio::LogLevel::off);

    // Set wrong parameters and test if check_constraints() reports them correctly.
    // Test in the same order as in check_constraints().
    // Create invalid and valid function.
    mio::ConstantFunction constant_func_neg(-1);
    mio::StateAgeFunctionWrapper prob_neg(constant_func_neg);
    mio::ConstantFunction constant_func_pos(1);
    mio::StateAgeFunctionWrapper prob_pos(constant_func_pos);

    // Warn, i.e., return true for wrong TransmissionProbabilityOnContact.
    parameters.set<mio::isecir::TransmissionProbabilityOnContact>(prob_neg);
    auto constraint_check = parameters.check_constraints();
    EXPECT_TRUE(constraint_check);

    // Correct wrong parameter so that next check can go through.
    parameters.set<mio::isecir::TransmissionProbabilityOnContact>(prob_pos);
    // Warn, i.e., return true for wrong RelativeTransmissionNoSymptoms.
    parameters.set<mio::isecir::RelativeTransmissionNoSymptoms>(prob_neg);
    constraint_check = parameters.check_constraints();
    EXPECT_TRUE(constraint_check);

    // Correct wrong parameter so that next check can go through.
    parameters.set<mio::isecir::RelativeTransmissionNoSymptoms>(prob_pos);
    // Warn, i.e., return true for wrong RiskOfInfectionFromSymptomatic.
    parameters.set<mio::isecir::RiskOfInfectionFromSymptomatic>(prob_neg);
    constraint_check = parameters.check_constraints();
    EXPECT_TRUE(constraint_check);

    // Correct wrong parameter so that next check can go through.
    parameters.set<mio::isecir::RiskOfInfectionFromSymptomatic>(prob_pos);

    // Set wrong values for InfectionTransitions.
    std::vector<ScalarType> vec_prob((int)mio::isecir::InfectionTransition::Count, 1);
    vec_prob[Eigen::Index(mio::isecir::InfectionTransition::SusceptibleToExposed)]          = 0.2;
    vec_prob[Eigen::Index(mio::isecir::InfectionTransition::InfectedNoSymptomsToRecovered)] = 0.0;
    vec_prob[Eigen::Index(mio::isecir::InfectionTransition::InfectedSymptomsToRecovered)]   = 0.0;
    vec_prob[Eigen::Index(mio::isecir::InfectionTransition::InfectedSevereToRecovered)]     = 0.0;
    vec_prob[Eigen::Index(mio::isecir::InfectionTransition::InfectedCriticalToRecovered)]   = 0.4;
    vec_prob[Eigen::Index(mio::isecir::InfectionTransition::InfectedCriticalToDead)]        = -0.6;
    parameters.set<mio::isecir::TransitionProbabilities>(vec_prob);

    // Negative probability for InfectedCriticalToDead.
    constraint_check = parameters.check_constraints();
    EXPECT_TRUE(constraint_check);

    // Check if SusceptibleToExposed is not equal to 1.
    parameters
        .get<mio::isecir::TransitionProbabilities>()[(int)mio::isecir::InfectionTransition::InfectedCriticalToDead] =
        0.6;
    constraint_check = parameters.check_constraints();
    EXPECT_TRUE(constraint_check);

    // Check if ExposedToInfectedNoSymptoms is not equal to 1.
    parameters
        .get<mio::isecir::TransitionProbabilities>()[(int)mio::isecir::InfectionTransition::SusceptibleToExposed] = 1.0;
    parameters.get<mio::isecir::TransitionProbabilities>()[(
        int)mio::isecir::InfectionTransition::ExposedToInfectedNoSymptoms]                                        = 0.6;
    constraint_check = parameters.check_constraints();
    EXPECT_TRUE(constraint_check);

    // Check sum InfectedNoSymptomsToInfectedSymptoms + InfectedNoSymptomsToRecovered.
    parameters.get<mio::isecir::TransitionProbabilities>()[(
        int)mio::isecir::InfectionTransition::ExposedToInfectedNoSymptoms]   = 1.0;
    parameters.get<mio::isecir::TransitionProbabilities>()[(
        int)mio::isecir::InfectionTransition::InfectedNoSymptomsToRecovered] = 0.9;
    constraint_check                                                         = parameters.check_constraints();
    EXPECT_TRUE(constraint_check);

    // Check sum InfectedSymptomsToInfectedSevere + InfectedSymptomsToRecovered.
    parameters.get<mio::isecir::TransitionProbabilities>()[(
        int)mio::isecir::InfectionTransition::InfectedNoSymptomsToRecovered]    = 0.0;
    parameters.get<mio::isecir::TransitionProbabilities>()[(
        int)mio::isecir::InfectionTransition::InfectedSymptomsToInfectedSevere] = 0.2;
    constraint_check                                                            = parameters.check_constraints();
    EXPECT_TRUE(constraint_check);

    // Check sum InfectedSevereToInfectedCritical + InfectedCriticalToRecovered.
    parameters.get<mio::isecir::TransitionProbabilities>()[(
        int)mio::isecir::InfectionTransition::InfectedSymptomsToInfectedSevere] = 1.0;
    parameters
        .get<mio::isecir::TransitionProbabilities>()[(int)mio::isecir::InfectionTransition::InfectedSevereToRecovered] =
        0.4;
    constraint_check = parameters.check_constraints();
    EXPECT_TRUE(constraint_check);

    // Check sum InfectedCriticalToDead + InfectedSevereToRecovered.
    parameters
        .get<mio::isecir::TransitionProbabilities>()[(int)mio::isecir::InfectionTransition::InfectedSevereToRecovered] =
        0.0;
    parameters
        .get<mio::isecir::TransitionProbabilities>()[(int)mio::isecir::InfectionTransition::InfectedCriticalToDead] =
        0.59;
    constraint_check = parameters.check_constraints();
    EXPECT_TRUE(constraint_check);

    // Set wrong function type with unlimited support.
    parameters
        .get<mio::isecir::TransitionProbabilities>()[(int)mio::isecir::InfectionTransition::InfectedCriticalToDead] =
        0.6;
    mio::ConstantFunction const_func(1.0);
    mio::StateAgeFunctionWrapper delaydistribution(const_func);
    std::vector<mio::StateAgeFunctionWrapper> vec_delaydistrib((int)mio::isecir::InfectionTransition::Count,
                                                               delaydistribution);
    parameters.set<mio::isecir::TransitionDistributions>(vec_delaydistrib);
    constraint_check = parameters.check_constraints();
    EXPECT_TRUE(constraint_check);

    // Check wrong value for Seasonality.
    mio::ExponentialDecay expdecay(4.0);
    mio::StateAgeFunctionWrapper delaydistribution2(expdecay);
    std::vector<mio::StateAgeFunctionWrapper> vec_delaydistrib2((int)mio::isecir::InfectionTransition::Count,
                                                                delaydistribution2);
    parameters.set<mio::isecir::TransitionDistributions>(vec_delaydistrib2);
    parameters.set<mio::isecir::Seasonality>(2.);
    constraint_check = parameters.check_constraints();
    EXPECT_TRUE(constraint_check);

    // Check if all parameter are correct.
    parameters.set<mio::isecir::Seasonality>(0.1);
    constraint_check = parameters.check_constraints();
    EXPECT_FALSE(constraint_check);

    // Reactive log output.
    mio::set_log_level(mio::LogLevel::warn);
}

// The idea of this test is to check whether the proportion between Recovered and Dead is as expected
// (after simulation for a long enough time, i.e. when the equlibrium is reached).
TEST(IdeSecir, checkProportionRecoveredDeath)
{
    using Vec = mio::TimeSeries<ScalarType>::Vector;

    ScalarType tmax   = 30;
    ScalarType N      = 10000;
    ScalarType deaths = 10;
    ScalarType dt     = 1;

    int num_transitions = (int)mio::isecir::InfectionTransition::Count;

    // Create TimeSeries with num_transitions elements where transitions needed for simulation will be stored.
    mio::TimeSeries<ScalarType> init(num_transitions);

    // Add time points for initialization for transitions.
    Vec vec_init                                                                 = Vec::Constant(num_transitions, 0.);
    vec_init[(int)mio::isecir::InfectionTransition::ExposedToInfectedNoSymptoms] = 10.0;
    vec_init[(int)mio::isecir::InfectionTransition::InfectedSymptomsToInfectedSevere] = 10.0;
    // Add initial time point to TimeSeries.
    init.add_time_point(-12, vec_init);
    while (init.get_last_time() < 0) {
        init.add_time_point(init.get_last_time() + dt, vec_init);
    }

    // Initialize model.
    mio::isecir::Model model(std::move(init), N, deaths);

    // Set working parameters.
    // All TransitionDistribution%s are ExponentialDecay functions.
    // For all TransitionDistribution%s init_parameter=2 is used except for InfectedCriticalToRecovered
    // where init_parameter=3 is used.
    mio::ExponentialDecay expdecay(4.0);
    mio::StateAgeFunctionWrapper delaydistribution(expdecay);
    std::vector<mio::StateAgeFunctionWrapper> vec_delaydistrib(num_transitions, delaydistribution);
    vec_delaydistrib[(int)mio::isecir::InfectionTransition::InfectedCriticalToRecovered].set_parameter(3.0);
    model.parameters.set<mio::isecir::TransitionDistributions>(vec_delaydistrib);

    // Set probabilities so that all individuals go from Susceptible to InfectedCritical with probability 1,
    // from there they move to Recovered or Dead with probability 0.4 and 0.6, respectively.
    std::vector<ScalarType> vec_prob((int)mio::isecir::InfectionTransition::Count, 1);
    vec_prob[Eigen::Index(mio::isecir::InfectionTransition::InfectedNoSymptomsToRecovered)] = 0.0;
    vec_prob[Eigen::Index(mio::isecir::InfectionTransition::InfectedSymptomsToRecovered)]   = 0.0;
    vec_prob[Eigen::Index(mio::isecir::InfectionTransition::InfectedSevereToRecovered)]     = 0.0;
    vec_prob[Eigen::Index(mio::isecir::InfectionTransition::InfectedCriticalToRecovered)]   = 0.4;
    vec_prob[Eigen::Index(mio::isecir::InfectionTransition::InfectedCriticalToDead)]        = 0.6;
    model.parameters.set<mio::isecir::TransitionProbabilities>(vec_prob);

    mio::ContactMatrixGroup contact_matrix               = mio::ContactMatrixGroup(1, 1);
    contact_matrix[0]                                    = mio::ContactMatrix(Eigen::MatrixXd::Constant(1, 1, 1.));
    model.parameters.get<mio::isecir::ContactPatterns>() = mio::UncertainContactMatrix(contact_matrix);

    mio::ExponentialDecay expdecay2(0.5);
    mio::StateAgeFunctionWrapper prob(expdecay2);
    model.parameters.set<mio::isecir::TransmissionProbabilityOnContact>(prob);
    model.parameters.set<mio::isecir::RelativeTransmissionNoSymptoms>(prob);
    model.parameters.set<mio::isecir::RiskOfInfectionFromSymptomatic>(prob);

    // Carry out simulation.
    mio::isecir::Simulation sim(model, dt);
    sim.advance(tmax);
    mio::TimeSeries<ScalarType> secihurd_simulated = sim.get_result();

    // Check whether equilibrium has been reached, only then the right proportion
    // between Recovered and Dead is expected.
    EXPECT_TRUE(secihurd_simulated[Eigen::Index(tmax / dt - 1)] == secihurd_simulated[Eigen::Index(tmax / dt - 2)]);

    // Check whether equilibrium has the right proportion between Recovered and Dead.
    EXPECT_NEAR((vec_prob[Eigen::Index(mio::isecir::InfectionTransition::InfectedCriticalToDead)] /
                 vec_prob[Eigen::Index(mio::isecir::InfectionTransition::InfectedCriticalToRecovered)]) *
                    (secihurd_simulated.get_last_value()[(Eigen::Index)mio::isecir::InfectionState::Recovered] -
                     secihurd_simulated[0][(Eigen::Index)mio::isecir::InfectionState::Recovered]),
                secihurd_simulated.get_last_value()[(Eigen::Index)mio::isecir::InfectionState::Dead] -
                    secihurd_simulated[0][(Eigen::Index)mio::isecir::InfectionState::Dead],
                1e-8);
}

// The idea of this test is to confirm that the equilibrium of the compartments
// (after simulation for a long enough time) does not change if a different TransitionDistribution is used
// for the transition from InfectedCritical To Recovered.
// It is also checked whether the equilibirum is reached at an earlier time if m_support_max is chosen smaller.
TEST(IdeSecir, compareEquilibria)
{
    using Vec = mio::TimeSeries<ScalarType>::Vector;

    ScalarType tmax   = 20;
    ScalarType N      = 10000;
    ScalarType deaths = 10;
    ScalarType dt     = 1;

    int num_transitions = (int)mio::isecir::InfectionTransition::Count;

    // Create TimeSeries with num_transitions elements where transitions needed for simulation will be stored.
    mio::TimeSeries<ScalarType> init(num_transitions);

    // Add time points for initialization for transitions.
    Vec vec_init                                                                 = Vec::Constant(num_transitions, 0.);
    vec_init[(int)mio::isecir::InfectionTransition::ExposedToInfectedNoSymptoms] = 10.0;
    vec_init[(int)mio::isecir::InfectionTransition::InfectedSymptomsToInfectedSevere] = 10.0;
    // Add initial time point to TimeSeries.
    init.add_time_point(-12, vec_init);
    while (init.get_last_time() < 0) {
        init.add_time_point(init.get_last_time() + dt, vec_init);
    }

    mio::TimeSeries<ScalarType> init2(init);

    // Initialize two models.
    mio::isecir::Model model(std::move(init), N, deaths);
    mio::isecir::Model model2(std::move(init2), N, deaths);

    // Set working parameters.
    // Here the maximum support for the TransitionDistribution%s is set differently for each model
    // In both models, all TransitionDistribution%s are SmootherCosine.

    // For the Model model.
    // All TransitionDistribution%s have parameter=2.
    mio::SmootherCosine smoothcos(2.0);
    mio::StateAgeFunctionWrapper delaydistribution(smoothcos);
    std::vector<mio::StateAgeFunctionWrapper> vec_delaydistrib(num_transitions, delaydistribution);
    model.parameters.set<mio::isecir::TransitionDistributions>(vec_delaydistrib);

    // For the Model model2.
    // All TransitionDistribution%s have parameter=2 except for InfectedCriticalToRecovered
    // which has parameter=7.
    mio::SmootherCosine smoothcos2(2.0);
    mio::StateAgeFunctionWrapper delaydistribution2(smoothcos);
    std::vector<mio::StateAgeFunctionWrapper> vec_delaydistrib2(num_transitions, delaydistribution2);
    vec_delaydistrib2[(int)mio::isecir::InfectionTransition::InfectedCriticalToRecovered].set_parameter(7.0);
    model2.parameters.set<mio::isecir::TransitionDistributions>(vec_delaydistrib2);

    // All remaining parameters are equal for both models.
    // Set probabilities so that all individuals go from Susceptible to InfectedCritical with probability 1,
    // from there they move to Recovered or Dead with probability 0.5, respectively.
    std::vector<ScalarType> vec_prob((int)mio::isecir::InfectionTransition::Count, 1);
    vec_prob[Eigen::Index(mio::isecir::InfectionTransition::InfectedNoSymptomsToRecovered)] = 0.0;
    vec_prob[Eigen::Index(mio::isecir::InfectionTransition::InfectedSymptomsToRecovered)]   = 0.0;
    vec_prob[Eigen::Index(mio::isecir::InfectionTransition::InfectedSevereToRecovered)]     = 0.0;
    vec_prob[Eigen::Index(mio::isecir::InfectionTransition::InfectedCriticalToRecovered)]   = 0.5;
    vec_prob[Eigen::Index(mio::isecir::InfectionTransition::InfectedCriticalToDead)]        = 0.5;
    model.parameters.set<mio::isecir::TransitionProbabilities>(vec_prob);
    model2.parameters.set<mio::isecir::TransitionProbabilities>(vec_prob);

    mio::ContactMatrixGroup contact_matrix                = mio::ContactMatrixGroup(1, 1);
    contact_matrix[0]                                     = mio::ContactMatrix(Eigen::MatrixXd::Constant(1, 1, 1.));
    model.parameters.get<mio::isecir::ContactPatterns>()  = mio::UncertainContactMatrix(contact_matrix);
    model2.parameters.get<mio::isecir::ContactPatterns>() = mio::UncertainContactMatrix(contact_matrix);

    mio::ExponentialDecay expdecay(0.5);
    mio::StateAgeFunctionWrapper prob(expdecay);
    model.parameters.set<mio::isecir::TransmissionProbabilityOnContact>(prob);
    model.parameters.set<mio::isecir::RelativeTransmissionNoSymptoms>(prob);
    model.parameters.set<mio::isecir::RiskOfInfectionFromSymptomatic>(prob);

    model2.parameters.set<mio::isecir::TransmissionProbabilityOnContact>(prob);
    model2.parameters.set<mio::isecir::RelativeTransmissionNoSymptoms>(prob);
    model2.parameters.set<mio::isecir::RiskOfInfectionFromSymptomatic>(prob);

    // Carry out simulation.
    mio::isecir::Simulation sim(model, dt);
    sim.advance(tmax);
    mio::TimeSeries<ScalarType> secihurd_simulated = sim.get_result();

    mio::isecir::Simulation sim2(model2, dt);
    sim2.advance(tmax);
    mio::TimeSeries<ScalarType> secihurd_simulated2 = sim2.get_result();

    // Check whether equilibrium has been reached, only then it makes sense to compare results and times when
    // equilibrium was reached.
    EXPECT_TRUE(secihurd_simulated[Eigen::Index(tmax / dt - 1)] == secihurd_simulated[Eigen::Index(tmax / dt - 2)]);
    EXPECT_TRUE(secihurd_simulated2[Eigen::Index(tmax / dt - 1)] == secihurd_simulated2[Eigen::Index(tmax / dt - 2)]);

    // Check whether both models have the same result at time tmax.
    for (Eigen::Index i = 0; i < (Eigen::Index)mio::isecir::InfectionState::Count; i++) {
        EXPECT_NEAR(secihurd_simulated.get_last_value()[i], secihurd_simulated2.get_last_value()[i], 1e-8);
    }

    // Compute at what time the equilibrium was reached and check whether that time point is smaller for model than
    //for model2 (as a smaller maximum support is used in model compared to model2).
    ScalarType equilibrium_time{};
    ScalarType equilibrium_time2{};
    for (int t = 0; t < secihurd_simulated.get_num_time_points() - 1; t++) {
        if (secihurd_simulated[t] == secihurd_simulated[t + 1]) {
            equilibrium_time = t;
            break;
        }
    }
    for (int t = 0; t < secihurd_simulated.get_num_time_points() - 1; t++) {
        if (secihurd_simulated2[t] == secihurd_simulated2[t + 1]) {
            equilibrium_time2 = t;
            break;
        }
    }

    EXPECT_TRUE(equilibrium_time <= equilibrium_time2);
}

TEST(IdeSecir, checkInfectionTransitions)
{
    EXPECT_EQ(mio::isecir::InfectionTransitionsMap.size(), mio::isecir::InfectionTransitionsCount);

    EXPECT_EQ(mio::isecir::InfectionTransitionsMap.at(0),
              std::make_pair(mio::isecir::InfectionState::Susceptible, mio::isecir::InfectionState::Exposed));
    EXPECT_EQ(mio::isecir::InfectionTransitionsMap.at(1),
              std::make_pair(mio::isecir::InfectionState::Exposed, mio::isecir::InfectionState::InfectedNoSymptoms));
    EXPECT_EQ(
        mio::isecir::InfectionTransitionsMap.at(2),
        std::make_pair(mio::isecir::InfectionState::InfectedNoSymptoms, mio::isecir::InfectionState::InfectedSymptoms));
    EXPECT_EQ(mio::isecir::InfectionTransitionsMap.at(3),
              std::make_pair(mio::isecir::InfectionState::InfectedNoSymptoms, mio::isecir::InfectionState::Recovered));
    EXPECT_EQ(mio::isecir::InfectionTransitionsMap.at(4), std::make_pair(mio::isecir::InfectionState::InfectedSymptoms,
                                                                         mio::isecir::InfectionState::InfectedSevere));
    EXPECT_EQ(mio::isecir::InfectionTransitionsMap.at(5),
              std::make_pair(mio::isecir::InfectionState::InfectedSymptoms, mio::isecir::InfectionState::Recovered));
    EXPECT_EQ(
        mio::isecir::InfectionTransitionsMap.at(6),
        std::make_pair(mio::isecir::InfectionState::InfectedSevere, mio::isecir::InfectionState::InfectedCritical));
    EXPECT_EQ(mio::isecir::InfectionTransitionsMap.at(7),
              std::make_pair(mio::isecir::InfectionState::InfectedSevere, mio::isecir::InfectionState::Recovered));
    EXPECT_EQ(mio::isecir::InfectionTransitionsMap.at(8),
              std::make_pair(mio::isecir::InfectionState::InfectedCritical, mio::isecir::InfectionState::Dead));
    EXPECT_EQ(mio::isecir::InfectionTransitionsMap.at(9),
              std::make_pair(mio::isecir::InfectionState::InfectedCritical, mio::isecir::InfectionState::Recovered));
}<|MERGE_RESOLUTION|>--- conflicted
+++ resolved
@@ -443,28 +443,12 @@
     // Add time points for initialization of transitions.
     Vec vec_init                                                                 = Vec::Constant(num_transitions, 0.);
     vec_init[(int)mio::isecir::InfectionTransition::ExposedToInfectedNoSymptoms] = 10.0;
-<<<<<<< HEAD
-    init.add_time_point(-3., vec_init);
-    while (init.get_last_time() < 0.) {
-        init.add_time_point(init.get_last_time() + dt, vec_init);
-=======
     init_few_timepoints.add_time_point(-3, vec_init);
     while (init_few_timepoints.get_last_time() < 0) {
         init_few_timepoints.add_time_point(init_few_timepoints.get_last_time() + dt, vec_init);
->>>>>>> a245aee6
     }
     deaths = -10;
 
-    // Initialize a model.
-    mio::TimeSeries<ScalarType> init_copy1(init);
-    mio::isecir::Model model_negative_deaths(std::move(init_copy1), N, deaths);
-
-    // Return true for negative entry in m_populations.
-    constraint_check = model_negative_deaths.check_constraints(dt);
-    EXPECT_TRUE(constraint_check);
-
-    // --- Test with too few time points.
-    deaths = 10;
     // Initialize a model.
     mio::isecir::Model model(std::move(init_few_timepoints), N, deaths);
 
@@ -477,34 +461,6 @@
     constraint_check = model.check_constraints(dt);
     EXPECT_TRUE(constraint_check);
 
-<<<<<<< HEAD
-    // --- Test with negative flows.
-    // Create TimeSeries with num_transitions elements.
-    mio::TimeSeries<ScalarType> init_negative(num_transitions);
-    // Add time points for initialization of transitions with negative flows.
-    Vec vec_init_negative = Vec::Constant(num_transitions, -5.);
-    init_negative.add_time_point(-5., vec_init_negative);
-    while (init_negative.get_last_time() < 0) {
-        init_negative.add_time_point(init_negative.get_last_time() + dt, vec_init_negative);
-    }
-    // Initialize a model.
-    mio::isecir::Model model_negative_flows(std::move(init_negative), N, deaths);
-
-    constraint_check = model_negative_flows.check_constraints(dt);
-    EXPECT_TRUE(constraint_check);
-
-    // --- The check_constraints() function of parameters is tested in its own test below. ---
-
-    // --- Correct wrong setup so that next check can go through.
-    mio::TimeSeries<ScalarType> init_valid(num_transitions);
-    init_valid.add_time_point(-5, vec_init);
-    while (init_valid.get_last_time() < 0) {
-        init_valid.add_time_point(init_valid.get_last_time() + dt, vec_init);
-    }
-
-    // Initialize a model.
-    mio::isecir::Model model(std::move(init_valid), N, deaths);
-=======
     // --- Test with last time point of transitions not matching last time point of populations.
     // Create TimeSeries with num_transitions elements.
     mio::TimeSeries<ScalarType> init_different_last_time(num_transitions);
@@ -533,7 +489,6 @@
     }
 
     model.m_populations = populations_many_timepoints;
->>>>>>> a245aee6
 
     // Return true for too many time points given for populations.
     constraint_check = model.check_constraints(dt);

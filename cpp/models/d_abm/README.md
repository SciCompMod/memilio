--- conflicted
+++ resolved
@@ -1,25 +1,5 @@
 # Diffusive Agent-Based Model
 
-<<<<<<< HEAD
-This agent-based model uses a Markov process to simulate disease dynamics. The features of an agent are position and infection state. The evolution of the system state is determined by the following master equation
-
-```math
-\partial_t p(X,Z;t) = G p(X,Z;t) + L p(X,Z;t)
-```
-The operator $G$ defines the infection state adoptions and only acts on $Z$, while $L$ defines location changes, only acting on $X$. Infection state adoptions are modeled with independent Poisson processes given by adoption rate functions. Movement is modeled with independent diffusion processes. A temporal Gillespie algorithm is used for simulation, a direct method without rejection sampling. Therefore, $G$ and $L$ are not implemented explicitly, instead their effects are sampled via the `move` and `adoption_rate` functions, respectively.
-
-The Model class needs an Implementation class as template argument which provides the domain agents move and interact in. We here implemented a quadwell and a singlewell potential given in the class QuadWell and SingleWell, but any other suitable potential can be used as implementation. 
-
-## Simulation
-
-The simulation runs in discrete time steps. In every step we advance the model until the next infection state adoption event, then adopt the corresponding agent's infection state and draw a new waiting time until the next adoption event. If the waiting time until the next adoption event is bigger than the remaining time in the time step, we advance the model until the end of the time step.
-
-For a detailed description and application of the model, see:
-
-- Bicker J, Schmieding R, et al. (2025) Hybrid metapopulation agent-based epidemiological models for efficient insight on the individual scale: A contribution to green computing.
-Infectious Disease Modelling, Volume 10, Issue 2. https://doi.org/10.1016/j.idm.2024.12.015
-=======
 This directory contains the diffusive agent based model implementation. 
 To get started, check out the [official documentation](https://memilio.readthedocs.io/en/latest/cpp/diffusive_abm.html) 
-or the [code examples](../../examples/d_abm.cpp).
->>>>>>> 6c83abd8
+or the [code examples](../../examples/d_abm.cpp).
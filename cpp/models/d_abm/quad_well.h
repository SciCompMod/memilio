--- conflicted
+++ resolved
@@ -1,10 +1,5 @@
-<<<<<<< HEAD
-/*
-* Copyright (C) 2020-2024 German Aerospace Center (DLR-SC)
-=======
 /* 
 * Copyright (C) 2020-2025 German Aerospace Center (DLR-SC)
->>>>>>> 27c9ce88
 *
 * Authors: René Schmieding, Julia Bicker
 *
@@ -72,13 +67,8 @@
      * @param[in] sigma Noise term for the diffusion process.
      * @param[in] non_moving_state InfectionStates that are excluded from movement e.g. Dead.
      */
-<<<<<<< HEAD
-    QuadWellModel(const std::vector<Agent>& agents, const std::vector<mio::AdoptionRate<ScalarType, Status>>& rates,
-                  ScalarType contact_radius = 0.4, ScalarType sigma = 0.4, std::vector<Status> non_moving_states = {})
-=======
     QuadWell(const std::vector<Agent>& agents, const std::vector<mio::AdoptionRate<Status>>& rates,
              double contact_radius = 0.4, double sigma = 0.4, std::vector<Status> non_moving_states = {})
->>>>>>> 27c9ce88
         : populations(agents)
         , m_contact_radius(contact_radius)
         , m_sigma(sigma)

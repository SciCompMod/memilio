/* 
* Copyright (C) 2020-2024 MEmilio
*
* Authors: Daniel Abele, Jan Kleinert, Martin J. Kuehn
*
* Contact: Martin J. Kuehn <Martin.Kuehn@DLR.de>
*
* Licensed under the Apache License, Version 2.0 (the "License");
* you may not use this file except in compliance with the License.
* You may obtain a copy of the License at
*
*     http://www.apache.org/licenses/LICENSE-2.0
*
* Unless required by applicable law or agreed to in writing, software
* distributed under the License is distributed on an "AS IS" BASIS,
* WITHOUT WARRANTIES OR CONDITIONS OF ANY KIND, either express or implied.
* See the License for the specific language governing permissions and
* limitations under the License.
*/

#ifndef SIR_PARAMETERS_H
#define SIR_PARAMETERS_H

#include "memilio/utils/uncertain_value.h"
#include "memilio/epidemiology/contact_matrix.h"
#include "memilio/utils/parameter_set.h"

#include <vector>

namespace mio
{
namespace osir
{

/*******************************************
      * Define Parameters of the SIR model *
    *******************************************/

/**
     * @brief probability of getting infected from a contact
     */
template <typename FP = double>
struct TransmissionProbabilityOnContact {
    using Type = UncertainValue<FP>;
    static Type get_default()
    {
        return Type(1.0);
    }
    static std::string name()
    {
        return "TransmissionProbabilityOnContact";
    }
};

/**
     * @brief the infectious time in day unit
     */
template <typename FP = double>
struct TimeInfected {
    using Type = UncertainValue<FP>;
    static Type get_default()
    {
        return Type(6.0);
    }
    static std::string name()
    {
        return "TimeInfected";
    }
};

/**
     * @brief the contact patterns within the society are modelled using a ContactMatrix
     */
struct ContactPatterns {
    using Type = ContactMatrix;
    static Type get_default()
    {
        return Type{1};
    }
    static std::string name()
    {
        return "ContactPatterns";
    }
};

template <typename FP = double>
using ParametersBase = ParameterSet<TransmissionProbabilityOnContact<FP>, TimeInfected<FP>, ContactPatterns>;

/**
 * @brief Parameters of SIR model.
 */
template <typename FP = double>
class Parameters : public ParametersBase<FP>
{
public:
    Parameters()
        : ParametersBase<FP>()
    {
    }

    /**
     * @brief Checks whether all Parameters satisfy their corresponding constraints and applies them, if they do not.
     * Time spans cannot be negative and probabilities can only take values between [0,1]. 
     *
     * Attention: This function should be used with care. It is necessary for some test problems to run through quickly,
     *            but in a manual execution of an example, check_constraints() may be preferred. Note that the apply_constraints()
     *            function can and will not set Parameters to meaningful values in an epidemiological or virological context,
     *            as all models are designed to be transferable to multiple diseases. Consequently, only acceptable
     *            (like 0 or 1 for probabilities or small positive values for time spans) values are set here and a manual adaptation
     *            may often be necessary to have set meaningful values.
     *
     * @return Returns true if one ore more constraint were corrected, false otherwise.  
     */
    bool apply_constraints()
    {
        double tol_times = 1e-1;

        int corrected = false;
        if (this->template get<TimeInfected<FP>>() < tol_times) {
            log_warning("Constraint check: Parameter TimeInfected changed from {:.4f} to {:.4f}. Please note that "
                        "unreasonably small compartment stays lead to massively increased run time. Consider to cancel "
                        "and reset parameters.",
                        this->template get<TimeInfected<FP>>(), tol_times);
            this->template get<TimeInfected<FP>>() = tol_times;
            corrected                              = true;
        }
        if (this->template get<TransmissionProbabilityOnContact<FP>>() < 0.0 ||
            this->template get<TransmissionProbabilityOnContact<FP>>() > 1.0) {
            log_warning("Constraint check: Parameter TransmissionProbabilityOnContact changed from {:0.4f} to {:d} ",
                        this->template get<TransmissionProbabilityOnContact<FP>>(), 0.0);
            this->template get<TransmissionProbabilityOnContact<FP>>() = 0.0;
            corrected                                                  = true;
        }
        return corrected;
    }

    /**
     * @brief Checks whether all Parameters satisfy their corresponding constraints and logs an error 
     * if constraints are not satisfied.
     * @return Returns true if one constraint is not satisfied, otherwise false.   
     */
    bool check_constraints() const
    {
        double tol_times = 1e-1;

        if (this->template get<TimeInfected<FP>>() < tol_times) {
            log_error("Constraint check: Parameter TimeInfected {:.4f} smaller or equal {:.4f}. Please note that "
                      "unreasonably small compartment stays lead to massively increased run time. Consider to cancel "
                      "and reset parameters.",
                      this->template get<TimeInfected<FP>>(), 0.0);
            return true;
        }
        if (this->template get<TransmissionProbabilityOnContact<FP>>() < 0.0 ||
            this->template get<TransmissionProbabilityOnContact<FP>>() > 1.0) {
            log_error(
                "Constraint check: Parameter TransmissionProbabilityOnContact {:.4f} smaller {:.4f} or greater {:.4f}",
                this->template get<TransmissionProbabilityOnContact<FP>>(), 0.0, 1.0);
            return true;
        }
        return false;
    }

private:
    Parameters(ParametersBase<FP>&& base)
        : ParametersBase<FP>(std::move(base))
    {
    }

public:
    /**
     * deserialize an object of this class.
     * @see mio::deserialize
     */
    template <class IOContext>
    static IOResult<Parameters> deserialize(IOContext& io)
    {
<<<<<<< HEAD
        BOOST_OUTCOME_TRY(base, ParametersBase<FP>::deserialize(io));
=======
        BOOST_OUTCOME_TRY(auto&& base, ParametersBase::deserialize(io));
>>>>>>> 79158d1c
        return success(Parameters(std::move(base)));
    }
};

} // namespace osir
} // namespace mio

#endif // SIR_PARAMETERS_H<|MERGE_RESOLUTION|>--- conflicted
+++ resolved
@@ -21,11 +21,9 @@
 #ifndef SIR_PARAMETERS_H
 #define SIR_PARAMETERS_H
 
+#include "memilio/epidemiology/contact_matrix.h"
 #include "memilio/utils/uncertain_value.h"
-#include "memilio/epidemiology/contact_matrix.h"
 #include "memilio/utils/parameter_set.h"
-
-#include <vector>
 
 namespace mio
 {
@@ -174,11 +172,7 @@
     template <class IOContext>
     static IOResult<Parameters> deserialize(IOContext& io)
     {
-<<<<<<< HEAD
-        BOOST_OUTCOME_TRY(base, ParametersBase<FP>::deserialize(io));
-=======
-        BOOST_OUTCOME_TRY(auto&& base, ParametersBase::deserialize(io));
->>>>>>> 79158d1c
+        BOOST_OUTCOME_TRY(auto&& base, ParametersBase<FP>::deserialize(io));
         return success(Parameters(std::move(base)));
     }
 };

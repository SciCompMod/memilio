--- conflicted
+++ resolved
@@ -46,18 +46,11 @@
                        Flow<InfectionState::ExposedV1V2, InfectionState::InfectedV1V2>,
                        Flow<InfectionState::InfectedV1V2, InfectionState::RecoveredV1V2>>;
 
-<<<<<<< HEAD
 template <typename FP>
-class Model : public FlowModel<FP, InfectionState, Populations<FP, InfectionState>, Parameters<FP>, Flows>
+class Model
+    : public mio::StochasticModel<FP, InfectionState, mio::Populations<FP, InfectionState>, Parameters<FP>, Flows>
 {
-    using Base = FlowModel<FP, InfectionState, mio::Populations<FP, InfectionState>, Parameters<FP>, Flows>;
-=======
-class Model : public mio::StochasticModel<ScalarType, InfectionState, mio::Populations<ScalarType, InfectionState>,
-                                          Parameters, Flows>
-{
-    using Base = mio::StochasticModel<ScalarType, InfectionState, mio::Populations<ScalarType, InfectionState>,
-                                      Parameters, Flows>;
->>>>>>> 2defe8b8
+    using Base = mio::StochasticModel<FP, InfectionState, mio::Populations<FP, InfectionState>, Parameters<FP>, Flows>;
 
 public:
     Model()
@@ -68,170 +61,51 @@
     void get_flows(Eigen::Ref<const Eigen::VectorX<FP>> pop, Eigen::Ref<const Eigen::VectorX<FP>> y, FP t,
                    Eigen::Ref<Eigen::VectorX<FP>> flows) const
     {
-<<<<<<< HEAD
-        using std::sqrt;
-
-        auto& params = this->parameters;
+        const auto& params = this->parameters;
         params.template get<ContactPatterns<FP>>().get_matrix_at(SimulationTime<FP>(t))(0, 0);
         FP coeffStoIV1 = params.template get<ContactPatterns<FP>>().get_matrix_at(SimulationTime<FP>(t))(0, 0) *
                          params.template get<TransmissionProbabilityOnContactV1<FP>>() / this->populations.get_total();
         FP coeffStoIV2 = params.template get<ContactPatterns<FP>>().get_matrix_at(SimulationTime<FP>(t))(0, 0) *
                          params.template get<TransmissionProbabilityOnContactV2<FP>>() / this->populations.get_total();
 
-        // Normal distributed values for the stochastic part of the flows, variables are encoded
-        // in the following way: x_y is the stochastic part for the flow from x to y. Variant
-        // specific compartments also get an addendum v1 or v2 denoting the relevant variant.
-
-        FP s_ev1       = mio::DistributionAdapter<std::normal_distribution<ScalarType>>::get_instance()(rng, 0.0, 1.0);
-        FP s_ev2       = mio::DistributionAdapter<std::normal_distribution<ScalarType>>::get_instance()(rng, 0.0, 1.0);
-        FP ev1_iv1     = mio::DistributionAdapter<std::normal_distribution<ScalarType>>::get_instance()(rng, 0.0, 1.0);
-        FP ev2_iv2     = mio::DistributionAdapter<std::normal_distribution<ScalarType>>::get_instance()(rng, 0.0, 1.0);
-        FP iv1_rv1     = mio::DistributionAdapter<std::normal_distribution<ScalarType>>::get_instance()(rng, 0.0, 1.0);
-        FP iv2_rv2     = mio::DistributionAdapter<std::normal_distribution<ScalarType>>::get_instance()(rng, 0.0, 1.0);
-        FP rv1_ev1v2   = mio::DistributionAdapter<std::normal_distribution<ScalarType>>::get_instance()(rng, 0.0, 1.0);
-        FP ev1v2_iv1v2 = mio::DistributionAdapter<std::normal_distribution<ScalarType>>::get_instance()(rng, 0.0, 1.0);
-        FP iv1v2_rv1v2 = mio::DistributionAdapter<std::normal_distribution<ScalarType>>::get_instance()(rng, 0.0, 1.0);
-
-        // Assuming that no person can change its InfectionState twice in a single time step,
-        // take the minimum of the calculated flow and the source compartment, to ensure that
-        // no compartment attains negative values.
-
-        // Calculate inv_step_size and inv_sqrt_step_size for optimization.
-        FP inv_step_size      = 1.0 / step_size;
-        FP inv_sqrt_step_size = 1.0 / sqrt(step_size);
-
-        // Two outgoing flows from S so will clamp their sum to S * inv_step_size to ensure non-negative S.
-        const FP outflow1 = std::clamp<FP>(
-            coeffStoIV1 * y[(size_t)InfectionState::Susceptible] * pop[(size_t)InfectionState::InfectedV1] +
-                sqrt(coeffStoIV1 * y[(size_t)InfectionState::Susceptible] * pop[(size_t)InfectionState::InfectedV1]) *
-                    inv_sqrt_step_size * s_ev1,
-            0.0, y[(size_t)InfectionState::Susceptible] * inv_step_size);
-
-        const FP outflow2 = std::clamp<FP>(
-            coeffStoIV1 * y[(size_t)InfectionState::Susceptible] *
-                    (pop[(size_t)InfectionState::InfectedV1V2] + pop[(size_t)InfectionState::InfectedV2]) +
-                sqrt(coeffStoIV2 * y[(size_t)InfectionState::Susceptible] *
-                     (pop[(size_t)InfectionState::InfectedV1V2] + pop[(size_t)InfectionState::InfectedV2])) *
-                    inv_sqrt_step_size * s_ev2,
-            0.0, y[(size_t)InfectionState::Susceptible] * inv_step_size);
-
-        const FP outflow_sum = outflow1 + outflow2;
-        if (outflow_sum > 0) {
-            const FP scale =
-                std::clamp(outflow_sum, 0.0, y[(size_t)InfectionState::Susceptible] * inv_step_size) / outflow_sum;
-            flows[this->template get_flat_flow_index<InfectionState::Susceptible, InfectionState::ExposedV1>()] =
-                outflow1 * scale;
-            flows[this->template get_flat_flow_index<InfectionState::Susceptible, InfectionState::ExposedV2>()] =
-                outflow2 * scale;
-        }
-        else {
-            flows[this->template get_flat_flow_index<InfectionState::Susceptible, InfectionState::ExposedV1>()] = 0;
-            flows[this->template get_flat_flow_index<InfectionState::Susceptible, InfectionState::ExposedV2>()] = 0;
-        }
-
-        flows[this->template get_flat_flow_index<InfectionState::ExposedV1, InfectionState::InfectedV1>()] =
-            std::clamp<FP>(
-                (1.0 / params.template get<TimeExposedV1<FP>>()) * y[(size_t)InfectionState::ExposedV1] +
-                    sqrt((1.0 / params.template get<TimeExposedV1<FP>>()) * y[(size_t)InfectionState::ExposedV1]) *
-                        inv_sqrt_step_size * ev1_iv1,
-                0.0, y[(size_t)InfectionState::ExposedV1] * inv_step_size);
-
-        flows[this->template get_flat_flow_index<InfectionState::ExposedV2, InfectionState::InfectedV2>()] =
-            std::clamp<FP>(
-                (1.0 / params.template get<TimeExposedV2<FP>>()) * y[(size_t)InfectionState::ExposedV2] +
-                    sqrt((1.0 / params.template get<TimeExposedV2<FP>>()) * y[(size_t)InfectionState::ExposedV2]) *
-                        inv_sqrt_step_size * ev2_iv2,
-                0.0, y[(size_t)InfectionState::ExposedV2] * inv_step_size);
-
-        flows[this->template get_flat_flow_index<InfectionState::InfectedV1, InfectionState::RecoveredV1>()] =
-            std::clamp<FP>(
-                (1.0 / params.template get<TimeInfectedV1<FP>>()) * y[(size_t)InfectionState::InfectedV1] +
-                    sqrt((1.0 / params.template get<TimeInfectedV1<FP>>()) * y[(size_t)InfectionState::InfectedV1]) *
-                        inv_sqrt_step_size * iv1_rv1,
-                0.0, y[(size_t)InfectionState::InfectedV1] * inv_step_size);
-
-        flows[this->template get_flat_flow_index<InfectionState::InfectedV2, InfectionState::RecoveredV2>()] =
-            std::clamp<FP>(
-                (1.0 / params.template get<TimeInfectedV2<FP>>()) * y[(size_t)InfectionState::InfectedV2] +
-                    sqrt((1.0 / params.template get<TimeInfectedV2<FP>>()) * y[(size_t)InfectionState::InfectedV2]) *
-                        inv_sqrt_step_size * iv2_rv2,
-                0.0, y[(size_t)InfectionState::InfectedV2] * inv_step_size);
-
-        flows[this->template get_flat_flow_index<InfectionState::RecoveredV1, InfectionState::ExposedV1V2>()] =
-            std::clamp<FP>(
-                coeffStoIV2 * y[(size_t)InfectionState::RecoveredV1] *
-                        (pop[(size_t)InfectionState::InfectedV1V2] + pop[(size_t)InfectionState::InfectedV2]) +
-                    sqrt(coeffStoIV2 * y[(size_t)InfectionState::RecoveredV1] *
-                         (pop[(size_t)InfectionState::InfectedV1V2] + pop[(size_t)InfectionState::InfectedV2])) *
-                        inv_sqrt_step_size * rv1_ev1v2,
-                0.0, y[(size_t)InfectionState::RecoveredV1] * inv_step_size);
-
-        flows[this->template get_flat_flow_index<InfectionState::ExposedV1V2, InfectionState::InfectedV1V2>()] =
-            std::clamp<FP>(
-                (1.0 / params.template get<TimeExposedV2<FP>>()) * y[(size_t)InfectionState::ExposedV1V2] +
-                    sqrt((1.0 / params.template get<TimeExposedV2<FP>>()) * y[(size_t)InfectionState::ExposedV1V2]) /
-                        sqrt(step_size) * ev1v2_iv1v2,
-                0.0, y[(size_t)InfectionState::ExposedV1V2] * inv_step_size);
-
-        flows[this->template get_flat_flow_index<InfectionState::InfectedV1V2, InfectionState::RecoveredV1V2>()] =
-            std::clamp<FP>(
-                (1.0 / params.template get<TimeInfectedV2<FP>>()) * y[(size_t)InfectionState::InfectedV1V2] +
-                    sqrt((1.0 / params.template get<TimeInfectedV2<FP>>()) * y[(size_t)InfectionState::InfectedV1V2]) /
-                        sqrt(step_size) * iv1v2_rv1v2,
-                0.0, y[(size_t)InfectionState::InfectedV1V2] * inv_step_size);
-    }
-
-    FP step_size; ///< A step size of the model with which the stochastic process is realized.
-    mutable RandomNumberGenerator rng;
-
-private:
-=======
-        const auto& params = this->parameters;
-        params.get<ContactPatterns>().get_matrix_at(t)(0, 0);
-        ScalarType coeffStoIV1 = params.get<ContactPatterns>().get_matrix_at(t)(0, 0) *
-                                 params.get<TransmissionProbabilityOnContactV1>() / populations.get_total();
-        ScalarType coeffStoIV2 = params.get<ContactPatterns>().get_matrix_at(t)(0, 0) *
-                                 params.get<TransmissionProbabilityOnContactV2>() / populations.get_total();
-
-        flows[get_flat_flow_index<InfectionState::Susceptible, InfectionState::ExposedV1>()] =
+        flows[this->template get_flat_flow_index<InfectionState::Susceptible, InfectionState::ExposedV1>()] =
             coeffStoIV1 * y[(size_t)InfectionState::Susceptible] * pop[(size_t)InfectionState::InfectedV1];
 
-        flows[get_flat_flow_index<InfectionState::Susceptible, InfectionState::ExposedV2>()] =
+        flows[this->template get_flat_flow_index<InfectionState::Susceptible, InfectionState::ExposedV2>()] =
             coeffStoIV2 * y[(size_t)InfectionState::Susceptible] *
             (pop[(size_t)InfectionState::InfectedV1V2] + pop[(size_t)InfectionState::InfectedV2]);
 
-        flows[get_flat_flow_index<InfectionState::ExposedV1, InfectionState::InfectedV1>()] =
-            (1.0 / params.get<TimeExposedV1>()) * y[(size_t)InfectionState::ExposedV1];
+        flows[this->template get_flat_flow_index<InfectionState::ExposedV1, InfectionState::InfectedV1>()] =
+            (1.0 / params.template get<TimeExposedV1<FP>>()) * y[(size_t)InfectionState::ExposedV1];
 
-        flows[get_flat_flow_index<InfectionState::ExposedV2, InfectionState::InfectedV2>()] =
-            (1.0 / params.get<TimeExposedV2>()) * y[(size_t)InfectionState::ExposedV2];
+        flows[this->template get_flat_flow_index<InfectionState::ExposedV2, InfectionState::InfectedV2>()] =
+            (1.0 / params.template get<TimeExposedV2<FP>>()) * y[(size_t)InfectionState::ExposedV2];
 
-        flows[get_flat_flow_index<InfectionState::InfectedV1, InfectionState::RecoveredV1>()] =
-            (1.0 / params.get<TimeInfectedV1>()) * y[(size_t)InfectionState::InfectedV1];
+        flows[this->template get_flat_flow_index<InfectionState::InfectedV1, InfectionState::RecoveredV1>()] =
+            (1.0 / params.template get<TimeInfectedV1<FP>>()) * y[(size_t)InfectionState::InfectedV1];
 
-        flows[get_flat_flow_index<InfectionState::InfectedV2, InfectionState::RecoveredV2>()] =
-            (1.0 / params.get<TimeInfectedV2>()) * y[(size_t)InfectionState::InfectedV2];
+        flows[this->template get_flat_flow_index<InfectionState::InfectedV2, InfectionState::RecoveredV2>()] =
+            (1.0 / params.template get<TimeInfectedV2<FP>>()) * y[(size_t)InfectionState::InfectedV2];
 
-        flows[get_flat_flow_index<InfectionState::RecoveredV1, InfectionState::ExposedV1V2>()] =
+        flows[this->template get_flat_flow_index<InfectionState::RecoveredV1, InfectionState::ExposedV1V2>()] =
             coeffStoIV2 * y[(size_t)InfectionState::RecoveredV1] *
             (pop[(size_t)InfectionState::InfectedV1V2] + pop[(size_t)InfectionState::InfectedV2]);
 
-        flows[get_flat_flow_index<InfectionState::ExposedV1V2, InfectionState::InfectedV1V2>()] =
-            (1.0 / params.get<TimeExposedV2>()) * y[(size_t)InfectionState::ExposedV1V2];
+        flows[this->template get_flat_flow_index<InfectionState::ExposedV1V2, InfectionState::InfectedV1V2>()] =
+            (1.0 / params.template get<TimeExposedV2<FP>>()) * y[(size_t)InfectionState::ExposedV1V2];
 
-        flows[get_flat_flow_index<InfectionState::InfectedV1V2, InfectionState::RecoveredV1V2>()] =
-            (1.0 / params.get<TimeInfectedV2>()) * y[(size_t)InfectionState::InfectedV1V2];
+        flows[this->template get_flat_flow_index<InfectionState::InfectedV1V2, InfectionState::RecoveredV1V2>()] =
+            (1.0 / params.template get<TimeInfectedV2<FP>>()) * y[(size_t)InfectionState::InfectedV1V2];
     }
 
-    void get_noise(Eigen::Ref<const Eigen::VectorX<ScalarType>> pop, Eigen::Ref<const Eigen::VectorX<ScalarType>> y,
-                   ScalarType t, Eigen::Ref<Eigen::VectorX<ScalarType>> noise) const
+    void get_noise(Eigen::Ref<const Eigen::VectorX<FP>> pop, Eigen::Ref<const Eigen::VectorX<FP>> y, FP t,
+                   Eigen::Ref<Eigen::VectorX<FP>> noise) const
     {
-        Eigen::VectorX<ScalarType> flows(Flows::size());
+        Eigen::VectorX<FP> flows(Flows::size());
         get_flows(pop, y, t, flows);
         flows = flows.array().sqrt() * Base::white_noise(Flows::size()).array();
-        get_derivatives(flows, noise);
+        this->get_derivatives(flows, noise);
     }
->>>>>>> 2defe8b8
 };
 
 } // namespace sseirvv

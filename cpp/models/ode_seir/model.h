/* 
* Copyright (C) 2020-2024 MEmilio
*
* Authors: Daniel Abele, Jan Kleinert, Martin J. Kuehn
*
* Contact: Martin J. Kuehn <Martin.Kuehn@DLR.de>
*
* Licensed under the Apache License, Version 2.0 (the "License");
* you may not use this file except in compliance with the License.
* You may obtain a copy of the License at
*
*     http://www.apache.org/licenses/LICENSE-2.0
*
* Unless required by applicable law or agreed to in writing, software
* distributed under the License is distributed on an "AS IS" BASIS,
* WITHOUT WARRANTIES OR CONDITIONS OF ANY KIND, either express or implied.
* See the License for the specific language governing permissions and
* limitations under the License.
*/
#ifndef SEIR_MODEL_H
#define SEIR_MODEL_H

#include "memilio/epidemiology/populations.h"
#include "memilio/utils/type_list.h"
<<<<<<< HEAD
#include "memilio/epidemiology/populations.h"
=======
#include "memilio/compartments/compartmentalmodel.h"
>>>>>>> f0191b64
#include "memilio/io/io.h"
#include "memilio/math/interpolation.h"
#include "memilio/utils/time_series.h"
#include "ode_seir/infection_state.h"
#include "ode_seir/parameters.h"
#include <algorithm>
#include <iterator>
#include "memilio/epidemiology/age_group.h"
#include "memilio/compartments/flow_simulation.h"

namespace mio
{
namespace oseir
{

/********************
 * define the model *
 ********************/

// clang-format off
using Flows = TypeList<Flow<InfectionState::Susceptible, InfectionState::Exposed>,
                       Flow<InfectionState::Exposed,     InfectionState::Infected>,
                       Flow<InfectionState::Infected,    InfectionState::Recovered>>;
// clang-format on
<<<<<<< HEAD
template <typename FP = ScalarType>
class Model : public FlowModel<FP, InfectionState, mio::Populations<FP, InfectionState>, Parameters<FP>, Flows>
{
    using Base = FlowModel<FP, InfectionState, mio::Populations<FP, InfectionState>, Parameters<FP>, Flows>;

public:
    Model()
        : Base(typename Base::Populations({InfectionState::Count}, 0.), typename Base::ParameterSet())
=======

class Model : public FlowModel<InfectionState, Populations<AgeGroup, InfectionState>, Parameters, Flows>
{
    using Base = FlowModel<InfectionState, mio::Populations<AgeGroup, InfectionState>, Parameters, Flows>;

public:
    Model(int num_agegroups)
        : Base(Populations({AgeGroup(num_agegroups), InfectionState::Count}), ParameterSet(AgeGroup(num_agegroups)))
>>>>>>> f0191b64
    {
    }

    void get_flows(Eigen::Ref<const Vector<FP>> pop, Eigen::Ref<const Vector<FP>> y, FP t,
                   Eigen::Ref<Vector<FP>> flows) const override
    {
<<<<<<< HEAD
        auto& params     = this->parameters;
        double coeffStoE = params.template get<ContactPatterns>().get_matrix_at(t)(0, 0) *
                           params.template get<TransmissionProbabilityOnContact<FP>>() / this->populations.get_total();

        flows[Base::template get_flat_flow_index<InfectionState::Susceptible, InfectionState::Exposed>()] =
            coeffStoE * y[(size_t)InfectionState::Susceptible] * pop[(size_t)InfectionState::Infected];
        flows[Base::template get_flat_flow_index<InfectionState::Exposed, InfectionState::Infected>()] =
            (1.0 / params.template get<TimeExposed<FP>>()) * y[(size_t)InfectionState::Exposed];
        flows[Base::template get_flat_flow_index<InfectionState::Infected, InfectionState::Recovered>()] =
            (1.0 / params.template get<TimeInfected<FP>>()) * y[(size_t)InfectionState::Infected];
=======
        auto& params                             = this->parameters;
        AgeGroup n_agegroups                     = params.get_num_groups();
        ContactMatrixGroup const& contact_matrix = params.get<ContactPatterns>();

        for (auto i = AgeGroup(0); i < n_agegroups; i++) {
            size_t Si = this->populations.get_flat_index({i, InfectionState::Susceptible});
            size_t Ei = this->populations.get_flat_index({i, InfectionState::Exposed});
            size_t Ii = this->populations.get_flat_index({i, InfectionState::Infected});

            for (auto j = AgeGroup(0); j < n_agegroups; j++) {

                size_t Sj = this->populations.get_flat_index({j, InfectionState::Susceptible});
                size_t Ej = this->populations.get_flat_index({j, InfectionState::Exposed});
                size_t Ij = this->populations.get_flat_index({j, InfectionState::Infected});
                size_t Rj = this->populations.get_flat_index({j, InfectionState::Recovered});

                double Nj    = pop[Sj] + pop[Ej] + pop[Ij] + pop[Rj];
                double divNj = 1.0 / Nj;

                double coeffStoE = contact_matrix.get_matrix_at(t)(static_cast<Eigen::Index>((size_t)i),
                                                                   static_cast<Eigen::Index>((size_t)j)) *
                                   params.get<TransmissionProbabilityOnContact>()[i] * divNj;

                double dummy_S = y[Si] * y[Ij] * coeffStoE;

                flows[get_flat_flow_index<InfectionState::Susceptible, InfectionState::Exposed>({i})] += dummy_S;
            }
            flows[get_flat_flow_index<InfectionState::Exposed, InfectionState::Infected>({i})] =
                (1.0 / params.get<TimeExposed>()[i]) * y[Ei];
            flows[get_flat_flow_index<InfectionState::Infected, InfectionState::Recovered>({i})] =
                (1.0 / params.get<TimeInfected>()[i]) * y[Ii];
        }
>>>>>>> f0191b64
    }

    /**
    *@brief Computes the reproduction number at a given index time of the Model output obtained by the Simulation.
    *@param t_idx The index time at which the reproduction number is computed.
    *@param y The TimeSeries obtained from the Model Simulation.
    *@returns The computed reproduction number at the provided index time.
    */
    IOResult<ScalarType> get_reproduction_number(size_t t_idx, const mio::TimeSeries<ScalarType>& y)
    {
        if (!(t_idx < static_cast<size_t>(y.get_num_time_points()))) {
            return mio::failure(mio::StatusCode::OutOfRange, "t_idx is not a valid index for the TimeSeries");
        }

<<<<<<< HEAD
        ScalarType TimeInfected = this->parameters.template get<mio::oseir::TimeInfected<FP>>();

        ScalarType coeffStoE = this->parameters.template get<mio::oseir::ContactPatterns>().get_matrix_at(
                                   y.get_time(static_cast<Eigen::Index>(t_idx)))(0, 0) *
                               this->parameters.template get<mio::oseir::TransmissionProbabilityOnContact<FP>>() /
                               this->populations.get_total();
=======
        auto const& params = this->parameters;

        const size_t num_groups                    = (size_t)params.get_num_groups();
        constexpr size_t num_infected_compartments = 2;
        const size_t total_infected_compartments   = num_infected_compartments * num_groups;

        ContactMatrixGroup const& contact_matrix = params.get<ContactPatterns>();

        Eigen::MatrixXd F = Eigen::MatrixXd::Zero(total_infected_compartments, total_infected_compartments);
        Eigen::MatrixXd V = Eigen::MatrixXd::Zero(total_infected_compartments, total_infected_compartments);

        for (auto i = AgeGroup(0); i < AgeGroup(num_groups); i++) {
            size_t Si = this->populations.get_flat_index({i, InfectionState::Susceptible});
            for (auto j = AgeGroup(0); j < AgeGroup(num_groups); j++) {

                double Nj    = this->populations.get_group_total(j);
                double divNj = 1.0 / Nj;

                double coeffStoE = contact_matrix.get_matrix_at(y.get_time(t_idx))(
                                       static_cast<Eigen::Index>((size_t)i), static_cast<Eigen::Index>((size_t)j)) *
                                   params.get<TransmissionProbabilityOnContact>()[i] * divNj;
                F((size_t)i, (size_t)j + num_groups) = coeffStoE * y.get_value(t_idx)[Si];
            }

            double T_Ei                                       = params.get<mio::oseir::TimeExposed>()[i];
            double T_Ii                                       = params.get<mio::oseir::TimeInfected>()[i];
            V((size_t)i, (size_t)i)                           = 1.0 / T_Ei;
            V((size_t)i + num_groups, (size_t)i)              = -1.0 / T_Ei;
            V((size_t)i + num_groups, (size_t)i + num_groups) = 1.0 / T_Ii;
        }

        V = V.inverse();

        Eigen::MatrixXd NextGenMatrix = Eigen::MatrixXd::Zero(total_infected_compartments, total_infected_compartments);
        NextGenMatrix                 = F * V;

        //Compute the largest eigenvalue in absolute value
        Eigen::ComplexEigenSolver<Eigen::MatrixXd> ces;
>>>>>>> f0191b64

        ces.compute(NextGenMatrix);
        const Eigen::VectorXcd eigen_vals = ces.eigenvalues();

        Eigen::VectorXd eigen_vals_abs;
        eigen_vals_abs.resize(eigen_vals.size());

        for (int i = 0; i < eigen_vals.size(); i++) {
            eigen_vals_abs[i] = std::abs(eigen_vals[i]);
        }
        return mio::success(eigen_vals_abs.maxCoeff());
    }

    /**
    *@brief Computes the reproduction number for all time points of the Model output obtained by the Simulation.
    *@param y The TimeSeries obtained from the Model Simulation.
    *@returns vector containing all reproduction numbers
    */
    Eigen::VectorXd get_reproduction_numbers(const mio::TimeSeries<ScalarType>& y)
    {
        auto num_time_points = y.get_num_time_points();
        Eigen::VectorXd temp(num_time_points);
        for (size_t i = 0; i < static_cast<size_t>(num_time_points); i++) {
            temp[i] = get_reproduction_number(i, y).value();
        }
        return temp;
    }

    /**
    *@brief Computes the reproduction number at a given time point of the Model output obtained by the Simulation. If the particular time point is not inside the output, a linearly interpolated value is returned.
    *@param t_value The time point at which the reproduction number is computed.
    *@param y The TimeSeries obtained from the Model Simulation.
    *@returns The computed reproduction number at the provided time point, potentially using linear interpolation.
    */
    IOResult<ScalarType> get_reproduction_number(ScalarType t_value, const mio::TimeSeries<ScalarType>& y)
    {
        if (t_value < y.get_time(0) || t_value > y.get_last_time()) {
            return mio::failure(mio::StatusCode::OutOfRange,
                                "Cannot interpolate reproduction number outside computed horizon of the TimeSeries");
        }

        if (t_value == y.get_time(0)) {
            return mio::success(get_reproduction_number((size_t)0, y).value());
        }

        auto times = std::vector<ScalarType>(y.get_times().begin(), y.get_times().end());

        auto time_late = std::distance(times.begin(), std::lower_bound(times.begin(), times.end(), t_value));

        ScalarType y1 = get_reproduction_number(static_cast<size_t>(time_late - 1), y).value();
        ScalarType y2 = get_reproduction_number(static_cast<size_t>(time_late), y).value();

        auto result = linear_interpolation(t_value, y.get_time(time_late - 1), y.get_time(time_late), y1, y2);
        return mio::success(static_cast<ScalarType>(result));
    }
};

} // namespace oseir
} // namespace mio

#endif // SEIR_MODEL_H<|MERGE_RESOLUTION|>--- conflicted
+++ resolved
@@ -20,22 +20,16 @@
 #ifndef SEIR_MODEL_H
 #define SEIR_MODEL_H
 
+#include "memilio/compartments/flow_model.h"
+#include "memilio/config.h"
+#include "memilio/epidemiology/age_group.h"
 #include "memilio/epidemiology/populations.h"
-#include "memilio/utils/type_list.h"
-<<<<<<< HEAD
-#include "memilio/epidemiology/populations.h"
-=======
-#include "memilio/compartments/compartmentalmodel.h"
->>>>>>> f0191b64
-#include "memilio/io/io.h"
 #include "memilio/math/interpolation.h"
 #include "memilio/utils/time_series.h"
 #include "ode_seir/infection_state.h"
 #include "ode_seir/parameters.h"
-#include <algorithm>
-#include <iterator>
-#include "memilio/epidemiology/age_group.h"
-#include "memilio/compartments/flow_simulation.h"
+
+#include <Eigen/Dense>
 
 namespace mio
 {
@@ -51,76 +45,50 @@
                        Flow<InfectionState::Exposed,     InfectionState::Infected>,
                        Flow<InfectionState::Infected,    InfectionState::Recovered>>;
 // clang-format on
-<<<<<<< HEAD
 template <typename FP = ScalarType>
-class Model : public FlowModel<FP, InfectionState, mio::Populations<FP, InfectionState>, Parameters<FP>, Flows>
+class Model
+    : public FlowModel<FP, InfectionState, mio::Populations<FP, AgeGroup, InfectionState>, Parameters<FP>, Flows>
 {
-    using Base = FlowModel<FP, InfectionState, mio::Populations<FP, InfectionState>, Parameters<FP>, Flows>;
-
-public:
-    Model()
-        : Base(typename Base::Populations({InfectionState::Count}, 0.), typename Base::ParameterSet())
-=======
-
-class Model : public FlowModel<InfectionState, Populations<AgeGroup, InfectionState>, Parameters, Flows>
-{
-    using Base = FlowModel<InfectionState, mio::Populations<AgeGroup, InfectionState>, Parameters, Flows>;
+    using Base = FlowModel<FP, InfectionState, mio::Populations<FP, AgeGroup, InfectionState>, Parameters<FP>, Flows>;
 
 public:
     Model(int num_agegroups)
-        : Base(Populations({AgeGroup(num_agegroups), InfectionState::Count}), ParameterSet(AgeGroup(num_agegroups)))
->>>>>>> f0191b64
+        : Base(typename Base::Populations({AgeGroup(num_agegroups), InfectionState::Count}),
+               typename Base::ParameterSet(AgeGroup(num_agegroups)))
     {
     }
 
     void get_flows(Eigen::Ref<const Vector<FP>> pop, Eigen::Ref<const Vector<FP>> y, FP t,
                    Eigen::Ref<Vector<FP>> flows) const override
     {
-<<<<<<< HEAD
-        auto& params     = this->parameters;
-        double coeffStoE = params.template get<ContactPatterns>().get_matrix_at(t)(0, 0) *
-                           params.template get<TransmissionProbabilityOnContact<FP>>() / this->populations.get_total();
-
-        flows[Base::template get_flat_flow_index<InfectionState::Susceptible, InfectionState::Exposed>()] =
-            coeffStoE * y[(size_t)InfectionState::Susceptible] * pop[(size_t)InfectionState::Infected];
-        flows[Base::template get_flat_flow_index<InfectionState::Exposed, InfectionState::Infected>()] =
-            (1.0 / params.template get<TimeExposed<FP>>()) * y[(size_t)InfectionState::Exposed];
-        flows[Base::template get_flat_flow_index<InfectionState::Infected, InfectionState::Recovered>()] =
-            (1.0 / params.template get<TimeInfected<FP>>()) * y[(size_t)InfectionState::Infected];
-=======
-        auto& params                             = this->parameters;
-        AgeGroup n_agegroups                     = params.get_num_groups();
-        ContactMatrixGroup const& contact_matrix = params.get<ContactPatterns>();
-
-        for (auto i = AgeGroup(0); i < n_agegroups; i++) {
-            size_t Si = this->populations.get_flat_index({i, InfectionState::Susceptible});
-            size_t Ei = this->populations.get_flat_index({i, InfectionState::Exposed});
-            size_t Ii = this->populations.get_flat_index({i, InfectionState::Infected});
-
-            for (auto j = AgeGroup(0); j < n_agegroups; j++) {
-
-                size_t Sj = this->populations.get_flat_index({j, InfectionState::Susceptible});
-                size_t Ej = this->populations.get_flat_index({j, InfectionState::Exposed});
-                size_t Ij = this->populations.get_flat_index({j, InfectionState::Infected});
-                size_t Rj = this->populations.get_flat_index({j, InfectionState::Recovered});
-
-                double Nj    = pop[Sj] + pop[Ej] + pop[Ij] + pop[Rj];
-                double divNj = 1.0 / Nj;
-
-                double coeffStoE = contact_matrix.get_matrix_at(t)(static_cast<Eigen::Index>((size_t)i),
-                                                                   static_cast<Eigen::Index>((size_t)j)) *
-                                   params.get<TransmissionProbabilityOnContact>()[i] * divNj;
-
-                double dummy_S = y[Si] * y[Ij] * coeffStoE;
-
-                flows[get_flat_flow_index<InfectionState::Susceptible, InfectionState::Exposed>({i})] += dummy_S;
+        const Index<AgeGroup> age_groups = reduce_index<Index<AgeGroup>>(this->populations.size());
+        const auto& params               = this->parameters;
+
+        for (auto j : make_index_range(age_groups)) {
+            const size_t Sj = this->populations.get_flat_index({j, InfectionState::Susceptible});
+            const size_t Ej = this->populations.get_flat_index({j, InfectionState::Exposed});
+            const size_t Ij = this->populations.get_flat_index({j, InfectionState::Infected});
+            const size_t Rj = this->populations.get_flat_index({j, InfectionState::Recovered});
+
+            const double Nj_inv = 1.0 / (pop[Sj] + pop[Ej] + pop[Ij] + pop[Rj]);
+
+            for (auto i : make_index_range(age_groups)) {
+                const size_t Si = this->populations.get_flat_index({i, InfectionState::Susceptible});
+                const size_t Ei = this->populations.get_flat_index({i, InfectionState::Exposed});
+                const size_t Ii = this->populations.get_flat_index({i, InfectionState::Infected});
+
+                const double coeffStoE =
+                    params.template get<ContactPatterns<FP>>().get_cont_freq_mat().get_matrix_at(t)(i.get(), j.get()) *
+                    params.template get<TransmissionProbabilityOnContact<FP>>()[i] * Nj_inv;
+
+                flows[Base::template get_flat_flow_index<InfectionState::Susceptible, InfectionState::Exposed>(i)] +=
+                    coeffStoE * y[Si] * y[Ij];
+                flows[Base::template get_flat_flow_index<InfectionState::Exposed, InfectionState::Infected>(i)] =
+                    (1.0 / params.template get<TimeExposed<FP>>()[i]) * y[Ei];
+                flows[Base::template get_flat_flow_index<InfectionState::Infected, InfectionState::Recovered>(i)] =
+                    (1.0 / params.template get<TimeInfected<FP>>()[i]) * y[Ii];
             }
-            flows[get_flat_flow_index<InfectionState::Exposed, InfectionState::Infected>({i})] =
-                (1.0 / params.get<TimeExposed>()[i]) * y[Ei];
-            flows[get_flat_flow_index<InfectionState::Infected, InfectionState::Recovered>({i})] =
-                (1.0 / params.get<TimeInfected>()[i]) * y[Ii];
-        }
->>>>>>> f0191b64
+        }
     }
 
     /**
@@ -135,21 +103,13 @@
             return mio::failure(mio::StatusCode::OutOfRange, "t_idx is not a valid index for the TimeSeries");
         }
 
-<<<<<<< HEAD
-        ScalarType TimeInfected = this->parameters.template get<mio::oseir::TimeInfected<FP>>();
-
-        ScalarType coeffStoE = this->parameters.template get<mio::oseir::ContactPatterns>().get_matrix_at(
-                                   y.get_time(static_cast<Eigen::Index>(t_idx)))(0, 0) *
-                               this->parameters.template get<mio::oseir::TransmissionProbabilityOnContact<FP>>() /
-                               this->populations.get_total();
-=======
         auto const& params = this->parameters;
 
         const size_t num_groups                    = (size_t)params.get_num_groups();
         constexpr size_t num_infected_compartments = 2;
         const size_t total_infected_compartments   = num_infected_compartments * num_groups;
 
-        ContactMatrixGroup const& contact_matrix = params.get<ContactPatterns>();
+        ContactMatrixGroup const& contact_matrix = params.template get<ContactPatterns<ScalarType>>();
 
         Eigen::MatrixXd F = Eigen::MatrixXd::Zero(total_infected_compartments, total_infected_compartments);
         Eigen::MatrixXd V = Eigen::MatrixXd::Zero(total_infected_compartments, total_infected_compartments);
@@ -161,16 +121,15 @@
                 double Nj    = this->populations.get_group_total(j);
                 double divNj = 1.0 / Nj;
 
-                double coeffStoE = contact_matrix.get_matrix_at(y.get_time(t_idx))(
-                                       static_cast<Eigen::Index>((size_t)i), static_cast<Eigen::Index>((size_t)j)) *
-                                   params.get<TransmissionProbabilityOnContact>()[i] * divNj;
+                double coeffStoE = contact_matrix.get_matrix_at(y.get_time(t_idx))(i.get(), j.get()) *
+                                   params.template get<TransmissionProbabilityOnContact<ScalarType>>()[i] * divNj;
                 F((size_t)i, (size_t)j + num_groups) = coeffStoE * y.get_value(t_idx)[Si];
             }
 
-            double T_Ei                                       = params.get<mio::oseir::TimeExposed>()[i];
-            double T_Ii                                       = params.get<mio::oseir::TimeInfected>()[i];
-            V((size_t)i, (size_t)i)                           = 1.0 / T_Ei;
-            V((size_t)i + num_groups, (size_t)i)              = -1.0 / T_Ei;
+            double T_Ei                          = params.template get<mio::oseir::TimeExposed<ScalarType>>()[i];
+            double T_Ii                          = params.template get<mio::oseir::TimeInfected<ScalarType>>()[i];
+            V((size_t)i, (size_t)i)              = 1.0 / T_Ei;
+            V((size_t)i + num_groups, (size_t)i) = -1.0 / T_Ei;
             V((size_t)i + num_groups, (size_t)i + num_groups) = 1.0 / T_Ii;
         }
 
@@ -181,7 +140,6 @@
 
         //Compute the largest eigenvalue in absolute value
         Eigen::ComplexEigenSolver<Eigen::MatrixXd> ces;
->>>>>>> f0191b64
 
         ces.compute(NextGenMatrix);
         const Eigen::VectorXcd eigen_vals = ces.eigenvalues();

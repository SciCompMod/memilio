/* 
* Copyright (C) 2020-2024 MEmilio
*
* Authors: Lena Ploetzke
*
* Contact: Martin J. Kuehn <Martin.Kuehn@DLR.de>
*
* Licensed under the Apache License, Version 2.0 (the "License");
* you may not use this file except in compliance with the License.
* You may obtain a copy of the License at
*
*     http://www.apache.org/licenses/LICENSE-2.0
*
* Unless required by applicable law or agreed to in writing, software
* distributed under the License is distributed on an "AS IS" BASIS,
* WITHOUT WARRANTIES OR CONDITIONS OF ANY KIND, either express or implied.
* See the License for the specific language governing permissions and
* limitations under the License.
*/

#ifndef LCTSECIR_INFECTIONSTATE_H
#define LCTSECIR_INFECTIONSTATE_H

namespace mio
{
namespace lsecir
{

/**
 * @brief The InfectionState enum describes the basic
 * categories for the infection state of persons.
 */
enum class InfectionState
{
    Susceptible        = 0,
    Exposed            = 1,
    InfectedNoSymptoms = 2,
    InfectedSymptoms   = 3,
    InfectedSevere     = 4,
    InfectedCritical   = 5,
    Recovered          = 6,
    Dead               = 7,
    Count              = 8
};

<<<<<<< HEAD
/**
 * @brief The InfectionTransition enum describes the possible
 * transitions of the infectious state of persons.
 */
enum class InfectionTransition
{
    SusceptibleToExposed                 = 0,
    ExposedToInfectedNoSymptoms          = 1,
    InfectedNoSymptomsToInfectedSymptoms = 2,
    InfectedNoSymptomsToRecovered        = 3,
    InfectedSymptomsToInfectedSevere     = 4,
    InfectedSymptomsToRecovered          = 5,
    InfectedSevereToInfectedCritical     = 6,
    InfectedSevereToRecovered            = 7,
    InfectedCriticalToDead               = 8,
    InfectedCriticalToRecovered          = 9,
    Count                                = 10
};

class InfectionState
{
public:
    /**
     * @brief Constructor for the InfectionState class.
     *
     * InfectionState class defines the possible InfectionState%s with the number of subcompartments for the LCT model.
     * With the default constructor, the class is defined without subcompartments, i.e. only the subdivision in InfectionStateBase 
     * is used.
     */
    InfectionState()
        : m_subcompartment_numbers((int)InfectionStateBase::Count, 1)
        , m_subcompartment_indexfirst((int)InfectionStateBase::Count, 1)
    {
        set_compartment_index();
    }

    /**
     * @brief Constructor for the InfectionState class.
     *
     * InfectionState class defines the possible InfectionState%s with the number of subcompartments for the LCT model.
     * @param[in] subcompartment_numbers Vector which defines the number of subcompartments for each infection state of InfectionStateBase.       
     */
    InfectionState(std::vector<int> subcompartment_numbers)
        : m_subcompartment_numbers(std::move(subcompartment_numbers))
        , m_subcompartment_indexfirst((int)InfectionStateBase::Count, 1)
    {
        check_constraints();
        set_compartment_index();
    }

    /**
     * @brief Setter for the number of subcompartments.
     *
     * The number of subcompartments is only updated if the vector is valid.
     * @param[in] subcompartment_numbers Vector which defines the number of subcompartments for each infection state of InfectionStateBase. 
     * @return Returns true if the function works as intended and false if the vector is not valid.      
     */
    bool set_subcompartment_numbers(std::vector<int> subcompartment_numbers)
    {
        std::vector<int> copy_m_subcompartment_numbers(m_subcompartment_numbers);
        m_subcompartment_numbers = std::move(subcompartment_numbers);
        if (check_constraints()) {
            // Case where the vector is not valid.
            log_warning("The vector you tried to set as the number of subcompartments is invalid. The previous vector "
                        "is kept.");
            m_subcompartment_numbers = copy_m_subcompartment_numbers;
            return false;
        }
        else {
            set_compartment_index();
            return true;
        }
    }

    /**
     * @brief Gets the number of subcompartments in an infection state.
     *
     * @param[in] infectionstatebase Infection state for which the number of subcompartments should be returned.   
     * @return Number of subcompartments for infectionstatebase.
     */
    int get_number(InfectionStateBase infectionstatebase) const
    {
        return m_subcompartment_numbers[(int)infectionstatebase];
    }

    /**
     * @brief Gets the number of subcompartments in an infection state.
     *
     * @param[in] infectionstatebase Index of an infection state for which the number of subcompartments should be returned.   
     * If the index does not match an infectionstate, the return value will be -1.
     * @return Number of subcompartments for infectionstatebase or -1.
     */
    int get_number(int infectionstatebaseindex) const
    {
        if ((0 <= infectionstatebaseindex) && (infectionstatebaseindex < (int)InfectionStateBase::Count)) {
            return m_subcompartment_numbers[infectionstatebaseindex];
        }
        else {
            // Invalid index.
            log_warning("The index you tried to get the number of subcompartments for was not valid.");
            return -1;
        }
    }

    /**
     * @brief Gets the index of the first subcompartment in an vector with all subcompartments for an infection state.
     *
     * In a simulation, the number of individuals in the subcompartments are stored in vectors. 
     * Accordingly, the index in such a vector of the first subcompartment of an infection state is given.
     * @param[in] infectionstatebase Infection state for which the index should be returned.    
     * @return Index of the first subcompartment for a vector with one entry per subcompartment.
     */
    int get_firstindex(InfectionStateBase infectionstatebase) const
    {
        return m_subcompartment_indexfirst[(int)infectionstatebase];
    }

    /**
     * @brief Gets the index of the first subcompartment in an vector with all subcompartments for an infection state.
     *
     * In a simulation, the number of individuals in the subcompartments are stored in vectors. 
     * Accordingly, the index in such a vector of the first subcompartment of an infection state is given.
     * @param[in] infectionstatebase Index of an infection state for which the index of a vector should be returned.   
     * If the index does not match an infectionstate, the return value will be -1.  
     * @return Index of the first subcompartment for a vector with one entry per subcompartment or -1.
     */
    int get_firstindex(int infectionstatebaseindex) const
    {
        if ((0 <= infectionstatebaseindex) && (infectionstatebaseindex < (int)InfectionStateBase::Count)) {
            return m_subcompartment_indexfirst[infectionstatebaseindex];
        }
        else {
            return -1;
        }
    }

    /**
     * @brief Gets the total number of subcompartments of all infection states.
     */
    int get_count() const
    {
        return m_count;
    }

    /**
     * @brief Checks constraints on infection states.
     *
     * @return Returns true if one (or more) constraint(s) are not satisfied, otherwise false.
     */
    bool check_constraints() const
    {
        if (!(m_subcompartment_numbers.size() == (int)InfectionStateBase::Count)) {
            log_error("Vector for number of subcompartments has the wrong size.");
            return true;
        }
        if (!(m_subcompartment_numbers[(int)InfectionStateBase::Susceptible] == 1)) {
            log_error("Susceptible compartment can not have subcompartments.");
            return true;
        }
        if (!(m_subcompartment_numbers[(int)InfectionStateBase::Recovered] == 1)) {
            log_error("Recovered compartment can not have subcompartments.");
            return true;
        }
        if (!(m_subcompartment_numbers[(int)InfectionStateBase::Dead] == 1)) {
            log_error("Dead compartment can not have subcompartments.");
            return true;
        }
        for (int i = 0; i < (int)InfectionStateBase::Count; ++i) {
            if (m_subcompartment_numbers[i] < 1) {
                log_error("All compartments should have at least one subcompartment.");
                return true;
            }
        }
        return false;
    }

private:
    /**
     * @brief Calculates Index of the first subcompartment for a vector with one entry per subcompartment.
     *
     * Therefore the vector with number of subcompartments per infection state is used.
     */
    void set_compartment_index()
    {
        int index = 0;
        for (int i = 0; i < (int)(InfectionStateBase::Count); i++) {
            m_subcompartment_indexfirst[i] = index;
            index                          = index + m_subcompartment_numbers[i];
        }
        m_count = index;
    }

    std::vector<int>
        m_subcompartment_numbers; ///< Vector which defines the number of subcompartments for each infection state of InfectionStateBase.
    std::vector<int>
        m_subcompartment_indexfirst; ///< Vector with Indexes for all infection states of the first subcompartment for a vector with one entry per subcompartment.
    int m_count; ///< Total number of subcompartments of all infection states.
};

=======
>>>>>>> afd49822
} // namespace lsecir
} // namespace mio

#endif<|MERGE_RESOLUTION|>--- conflicted
+++ resolved
@@ -43,7 +43,6 @@
     Count              = 8
 };
 
-<<<<<<< HEAD
 /**
  * @brief The InfectionTransition enum describes the possible
  * transitions of the infectious state of persons.
@@ -63,188 +62,6 @@
     Count                                = 10
 };
 
-class InfectionState
-{
-public:
-    /**
-     * @brief Constructor for the InfectionState class.
-     *
-     * InfectionState class defines the possible InfectionState%s with the number of subcompartments for the LCT model.
-     * With the default constructor, the class is defined without subcompartments, i.e. only the subdivision in InfectionStateBase 
-     * is used.
-     */
-    InfectionState()
-        : m_subcompartment_numbers((int)InfectionStateBase::Count, 1)
-        , m_subcompartment_indexfirst((int)InfectionStateBase::Count, 1)
-    {
-        set_compartment_index();
-    }
-
-    /**
-     * @brief Constructor for the InfectionState class.
-     *
-     * InfectionState class defines the possible InfectionState%s with the number of subcompartments for the LCT model.
-     * @param[in] subcompartment_numbers Vector which defines the number of subcompartments for each infection state of InfectionStateBase.       
-     */
-    InfectionState(std::vector<int> subcompartment_numbers)
-        : m_subcompartment_numbers(std::move(subcompartment_numbers))
-        , m_subcompartment_indexfirst((int)InfectionStateBase::Count, 1)
-    {
-        check_constraints();
-        set_compartment_index();
-    }
-
-    /**
-     * @brief Setter for the number of subcompartments.
-     *
-     * The number of subcompartments is only updated if the vector is valid.
-     * @param[in] subcompartment_numbers Vector which defines the number of subcompartments for each infection state of InfectionStateBase. 
-     * @return Returns true if the function works as intended and false if the vector is not valid.      
-     */
-    bool set_subcompartment_numbers(std::vector<int> subcompartment_numbers)
-    {
-        std::vector<int> copy_m_subcompartment_numbers(m_subcompartment_numbers);
-        m_subcompartment_numbers = std::move(subcompartment_numbers);
-        if (check_constraints()) {
-            // Case where the vector is not valid.
-            log_warning("The vector you tried to set as the number of subcompartments is invalid. The previous vector "
-                        "is kept.");
-            m_subcompartment_numbers = copy_m_subcompartment_numbers;
-            return false;
-        }
-        else {
-            set_compartment_index();
-            return true;
-        }
-    }
-
-    /**
-     * @brief Gets the number of subcompartments in an infection state.
-     *
-     * @param[in] infectionstatebase Infection state for which the number of subcompartments should be returned.   
-     * @return Number of subcompartments for infectionstatebase.
-     */
-    int get_number(InfectionStateBase infectionstatebase) const
-    {
-        return m_subcompartment_numbers[(int)infectionstatebase];
-    }
-
-    /**
-     * @brief Gets the number of subcompartments in an infection state.
-     *
-     * @param[in] infectionstatebase Index of an infection state for which the number of subcompartments should be returned.   
-     * If the index does not match an infectionstate, the return value will be -1.
-     * @return Number of subcompartments for infectionstatebase or -1.
-     */
-    int get_number(int infectionstatebaseindex) const
-    {
-        if ((0 <= infectionstatebaseindex) && (infectionstatebaseindex < (int)InfectionStateBase::Count)) {
-            return m_subcompartment_numbers[infectionstatebaseindex];
-        }
-        else {
-            // Invalid index.
-            log_warning("The index you tried to get the number of subcompartments for was not valid.");
-            return -1;
-        }
-    }
-
-    /**
-     * @brief Gets the index of the first subcompartment in an vector with all subcompartments for an infection state.
-     *
-     * In a simulation, the number of individuals in the subcompartments are stored in vectors. 
-     * Accordingly, the index in such a vector of the first subcompartment of an infection state is given.
-     * @param[in] infectionstatebase Infection state for which the index should be returned.    
-     * @return Index of the first subcompartment for a vector with one entry per subcompartment.
-     */
-    int get_firstindex(InfectionStateBase infectionstatebase) const
-    {
-        return m_subcompartment_indexfirst[(int)infectionstatebase];
-    }
-
-    /**
-     * @brief Gets the index of the first subcompartment in an vector with all subcompartments for an infection state.
-     *
-     * In a simulation, the number of individuals in the subcompartments are stored in vectors. 
-     * Accordingly, the index in such a vector of the first subcompartment of an infection state is given.
-     * @param[in] infectionstatebase Index of an infection state for which the index of a vector should be returned.   
-     * If the index does not match an infectionstate, the return value will be -1.  
-     * @return Index of the first subcompartment for a vector with one entry per subcompartment or -1.
-     */
-    int get_firstindex(int infectionstatebaseindex) const
-    {
-        if ((0 <= infectionstatebaseindex) && (infectionstatebaseindex < (int)InfectionStateBase::Count)) {
-            return m_subcompartment_indexfirst[infectionstatebaseindex];
-        }
-        else {
-            return -1;
-        }
-    }
-
-    /**
-     * @brief Gets the total number of subcompartments of all infection states.
-     */
-    int get_count() const
-    {
-        return m_count;
-    }
-
-    /**
-     * @brief Checks constraints on infection states.
-     *
-     * @return Returns true if one (or more) constraint(s) are not satisfied, otherwise false.
-     */
-    bool check_constraints() const
-    {
-        if (!(m_subcompartment_numbers.size() == (int)InfectionStateBase::Count)) {
-            log_error("Vector for number of subcompartments has the wrong size.");
-            return true;
-        }
-        if (!(m_subcompartment_numbers[(int)InfectionStateBase::Susceptible] == 1)) {
-            log_error("Susceptible compartment can not have subcompartments.");
-            return true;
-        }
-        if (!(m_subcompartment_numbers[(int)InfectionStateBase::Recovered] == 1)) {
-            log_error("Recovered compartment can not have subcompartments.");
-            return true;
-        }
-        if (!(m_subcompartment_numbers[(int)InfectionStateBase::Dead] == 1)) {
-            log_error("Dead compartment can not have subcompartments.");
-            return true;
-        }
-        for (int i = 0; i < (int)InfectionStateBase::Count; ++i) {
-            if (m_subcompartment_numbers[i] < 1) {
-                log_error("All compartments should have at least one subcompartment.");
-                return true;
-            }
-        }
-        return false;
-    }
-
-private:
-    /**
-     * @brief Calculates Index of the first subcompartment for a vector with one entry per subcompartment.
-     *
-     * Therefore the vector with number of subcompartments per infection state is used.
-     */
-    void set_compartment_index()
-    {
-        int index = 0;
-        for (int i = 0; i < (int)(InfectionStateBase::Count); i++) {
-            m_subcompartment_indexfirst[i] = index;
-            index                          = index + m_subcompartment_numbers[i];
-        }
-        m_count = index;
-    }
-
-    std::vector<int>
-        m_subcompartment_numbers; ///< Vector which defines the number of subcompartments for each infection state of InfectionStateBase.
-    std::vector<int>
-        m_subcompartment_indexfirst; ///< Vector with Indexes for all infection states of the first subcompartment for a vector with one entry per subcompartment.
-    int m_count; ///< Total number of subcompartments of all infection states.
-};
-
-=======
->>>>>>> afd49822
 } // namespace lsecir
 } // namespace mio
 

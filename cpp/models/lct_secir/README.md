# LCT SECIR model

This model is based on the Linear Chain Trick. 

The Linear Chain Trick provides the option to use Erlang-distributed sojourn times in the compartments through the use of subcompartments. 
The normal ODE models have (possibly unrealistic) exponentially distributed sojourn times.
The LCT model can still be described by an ordinary differential equation system.

For the concept see 
- Lena Plötzke, "Der Linear Chain Trick in der epidemiologischen Modellierung als Kompromiss zwischen gewöhnlichen und Integro-Differentialgleichungen", 2023. (https://elib.dlr.de/200381/, German only)
- P. J. Hurtado und A. S. Kirosingh, "Generalizations of the ‘Linear Chain Trick’: incorporating more flexible dwell time distributions into mean field ODE models“, 2019. (https://doi.org/10.1007/s00285-019-01412-w)

The eight compartments 
- `Susceptible` ($S$), may become exposed at any time
- `Exposed` ($E$), becomes infected after some time
- `InfectedNoSymptoms` ($I_{NS}$), becomes InfectedSymptoms or Recovered after some time
- `InfectedSymptoms` ($I_{Sy}$), becomes InfectedSevere or Recovered after some time
- `InfectedSevere` ($I_{Sev}$), becomes InfectedCritical or Recovered after some time
- `InfectedCritical` ($I_{Cr}$), becomes Recovered or Dead after some time
- `Recovered` ($R$)
- `Dead` ($D$)

are used to simulate the spread of the disease. 
It is possible to include subcompartments for the five compartments Exposed, InfectedNoSymptoms, InfectedSymptoms, InfectedSevere and InfectedCritical.

Below is an overview of the model architecture and its compartments.

![tikzLCTSECIR](https://github.com/SciCompMod/memilio/assets/70579874/6a5d5a95-20f9-4176-8894-c091bd48bfb7)

| Mathematical variable                   | C++ variable name | Description |
|---------------------------- | --------------- | -------------------------------------------------------------------------------------------------- |
| $\phi$                      |  `ContactPatterns`               | Average number of contacts of a person per day. |
| $\rho$                      |  `TransmissionProbabilityOnContact`               | Transmission risk for people located in the susceptible compartments. |
| $\xi_{I_{NS}}$               |  `RelativeTransmissionNoSymptoms`               | Proportion of nonsymptomatically infected people who are not isolated. |
| $\xi_{I_{Sy}}$               | `RiskOfInfectionFromSymptomatic`                | Proportion of infected people with symptomps who are not isolated. |
| $N$                         | `m_N0`   | Total population. |
| $D$                         |  `D`  | Number of death people. |
| $n_E$                         |  Defined via `InfectionState`  | Number of subcompartments of the Exposed compartment. |
| $n_{NS}$                         |  Defined via `InfectionState`  | Number of subcompartments of the InfectedNoSymptoms compartment. |
| $n_{Sy}$                         |  Defined via `InfectionState`  | Number of subcompartments of the InfectedSymptoms compartment. |
| $n_{Sev}$                         | Defined via `InfectionState`  | Number of subcompartments of the InfectedSevere compartment.|
| $n_{Cr}$                         |  Defined via `InfectionState`  | Number of subcompartments of the InfectedCritical compartment. |
| $T_E$                    |  `TimeExposed`               | Average time in days an individual stays in the Exposed compartment. |
| $T_{I_{NS}}$                    |  `TimeInfectedNoSymptoms`               | Average time in days an individual stays in the InfectedNoSymptoms compartment. |
| $T_{I_{Sy}}$                    |  `TimeInfectedSymptoms`               | Average time  in days an individual stays in the InfectedSymptoms compartment. |
| $T_{I_{Sev}}$                       |  `TimeInfectedSevere`               | Average time in days an individual stays in the InfectedSevere compartment. |
| $T_{I_{Cr}}$                       |  `TimeInfectedCritical`               | Average time in days an individual stays in the InfectedCritical compartment. |
| $\mu_{I_{NS}}^{R}$              |   `RecoveredPerInfectedNoSymptoms`              | Probability of transition from compartment InfectedNoSymptoms to Recovered. |  
| $\mu_{I_{Sy}}^{I_{Sev}}$              |   `SeverePerInfectedSymptoms`              | Probability of transition from compartment InfectedSymptoms to InfectedSevere. |
| $\mu_{I_{Sev}}^{I_{Cr}}$              |   `CriticalPerSevere`              | Probability of transition from compartment InfectedSevere to InfectedCritical. |  
| $\mu_{I_{Cr}}^{D}$              |   `DeathsPerCritical`              | Probability of dying when in compartment InfectedCritical. |   

The notation of the compartments with indices here stands for subcompartments and not for age groups or similar, as in some ODE models. Accordingly, $I_{NS,n_{NS}}$, for example, stands for the number of people in the $n_{NS}$-th subcompartment of the InfectedNoSymptoms compartment.


## Examples

<<<<<<< HEAD
The file [initializer_flows](initializer_flows.h) provides functionality to compute an initial value vector for the LCT-SECIR model based on initial data in the form of a TimeSeries of InfectionTransition%s. For the concept of the InfectionTransition%s or flows, see also the IDE-SECIR model. This method can be particularly useful if a comparison is to be made with an IDE model with matching initialization or if the real data is in the form of flows.

=======
A simple example can be found at [LCT minimal example](../../examples/lct_secir.cpp).
>>>>>>> c484b89f
<|MERGE_RESOLUTION|>--- conflicted
+++ resolved
@@ -55,9 +55,11 @@
 
 ## Examples
 
-<<<<<<< HEAD
-The file [initializer_flows](initializer_flows.h) provides functionality to compute an initial value vector for the LCT-SECIR model based on initial data in the form of a TimeSeries of InfectionTransition%s. For the concept of the InfectionTransition%s or flows, see also the IDE-SECIR model. This method can be particularly useful if a comparison is to be made with an IDE model with matching initialization or if the real data is in the form of flows.
+A simple example can be found at [LCT minimal example](../../examples/lct_secir.cpp).
 
-=======
-A simple example can be found at [LCT minimal example](../../examples/lct_secir.cpp).
->>>>>>> c484b89f
+## Initialization
+
+
+
+-The file [initializer_flows](initializer_flows.h) provides functionality to compute an initial value vector for the LCT-SECIR model based on initial data in the form of a TimeSeries of InfectionTransitions. For the concept of the InfectionTransitions or flows, see also the IDE-SECIR model. This method can be particularly useful if a comparison is to be made with an IDE model with matching initialization or if the real data is in the form of flows.
+

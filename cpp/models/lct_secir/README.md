# LCT SECIR model

This model is based on the Linear Chain Trick. 

The Linear Chain Trick provides the option to use Erlang-distributed stay times in the compartments through the use of subcompartments. 
The normal ODE models have (possibly unrealistic) exponentially distributed stay times.
The LCT model can still be described by an ordinary differential equation system.

For the concept see 
- Lena Plötzke, "Der Linear Chain Trick in der epidemiologischen Modellierung als Kompromiss zwischen gewöhnlichen und Integro-Differentialgleichungen", 2023. (https://elib.dlr.de/200381/, German only)
- P. J. Hurtado und A. S. Kirosingh, "Generalizations of the ‘Linear Chain Trick’: incorporating more flexible dwell time distributions into mean field ODE models“, 2019. (https://doi.org/10.1007/s00285-019-01412-w)

The eight compartments 
- `Susceptible` ($S$), may become exposed at any time
- `Exposed` ($E$), becomes infected after some time
- `InfectedNoSymptoms` ($I_{NS}$), becomes InfectedSymptoms or Recovered after some time
- `InfectedSymptoms` ($I_{Sy}$), becomes InfectedSevere or Recovered after some time
- `InfectedSevere` ($I_{Sev}$), becomes InfectedCritical or Recovered after some time
- `InfectedCritical` ($I_{Cr}$), becomes Recovered or Dead after some time
- `Recovered` ($R$)
- `Dead` ($D$)

are used to simulate the spread of the disease. 
It is possible to include subcompartments for the five compartments Exposed, InfectedNoSymptoms, InfectedSymptoms, InfectedSevere and InfectedCritical.
You can divide the population according to different groups, e.g. AgeGroups or gender and choose parameters according to groups.

<<<<<<< HEAD
Below is an overview of the model architecture and its compartments without an stratification according to groups.
=======
Below is an overview of the model architecture and its compartments without a stratification according to groups.
>>>>>>> 125e1d23

![tikzLCTSECIR](https://github.com/SciCompMod/memilio/assets/70579874/6a5d5a95-20f9-4176-8894-c091bd48bfb7)

| Mathematical variable                   | C++ variable name | Description |
|---------------------------- | --------------- | -------------------------------------------------------------------------------------------------- |
| $\phi$                      |  `ContactPatterns`               | Average number of contacts of a person per day. |
| $\rho$                      |  `TransmissionProbabilityOnContact`               | Transmission risk for people located in the susceptible compartments. |
| $\xi_{I_{NS}}$               |  `RelativeTransmissionNoSymptoms`               | Proportion of nonsymptomatically infected people who are not isolated. |
| $\xi_{I_{Sy}}$               | `RiskOfInfectionFromSymptomatic`                | Proportion of infected people with symptomps who are not isolated. |
| $N$                         | `m_N0`   | Total population. |
| $D$                         |  `D`  | Number of death people. |
| $n_E$                         |  `NumExposed`  | Number of subcompartments of the Exposed compartment. |
| $n_{NS}$                         |  `NumInfectedNoSymptoms`  | Number of subcompartments of the InfectedNoSymptoms compartment. |
| $n_{Sy}$                         |  `NumInfectedSymptoms`  | Number of subcompartments of the InfectedSymptoms compartment. |
| $n_{Sev}$                         |`NumInfectedSevere`  | Number of subcompartments of the InfectedSevere compartment.|
| $n_{Cr}$                         |  `NumInfectedCritical`  | Number of subcompartments of the InfectedCritical compartment. |
| $T_E$                    |  `TimeExposed`               | Average time in days an individual stays in the Exposed compartment. |
| $T_{I_{NS}}$                    |  `TimeInfectedNoSymptoms`               | Average time in days an individual stays in the InfectedNoSymptoms compartment. |
| $T_{I_{Sy}}$                    |  `TimeInfectedSymptoms`               | Average time  in days an individual stays in the InfectedSymptoms compartment. |
| $T_{I_{Sev}}$                       |  `TimeInfectedSevere`               | Average time in days an individual stays in the InfectedSevere compartment. |
| $T_{I_{Cr}}$                       |  `TimeInfectedCritical`               | Average time in days an individual stays in the InfectedCritical compartment. |
| $\mu_{I_{NS}}^{R}$              |   `RecoveredPerInfectedNoSymptoms`              | Probability of transition from compartment InfectedNoSymptoms to Recovered. |  
| $\mu_{I_{Sy}}^{I_{Sev}}$              |   `SeverePerInfectedSymptoms`              | Probability of transition from compartment InfectedSymptoms to InfectedSevere. |
| $\mu_{I_{Sev}}^{I_{Cr}}$              |   `CriticalPerSevere`              | Probability of transition from compartment InfectedSevere to InfectedCritical. |  
| $\mu_{I_{Cr}}^{D}$              |   `DeathsPerCritical`              | Probability of dying when in compartment InfectedCritical. |   

The notation of the compartments with indices here stands for subcompartments and not for age groups. Accordingly, $I_{NS,n_{NS}}$, for example, stands for the number of people in the $n_{NS}$-th subcompartment of the InfectedNoSymptoms compartment.


## Examples

A simple example can be found at [LCT minimal example](../../examples/lct_secir.cpp).

## Initialization

- The file [parameters_io](parameters_io.h) provides functionality to compute an initial value vector for the LCT-SECIR model based on real data.

- The file [initializer_flows](initializer_flows.h) provides functionality to compute an initial value vector for the LCT-SECIR model based on initial data in the form of a TimeSeries of InfectionTransitions. For the concept of the InfectionTransitions or flows, see also the IDE-SECIR model. This method can be particularly useful if a comparison is to be made with an IDE model with matching initialization or if the real data is in the form of flows.
<|MERGE_RESOLUTION|>--- conflicted
+++ resolved
@@ -24,11 +24,7 @@
 It is possible to include subcompartments for the five compartments Exposed, InfectedNoSymptoms, InfectedSymptoms, InfectedSevere and InfectedCritical.
 You can divide the population according to different groups, e.g. AgeGroups or gender and choose parameters according to groups.
 
-<<<<<<< HEAD
-Below is an overview of the model architecture and its compartments without an stratification according to groups.
-=======
 Below is an overview of the model architecture and its compartments without a stratification according to groups.
->>>>>>> 125e1d23
 
 ![tikzLCTSECIR](https://github.com/SciCompMod/memilio/assets/70579874/6a5d5a95-20f9-4176-8894-c091bd48bfb7)
 

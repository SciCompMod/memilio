--- conflicted
+++ resolved
@@ -68,11 +68,7 @@
     using LctState = typename Model::LctState;
 
     // Try to get rki data from path.
-<<<<<<< HEAD
-    BOOST_OUTCOME_TRY(auto rki_data, mio::read_confirmed_cases_noage(path));
-=======
     BOOST_OUTCOME_TRY(auto&& rki_data, mio::read_confirmed_cases_noage(path));
->>>>>>> 79158d1c
     auto max_date_entry = std::max_element(rki_data.begin(), rki_data.end(), [](auto&& a, auto&& b) {
         return a.date < b.date;
     });

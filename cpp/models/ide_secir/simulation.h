--- conflicted
+++ resolved
@@ -119,20 +119,12 @@
 };
 
 /**
-<<<<<<< HEAD
- * @brief simulates a compartmental model
- * @param[in] tmax end time
- * @param[in] dt initial step size of integration
- * @param[in] model an instance of a compartmental model
- * @return a TimeSeries to represent the final simulation result
-=======
  * @brief Run a Simulation of an IDE-SECIR model.
  *
  * @param[in] tmax End time.
  * @param[in] dt Initial step size of integration.
  * @param[in] model An instance of an IDE-SECIR model.
  * @return A TimeSeries to represent the final simulation result.
->>>>>>> a5cbb91c
  */
 TimeSeries<ScalarType> simulate(double tmax, double dt, Model const& model);
 

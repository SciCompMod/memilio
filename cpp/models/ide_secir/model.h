/* 
* Copyright (C) 2020-2024 MEmilio
*
* Authors: Anna Wendler, Lena Ploetzke, Martin J. Kuehn
*
* Contact: Martin J. Kuehn <Martin.Kuehn@DLR.de>
*
* Licensed under the Apache License, Version 2.0 (the "License");
* you may not use this file except in compliance with the License.
* You may obtain a copy of the License at
*
*     http://www.apache.org/licenses/LICENSE-2.0
*
* Unless required by applicable law or agreed to in writing, software
* distributed under the License is distributed on an "AS IS" BASIS,
* WITHOUT WARRANTIES OR CONDITIONS OF ANY KIND, either express or implied.
* See the License for the specific language governing permissions and
* limitations under the License.
*/

#ifndef IDESECIR_MODEL_H
#define IDESECIR_MODEL_H

#include "ide_secir/parameters.h"
#include "ide_secir/infection_state.h"
#include "memilio/config.h"
#include "memilio/utils/time_series.h"
#include "infection_state.h"
#include "memilio/config.h"
#include "memilio/utils/logging.h"
#include "memilio/math/eigen.h"

namespace mio
{
namespace isecir
{
template <typename FP = ScalarType>
class Model
{
    using ParameterSet = Parameters<ScalarType>;

public:
    /**
    * @brief Constructor to create an IDE SECIR model.
    *
    * @param[in, out] init TimeSeries with the initial values of the number of individuals, 
    *   which transit within one timestep dt from one compartment to another.
    *   Possible transitions are specified in as #InfectionTransition%s.
    *   Considered points of times should have the distance dt and the last time point should be 0. 
    *   The time history must reach a certain point in the past so that the simulation can be performed.
    *   A warning is displayed if the condition is violated.
    * @param[in] N_init The population of the considered region.
    * @param[in] deaths The total number of deaths at the time zero.
    * @param[in] total_confirmed_cases Total confirmed cases at time t0 can be set if it should be used for initialisation.
    * @param[in, out] Parameterset_init Used Parameters for simulation. 
    */
    Model(TimeSeries<ScalarType>&& init, ScalarType N_init, ScalarType deaths, ScalarType total_confirmed_cases = 0,
          const ParameterSet& Parameterset_init = ParameterSet())
        : parameters{Parameterset_init}
        , m_transitions{std::move(init)}
        , m_populations{TimeSeries<ScalarType>(Eigen::Index(InfectionState::Count))}
        , m_N{N_init}
        , m_total_confirmed_cases{total_confirmed_cases}
    {
        m_deaths_before =
            deaths - m_transitions.get_last_value()[Eigen::Index(InfectionTransition::InfectedCriticalToDead)];
        m_populations.add_time_point<Eigen::VectorXd>(
            0, TimeSeries<ScalarType>::Vector::Constant((int)InfectionState::Count, 0));
        m_populations[Eigen::Index(0)][Eigen::Index(InfectionState::Dead)] = deaths;
    }

    /**
    * @brief Checks constraints on model parameters and initial data.
    * @return Returns true if one (or more) constraint(s) are not satisfied, otherwise false.
    */
    bool check_constraints(ScalarType dt) const
    {
        if (!((int)m_transitions.get_num_elements() == (int)InfectionTransition::Count)) {
            log_error("A variable given for model construction is not valid. Number of elements in transition vector "
                      "does not match the required number.");
            return true;
        }

        ScalarType support_max = std::max(
            {parameters.get<TransitionDistributions>()[(int)InfectionTransition::ExposedToInfectedNoSymptoms]
                 .get_support_max(dt, m_tol),
             parameters.get<TransitionDistributions>()[(int)InfectionTransition::InfectedNoSymptomsToInfectedSymptoms]
                 .get_support_max(dt, m_tol),
             parameters.get<TransitionDistributions>()[(int)InfectionTransition::InfectedNoSymptomsToRecovered]
                 .get_support_max(dt, m_tol),
             parameters.get<TransitionDistributions>()[(int)InfectionTransition::InfectedSymptomsToInfectedSevere]
                 .get_support_max(dt, m_tol),
             parameters.get<TransitionDistributions>()[(int)InfectionTransition::InfectedSymptomsToRecovered]
                 .get_support_max(dt, m_tol),
             parameters.get<TransitionDistributions>()[(int)InfectionTransition::InfectedSevereToInfectedCritical]
                 .get_support_max(dt, m_tol),
             parameters.get<TransitionDistributions>()[(int)InfectionTransition::InfectedSevereToRecovered]
                 .get_support_max(dt, m_tol),
             parameters.get<TransitionDistributions>()[(int)InfectionTransition::InfectedCriticalToDead]
                 .get_support_max(dt, m_tol),
             parameters.get<TransitionDistributions>()[(int)InfectionTransition::InfectedCriticalToRecovered]
                 .get_support_max(dt, m_tol)});

        if (m_transitions.get_num_time_points() < (Eigen::Index)std::ceil(support_max / dt)) {
            log_error(
                "Initialization failed. Not enough time points for transitions given before start of simulation.");
            return true;
        }

        return parameters.check_constraints();
    }

    /**
<<<<<<< HEAD
     * @brief Calculate the number of individuals in each compartment for time 0.
     * 
     * Initial transitions are used to calculate the initial compartment sizes.
     * @param[in] dt Time discretization step size.
     */
    void initialize(FP dt)
    {
        if (m_total_confirmed_cases > 1e-12) {
            m_initialization_method = 1;
            other_compartments_current_timestep(dt);

            // The scheme of the ODE model for initialization is applied here.
            m_populations[Eigen::Index(0)][Eigen::Index(InfectionState::Recovered)] =
                m_total_confirmed_cases -
                m_populations[Eigen::Index(0)][Eigen::Index(InfectionState::InfectedSymptoms)] -
                m_populations[Eigen::Index(0)][Eigen::Index(InfectionState::InfectedSevere)] -
                m_populations[Eigen::Index(0)][Eigen::Index(InfectionState::InfectedCritical)] -
                m_populations[Eigen::Index(0)][Eigen::Index(InfectionState::Dead)];

            m_populations[Eigen::Index(0)][Eigen::Index(InfectionState::Susceptible)] =
                m_N - m_populations[Eigen::Index(0)][Eigen::Index(InfectionState::Exposed)] -
                m_populations[Eigen::Index(0)][Eigen::Index(InfectionState::InfectedNoSymptoms)] -
                m_populations[Eigen::Index(0)][Eigen::Index(InfectionState::InfectedSymptoms)] -
                m_populations[Eigen::Index(0)][Eigen::Index(InfectionState::InfectedSevere)] -
                m_populations[Eigen::Index(0)][Eigen::Index(InfectionState::InfectedCritical)] -
                m_populations[Eigen::Index(0)][Eigen::Index(InfectionState::Recovered)] -
                m_populations[Eigen::Index(0)][Eigen::Index(InfectionState::Dead)];
        }
        else {

            // compute Susceptibles at time 0  and m_forceofinfection at time -dt as initial values for discretization scheme
            // use m_forceofinfection at -dt to be consistent with further calculations of S (see compute_susceptibles()),
            // where also the value of m_forceofinfection for the previous timestep is used
            update_forceofinfection(dt, true);
            if (m_forceofinfection > 1e-12) {
                m_initialization_method = 2;
                m_populations[Eigen::Index(0)][Eigen::Index(InfectionState::Susceptible)] =
                    m_transitions.get_last_value()[Eigen::Index(InfectionTransition::SusceptibleToExposed)] /
                    (dt * m_forceofinfection);

                //calculate other compartment sizes for t=0
                other_compartments_current_timestep(dt);

                //R; need an initial value for R, therefore do not calculate via compute_recovered()
                m_populations[Eigen::Index(0)][Eigen::Index(InfectionState::Recovered)] =
                    m_N - m_populations[Eigen::Index(0)][Eigen::Index(InfectionState::Susceptible)] -
                    m_populations[Eigen::Index(0)][Eigen::Index(InfectionState::Exposed)] -
                    m_populations[Eigen::Index(0)][Eigen::Index(InfectionState::InfectedNoSymptoms)] -
                    m_populations[Eigen::Index(0)][Eigen::Index(InfectionState::InfectedSymptoms)] -
                    m_populations[Eigen::Index(0)][Eigen::Index(InfectionState::InfectedSevere)] -
                    m_populations[Eigen::Index(0)][Eigen::Index(InfectionState::InfectedCritical)] -
                    m_populations[Eigen::Index(0)][Eigen::Index(InfectionState::Dead)];
            }
            else if (m_populations[Eigen::Index(0)][Eigen::Index(InfectionState::Susceptible)] > 1e-12) {
                //take initialized value for Susceptibles if value can't be calculated via the standard formula
                m_initialization_method = 3;
                //calculate other compartment sizes for t=0
                other_compartments_current_timestep(dt);

                //R; need an initial value for R, therefore do not calculate via compute_recovered()
                m_populations[Eigen::Index(0)][Eigen::Index(InfectionState::Recovered)] =
                    m_N - m_populations[Eigen::Index(0)][Eigen::Index(InfectionState::Susceptible)] -
                    m_populations[Eigen::Index(0)][Eigen::Index(InfectionState::Exposed)] -
                    m_populations[Eigen::Index(0)][Eigen::Index(InfectionState::InfectedNoSymptoms)] -
                    m_populations[Eigen::Index(0)][Eigen::Index(InfectionState::InfectedSymptoms)] -
                    m_populations[Eigen::Index(0)][Eigen::Index(InfectionState::InfectedSevere)] -
                    m_populations[Eigen::Index(0)][Eigen::Index(InfectionState::InfectedCritical)] -
                    m_populations[Eigen::Index(0)][Eigen::Index(InfectionState::Dead)];
            }
            else if (m_populations[Eigen::Index(0)][Eigen::Index(InfectionState::Recovered)] > 1e-12) {
                //if value for Recovered is initialized and standard method is not applicable, calculate Susceptibles via other compartments
                //determining other compartment sizes is not dependent of Susceptibles(0), just of the transitions of the past.
                //calculate other compartment sizes for t=0
                m_initialization_method = 4;
                other_compartments_current_timestep(dt);

                m_populations[Eigen::Index(0)][Eigen::Index(InfectionState::Susceptible)] =
                    m_N - m_populations[Eigen::Index(0)][Eigen::Index(InfectionState::Exposed)] -
                    m_populations[Eigen::Index(0)][Eigen::Index(InfectionState::InfectedNoSymptoms)] -
                    m_populations[Eigen::Index(0)][Eigen::Index(InfectionState::InfectedSymptoms)] -
                    m_populations[Eigen::Index(0)][Eigen::Index(InfectionState::InfectedSevere)] -
                    m_populations[Eigen::Index(0)][Eigen::Index(InfectionState::InfectedCritical)] -
                    m_populations[Eigen::Index(0)][Eigen::Index(InfectionState::Recovered)] -
                    m_populations[Eigen::Index(0)][Eigen::Index(InfectionState::Dead)];
            }
            else {
                m_initialization_method = -1;
                log_error(
                    "Error occured while initializing compartments: Force of infection is evaluated to 0 and neither "
                    "Susceptibles nor Recovered or total confirmed cases for time 0 were set. One of them should be "
                    "larger 0.");
            }
        }
        // compute m_forceofinfection at time 0 needed for further simulation
        update_forceofinfection(dt);
    }
=======
    * @brief Initializes the model and sets compartment values at time zero.
    *
    * The initialization method is selected automatically based on the different values that need to be set beforehand.
    * Infection compartments are always computed through historic flow.
    * Initialization methods for susceptibles and recovered are tested in the following order:
    * 1.) If a positive number for the total number of confirmed cases is set, recovered is set according to that value and #Susceptible%s are derived.
    * 2.) If #Susceptible%s are set, recovered will be derived.
    * 3.) If #Recovered are set directly, #Susceptible%s are derived.
    * 4.) If none of the above is set with positive value, the force of infection is used as in Messina et al (2021) to set the #Susceptible%s.
    *
    * @param[in] dt Time discretization step size.         
    */
    void initialize(ScalarType dt);
>>>>>>> ce75c58f

    /**
    * @brief Computes number of Susceptibles for the current last time in m_populations.
    *
    * Number is computed using previous number of Susceptibles and the force of infection (also from previous timestep).
    * Number is stored at the matching index in m_populations.
    * @param[in] dt Time discretization step size.    
    */
    void compute_susceptibles(ScalarType dt)
    {
        Eigen::Index num_time_points = m_populations.get_num_time_points();
        // using number of susceptibles from previous time step and force of infection from previous time step:
        // compute current number of susceptibles and store susceptibles in m_populations
        m_populations.get_last_value()[Eigen::Index(InfectionState::Susceptible)] =
            m_populations[num_time_points - 2][Eigen::Index(InfectionState::Susceptible)] /
            (1 + dt * m_forceofinfection);
    }

    /**
     * @brief Computes size of a flow.
     * 
     * Computes size of one flow from #InfectionTransition, specified in idx_InfectionTransitions, for the current 
     * last time value in m_transitions.
     *
     * @param[in] idx_InfectionTransitions Specifies the considered flow from #InfectionTransition.
     * @param[in] idx_IncomingFlow Index of the flow in #InfectionTransition, which goes to the considered starting
     *      compartment of the flow specified in idx_InfectionTransitions. Size of considered flow is calculated via 
     *      the value of this incoming flow.
     * @param[in] dt Time step to compute flow for.
     */
    void compute_flow(int idx_InfectionTransitions, Eigen::Index idx_IncomingFlow, ScalarType dt)
    {
        ScalarType sum = 0;
        /* In order to satisfy TransitionDistribution(dt*i) = 0 for all i >= k, k is determined by the maximum support of the distribution.
    Since we are using a backwards difference scheme to compute the derivative, we have that the
    derivative of TransitionDistribution(dt*i) = 0 for all i >= k+1.

    Hence calc_time_index goes until std::ceil(support_max/dt) since for std::ceil(support_max/dt)+1 all terms are already zero.
    This needs to be adjusted if we are changing the finite difference scheme */

        Eigen::Index calc_time_index = (Eigen::Index)std::ceil(
            parameters.get<TransitionDistributions>()[idx_InfectionTransitions].get_support_max(dt, m_tol) / dt);

        Eigen::Index num_time_points = m_transitions.get_num_time_points();

        for (Eigen::Index i = num_time_points - 1 - calc_time_index; i < num_time_points - 1; i++) {
            // (num_time_points - 1 - i)* dt is the time, the individuals has already spent in this state.

            ScalarType state_age = (num_time_points - 1 - i) * dt;

            // backward difference scheme to approximate first derivative
            sum += (parameters.get<TransitionDistributions>()[idx_InfectionTransitions].eval(state_age) -
                    parameters.get<TransitionDistributions>()[idx_InfectionTransitions].eval(state_age - dt)) /
                   dt * m_transitions[i + 1][idx_IncomingFlow];
        }

        m_transitions.get_last_value()[Eigen::Index(idx_InfectionTransitions)] =
            (-dt) * parameters.get<TransitionProbabilities>()[idx_InfectionTransitions] * sum;
    }

    /**
     * @brief Sets all required flows for the current last timestep in m_transitions.
     *
     * New values are stored in m_transitions. Most values are computed via the function compute_flow().
     *
     * @param[in] dt Time step.
     */
    void flows_current_timestep(ScalarType dt)
    {
        // calculate flow from S to E with force of infection from previous time step und susceptibles from current time step
        m_transitions.get_last_value()[Eigen::Index(InfectionTransition::SusceptibleToExposed)] =
            dt * m_forceofinfection * m_populations.get_last_value()[Eigen::Index(InfectionState::Susceptible)];
        // calculate all other flows with compute_flow
        // flow from E to C
        compute_flow((int)InfectionTransition::ExposedToInfectedNoSymptoms,
                     Eigen::Index(InfectionTransition::SusceptibleToExposed), dt);
        // flow from C to I
        compute_flow((int)InfectionTransition::InfectedNoSymptomsToInfectedSymptoms,
                     Eigen::Index(InfectionTransition::ExposedToInfectedNoSymptoms), dt);
        // flow from C to R
        compute_flow((int)InfectionTransition::InfectedNoSymptomsToRecovered,
                     Eigen::Index(InfectionTransition::ExposedToInfectedNoSymptoms), dt);
        // flow from I to H
        compute_flow((int)InfectionTransition::InfectedSymptomsToInfectedSevere,
                     Eigen::Index(InfectionTransition::InfectedNoSymptomsToInfectedSymptoms), dt);
        // flow from I to R
        compute_flow((int)InfectionTransition::InfectedSymptomsToRecovered,
                     Eigen::Index(InfectionTransition::InfectedNoSymptomsToInfectedSymptoms), dt);
        // flow from H to U
        compute_flow((int)InfectionTransition::InfectedSevereToInfectedCritical,
                     Eigen::Index(InfectionTransition::InfectedSymptomsToInfectedSevere), dt);
        // flow from to H to R
        compute_flow((int)InfectionTransition::InfectedSevereToRecovered,
                     Eigen::Index(InfectionTransition::InfectedSymptomsToInfectedSevere), dt);
        // flow from U to D
        compute_flow((int)InfectionTransition::InfectedCriticalToDead,
                     Eigen::Index(InfectionTransition::InfectedSevereToInfectedCritical), dt);
        // flow from U to R
        compute_flow((int)InfectionTransition::InfectedCriticalToRecovered,
                     Eigen::Index(InfectionTransition::InfectedSevereToInfectedCritical), dt);
    }

    /**
     * @brief Computes total number of Deaths for the current last time in m_populations.
     * 
     * Number is stored in m_populations.
     *
     */
    void compute_deaths()
    {
        Eigen::Index num_time_points = m_populations.get_num_time_points();

        m_populations.get_last_value()[Eigen::Index(InfectionState::Dead)] =
            m_populations[num_time_points - 2][Eigen::Index(InfectionState::Dead)] +
            m_transitions.get_last_value()[Eigen::Index(InfectionTransition::InfectedCriticalToDead)];
    }
    /**
     * @brief Computes force of infection for the current last time in m_transitions.
     * 
     * Computed value is stored in m_forceofinfection.
     * 
     * @param[in] dt Time discretization step size.          
     * @param[in] initialization if true we are in the case of the initilization of the model. 
     *      For this we need forceofinfection at timepoint -dt which differs to usually used timepoints.
     */
    void update_forceofinfection(ScalarType dt, bool initialization = false)
    {
        m_forceofinfection = 0;

        // determine the relevant calculation area = union of the supports of the relevant transition distributions
        ScalarType calc_time = std::max(
            {parameters.get<TransitionDistributions>()[(int)InfectionTransition::InfectedNoSymptomsToInfectedSymptoms]
                 .get_support_max(dt, m_tol),
             parameters.get<TransitionDistributions>()[(int)InfectionTransition::InfectedNoSymptomsToRecovered]
                 .get_support_max(dt, m_tol),
             parameters.get<TransitionDistributions>()[(int)InfectionTransition::InfectedSymptomsToInfectedSevere]
                 .get_support_max(dt, m_tol),
             parameters.get<TransitionDistributions>()[(int)InfectionTransition::InfectedSymptomsToRecovered]
                 .get_support_max(dt, m_tol)});

        // corresponding index
        /* need calc_time_index timesteps in sum,
     subtract 1 because in the last summand all TransitionDistributions evaluate to 0 (by definition of support_max)*/
        Eigen::Index calc_time_index = (Eigen::Index)std::ceil(calc_time / dt) - 1;

        Eigen::Index num_time_points;
        ScalarType current_time;
        ScalarType deaths;

        if (initialization) {
            // determine m_forceofinfection at time -dt which is the penultimate timepoint in m_transitions
            num_time_points = m_transitions.get_num_time_points() - 1;
            current_time    = -dt;
            deaths          = m_deaths_before;
        }
        else {
            // determine m_forceofinfection for current last time in m_transitions.
            num_time_points = m_transitions.get_num_time_points();
            current_time    = m_transitions.get_last_time();
            deaths          = m_populations.get_last_value()[Eigen::Index(InfectionState::Dead)];
        }

        for (Eigen::Index i = num_time_points - 1 - calc_time_index; i < num_time_points - 1; i++) {

            ScalarType state_age = (num_time_points - 1 - i) * dt;

            m_forceofinfection +=
                parameters.get<TransmissionProbabilityOnContact>().eval(state_age) *
                parameters.get<ContactPatterns<FP>>().get_cont_freq_mat().get_matrix_at(current_time)(0, 0) *
                ((parameters.get<TransitionProbabilities>()[(
                      int)InfectionTransition::InfectedNoSymptomsToInfectedSymptoms] *
                      parameters
                          .get<TransitionDistributions>()[(
                              int)InfectionTransition::InfectedNoSymptomsToInfectedSymptoms]
                          .eval(state_age) +
                  parameters.get<TransitionProbabilities>()[(int)InfectionTransition::InfectedNoSymptomsToRecovered] *
                      parameters.get<TransitionDistributions>()[(int)InfectionTransition::InfectedNoSymptomsToRecovered]
                          .eval(state_age)) *
                     m_transitions[i + 1][Eigen::Index(InfectionTransition::ExposedToInfectedNoSymptoms)] *
                     parameters.get<RelativeTransmissionNoSymptoms>().eval(state_age) +
                 (parameters
                          .get<TransitionProbabilities>()[(int)InfectionTransition::InfectedSymptomsToInfectedSevere] *
                      parameters
                          .get<TransitionDistributions>()[(int)InfectionTransition::InfectedSymptomsToInfectedSevere]
                          .eval(state_age) +
                  parameters.get<TransitionProbabilities>()[(int)InfectionTransition::InfectedSymptomsToRecovered] *
                      parameters.get<TransitionDistributions>()[(int)InfectionTransition::InfectedSymptomsToRecovered]
                          .eval(state_age)) *
                     m_transitions[i + 1][Eigen::Index(InfectionTransition::InfectedNoSymptomsToInfectedSymptoms)] *
                     parameters.get<RiskOfInfectionFromSymptomatic>().eval(state_age));
        }
        m_forceofinfection = 1 / (m_N - deaths) * m_forceofinfection;
    }

    /**
     * @brief Get the size of the compartment specified in idx_InfectionState at the current last time in m_populations.
     * 
     * Calculation is reasonable for all compartments except S, R, D. 
     * Therefore, we have alternative functions for those compartments.
     *
     * @param[in] idx_InfectionState Specifies the considered #InfectionState
     * @param[in] idx_IncomingFlow Specifies the index of the infoming flow to #InfectionState in m_transitions. 
     * @param[in] idx_TransitionDistribution1 Specifies the index of the first relevant TransitionDistribution, 
     *              related to a flow from the considered #InfectionState to any other #InfectionState.
     *              This index is also used for related probability.
     * @param[in] idx_TransitionDistribution2 Specifies the index of the second relevant TransitionDistribution, 
     *              related to a flow from the considered #InfectionState to any other #InfectionState (in most cases to Recovered). 
     *              Necessary related probability is calculated via 1-probability[idx_TransitionDistribution1].
     *              If the second index is not needed, eg if probability[idx_TransitionDistribution1]=1, 
     *              just use an arbitrary legal index.
     * @param[in] dt Time discretization step size.
     */
    void compute_compartment(Eigen::Index idx_InfectionState, Eigen::Index idx_IncomingFlow,
                             int idx_TransitionDistribution1, int idx_TransitionDistribution2, ScalarType dt)
    {
        ScalarType sum = 0;

        // determine relevant calculation area and corresponding index
        ScalarType calc_time =
            std::max(parameters.get<TransitionDistributions>()[idx_TransitionDistribution1].get_support_max(dt, m_tol),
                     parameters.get<TransitionDistributions>()[idx_TransitionDistribution2].get_support_max(dt, m_tol));

        Eigen::Index calc_time_index = (Eigen::Index)std::ceil(calc_time / dt) - 1;

        Eigen::Index num_time_points = m_transitions.get_num_time_points();

        for (Eigen::Index i = num_time_points - 1 - calc_time_index; i < num_time_points - 1; i++) {

            ScalarType state_age = (num_time_points - 1 - i) * dt;

            sum += (parameters.get<TransitionProbabilities>()[idx_TransitionDistribution1] *
                        parameters.get<TransitionDistributions>()[idx_TransitionDistribution1].eval(state_age) +
                    (1 - parameters.get<TransitionProbabilities>()[idx_TransitionDistribution1]) *
                        parameters.get<TransitionDistributions>()[idx_TransitionDistribution2].eval(state_age)) *
                   m_transitions[i + 1][idx_IncomingFlow];
        }

        m_populations.get_last_value()[idx_InfectionState] = sum;
    }

    /**
     * @brief Sets all values of remaining compartments (compartments apart from S, R, D) for the current last timestep in m_populations.
     *
     * New values are stored in m_populations. Most values are computed via the function get_size_of_compartments().
     * 
     * @param[in] dt Time discretization step size.
     */
    void other_compartments_current_timestep(ScalarType dt)
    {
        // E
        compute_compartment(Eigen::Index(InfectionState::Exposed),
                            Eigen::Index(InfectionTransition::SusceptibleToExposed),
                            (int)InfectionTransition::ExposedToInfectedNoSymptoms, 0,
                            dt); // this is a dummy index as there is no transition from E to R in our model,
        // write any transition here as probability from E to R is 0
        // C
        compute_compartment(Eigen::Index(InfectionState::InfectedNoSymptoms),
                            Eigen::Index(InfectionTransition::ExposedToInfectedNoSymptoms),
                            (int)InfectionTransition::InfectedNoSymptomsToInfectedSymptoms,
                            (int)InfectionTransition::InfectedNoSymptomsToRecovered, dt);
        // I
        compute_compartment(Eigen::Index(InfectionState::InfectedSymptoms),
                            Eigen::Index(InfectionTransition::InfectedNoSymptomsToInfectedSymptoms),
                            (int)InfectionTransition::InfectedSymptomsToInfectedSevere,
                            (int)InfectionTransition::InfectedSymptomsToRecovered, dt);
        // H
        compute_compartment(Eigen::Index(InfectionState::InfectedSevere),
                            Eigen::Index(InfectionTransition::InfectedSymptomsToInfectedSevere),
                            (int)InfectionTransition::InfectedSevereToInfectedCritical,
                            (int)InfectionTransition::InfectedSevereToRecovered, dt);
        // U
        compute_compartment(Eigen::Index(InfectionState::InfectedCritical),
                            Eigen::Index(InfectionTransition::InfectedSevereToInfectedCritical),
                            (int)InfectionTransition::InfectedCriticalToDead,
                            (int)InfectionTransition::InfectedCriticalToRecovered, dt);
    }

    /**
     * @brief Computes total number of Recovered for the current last time in m_populations.
     * 
     * Number is stored in m_populations.
     *
     */
    void compute_recovered()
    {
        Eigen::Index num_time_points = m_populations.get_num_time_points();

        m_populations.get_last_value()[Eigen::Index(InfectionState::Recovered)] =
            m_populations[num_time_points - 2][Eigen::Index(InfectionState::Recovered)] +
            m_transitions.get_last_value()[Eigen::Index(InfectionTransition::InfectedNoSymptomsToRecovered)] +
            m_transitions.get_last_value()[Eigen::Index(InfectionTransition::InfectedSymptomsToRecovered)] +
            m_transitions.get_last_value()[Eigen::Index(InfectionTransition::InfectedSevereToRecovered)] +
            m_transitions.get_last_value()[Eigen::Index(InfectionTransition::InfectedCriticalToRecovered)];
    }

    /**
     * @brief Setter for the tolerance used to calculate the maximum support of the TransitionDistributions.
     *
     * @param[in] new_tol New tolerance.
     */
    void set_tol_for_support_max(ScalarType new_tol)
    {
        m_tol = new_tol;
    }

    /**
     * @brief Returns the number associated with the method selected automatically for initialization.
     *
    * @returns 0 if the model has not yet been initialized and the method has not yet been selected,
     *      1 if the method using the total number of confirmed cases at time 0 is used,
     *      2 if the initialization is calculated using a beforehand set value for S,
     *      3 if the initialization is calculated using a beforehand set value for R,
     *      4 if the force of infection method is used, 
     *      -1 if the initialization was not possible using any of the methods and
     *      -2 if the initialization was possible using one of the provided methods but the result is not appropriate.
     */
    int get_initialization_method()
    {
        return m_initialization_method;
    }

    ParameterSet parameters{}; ///< ParameterSet of Model Parameters.
    /* Attention: m_populations and m_transitions do not necessarily have the same number of time points due to the initialization part. */
    TimeSeries<ScalarType>
        m_transitions; ///< TimeSeries containing points of time and the corresponding number of transitions.
    TimeSeries<ScalarType>
        m_populations; ///< TimeSeries containing points of time and the corresponding number of people in defined #InfectionState%s.

private:
    ScalarType m_forceofinfection{0}; ///< Force of infection term needed for numerical scheme.
    ScalarType m_N{0}; ///< Total population size of the considered region.
    ScalarType m_deaths_before{0}; ///< Total number of deaths at the time point - dt.
    ScalarType m_total_confirmed_cases{0}; ///< Total number of confirmed cases at time t0.
    ScalarType m_tol{1e-10}; ///< Tolerance used to calculate the maximum support of the TransitionDistributions.
    int m_initialization_method{
        0}; ///< Gives the index of the method used for the initialization of the model. See also get_initialization_method() for the number code.
};

} // namespace isecir
} // namespace mio

#endif // IDESECIR_MODEL_H<|MERGE_RESOLUTION|>--- conflicted
+++ resolved
@@ -25,19 +25,14 @@
 #include "ide_secir/infection_state.h"
 #include "memilio/config.h"
 #include "memilio/utils/time_series.h"
-#include "infection_state.h"
-#include "memilio/config.h"
-#include "memilio/utils/logging.h"
-#include "memilio/math/eigen.h"
 
 namespace mio
 {
 namespace isecir
 {
-template <typename FP = ScalarType>
 class Model
 {
-    using ParameterSet = Parameters<ScalarType>;
+    using ParameterSet = Parameters;
 
 public:
     /**
@@ -55,19 +50,7 @@
     * @param[in, out] Parameterset_init Used Parameters for simulation. 
     */
     Model(TimeSeries<ScalarType>&& init, ScalarType N_init, ScalarType deaths, ScalarType total_confirmed_cases = 0,
-          const ParameterSet& Parameterset_init = ParameterSet())
-        : parameters{Parameterset_init}
-        , m_transitions{std::move(init)}
-        , m_populations{TimeSeries<ScalarType>(Eigen::Index(InfectionState::Count))}
-        , m_N{N_init}
-        , m_total_confirmed_cases{total_confirmed_cases}
-    {
-        m_deaths_before =
-            deaths - m_transitions.get_last_value()[Eigen::Index(InfectionTransition::InfectedCriticalToDead)];
-        m_populations.add_time_point<Eigen::VectorXd>(
-            0, TimeSeries<ScalarType>::Vector::Constant((int)InfectionState::Count, 0));
-        m_populations[Eigen::Index(0)][Eigen::Index(InfectionState::Dead)] = deaths;
-    }
+          const ParameterSet& Parameterset_init = ParameterSet());
 
     /**
     * @brief Checks constraints on model parameters and initial data.
@@ -111,104 +94,6 @@
     }
 
     /**
-<<<<<<< HEAD
-     * @brief Calculate the number of individuals in each compartment for time 0.
-     * 
-     * Initial transitions are used to calculate the initial compartment sizes.
-     * @param[in] dt Time discretization step size.
-     */
-    void initialize(FP dt)
-    {
-        if (m_total_confirmed_cases > 1e-12) {
-            m_initialization_method = 1;
-            other_compartments_current_timestep(dt);
-
-            // The scheme of the ODE model for initialization is applied here.
-            m_populations[Eigen::Index(0)][Eigen::Index(InfectionState::Recovered)] =
-                m_total_confirmed_cases -
-                m_populations[Eigen::Index(0)][Eigen::Index(InfectionState::InfectedSymptoms)] -
-                m_populations[Eigen::Index(0)][Eigen::Index(InfectionState::InfectedSevere)] -
-                m_populations[Eigen::Index(0)][Eigen::Index(InfectionState::InfectedCritical)] -
-                m_populations[Eigen::Index(0)][Eigen::Index(InfectionState::Dead)];
-
-            m_populations[Eigen::Index(0)][Eigen::Index(InfectionState::Susceptible)] =
-                m_N - m_populations[Eigen::Index(0)][Eigen::Index(InfectionState::Exposed)] -
-                m_populations[Eigen::Index(0)][Eigen::Index(InfectionState::InfectedNoSymptoms)] -
-                m_populations[Eigen::Index(0)][Eigen::Index(InfectionState::InfectedSymptoms)] -
-                m_populations[Eigen::Index(0)][Eigen::Index(InfectionState::InfectedSevere)] -
-                m_populations[Eigen::Index(0)][Eigen::Index(InfectionState::InfectedCritical)] -
-                m_populations[Eigen::Index(0)][Eigen::Index(InfectionState::Recovered)] -
-                m_populations[Eigen::Index(0)][Eigen::Index(InfectionState::Dead)];
-        }
-        else {
-
-            // compute Susceptibles at time 0  and m_forceofinfection at time -dt as initial values for discretization scheme
-            // use m_forceofinfection at -dt to be consistent with further calculations of S (see compute_susceptibles()),
-            // where also the value of m_forceofinfection for the previous timestep is used
-            update_forceofinfection(dt, true);
-            if (m_forceofinfection > 1e-12) {
-                m_initialization_method = 2;
-                m_populations[Eigen::Index(0)][Eigen::Index(InfectionState::Susceptible)] =
-                    m_transitions.get_last_value()[Eigen::Index(InfectionTransition::SusceptibleToExposed)] /
-                    (dt * m_forceofinfection);
-
-                //calculate other compartment sizes for t=0
-                other_compartments_current_timestep(dt);
-
-                //R; need an initial value for R, therefore do not calculate via compute_recovered()
-                m_populations[Eigen::Index(0)][Eigen::Index(InfectionState::Recovered)] =
-                    m_N - m_populations[Eigen::Index(0)][Eigen::Index(InfectionState::Susceptible)] -
-                    m_populations[Eigen::Index(0)][Eigen::Index(InfectionState::Exposed)] -
-                    m_populations[Eigen::Index(0)][Eigen::Index(InfectionState::InfectedNoSymptoms)] -
-                    m_populations[Eigen::Index(0)][Eigen::Index(InfectionState::InfectedSymptoms)] -
-                    m_populations[Eigen::Index(0)][Eigen::Index(InfectionState::InfectedSevere)] -
-                    m_populations[Eigen::Index(0)][Eigen::Index(InfectionState::InfectedCritical)] -
-                    m_populations[Eigen::Index(0)][Eigen::Index(InfectionState::Dead)];
-            }
-            else if (m_populations[Eigen::Index(0)][Eigen::Index(InfectionState::Susceptible)] > 1e-12) {
-                //take initialized value for Susceptibles if value can't be calculated via the standard formula
-                m_initialization_method = 3;
-                //calculate other compartment sizes for t=0
-                other_compartments_current_timestep(dt);
-
-                //R; need an initial value for R, therefore do not calculate via compute_recovered()
-                m_populations[Eigen::Index(0)][Eigen::Index(InfectionState::Recovered)] =
-                    m_N - m_populations[Eigen::Index(0)][Eigen::Index(InfectionState::Susceptible)] -
-                    m_populations[Eigen::Index(0)][Eigen::Index(InfectionState::Exposed)] -
-                    m_populations[Eigen::Index(0)][Eigen::Index(InfectionState::InfectedNoSymptoms)] -
-                    m_populations[Eigen::Index(0)][Eigen::Index(InfectionState::InfectedSymptoms)] -
-                    m_populations[Eigen::Index(0)][Eigen::Index(InfectionState::InfectedSevere)] -
-                    m_populations[Eigen::Index(0)][Eigen::Index(InfectionState::InfectedCritical)] -
-                    m_populations[Eigen::Index(0)][Eigen::Index(InfectionState::Dead)];
-            }
-            else if (m_populations[Eigen::Index(0)][Eigen::Index(InfectionState::Recovered)] > 1e-12) {
-                //if value for Recovered is initialized and standard method is not applicable, calculate Susceptibles via other compartments
-                //determining other compartment sizes is not dependent of Susceptibles(0), just of the transitions of the past.
-                //calculate other compartment sizes for t=0
-                m_initialization_method = 4;
-                other_compartments_current_timestep(dt);
-
-                m_populations[Eigen::Index(0)][Eigen::Index(InfectionState::Susceptible)] =
-                    m_N - m_populations[Eigen::Index(0)][Eigen::Index(InfectionState::Exposed)] -
-                    m_populations[Eigen::Index(0)][Eigen::Index(InfectionState::InfectedNoSymptoms)] -
-                    m_populations[Eigen::Index(0)][Eigen::Index(InfectionState::InfectedSymptoms)] -
-                    m_populations[Eigen::Index(0)][Eigen::Index(InfectionState::InfectedSevere)] -
-                    m_populations[Eigen::Index(0)][Eigen::Index(InfectionState::InfectedCritical)] -
-                    m_populations[Eigen::Index(0)][Eigen::Index(InfectionState::Recovered)] -
-                    m_populations[Eigen::Index(0)][Eigen::Index(InfectionState::Dead)];
-            }
-            else {
-                m_initialization_method = -1;
-                log_error(
-                    "Error occured while initializing compartments: Force of infection is evaluated to 0 and neither "
-                    "Susceptibles nor Recovered or total confirmed cases for time 0 were set. One of them should be "
-                    "larger 0.");
-            }
-        }
-        // compute m_forceofinfection at time 0 needed for further simulation
-        update_forceofinfection(dt);
-    }
-=======
     * @brief Initializes the model and sets compartment values at time zero.
     *
     * The initialization method is selected automatically based on the different values that need to be set beforehand.
@@ -222,7 +107,6 @@
     * @param[in] dt Time discretization step size.         
     */
     void initialize(ScalarType dt);
->>>>>>> ce75c58f
 
     /**
     * @brief Computes number of Susceptibles for the current last time in m_populations.
@@ -231,15 +115,7 @@
     * Number is stored at the matching index in m_populations.
     * @param[in] dt Time discretization step size.    
     */
-    void compute_susceptibles(ScalarType dt)
-    {
-        Eigen::Index num_time_points = m_populations.get_num_time_points();
-        // using number of susceptibles from previous time step and force of infection from previous time step:
-        // compute current number of susceptibles and store susceptibles in m_populations
-        m_populations.get_last_value()[Eigen::Index(InfectionState::Susceptible)] =
-            m_populations[num_time_points - 2][Eigen::Index(InfectionState::Susceptible)] /
-            (1 + dt * m_forceofinfection);
-    }
+    void compute_susceptibles(ScalarType dt);
 
     /**
      * @brief Computes size of a flow.
@@ -253,35 +129,7 @@
      *      the value of this incoming flow.
      * @param[in] dt Time step to compute flow for.
      */
-    void compute_flow(int idx_InfectionTransitions, Eigen::Index idx_IncomingFlow, ScalarType dt)
-    {
-        ScalarType sum = 0;
-        /* In order to satisfy TransitionDistribution(dt*i) = 0 for all i >= k, k is determined by the maximum support of the distribution.
-    Since we are using a backwards difference scheme to compute the derivative, we have that the
-    derivative of TransitionDistribution(dt*i) = 0 for all i >= k+1.
-
-    Hence calc_time_index goes until std::ceil(support_max/dt) since for std::ceil(support_max/dt)+1 all terms are already zero.
-    This needs to be adjusted if we are changing the finite difference scheme */
-
-        Eigen::Index calc_time_index = (Eigen::Index)std::ceil(
-            parameters.get<TransitionDistributions>()[idx_InfectionTransitions].get_support_max(dt, m_tol) / dt);
-
-        Eigen::Index num_time_points = m_transitions.get_num_time_points();
-
-        for (Eigen::Index i = num_time_points - 1 - calc_time_index; i < num_time_points - 1; i++) {
-            // (num_time_points - 1 - i)* dt is the time, the individuals has already spent in this state.
-
-            ScalarType state_age = (num_time_points - 1 - i) * dt;
-
-            // backward difference scheme to approximate first derivative
-            sum += (parameters.get<TransitionDistributions>()[idx_InfectionTransitions].eval(state_age) -
-                    parameters.get<TransitionDistributions>()[idx_InfectionTransitions].eval(state_age - dt)) /
-                   dt * m_transitions[i + 1][idx_IncomingFlow];
-        }
-
-        m_transitions.get_last_value()[Eigen::Index(idx_InfectionTransitions)] =
-            (-dt) * parameters.get<TransitionProbabilities>()[idx_InfectionTransitions] * sum;
-    }
+    void compute_flow(int idx_InfectionTransitions, Eigen::Index idx_IncomingFlow, ScalarType dt);
 
     /**
      * @brief Sets all required flows for the current last timestep in m_transitions.
@@ -290,40 +138,7 @@
      *
      * @param[in] dt Time step.
      */
-    void flows_current_timestep(ScalarType dt)
-    {
-        // calculate flow from S to E with force of infection from previous time step und susceptibles from current time step
-        m_transitions.get_last_value()[Eigen::Index(InfectionTransition::SusceptibleToExposed)] =
-            dt * m_forceofinfection * m_populations.get_last_value()[Eigen::Index(InfectionState::Susceptible)];
-        // calculate all other flows with compute_flow
-        // flow from E to C
-        compute_flow((int)InfectionTransition::ExposedToInfectedNoSymptoms,
-                     Eigen::Index(InfectionTransition::SusceptibleToExposed), dt);
-        // flow from C to I
-        compute_flow((int)InfectionTransition::InfectedNoSymptomsToInfectedSymptoms,
-                     Eigen::Index(InfectionTransition::ExposedToInfectedNoSymptoms), dt);
-        // flow from C to R
-        compute_flow((int)InfectionTransition::InfectedNoSymptomsToRecovered,
-                     Eigen::Index(InfectionTransition::ExposedToInfectedNoSymptoms), dt);
-        // flow from I to H
-        compute_flow((int)InfectionTransition::InfectedSymptomsToInfectedSevere,
-                     Eigen::Index(InfectionTransition::InfectedNoSymptomsToInfectedSymptoms), dt);
-        // flow from I to R
-        compute_flow((int)InfectionTransition::InfectedSymptomsToRecovered,
-                     Eigen::Index(InfectionTransition::InfectedNoSymptomsToInfectedSymptoms), dt);
-        // flow from H to U
-        compute_flow((int)InfectionTransition::InfectedSevereToInfectedCritical,
-                     Eigen::Index(InfectionTransition::InfectedSymptomsToInfectedSevere), dt);
-        // flow from to H to R
-        compute_flow((int)InfectionTransition::InfectedSevereToRecovered,
-                     Eigen::Index(InfectionTransition::InfectedSymptomsToInfectedSevere), dt);
-        // flow from U to D
-        compute_flow((int)InfectionTransition::InfectedCriticalToDead,
-                     Eigen::Index(InfectionTransition::InfectedSevereToInfectedCritical), dt);
-        // flow from U to R
-        compute_flow((int)InfectionTransition::InfectedCriticalToRecovered,
-                     Eigen::Index(InfectionTransition::InfectedSevereToInfectedCritical), dt);
-    }
+    void flows_current_timestep(ScalarType dt);
 
     /**
      * @brief Computes total number of Deaths for the current last time in m_populations.
@@ -331,14 +146,8 @@
      * Number is stored in m_populations.
      *
      */
-    void compute_deaths()
-    {
-        Eigen::Index num_time_points = m_populations.get_num_time_points();
-
-        m_populations.get_last_value()[Eigen::Index(InfectionState::Dead)] =
-            m_populations[num_time_points - 2][Eigen::Index(InfectionState::Dead)] +
-            m_transitions.get_last_value()[Eigen::Index(InfectionTransition::InfectedCriticalToDead)];
-    }
+    void compute_deaths();
+
     /**
      * @brief Computes force of infection for the current last time in m_transitions.
      * 
@@ -348,74 +157,7 @@
      * @param[in] initialization if true we are in the case of the initilization of the model. 
      *      For this we need forceofinfection at timepoint -dt which differs to usually used timepoints.
      */
-    void update_forceofinfection(ScalarType dt, bool initialization = false)
-    {
-        m_forceofinfection = 0;
-
-        // determine the relevant calculation area = union of the supports of the relevant transition distributions
-        ScalarType calc_time = std::max(
-            {parameters.get<TransitionDistributions>()[(int)InfectionTransition::InfectedNoSymptomsToInfectedSymptoms]
-                 .get_support_max(dt, m_tol),
-             parameters.get<TransitionDistributions>()[(int)InfectionTransition::InfectedNoSymptomsToRecovered]
-                 .get_support_max(dt, m_tol),
-             parameters.get<TransitionDistributions>()[(int)InfectionTransition::InfectedSymptomsToInfectedSevere]
-                 .get_support_max(dt, m_tol),
-             parameters.get<TransitionDistributions>()[(int)InfectionTransition::InfectedSymptomsToRecovered]
-                 .get_support_max(dt, m_tol)});
-
-        // corresponding index
-        /* need calc_time_index timesteps in sum,
-     subtract 1 because in the last summand all TransitionDistributions evaluate to 0 (by definition of support_max)*/
-        Eigen::Index calc_time_index = (Eigen::Index)std::ceil(calc_time / dt) - 1;
-
-        Eigen::Index num_time_points;
-        ScalarType current_time;
-        ScalarType deaths;
-
-        if (initialization) {
-            // determine m_forceofinfection at time -dt which is the penultimate timepoint in m_transitions
-            num_time_points = m_transitions.get_num_time_points() - 1;
-            current_time    = -dt;
-            deaths          = m_deaths_before;
-        }
-        else {
-            // determine m_forceofinfection for current last time in m_transitions.
-            num_time_points = m_transitions.get_num_time_points();
-            current_time    = m_transitions.get_last_time();
-            deaths          = m_populations.get_last_value()[Eigen::Index(InfectionState::Dead)];
-        }
-
-        for (Eigen::Index i = num_time_points - 1 - calc_time_index; i < num_time_points - 1; i++) {
-
-            ScalarType state_age = (num_time_points - 1 - i) * dt;
-
-            m_forceofinfection +=
-                parameters.get<TransmissionProbabilityOnContact>().eval(state_age) *
-                parameters.get<ContactPatterns<FP>>().get_cont_freq_mat().get_matrix_at(current_time)(0, 0) *
-                ((parameters.get<TransitionProbabilities>()[(
-                      int)InfectionTransition::InfectedNoSymptomsToInfectedSymptoms] *
-                      parameters
-                          .get<TransitionDistributions>()[(
-                              int)InfectionTransition::InfectedNoSymptomsToInfectedSymptoms]
-                          .eval(state_age) +
-                  parameters.get<TransitionProbabilities>()[(int)InfectionTransition::InfectedNoSymptomsToRecovered] *
-                      parameters.get<TransitionDistributions>()[(int)InfectionTransition::InfectedNoSymptomsToRecovered]
-                          .eval(state_age)) *
-                     m_transitions[i + 1][Eigen::Index(InfectionTransition::ExposedToInfectedNoSymptoms)] *
-                     parameters.get<RelativeTransmissionNoSymptoms>().eval(state_age) +
-                 (parameters
-                          .get<TransitionProbabilities>()[(int)InfectionTransition::InfectedSymptomsToInfectedSevere] *
-                      parameters
-                          .get<TransitionDistributions>()[(int)InfectionTransition::InfectedSymptomsToInfectedSevere]
-                          .eval(state_age) +
-                  parameters.get<TransitionProbabilities>()[(int)InfectionTransition::InfectedSymptomsToRecovered] *
-                      parameters.get<TransitionDistributions>()[(int)InfectionTransition::InfectedSymptomsToRecovered]
-                          .eval(state_age)) *
-                     m_transitions[i + 1][Eigen::Index(InfectionTransition::InfectedNoSymptomsToInfectedSymptoms)] *
-                     parameters.get<RiskOfInfectionFromSymptomatic>().eval(state_age));
-        }
-        m_forceofinfection = 1 / (m_N - deaths) * m_forceofinfection;
-    }
+    void update_forceofinfection(ScalarType dt, bool initialization = false);
 
     /**
      * @brief Get the size of the compartment specified in idx_InfectionState at the current last time in m_populations.
@@ -436,32 +178,7 @@
      * @param[in] dt Time discretization step size.
      */
     void compute_compartment(Eigen::Index idx_InfectionState, Eigen::Index idx_IncomingFlow,
-                             int idx_TransitionDistribution1, int idx_TransitionDistribution2, ScalarType dt)
-    {
-        ScalarType sum = 0;
-
-        // determine relevant calculation area and corresponding index
-        ScalarType calc_time =
-            std::max(parameters.get<TransitionDistributions>()[idx_TransitionDistribution1].get_support_max(dt, m_tol),
-                     parameters.get<TransitionDistributions>()[idx_TransitionDistribution2].get_support_max(dt, m_tol));
-
-        Eigen::Index calc_time_index = (Eigen::Index)std::ceil(calc_time / dt) - 1;
-
-        Eigen::Index num_time_points = m_transitions.get_num_time_points();
-
-        for (Eigen::Index i = num_time_points - 1 - calc_time_index; i < num_time_points - 1; i++) {
-
-            ScalarType state_age = (num_time_points - 1 - i) * dt;
-
-            sum += (parameters.get<TransitionProbabilities>()[idx_TransitionDistribution1] *
-                        parameters.get<TransitionDistributions>()[idx_TransitionDistribution1].eval(state_age) +
-                    (1 - parameters.get<TransitionProbabilities>()[idx_TransitionDistribution1]) *
-                        parameters.get<TransitionDistributions>()[idx_TransitionDistribution2].eval(state_age)) *
-                   m_transitions[i + 1][idx_IncomingFlow];
-        }
-
-        m_populations.get_last_value()[idx_InfectionState] = sum;
-    }
+                             int idx_TransitionDistribution1, int idx_TransitionDistribution2, ScalarType dt);
 
     /**
      * @brief Sets all values of remaining compartments (compartments apart from S, R, D) for the current last timestep in m_populations.
@@ -470,35 +187,7 @@
      * 
      * @param[in] dt Time discretization step size.
      */
-    void other_compartments_current_timestep(ScalarType dt)
-    {
-        // E
-        compute_compartment(Eigen::Index(InfectionState::Exposed),
-                            Eigen::Index(InfectionTransition::SusceptibleToExposed),
-                            (int)InfectionTransition::ExposedToInfectedNoSymptoms, 0,
-                            dt); // this is a dummy index as there is no transition from E to R in our model,
-        // write any transition here as probability from E to R is 0
-        // C
-        compute_compartment(Eigen::Index(InfectionState::InfectedNoSymptoms),
-                            Eigen::Index(InfectionTransition::ExposedToInfectedNoSymptoms),
-                            (int)InfectionTransition::InfectedNoSymptomsToInfectedSymptoms,
-                            (int)InfectionTransition::InfectedNoSymptomsToRecovered, dt);
-        // I
-        compute_compartment(Eigen::Index(InfectionState::InfectedSymptoms),
-                            Eigen::Index(InfectionTransition::InfectedNoSymptomsToInfectedSymptoms),
-                            (int)InfectionTransition::InfectedSymptomsToInfectedSevere,
-                            (int)InfectionTransition::InfectedSymptomsToRecovered, dt);
-        // H
-        compute_compartment(Eigen::Index(InfectionState::InfectedSevere),
-                            Eigen::Index(InfectionTransition::InfectedSymptomsToInfectedSevere),
-                            (int)InfectionTransition::InfectedSevereToInfectedCritical,
-                            (int)InfectionTransition::InfectedSevereToRecovered, dt);
-        // U
-        compute_compartment(Eigen::Index(InfectionState::InfectedCritical),
-                            Eigen::Index(InfectionTransition::InfectedSevereToInfectedCritical),
-                            (int)InfectionTransition::InfectedCriticalToDead,
-                            (int)InfectionTransition::InfectedCriticalToRecovered, dt);
-    }
+    void other_compartments_current_timestep(ScalarType dt);
 
     /**
      * @brief Computes total number of Recovered for the current last time in m_populations.
@@ -506,17 +195,7 @@
      * Number is stored in m_populations.
      *
      */
-    void compute_recovered()
-    {
-        Eigen::Index num_time_points = m_populations.get_num_time_points();
-
-        m_populations.get_last_value()[Eigen::Index(InfectionState::Recovered)] =
-            m_populations[num_time_points - 2][Eigen::Index(InfectionState::Recovered)] +
-            m_transitions.get_last_value()[Eigen::Index(InfectionTransition::InfectedNoSymptomsToRecovered)] +
-            m_transitions.get_last_value()[Eigen::Index(InfectionTransition::InfectedSymptomsToRecovered)] +
-            m_transitions.get_last_value()[Eigen::Index(InfectionTransition::InfectedSevereToRecovered)] +
-            m_transitions.get_last_value()[Eigen::Index(InfectionTransition::InfectedCriticalToRecovered)];
-    }
+    void compute_recovered();
 
     /**
      * @brief Setter for the tolerance used to calculate the maximum support of the TransitionDistributions.

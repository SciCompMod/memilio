--- conflicted
+++ resolved
@@ -234,12 +234,9 @@
     ScalarType m_N{0}; ///< Total population size of the considered region.
     ScalarType m_deaths_before{0}; ///< Total number of deaths at the time point - dt.
     ScalarType m_total_confirmed_cases{0}; ///< Total number of confirmed cases at time t0.
-<<<<<<< HEAD
-=======
     ScalarType m_tol{1e-10}; ///< Tolerance used to calculate the maximum support of the TransitionDistributions.
     int m_initialization_method{
         0}; ///< Gives the index of the method used for the initialization of the model. See also get_initialization_method() for the number code.
->>>>>>> d4cb5ee1
 };
 
 } // namespace isecir

/* 
* Copyright (C) 2020-2024 MEmilio
*
* Authors: Anna Wendler, Lena Ploetzke, Martin J. Kuehn
*
* Contact: Martin J. Kuehn <Martin.Kuehn@DLR.de>
*
* Licensed under the Apache License, Version 2.0 (the "License");
* you may not use this file except in compliance with the License.
* You may obtain a copy of the License at
*
*     http://www.apache.org/licenses/LICENSE-2.0
*
* Unless required by applicable law or agreed to in writing, software
* distributed under the License is distributed on an "AS IS" BASIS,
* WITHOUT WARRANTIES OR CONDITIONS OF ANY KIND, either express or implied.
* See the License for the specific language governing permissions and
* limitations under the License.
*/
#include "ide_secir/model.h"
#include "ide_secir/parameters.h"
#include "infection_state.h"
#include "memilio/config.h"
#include "memilio/utils/logging.h"
#include "memilio/math/eigen.h"

namespace mio
{
namespace isecir
{

Model::Model(TimeSeries<ScalarType>&& init, ScalarType N_init, ScalarType deaths, ScalarType total_confirmed_cases,
             const ParameterSet& Parameterset_init)
    : parameters{Parameterset_init}
    , m_transitions{std::move(init)}
    , m_populations{TimeSeries<ScalarType>(Eigen::Index(InfectionState::Count))}
    , m_N{N_init}
    , m_total_confirmed_cases{total_confirmed_cases}
{
    m_deaths_before =
        deaths - m_transitions.get_last_value()[Eigen::Index(InfectionTransition::InfectedCriticalToDead)];
    m_populations.add_time_point<Eigen::VectorXd>(
        0, TimeSeries<ScalarType>::Vector::Constant((int)InfectionState::Count, 0));
    m_populations[Eigen::Index(0)][Eigen::Index(InfectionState::Dead)] = deaths;
}

void Model::initialize(ScalarType dt)
{
    if (m_total_confirmed_cases > 1e-12) {
<<<<<<< HEAD
=======
        m_initialization_method = 1;
>>>>>>> d4cb5ee1
        other_compartments_current_timestep(dt);

        // The scheme of the ODE model for initialization is applied here.
        m_populations[Eigen::Index(0)][Eigen::Index(InfectionState::Recovered)] =
            m_total_confirmed_cases - m_populations[Eigen::Index(0)][Eigen::Index(InfectionState::InfectedSymptoms)] -
            m_populations[Eigen::Index(0)][Eigen::Index(InfectionState::InfectedSevere)] -
            m_populations[Eigen::Index(0)][Eigen::Index(InfectionState::InfectedCritical)] -
            m_populations[Eigen::Index(0)][Eigen::Index(InfectionState::Dead)];

        m_populations[Eigen::Index(0)][Eigen::Index(InfectionState::Susceptible)] =
            m_N - m_populations[Eigen::Index(0)][Eigen::Index(InfectionState::Exposed)] -
            m_populations[Eigen::Index(0)][Eigen::Index(InfectionState::InfectedNoSymptoms)] -
            m_populations[Eigen::Index(0)][Eigen::Index(InfectionState::InfectedSymptoms)] -
            m_populations[Eigen::Index(0)][Eigen::Index(InfectionState::InfectedSevere)] -
            m_populations[Eigen::Index(0)][Eigen::Index(InfectionState::InfectedCritical)] -
            m_populations[Eigen::Index(0)][Eigen::Index(InfectionState::Recovered)] -
            m_populations[Eigen::Index(0)][Eigen::Index(InfectionState::Dead)];
    }
    else {

        // compute Susceptibles at time 0  and m_forceofinfection at time -dt as initial values for discretization scheme
        // use m_forceofinfection at -dt to be consistent with further calculations of S (see compute_susceptibles()),
        // where also the value of m_forceofinfection for the previous timestep is used
        update_forceofinfection(dt, true);
        if (m_forceofinfection > 1e-12) {
<<<<<<< HEAD
=======
            m_initialization_method = 2;
>>>>>>> d4cb5ee1
            m_populations[Eigen::Index(0)][Eigen::Index(InfectionState::Susceptible)] =
                m_transitions.get_last_value()[Eigen::Index(InfectionTransition::SusceptibleToExposed)] /
                (dt * m_forceofinfection);

            //calculate other compartment sizes for t=0
            other_compartments_current_timestep(dt);

            //R; need an initial value for R, therefore do not calculate via compute_recovered()
            m_populations[Eigen::Index(0)][Eigen::Index(InfectionState::Recovered)] =
                m_N - m_populations[Eigen::Index(0)][Eigen::Index(InfectionState::Susceptible)] -
                m_populations[Eigen::Index(0)][Eigen::Index(InfectionState::Exposed)] -
                m_populations[Eigen::Index(0)][Eigen::Index(InfectionState::InfectedNoSymptoms)] -
                m_populations[Eigen::Index(0)][Eigen::Index(InfectionState::InfectedSymptoms)] -
                m_populations[Eigen::Index(0)][Eigen::Index(InfectionState::InfectedSevere)] -
                m_populations[Eigen::Index(0)][Eigen::Index(InfectionState::InfectedCritical)] -
                m_populations[Eigen::Index(0)][Eigen::Index(InfectionState::Dead)];
        }
        else if (m_populations[Eigen::Index(0)][Eigen::Index(InfectionState::Susceptible)] > 1e-12) {
            //take initialized value for Susceptibles if value can't be calculated via the standard formula
<<<<<<< HEAD
=======
            m_initialization_method = 3;
>>>>>>> d4cb5ee1
            //calculate other compartment sizes for t=0
            other_compartments_current_timestep(dt);

            //R; need an initial value for R, therefore do not calculate via compute_recovered()
            m_populations[Eigen::Index(0)][Eigen::Index(InfectionState::Recovered)] =
                m_N - m_populations[Eigen::Index(0)][Eigen::Index(InfectionState::Susceptible)] -
                m_populations[Eigen::Index(0)][Eigen::Index(InfectionState::Exposed)] -
                m_populations[Eigen::Index(0)][Eigen::Index(InfectionState::InfectedNoSymptoms)] -
                m_populations[Eigen::Index(0)][Eigen::Index(InfectionState::InfectedSymptoms)] -
                m_populations[Eigen::Index(0)][Eigen::Index(InfectionState::InfectedSevere)] -
                m_populations[Eigen::Index(0)][Eigen::Index(InfectionState::InfectedCritical)] -
                m_populations[Eigen::Index(0)][Eigen::Index(InfectionState::Dead)];
        }
        else if (m_populations[Eigen::Index(0)][Eigen::Index(InfectionState::Recovered)] > 1e-12) {
            //if value for Recovered is initialized and standard method is not applicable, calculate Susceptibles via other compartments
            //determining other compartment sizes is not dependent of Susceptibles(0), just of the transitions of the past.
            //calculate other compartment sizes for t=0
<<<<<<< HEAD
=======
            m_initialization_method = 4;
>>>>>>> d4cb5ee1
            other_compartments_current_timestep(dt);

            m_populations[Eigen::Index(0)][Eigen::Index(InfectionState::Susceptible)] =
                m_N - m_populations[Eigen::Index(0)][Eigen::Index(InfectionState::Exposed)] -
                m_populations[Eigen::Index(0)][Eigen::Index(InfectionState::InfectedNoSymptoms)] -
                m_populations[Eigen::Index(0)][Eigen::Index(InfectionState::InfectedSymptoms)] -
                m_populations[Eigen::Index(0)][Eigen::Index(InfectionState::InfectedSevere)] -
                m_populations[Eigen::Index(0)][Eigen::Index(InfectionState::InfectedCritical)] -
                m_populations[Eigen::Index(0)][Eigen::Index(InfectionState::Recovered)] -
                m_populations[Eigen::Index(0)][Eigen::Index(InfectionState::Dead)];
        }
        else {
<<<<<<< HEAD
=======
            m_initialization_method = -1;
>>>>>>> d4cb5ee1
            log_error("Error occured while initializing compartments: Force of infection is evaluated to 0 and neither "
                      "Susceptibles nor Recovered or total confirmed cases for time 0 were set. One of them should be "
                      "larger 0.");
        }
    }
    // compute m_forceofinfection at time 0 needed for further simulation
    update_forceofinfection(dt);
}

void Model::compute_susceptibles(ScalarType dt)
{
    Eigen::Index num_time_points = m_populations.get_num_time_points();
    // using number of susceptibles from previous time step and force of infection from previous time step:
    // compute current number of susceptibles and store susceptibles in m_populations
    m_populations.get_last_value()[Eigen::Index(InfectionState::Susceptible)] =
        m_populations[num_time_points - 2][Eigen::Index(InfectionState::Susceptible)] / (1 + dt * m_forceofinfection);
}

void Model::compute_flow(int idx_InfectionTransitions, Eigen::Index idx_IncomingFlow, ScalarType dt)
{
    ScalarType sum = 0;
    /* In order to satisfy TransitionDistribution(dt*i) = 0 for all i >= k, k is determined by the maximum support of the distribution.
    Since we are using a backwards difference scheme to compute the derivative, we have that the
    derivative of TransitionDistribution(dt*i) = 0 for all i >= k+1.

    Hence calc_time_index goes until std::ceil(support_max/dt) since for std::ceil(support_max/dt)+1 all terms are already zero. 
    This needs to be adjusted if we are changing the finite difference scheme */

    Eigen::Index calc_time_index = (Eigen::Index)std::ceil(
        parameters.get<TransitionDistributions>()[idx_InfectionTransitions].get_support_max(dt, m_tol) / dt);

    Eigen::Index num_time_points = m_transitions.get_num_time_points();

    for (Eigen::Index i = num_time_points - 1 - calc_time_index; i < num_time_points - 1; i++) {
        // (num_time_points - 1 - i)* dt is the time, the individuals has already spent in this state.

        ScalarType state_age = (num_time_points - 1 - i) * dt;

        // backward difference scheme to approximate first derivative
        sum += (parameters.get<TransitionDistributions>()[idx_InfectionTransitions].eval(state_age) -
                parameters.get<TransitionDistributions>()[idx_InfectionTransitions].eval(state_age - dt)) /
               dt * m_transitions[i + 1][idx_IncomingFlow];
    }

    m_transitions.get_last_value()[Eigen::Index(idx_InfectionTransitions)] =
        (-dt) * parameters.get<TransitionProbabilities>()[idx_InfectionTransitions] * sum;
}

void Model::flows_current_timestep(ScalarType dt)
{
    // calculate flow from S to E with force of infection from previous time step und susceptibles from current time step
    m_transitions.get_last_value()[Eigen::Index(InfectionTransition::SusceptibleToExposed)] =
        dt * m_forceofinfection * m_populations.get_last_value()[Eigen::Index(InfectionState::Susceptible)];
    // calculate all other flows with compute_flow
    // flow from E to C
    compute_flow((int)InfectionTransition::ExposedToInfectedNoSymptoms,
                 Eigen::Index(InfectionTransition::SusceptibleToExposed), dt);
    // flow from C to I
    compute_flow((int)InfectionTransition::InfectedNoSymptomsToInfectedSymptoms,
                 Eigen::Index(InfectionTransition::ExposedToInfectedNoSymptoms), dt);
    // flow from C to R
    compute_flow((int)InfectionTransition::InfectedNoSymptomsToRecovered,
                 Eigen::Index(InfectionTransition::ExposedToInfectedNoSymptoms), dt);
    // flow from I to H
    compute_flow((int)InfectionTransition::InfectedSymptomsToInfectedSevere,
                 Eigen::Index(InfectionTransition::InfectedNoSymptomsToInfectedSymptoms), dt);
    // flow from I to R
    compute_flow((int)InfectionTransition::InfectedSymptomsToRecovered,
                 Eigen::Index(InfectionTransition::InfectedNoSymptomsToInfectedSymptoms), dt);
    // flow from H to U
    compute_flow((int)InfectionTransition::InfectedSevereToInfectedCritical,
                 Eigen::Index(InfectionTransition::InfectedSymptomsToInfectedSevere), dt);
    // flow from to H to R
    compute_flow((int)InfectionTransition::InfectedSevereToRecovered,
                 Eigen::Index(InfectionTransition::InfectedSymptomsToInfectedSevere), dt);
    // flow from U to D
    compute_flow((int)InfectionTransition::InfectedCriticalToDead,
                 Eigen::Index(InfectionTransition::InfectedSevereToInfectedCritical), dt);
    // flow from U to R
    compute_flow((int)InfectionTransition::InfectedCriticalToRecovered,
                 Eigen::Index(InfectionTransition::InfectedSevereToInfectedCritical), dt);
}

void Model::compute_deaths()
{
    Eigen::Index num_time_points = m_populations.get_num_time_points();

    m_populations.get_last_value()[Eigen::Index(InfectionState::Dead)] =
        m_populations[num_time_points - 2][Eigen::Index(InfectionState::Dead)] +
        m_transitions.get_last_value()[Eigen::Index(InfectionTransition::InfectedCriticalToDead)];
}

void Model::update_forceofinfection(ScalarType dt, bool initialization)
{
    m_forceofinfection = 0;

    // determine the relevant calculation area = union of the supports of the relevant transition distributions
    ScalarType calc_time = std::max(
        {parameters.get<TransitionDistributions>()[(int)InfectionTransition::InfectedNoSymptomsToInfectedSymptoms]
             .get_support_max(dt, m_tol),
         parameters.get<TransitionDistributions>()[(int)InfectionTransition::InfectedNoSymptomsToRecovered]
             .get_support_max(dt, m_tol),
         parameters.get<TransitionDistributions>()[(int)InfectionTransition::InfectedSymptomsToInfectedSevere]
             .get_support_max(dt, m_tol),
         parameters.get<TransitionDistributions>()[(int)InfectionTransition::InfectedSymptomsToRecovered]
             .get_support_max(dt, m_tol)});

    // corresponding index
    /* need calc_time_index timesteps in sum,
     subtract 1 because in the last summand all TransitionDistributions evaluate to 0 (by definition of support_max)*/
    Eigen::Index calc_time_index = (Eigen::Index)std::ceil(calc_time / dt) - 1;

    Eigen::Index num_time_points;
    ScalarType current_time;
    ScalarType deaths;

    if (initialization) {
        // determine m_forceofinfection at time -dt which is the penultimate timepoint in m_transitions
        num_time_points = m_transitions.get_num_time_points() - 1;
        current_time    = -dt;
        deaths          = m_deaths_before;
    }
    else {
        // determine m_forceofinfection for current last time in m_transitions.
        num_time_points = m_transitions.get_num_time_points();
        current_time    = m_transitions.get_last_time();
        deaths          = m_populations.get_last_value()[Eigen::Index(InfectionState::Dead)];
    }

    for (Eigen::Index i = num_time_points - 1 - calc_time_index; i < num_time_points - 1; i++) {

        ScalarType state_age = (num_time_points - 1 - i) * dt;

        m_forceofinfection +=
            parameters.get<TransmissionProbabilityOnContact>().eval(state_age) *
            parameters.get<ContactPatterns>().get_cont_freq_mat().get_matrix_at(current_time)(0, 0) *
            ((parameters
                      .get<TransitionProbabilities>()[(int)InfectionTransition::InfectedNoSymptomsToInfectedSymptoms] *
                  parameters
                      .get<TransitionDistributions>()[(int)InfectionTransition::InfectedNoSymptomsToInfectedSymptoms]
                      .eval(state_age) +
              parameters.get<TransitionProbabilities>()[(int)InfectionTransition::InfectedNoSymptomsToRecovered] *
                  parameters.get<TransitionDistributions>()[(int)InfectionTransition::InfectedNoSymptomsToRecovered]
                      .eval(state_age)) *
                 m_transitions[i + 1][Eigen::Index(InfectionTransition::ExposedToInfectedNoSymptoms)] *
                 parameters.get<RelativeTransmissionNoSymptoms>().eval(state_age) +
             (parameters.get<TransitionProbabilities>()[(int)InfectionTransition::InfectedSymptomsToInfectedSevere] *
                  parameters.get<TransitionDistributions>()[(int)InfectionTransition::InfectedSymptomsToInfectedSevere]
                      .eval(state_age) +
              parameters.get<TransitionProbabilities>()[(int)InfectionTransition::InfectedSymptomsToRecovered] *
                  parameters.get<TransitionDistributions>()[(int)InfectionTransition::InfectedSymptomsToRecovered].eval(
                      state_age)) *
                 m_transitions[i + 1][Eigen::Index(InfectionTransition::InfectedNoSymptomsToInfectedSymptoms)] *
                 parameters.get<RiskOfInfectionFromSymptomatic>().eval(state_age));
    }
    m_forceofinfection = 1 / (m_N - deaths) * m_forceofinfection;
}

void Model::compute_compartment(Eigen::Index idx_InfectionState, Eigen::Index idx_IncomingFlow,
                                int idx_TransitionDistribution1, int idx_TransitionDistribution2, ScalarType dt)
{
    ScalarType sum = 0;

    // determine relevant calculation area and corresponding index
    ScalarType calc_time =
        std::max(parameters.get<TransitionDistributions>()[idx_TransitionDistribution1].get_support_max(dt, m_tol),
                 parameters.get<TransitionDistributions>()[idx_TransitionDistribution2].get_support_max(dt, m_tol));

    Eigen::Index calc_time_index = (Eigen::Index)std::ceil(calc_time / dt) - 1;

    Eigen::Index num_time_points = m_transitions.get_num_time_points();

    for (Eigen::Index i = num_time_points - 1 - calc_time_index; i < num_time_points - 1; i++) {

        ScalarType state_age = (num_time_points - 1 - i) * dt;

        sum += (parameters.get<TransitionProbabilities>()[idx_TransitionDistribution1] *
                    parameters.get<TransitionDistributions>()[idx_TransitionDistribution1].eval(state_age) +
                (1 - parameters.get<TransitionProbabilities>()[idx_TransitionDistribution1]) *
                    parameters.get<TransitionDistributions>()[idx_TransitionDistribution2].eval(state_age)) *
               m_transitions[i + 1][idx_IncomingFlow];
    }

    m_populations.get_last_value()[idx_InfectionState] = sum;
}

void Model::other_compartments_current_timestep(ScalarType dt)
{
    // E
    compute_compartment(Eigen::Index(InfectionState::Exposed), Eigen::Index(InfectionTransition::SusceptibleToExposed),
                        (int)InfectionTransition::ExposedToInfectedNoSymptoms, 0,
                        dt); // this is a dummy index as there is no transition from E to R in our model,
    // write any transition here as probability from E to R is 0
    // C
    compute_compartment(Eigen::Index(InfectionState::InfectedNoSymptoms),
                        Eigen::Index(InfectionTransition::ExposedToInfectedNoSymptoms),
                        (int)InfectionTransition::InfectedNoSymptomsToInfectedSymptoms,
                        (int)InfectionTransition::InfectedNoSymptomsToRecovered, dt);
    // I
    compute_compartment(Eigen::Index(InfectionState::InfectedSymptoms),
                        Eigen::Index(InfectionTransition::InfectedNoSymptomsToInfectedSymptoms),
                        (int)InfectionTransition::InfectedSymptomsToInfectedSevere,
                        (int)InfectionTransition::InfectedSymptomsToRecovered, dt);
    // H
    compute_compartment(Eigen::Index(InfectionState::InfectedSevere),
                        Eigen::Index(InfectionTransition::InfectedSymptomsToInfectedSevere),
                        (int)InfectionTransition::InfectedSevereToInfectedCritical,
                        (int)InfectionTransition::InfectedSevereToRecovered, dt);
    // U
    compute_compartment(Eigen::Index(InfectionState::InfectedCritical),
                        Eigen::Index(InfectionTransition::InfectedSevereToInfectedCritical),
                        (int)InfectionTransition::InfectedCriticalToDead,
                        (int)InfectionTransition::InfectedCriticalToRecovered, dt);
}

void Model::compute_recovered()
{
    Eigen::Index num_time_points = m_populations.get_num_time_points();

    m_populations.get_last_value()[Eigen::Index(InfectionState::Recovered)] =
        m_populations[num_time_points - 2][Eigen::Index(InfectionState::Recovered)] +
        m_transitions.get_last_value()[Eigen::Index(InfectionTransition::InfectedNoSymptomsToRecovered)] +
        m_transitions.get_last_value()[Eigen::Index(InfectionTransition::InfectedSymptomsToRecovered)] +
        m_transitions.get_last_value()[Eigen::Index(InfectionTransition::InfectedSevereToRecovered)] +
        m_transitions.get_last_value()[Eigen::Index(InfectionTransition::InfectedCriticalToRecovered)];
}

} // namespace isecir
} // namespace mio<|MERGE_RESOLUTION|>--- conflicted
+++ resolved
@@ -47,10 +47,7 @@
 void Model::initialize(ScalarType dt)
 {
     if (m_total_confirmed_cases > 1e-12) {
-<<<<<<< HEAD
-=======
         m_initialization_method = 1;
->>>>>>> d4cb5ee1
         other_compartments_current_timestep(dt);
 
         // The scheme of the ODE model for initialization is applied here.
@@ -76,10 +73,7 @@
         // where also the value of m_forceofinfection for the previous timestep is used
         update_forceofinfection(dt, true);
         if (m_forceofinfection > 1e-12) {
-<<<<<<< HEAD
-=======
             m_initialization_method = 2;
->>>>>>> d4cb5ee1
             m_populations[Eigen::Index(0)][Eigen::Index(InfectionState::Susceptible)] =
                 m_transitions.get_last_value()[Eigen::Index(InfectionTransition::SusceptibleToExposed)] /
                 (dt * m_forceofinfection);
@@ -99,10 +93,7 @@
         }
         else if (m_populations[Eigen::Index(0)][Eigen::Index(InfectionState::Susceptible)] > 1e-12) {
             //take initialized value for Susceptibles if value can't be calculated via the standard formula
-<<<<<<< HEAD
-=======
             m_initialization_method = 3;
->>>>>>> d4cb5ee1
             //calculate other compartment sizes for t=0
             other_compartments_current_timestep(dt);
 
@@ -120,10 +111,7 @@
             //if value for Recovered is initialized and standard method is not applicable, calculate Susceptibles via other compartments
             //determining other compartment sizes is not dependent of Susceptibles(0), just of the transitions of the past.
             //calculate other compartment sizes for t=0
-<<<<<<< HEAD
-=======
             m_initialization_method = 4;
->>>>>>> d4cb5ee1
             other_compartments_current_timestep(dt);
 
             m_populations[Eigen::Index(0)][Eigen::Index(InfectionState::Susceptible)] =
@@ -136,10 +124,7 @@
                 m_populations[Eigen::Index(0)][Eigen::Index(InfectionState::Dead)];
         }
         else {
-<<<<<<< HEAD
-=======
             m_initialization_method = -1;
->>>>>>> d4cb5ee1
             log_error("Error occured while initializing compartments: Force of infection is evaluated to 0 and neither "
                       "Susceptibles nor Recovered or total confirmed cases for time 0 were set. One of them should be "
                       "larger 0.");

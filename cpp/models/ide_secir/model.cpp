--- conflicted
+++ resolved
@@ -46,17 +46,12 @@
     , m_num_agegroups{num_agegroups}
 
 {
-<<<<<<< HEAD
     // Assert that input arguments for the total population have the correct size regarding
     // age groups.
     assert((size_t)m_N.size() == m_num_agegroups);
 
-    if (m_transitions.get_num_time_points() > 0) {
+    if (transitions.get_num_time_points() > 0) {
         // Add first time point in m_populations according to last time point in m_transitions which is where we start
-=======
-    if (transitions.get_num_time_points() > 0) {
-        // Add first time point in populations according to last time point in transitions which is where we start
->>>>>>> bae67099
         // the simulation.
         populations.add_time_point<Eigen::VectorX<ScalarType>>(
             transitions.get_last_time(),
@@ -129,7 +124,7 @@
         return true;
     }
 
-    if ((size_t)m_total_confirmed_cases.size() > 0 && (size_t)m_total_confirmed_cases.size() != m_num_agegroups) {
+    if ((size_t)total_confirmed_cases.size() > 0 && (size_t)total_confirmed_cases.size() != m_num_agegroups) {
         log_error("A variable given for model initialization is not valid. Number of elements in "
                   "total_confirmed_cases does not match the number of age groups.");
         return true;

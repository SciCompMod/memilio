--- conflicted
+++ resolved
@@ -41,21 +41,12 @@
  * @tparam regions The number of regions.
  * @tparam Status An infection state enum.
  */
-<<<<<<< HEAD
-template <size_t regions, class Status, size_t... Groups>
+template <typename FP, size_t regions, class Status, size_t... Groups>
 class Simulation
 {
 public:
-    using Model = smm::Model<regions, Status, Groups...>;
+    using Model = smm::Model<FP, regions, Status, Groups...>;
     using Index = mio::Index<mio::regions::Region, Status, age_group<mio::AgeGroup, Groups>...>;
-=======
-template <typename FP, size_t regions, class Status>
-class Simulation
-{
-public:
-public:
-    using Model = smm::Model<FP, regions, Status>;
->>>>>>> fbaf0eb9
 
     /**
      * @brief Set up the simulation for a Stochastic Metapopulation Model.
@@ -113,7 +104,6 @@
             if (next_event < adoption_rates().size()) {
                 // perform adoption event
                 const auto& rate = adoption_rates()[next_event];
-<<<<<<< HEAD
                 auto index_from  = std::apply(
                     [&](auto&&... args) {
                         return Index{rate.region, rate.from, std::forward<decltype(args)>(args)...};
@@ -128,17 +118,10 @@
                     rate.group_indices);
                 m_result.get_last_value()[m_model->populations.get_flat_index(index_to)] += 1;
                 m_model->populations[index_to] += 1;
-=======
-                m_result.get_last_value()[m_model->populations.get_flat_index({rate.region, rate.from})] -= 1;
-                m_model->populations[{rate.region, rate.from}] -= 1.0;
-                m_result.get_last_value()[m_model->populations.get_flat_index({rate.region, rate.to})] += 1;
-                m_model->populations[{rate.region, rate.to}] += 1.0;
->>>>>>> fbaf0eb9
             }
             else {
                 // perform transition event
                 const auto& rate = transition_rates()[next_event - adoption_rates().size()];
-<<<<<<< HEAD
                 auto index_from  = std::apply(
                     [&](auto&&... args) {
                         return Index{rate.from, rate.status, std::forward<decltype(args)>(args)...};
@@ -153,12 +136,6 @@
                     rate.group_indices_to);
                 m_result.get_last_value()[m_model->populations.get_flat_index(index_to)] += 1;
                 m_model->populations[index_to] += 1;
-=======
-                m_result.get_last_value()[m_model->populations.get_flat_index({rate.from, rate.status})] -= 1;
-                m_model->populations[{rate.from, rate.status}] -= 1.0;
-                m_result.get_last_value()[m_model->populations.get_flat_index({rate.to, rate.status})] += 1;
-                m_model->populations[{rate.to, rate.status}] += 1.0;
->>>>>>> fbaf0eb9
             }
             // update internal times
             for (size_t i = 0; i < m_internal_time.size(); i++) {
@@ -208,31 +185,20 @@
     /**
      * @brief Returns the model's transition rates.
      */
-<<<<<<< HEAD
-    inline constexpr const typename smm::TransitionRates<Status, age_group<mio::AgeGroup, Groups>...>::Type&
+    inline constexpr const typename smm::TransitionRates<FP, Status, age_group<mio::AgeGroup, Groups>...>::Type&
     transition_rates()
     {
-        return m_model->parameters.template get<smm::TransitionRates<Status, age_group<mio::AgeGroup, Groups>...>>();
-=======
-    inline constexpr const typename smm::TransitionRates<FP, Status>::Type& transition_rates()
-    {
-        return m_model->parameters.template get<smm::TransitionRates<FP, Status>>();
->>>>>>> fbaf0eb9
+        return m_model->parameters
+            .template get<smm::TransitionRates<FP, Status, age_group<mio::AgeGroup, Groups>...>>();
     }
 
     /**
      * @brief Returns the model's adoption rates.
      */
-<<<<<<< HEAD
-    inline constexpr const typename smm::AdoptionRates<Status, age_group<mio::AgeGroup, Groups>...>::Type&
+    inline constexpr const typename smm::AdoptionRates<FP, Status, age_group<mio::AgeGroup, Groups>...>::Type&
     adoption_rates()
     {
-        return m_model->parameters.template get<smm::AdoptionRates<Status, age_group<mio::AgeGroup, Groups>...>>();
-=======
-    inline constexpr const typename smm::AdoptionRates<FP, Status>::Type& adoption_rates()
-    {
-        return m_model->parameters.template get<smm::AdoptionRates<FP, Status>>();
->>>>>>> fbaf0eb9
+        return m_model->parameters.template get<smm::AdoptionRates<FP, Status, age_group<mio::AgeGroup, Groups>...>>();
     }
 
     /**

/*
* Copyright (C) 2020-2025 MEmilio
*
* Authors: René Schmieding, Julia Bicker
*
* Contact: Martin J. Kuehn <Martin.Kuehn@DLR.de>
*
* Licensed under the Apache License, Version 2.0 (the "License");
* you may not use this file except in compliance with the License.
* You may obtain a copy of the License at
*
*     http://www.apache.org/licenses/LICENSE-2.0
*
* Unless required by applicable law or agreed to in writing, software
* distributed under the License is distributed on an "AS IS" BASIS,
* WITHOUT WARRANTIES OR CONDITIONS OF ANY KIND, either express or implied.
* See the License for the specific language governing permissions and
* limitations under the License.
*/

#ifndef MIO_SMM_SIMULATION_H
#define MIO_SMM_SIMULATION_H

#include "memilio/config.h"
#include "memilio/epidemiology/age_group.h"
#include "memilio/utils/index.h"
#include "memilio/utils/logging.h"
#include "smm/model.h"
#include "smm/parameters.h"
#include "memilio/compartments/simulation.h"
#include <utility>

namespace mio
{

namespace smm
{

/**
 * @brief A specialized Simulation for mio::smm::Model.
 * @tparam regions The number of regions.
 * @tparam Status An infection state enum.
 */
template <typename FP, size_t regions, class Status, size_t... Groups>
class Simulation
{
public:
    using Model = smm::Model<FP, regions, Status, Groups...>;
    using Index = mio::Index<mio::regions::Region, Status, age_group<mio::AgeGroup, Groups>...>;

    /**
     * @brief Set up the simulation for a Stochastic Metapopulation Model.
     * @param[in] model An instance of mio::smm::Model.
     * @param[in] t0 Start time.
     * @param[in] dt Initial Step size.
     */
    Simulation(Model const& model, FP t0 = 0., FP dt = 1.)
        : m_dt(dt)
        , m_model(std::make_unique<Model>(model))
        , m_result(t0, m_model->get_initial_values())
        , m_internal_time(adoption_rates().size() + transition_rates().size(), t0)
        , m_tp_next_event(adoption_rates().size() + transition_rates().size(), t0)
        , m_waiting_times(adoption_rates().size() + transition_rates().size(), 0)
        , m_current_rates(adoption_rates().size() + transition_rates().size(), 0)
    {
        assert(dt > 0);
        assert(m_waiting_times.size() > 0);
        assert(std::all_of(adoption_rates().begin(), adoption_rates().end(), [](auto&& r) {
            return static_cast<size_t>(r.region) < regions;
        }));
        assert(std::all_of(transition_rates().begin(), transition_rates().end(), [](auto&& r) {
            return static_cast<size_t>(r.from) < regions && static_cast<size_t>(r.to) < regions;
        }));
        // initialize (internal) next event times by random values
        for (size_t i = 0; i < m_tp_next_event.size(); i++) {
            m_tp_next_event[i] += mio::ExponentialDistribution<FP>::get_instance()(m_model->get_rng(), 1.0);
        }
    }

    Simulation(const Simulation& other)
        : m_dt(other.m_dt)
        , m_model(std::make_unique<Model>(*other.m_model))
        , m_result(other.m_result)
        , m_internal_time(other.m_internal_time)
        , m_tp_next_event(other.m_tp_next_event)
        , m_waiting_times(other.m_waiting_times)
        , m_current_rates(other.m_current_rates)
    {
    }

    Simulation& operator=(const Simulation& other)
    {
        if (this != &other) {
            m_model         = std::make_unique<Model>(*other.m_model);
            m_result        = other.m_result;
            m_internal_time = other.m_internal_time;
            m_tp_next_event = other.m_tp_next_event;
            m_waiting_times = other.m_waiting_times;
            m_current_rates = other.m_current_rates;
        }
        return *this;
    }

    /**
     * @brief Advance simulation to tmax.
     * This function performs a Gillespie algorithm.
     * @param tmax Next stopping point of simulation.
     */
    Eigen::Ref<Eigen::VectorX<FP>> advance(FP tmax)
    {
        update_current_rates_and_waiting_times();
        size_t next_event = determine_next_event(); // index of the next event
        FP current_time   = m_result.get_last_time();
        // set in the past to add a new time point immediately
        FP last_result_time = current_time - m_dt;
        // iterate over time
        while (current_time + m_waiting_times[next_event] < tmax) {
            // update time
            current_time += m_waiting_times[next_event];
            // regularily save current state in m_results
            if (current_time > last_result_time + m_dt) {
                last_result_time = current_time;
                m_result.add_time_point(current_time);
                // copy from the previous last value
                m_result.get_last_value() = m_result[m_result.get_num_time_points() - 2];
            }
            // decide event type by index and perform it
            if (next_event < adoption_rates().size()) {
                // perform adoption event
                const auto& rate = adoption_rates()[next_event];
                auto index_from  = std::apply(
                    [&](auto&&... args) {
                        return Index{rate.region, rate.from, std::forward<decltype(args)>(args)...};
                    },
                    rate.group_indices);
                m_result.get_last_value()[m_model->populations.get_flat_index(index_from)] -= 1;
                m_model->populations[index_from] -= 1;
                auto index_to = std::apply(
                    [&](auto&&... args) {
                        return Index{rate.region, rate.to, std::forward<decltype(args)>(args)...};
                    },
                    rate.group_indices);
                m_result.get_last_value()[m_model->populations.get_flat_index(index_to)] += 1;
                m_model->populations[index_to] += 1;
            }
            else {
                // perform transition event
                const auto& rate = transition_rates()[next_event - adoption_rates().size()];
                auto index_from  = std::apply(
                    [&](auto&&... args) {
                        return Index{rate.from, rate.status, std::forward<decltype(args)>(args)...};
                    },
                    rate.group_indices_from);
                m_result.get_last_value()[m_model->populations.get_flat_index(index_from)] -= 1;
                m_model->populations[index_from] -= 1;
                auto index_to = std::apply(
                    [&](auto&&... args) {
                        return Index{rate.to, rate.status, std::forward<decltype(args)>(args)...};
                    },
                    rate.group_indices_to);
                m_result.get_last_value()[m_model->populations.get_flat_index(index_to)] += 1;
                m_model->populations[index_to] += 1;
            }
            // update internal times
            for (size_t i = 0; i < m_internal_time.size(); i++) {
                m_internal_time[i] += m_current_rates[i] * m_waiting_times[next_event];
            }
            // draw new "next event" time for the occured event
            m_tp_next_event[next_event] += mio::ExponentialDistribution<FP>::get_instance()(m_model->get_rng(), 1.0);
            // precalculate next event
            update_current_rates_and_waiting_times();
            next_event = determine_next_event();
        }
        // copy last result, if no event occurs between last_result_time and tmax
        if (last_result_time < tmax) {
            m_result.add_time_point(tmax);
            m_result.get_last_value() = m_result[m_result.get_num_time_points() - 2];
<<<<<<< HEAD
=======
            // update internal times
>>>>>>> 9da23167
            for (size_t i = 0; i < m_internal_time.size(); i++) {
                m_internal_time[i] += m_current_rates[i] * (tmax - current_time);
            }
        }
        return m_result.get_last_value();
    }

    /**
     * @brief Returns the final simulation result.
     * @return A TimeSeries to represent the final simulation result.
     */
    TimeSeries<FP>& get_result()
    {
        return m_result;
    }
    const TimeSeries<FP>& get_result() const
    {
        return m_result;
    }

    /**
     * @brief Returns the model used in the simulation.
     */
    const Model& get_model() const
    {
        return *m_model;
    }
    Model& get_model()
    {
        return *m_model;
    }

private:
    /**
     * @brief Returns the model's transition rates.
     */
    inline constexpr const typename smm::TransitionRates<FP, Status, age_group<mio::AgeGroup, Groups>...>::Type&
    transition_rates()
    {
        return m_model->parameters
            .template get<smm::TransitionRates<FP, Status, age_group<mio::AgeGroup, Groups>...>>();
    }

    /**
     * @brief Returns the model's adoption rates.
     */
    inline constexpr const typename smm::AdoptionRates<FP, Status, age_group<mio::AgeGroup, Groups>...>::Type&
    adoption_rates()
    {
        return m_model->parameters.template get<smm::AdoptionRates<FP, Status, age_group<mio::AgeGroup, Groups>...>>();
    }

    /**
     * @brief 
     * 
     */
    inline void update_current_rates_and_waiting_times()
    {
        size_t i = 0; // shared index for iterating both rates
        for (const auto& rate : adoption_rates()) {
            m_current_rates[i] = m_model->evaluate(rate, m_result.get_last_value());
            m_waiting_times[i] = (m_current_rates[i] > 0)
                                     ? (m_tp_next_event[i] - m_internal_time[i]) / m_current_rates[i]
                                     : std::numeric_limits<FP>::max();
            i++;
        }
        for (const auto& rate : transition_rates()) {
            m_current_rates[i] = m_model->evaluate(rate, m_result.get_last_value());
            m_waiting_times[i] = (m_current_rates[i] > 0)
                                     ? (m_tp_next_event[i] - m_internal_time[i]) / m_current_rates[i]
                                     : std::numeric_limits<FP>::max();
            i++;
        }
    }

    /**
     * @brief Get next event i.e. event with the smallest waiting time.
     */
    inline size_t determine_next_event()
    {
        return std::distance(m_waiting_times.begin(), std::min_element(m_waiting_times.begin(), m_waiting_times.end()));
    }

    FP m_dt; ///< Initial step size
    std::unique_ptr<Model> m_model; ///< Pointer to the model used in the simulation.
    mio::TimeSeries<FP> m_result; ///< Result time series.

    std::vector<FP> m_internal_time; ///< Internal times of all poisson processes (aka T_k).
    std::vector<FP> m_tp_next_event; ///< Internal time points of next event i after m_internal[i] (aka P_k).
    std::vector<FP> m_waiting_times; ///< External times between m_internal_time and m_tp_next_event.
    std::vector<FP> m_current_rates; ///< Current values of both types of rates i.e. adoption and transition rates.
};

} // namespace smm
} // namespace mio

#endif<|MERGE_RESOLUTION|>--- conflicted
+++ resolved
@@ -175,10 +175,7 @@
         if (last_result_time < tmax) {
             m_result.add_time_point(tmax);
             m_result.get_last_value() = m_result[m_result.get_num_time_points() - 2];
-<<<<<<< HEAD
-=======
             // update internal times
->>>>>>> 9da23167
             for (size_t i = 0; i < m_internal_time.size(); i++) {
                 m_internal_time[i] += m_current_rates[i] * (tmax - current_time);
             }

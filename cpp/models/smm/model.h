--- conflicted
+++ resolved
@@ -41,35 +41,21 @@
  * @tparam regions Number of regions.
  * @tparam Status An infection state enum.
  */
-<<<<<<< HEAD
-template <size_t regions, class Status, size_t... Groups>
+template <typename FP, size_t regions, class Status, size_t... Groups>
 class Model : public mio::CompartmentalModel<
-                  ScalarType, Status,
-                  mio::Populations<ScalarType, mio::regions::Region, Status, age_group<mio::AgeGroup, Groups>...>,
-                  ParametersBase<Status, age_group<mio::AgeGroup, Groups>...>>
+                  FP, Status, mio::Populations<FP, mio::regions::Region, Status, age_group<mio::AgeGroup, Groups>...>,
+                  ParametersBase<FP, Status, age_group<mio::AgeGroup, Groups>...>>
 {
-    using Base = mio::CompartmentalModel<
-        ScalarType, Status,
-        mio::Populations<ScalarType, mio::regions::Region, Status, age_group<mio::AgeGroup, Groups>...>,
-        ParametersBase<Status, age_group<mio::AgeGroup, Groups>...>>;
+    using Base =
+        mio::CompartmentalModel<FP, Status,
+                                mio::Populations<FP, mio::regions::Region, Status, age_group<mio::AgeGroup, Groups>...>,
+                                ParametersBase<FP, Status, age_group<mio::AgeGroup, Groups>...>>;
     using Index = mio::Index<mio::regions::Region, Status, age_group<mio::AgeGroup, Groups>...>;
 
 public:
     Model()
         : Base(typename Base::Populations(
                    {static_cast<mio::regions::Region>(regions), Status::Count, static_cast<mio::AgeGroup>(Groups)...}),
-=======
-template <typename FP, size_t regions, class Status>
-class Model : public mio::CompartmentalModel<FP, Status, mio::Populations<FP, mio::regions::Region, Status>,
-                                             ParametersBase<FP, Status>>
-{
-    using Base = mio::CompartmentalModel<FP, Status, mio::Populations<FP, mio::regions::Region, Status>,
-                                         ParametersBase<FP, Status>>;
-
-public:
-    Model()
-        : Base(typename Base::Populations({static_cast<mio::regions::Region>(regions), Status::Count}, 0.0),
->>>>>>> fbaf0eb9
                typename Base::ParameterSet())
     {
     }
@@ -80,12 +66,8 @@
      * @param[in] x The current state of the model.
      * @return Current value of the adoption rate.
      */
-<<<<<<< HEAD
-    ScalarType evaluate(const AdoptionRate<Status, age_group<mio::AgeGroup, Groups>...>& rate,
-                        const Eigen::VectorXd& x) const
-=======
-    FP evaluate(const AdoptionRate<FP, Status>& rate, const Eigen::VectorX<FP>& x) const
->>>>>>> fbaf0eb9
+    FP evaluate(const AdoptionRate<FP, Status, age_group<mio::AgeGroup, Groups>...>& rate,
+                const Eigen::VectorXd& x) const
     {
         const auto& pop       = this->populations;
         const auto index_from = std::apply(
@@ -99,17 +81,10 @@
             return rate.factor * x[source];
         }
         else { // second order adoption
-<<<<<<< HEAD
-=======
-            FP N = 0;
-            for (size_t s = 0; s < static_cast<size_t>(Status::Count); ++s) {
-                N += x[pop.get_flat_index({rate.region, Status(s)})];
-            }
->>>>>>> fbaf0eb9
             // accumulate influences
             FP influences = 0.0;
             for (size_t i = 0; i < rate.influences.size(); i++) {
-                ScalarType N = 0; // Welches N brauchen wir hier??
+                FP N = 0; // Welches N brauchen wir hier??
 
                 for (size_t s = 0; s < static_cast<size_t>(Status::Count); ++s) {
                     const auto index = std::apply(
@@ -140,12 +115,8 @@
      * @param[in] x The current state of the model.
      * @return Current value of the transition rate.
      */
-<<<<<<< HEAD
-    ScalarType evaluate(const TransitionRate<Status, age_group<mio::AgeGroup, Groups>...>& rate,
-                        const Eigen::VectorXd& x) const
-=======
-    FP evaluate(const TransitionRate<FP, Status>& rate, const Eigen::VectorX<FP>& x) const
->>>>>>> fbaf0eb9
+    FP evaluate(const TransitionRate<FP, Status, age_group<mio::AgeGroup, Groups>...>& rate,
+                const Eigen::VectorXd& x) const
     {
         auto index = std::apply(
             [&](auto&&... args) {

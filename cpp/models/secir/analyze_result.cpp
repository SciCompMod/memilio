--- conflicted
+++ resolved
@@ -1,7 +1,7 @@
 /* 
 * Copyright (C) 2020-2021 German Aerospace Center (DLR-SC)
 *
-* Authors: Daniel Abele, David Kerkmann, Sascha Korf
+* Authors: Daniel Abele
 *
 * Contact: Martin J. Kuehn <Martin.Kuehn@DLR.de>
 *
@@ -23,207 +23,4 @@
 namespace mio
 {
 
-<<<<<<< HEAD
-=======
-TimeSeries<double> interpolate_simulation_result(const TimeSeries<double>& simulation_result, const double abs_tol)
-{
-    const auto t0    = simulation_result.get_time(0);
-    const auto t_max = simulation_result.get_last_time();
-    // add another day if the first time point is equal to day_0 up to absolute tolerance tol
-    const auto day0 = (t0 - abs_tol < std::ceil(t0) - 1) ? std::floor(t0) : std::ceil(t0);
-    // add another day if the last time point is equal to day_max up to absolute tolerance tol
-    const auto day_max = (t_max + abs_tol > std::floor(t_max) + 1) ? std::ceil(t_max) : std::floor(t_max);
-
-    // create interpolation_times vector with all days between day0 and day_max
-    std::vector<double> tps(static_cast<int>(day_max) - static_cast<int>(day0) + 1);
-    std::iota(tps.begin(), tps.end(), day0);
-
-    return interpolate_simulation_result(simulation_result, tps);
-}
-
-TimeSeries<double> interpolate_simulation_result(const TimeSeries<double>& simulation_result,
-                                                 const std::vector<double>& interpolation_times)
-{
-    assert(simulation_result.get_num_time_points() > 0 && "TimeSeries must not be empty.");
-
-    assert(std::is_sorted(interpolation_times.begin(), interpolation_times.end()) &&
-           "Time points for interpolation have to be sorted in non-descending order.");
-
-    if (interpolation_times.size() >= 2) {
-        assert((interpolation_times[1] > simulation_result.get_time(0) &&
-                interpolation_times.rbegin()[1] <= simulation_result.get_last_time()) &&
-               "All but the first and the last time point of interpolation have lie between simulation times (strictly "
-               "for lower boundary).");
-    }
-
-    TimeSeries<double> interpolated(simulation_result.get_num_elements());
-
-    if (interpolation_times.size() == 0) {
-        return interpolated;
-    }
-
-    size_t interp_idx = 0;
-    // add first time point of interpolation times in case it is smaller than the first time point of simulation_result
-    // this is used for the case that it equals the first time point of simulation up to tolerance
-    // this is necessary even if the tolerance is 0 due to the way the comparison in the loop is implemented (< and >=)
-    if (simulation_result.get_time(0) >= interpolation_times[0]) {
-        interpolated.add_time_point(interpolation_times[0], simulation_result[0]);
-        ++interp_idx;
-    }
-
-    //interpolate between pair of time points that lie on either side of each interpolation point
-    for (Eigen::Index sim_idx = 0;
-         sim_idx < simulation_result.get_num_time_points() - 1 && interp_idx < interpolation_times.size();) {
-        //only go to next pair of time points if no time point is added.
-        //otherwise check the same time points again
-        //in case there is more than one interpolation point between the two time points
-        if (simulation_result.get_time(sim_idx) < interpolation_times[interp_idx] &&
-            simulation_result.get_time(sim_idx + 1) >= interpolation_times[interp_idx]) {
-            interpolated.add_time_point(
-                interpolation_times[interp_idx],
-                linear_interpolation(interpolation_times[interp_idx], simulation_result.get_time(sim_idx),
-                                     simulation_result.get_time(sim_idx + 1), simulation_result[sim_idx],
-                                     simulation_result[sim_idx + 1]));
-            ++interp_idx;
-        }
-        else {
-            ++sim_idx;
-        }
-    }
-
-    // add last time point of interpolation times in case it is larger than the last time point of simulation_result
-    // this is used for the case that it equals the last time point of simulation up to tolerance
-    if (interp_idx < interpolation_times.size() &&
-        simulation_result.get_last_time() < interpolation_times[interp_idx]) {
-        interpolated.add_time_point(interpolation_times[interp_idx], simulation_result.get_last_value());
-    }
-
-    return interpolated;
-}
-
-std::vector<std::vector<TimeSeries<double>>>
-sum_nodes(const std::vector<std::vector<TimeSeries<double>>>& ensemble_result)
-{
-    auto num_runs        = ensemble_result.size();
-    auto num_nodes       = ensemble_result[0].size();
-    auto num_time_points = ensemble_result[0][0].get_num_time_points();
-    auto num_elements    = ensemble_result[0][0].get_num_elements();
-
-    std::vector<std::vector<TimeSeries<double>>> sum_result(
-        num_runs, std::vector<TimeSeries<double>>(1, TimeSeries<double>::zero(num_time_points, num_elements)));
-
-    for (size_t run = 0; run < num_runs; run++) {
-        for (Eigen::Index time = 0; time < num_time_points; time++) {
-            sum_result[run][0].get_time(time) = ensemble_result[run][0].get_time(time);
-            for (size_t node = 0; node < num_nodes; node++) {
-                sum_result[run][0][time] += ensemble_result[run][node][time];
-            }
-        }
-    }
-    return sum_result;
-}
-
-std::vector<TimeSeries<double>> ensemble_mean(const std::vector<std::vector<TimeSeries<double>>>& ensemble_result)
-{
-    auto num_runs        = ensemble_result.size();
-    auto num_nodes       = ensemble_result[0].size();
-    auto num_time_points = ensemble_result[0][0].get_num_time_points();
-    auto num_elements    = ensemble_result[0][0].get_num_elements();
-
-    std::vector<TimeSeries<double>> mean(num_nodes, TimeSeries<double>::zero(num_time_points, num_elements));
-
-    for (size_t run = 0; run < num_runs; run++) {
-        assert(ensemble_result[run].size() == num_nodes && "ensemble results not uniform.");
-        for (size_t node = 0; node < num_nodes; node++) {
-            assert(ensemble_result[run][node].get_num_time_points() == num_time_points &&
-                   "ensemble results not uniform.");
-            for (Eigen::Index time = 0; time < num_time_points; time++) {
-                assert(ensemble_result[run][node].get_num_elements() == num_elements &&
-                       "ensemble results not uniform.");
-                mean[node].get_time(time) = ensemble_result[run][node].get_time(time);
-                mean[node][time] += ensemble_result[run][node][time] / num_runs;
-            }
-        }
-    }
-
-    return mean;
-}
-
-std::vector<TimeSeries<double>> ensemble_percentile(const std::vector<std::vector<TimeSeries<double>>>& ensemble_result,
-                                                    double p)
-{
-    assert(p > 0.0 && p < 1.0 && "Invalid percentile value.");
-
-    auto num_runs        = ensemble_result.size();
-    auto num_nodes       = ensemble_result[0].size();
-    auto num_time_points = ensemble_result[0][0].get_num_time_points();
-    auto num_elements    = ensemble_result[0][0].get_num_elements();
-
-    std::vector<TimeSeries<double>> percentile(num_nodes, TimeSeries<double>::zero(num_time_points, num_elements));
-
-    std::vector<double> single_element_ensemble(num_runs); //reused for each element
-    for (size_t node = 0; node < num_nodes; node++) {
-        for (Eigen::Index time = 0; time < num_time_points; time++) {
-            percentile[node].get_time(time) = ensemble_result[0][node].get_time(time);
-            for (Eigen::Index elem = 0; elem < num_elements; elem++) {
-                std::transform(ensemble_result.begin(), ensemble_result.end(), single_element_ensemble.begin(),
-                               [=](auto& run) {
-                                   return run[node][time][elem];
-                               });
-                std::sort(single_element_ensemble.begin(), single_element_ensemble.end());
-                percentile[node][time][elem] = single_element_ensemble[static_cast<size_t>(num_runs * p)];
-            }
-        }
-    }
-    return percentile;
-}
-
-double result_distance_2norm(const std::vector<mio::TimeSeries<double>>& result1,
-                             const std::vector<mio::TimeSeries<double>>& result2)
-{
-    assert(result1.size() == result2.size());
-    assert(result1.size() > 0);
-    assert(result1[0].get_num_time_points() > 0);
-    assert(result1[0].get_num_elements() > 0);
-
-    auto norm_sqr = 0.0;
-    for (auto iter_node1 = result1.begin(), iter_node2 = result2.begin(); iter_node1 < result1.end();
-         ++iter_node1, ++iter_node2) {
-        for (Eigen::Index time_idx = 0; time_idx < iter_node1->get_num_time_points(); ++time_idx) {
-            auto v1 = (*iter_node1)[time_idx];
-            auto v2 = (*iter_node2)[time_idx];
-            norm_sqr += ((v1 - v2).array() * (v1 - v2).array()).sum();
-        }
-    }
-    return std::sqrt(norm_sqr);
-}
-
-double result_distance_2norm(const std::vector<mio::TimeSeries<double>>& result1,
-                             const std::vector<mio::TimeSeries<double>>& result2, InfectionState compartment)
-{
-    assert(result1.size() == result2.size());
-    assert(result1.size() > 0);
-    assert(result1[0].get_num_time_points() > 0);
-    assert(result1[0].get_num_elements() > 0);
-
-    auto num_compartments = Eigen::Index(InfectionState::Count);
-    auto num_age_groups   = result1[0].get_num_elements() / num_compartments;
-
-    auto norm_sqr = 0.0;
-    for (auto iter_node1 = result1.begin(), iter_node2 = result2.begin(); iter_node1 < result1.end();
-         ++iter_node1, ++iter_node2) {
-        for (Eigen::Index time_idx = 0; time_idx < iter_node1->get_num_time_points(); ++time_idx) {
-            auto v1 = (*iter_node1)[time_idx];
-            auto v2 = (*iter_node2)[time_idx];
-            for (Eigen::Index age_idx = 0; age_idx < num_age_groups; ++age_idx) {
-                auto d1 = v1[age_idx * num_compartments + Eigen::Index(compartment)];
-                auto d2 = v2[age_idx * num_compartments + Eigen::Index(compartment)];
-                norm_sqr += (d1 - d2) * (d1 - d2);
-            }
-        }
-    }
-    return std::sqrt(norm_sqr);
-}
-
->>>>>>> 0dbd9a50
 } // namespace mio
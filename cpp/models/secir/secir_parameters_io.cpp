/* 
* Copyright (C) 2020-2021 German Aerospace Center (DLR-SC)
*
* Authors: Wadim Koslow, Daniel Abele, Martin J. Kuehn, Lena Ploetzke
*
* Contact: Martin J. Kuehn <Martin.Kuehn@DLR.de>
*
* Licensed under the Apache License, Version 2.0 (the "License");
* you may not use this file except in compliance with the License.
* You may obtain a copy of the License at
*
*     http://www.apache.org/licenses/LICENSE-2.0
*
* Unless required by applicable law or agreed to in writing, software
* distributed under the License is distributed on an "AS IS" BASIS,
* WITHOUT WARRANTIES OR CONDITIONS OF ANY KIND, either express or implied.
* See the License for the specific language governing permissions and
* limitations under the License.
*/

#include "memilio/utils/compiler_diagnostics.h"

//see below for line that causes this warning
GCC_CLANG_DIAGNOSTIC(push)
GCC_CLANG_DIAGNOSTIC(ignored "-Wmaybe-uninitialized")

#include "secir/secir_parameters_io.h"
#include "memilio/utils/logging.h"
#include <iterator>

#ifdef MEMILIO_HAS_JSONCPP

#include "memilio/io/epi_data.h"
#include "memilio/utils/memory.h"
#include "memilio/utils/uncertain_value.h"
#include "memilio/utils/stl_util.h"
#include "memilio/mobility/graph.h"
#include "memilio/mobility/mobility.h"
#include "memilio/epidemiology/damping.h"
#include "memilio/epidemiology/populations.h"
#include "memilio/epidemiology/uncertain_matrix.h"
#include "memilio/utils/date.h"

#include <json/json.h>

#include <boost/filesystem.hpp>

#include <numeric>
#include <vector>
#include <iostream>
#include <string>
#include <random>
#include <fstream>

namespace mio
{

namespace details
{
    //county or state id of a data entry if available, 0 (for whole country) otherwise
    //used to compare data entries to integer ids in STL algorithms
    template<class EpiDataEntry>
    int get_region_id(const EpiDataEntry& entry)
    {
        return entry.state_id ? entry.state_id->get() : (entry.county_id ? entry.county_id->get() : 0);
    }
    //overload for integers, so the comparison of data entry to integers is symmetric (required by e.g. equal_range)
    int get_region_id(int id)
    {
        return id;
    }

    IOResult<void> read_rki_data(
        std::string const& path, std::vector<int> const& vregion, Date date, std::vector<std::vector<double>>& vnum_exp,
        std::vector<std::vector<double>>& vnum_car, std::vector<std::vector<double>>& vnum_inf,
        std::vector<std::vector<double>>& vnum_hosp, std::vector<std::vector<double>>& vnum_icu,
        std::vector<std::vector<double>>& vnum_death, std::vector<std::vector<double>>& vnum_rec,
        const std::vector<std::vector<int>>& vt_car_to_rec, const std::vector<std::vector<int>>& vt_car_to_inf,
        const std::vector<std::vector<int>>& vt_exp_to_car, const std::vector<std::vector<int>>& vt_inf_to_rec,
        const std::vector<std::vector<int>>& vt_inf_to_hosp, const std::vector<std::vector<int>>& vt_hosp_to_rec,
        const std::vector<std::vector<int>>& vt_hosp_to_icu, const std::vector<std::vector<int>>& vt_icu_to_dead,
        const std::vector<std::vector<int>>& vt_icu_to_rec, const std::vector<std::vector<double>>& vmu_C_R,
        const std::vector<std::vector<double>>& vmu_I_H, const std::vector<std::vector<double>>& vmu_H_U,
        const std::vector<std::vector<double>>& vmu_U_D, const std::vector<double>& scaling_factor_inf)
    {
        BOOST_OUTCOME_TRY(rki_data, read_confirmed_cases_data(path));
        auto max_date_entry = std::max_element(rki_data.begin(), rki_data.end(), [](auto&& a, auto&& b) { return a.date < b.date; }); 
        if (max_date_entry == rki_data.end()) {
            log_error("RKI data file is empty.");
            return failure(StatusCode::InvalidFileFormat, path + ", file is empty.");
        }
        auto max_date = max_date_entry->date;
        if (max_date < date) {
            log_error("Specified date does not exist in RKI data");
            return failure(StatusCode::OutOfRange, path + ", specified date does not exist in RKI data.");
        }
        auto days_surplus = std::min(get_offset_in_days(max_date, date) - 6, 0);

        //this statement causes maybe-uninitialized warning for some versions of gcc.
        //the error is reported in an included header, so the warning is disabled for the whole file
        std::sort(rki_data.begin(), rki_data.end(), [](auto&& a, auto&& b) {
            return std::make_tuple(get_region_id(a), a.date) < std::make_tuple(get_region_id(b), b.date);
        });

        for (auto region_idx = size_t(0); region_idx < vregion.size(); ++region_idx) {
            auto region_entry_range_it = std::equal_range(rki_data.begin(), rki_data.end(), vregion[region_idx],
                                                          [](auto&& a, auto&& b) {
                                                              return get_region_id(a) < get_region_id(b);
                                                          });
            auto region_entry_range = make_range(region_entry_range_it);
            if (region_entry_range.begin() == region_entry_range.end()) {
                log_error("No entries found for region {}", vregion[region_idx]);
                return failure(StatusCode::InvalidFileFormat, "No entries found for region " + std::to_string(vregion[region_idx]));
            }
            for (auto&& region_entry : region_entry_range) {

                auto& t_exp_to_car  = vt_exp_to_car[region_idx];
                auto& t_car_to_rec  = vt_car_to_rec[region_idx];
                auto& t_car_to_inf  = vt_car_to_inf[region_idx];
                auto& t_inf_to_rec  = vt_inf_to_rec[region_idx];
                auto& t_inf_to_hosp = vt_inf_to_hosp[region_idx];
                auto& t_hosp_to_rec = vt_hosp_to_rec[region_idx];
                auto& t_hosp_to_icu = vt_hosp_to_icu[region_idx];
                auto& t_icu_to_dead = vt_icu_to_dead[region_idx];
                auto& t_icu_to_rec  = vt_icu_to_rec[region_idx];

                auto& num_car   = vnum_car[region_idx];
                auto& num_inf   = vnum_inf[region_idx];
                auto& num_rec   = vnum_rec[region_idx];
                auto& num_exp   = vnum_exp[region_idx];
                auto& num_hosp  = vnum_hosp[region_idx];
                auto& num_death = vnum_death[region_idx];
                auto& num_icu   = vnum_icu[region_idx];

                auto& mu_C_R = vmu_C_R[region_idx];
                auto& mu_I_H = vmu_I_H[region_idx];
                auto& mu_H_U = vmu_H_U[region_idx];
                auto& mu_U_D = vmu_U_D[region_idx];

                auto date_df = region_entry.date;
                auto age = size_t(region_entry.age_group);

                bool read_icu = false; //params.populations.get({age, SecirCompartments::U}) == 0;

                if (date_df == offset_date_by_days(date, 0)) {
                    num_inf[age] += mu_I_H[age] * scaling_factor_inf[age] * region_entry.num_confirmed;
                    num_inf[age] += (1 - mu_I_H[age]) * scaling_factor_inf[age] * region_entry.num_confirmed;
                    num_rec[age] += region_entry.num_confirmed;
                }
                if (date_df == offset_date_by_days(date, days_surplus)) {
                    num_car[age] -= scaling_factor_inf[age] * region_entry.num_confirmed;
                }
                // +R3
                if (date_df == offset_date_by_days(date, +t_car_to_inf[age] + days_surplus)) {
                    num_car[age] += scaling_factor_inf[age] * region_entry.num_confirmed;
                    num_car[age] +=
                        mu_C_R[age] / (1 - mu_C_R[age]) * scaling_factor_inf[age] * region_entry.num_confirmed;
                    num_exp[age] -= 1 / (1 - mu_C_R[age]) * scaling_factor_inf[age] * region_entry.num_confirmed;
                }
                // R2 - R9
                if (date_df == offset_date_by_days(date, t_car_to_inf[age] - t_car_to_rec[age] + days_surplus)) {
                    num_car[age] -=
                        mu_C_R[age] / (1 - mu_C_R[age]) * scaling_factor_inf[age] * region_entry.num_confirmed;
                }
                // R2 + R3
                if (date_df == offset_date_by_days(date, t_exp_to_car[age] + t_car_to_inf[age] + days_surplus)) {
                    num_exp[age] += 1 / (1 - mu_C_R[age]) * scaling_factor_inf[age] * region_entry.num_confirmed;
                }
                // -R4
                if (date_df == offset_date_by_days(date, -t_inf_to_rec[age])) {
                    num_inf[age] -= (1 - mu_I_H[age]) * scaling_factor_inf[age] * region_entry.num_confirmed;
                }
                // -R6
                if (date_df == offset_date_by_days(date, -t_inf_to_hosp[age])) {
                    num_inf[age] -= mu_I_H[age] * scaling_factor_inf[age] * region_entry.num_confirmed;
                    num_hosp[age] += mu_I_H[age] * mu_H_U[age] * scaling_factor_inf[age] * region_entry.num_confirmed;
                    num_hosp[age] +=
                        mu_I_H[age] * (1 - mu_H_U[age]) * scaling_factor_inf[age] * region_entry.num_confirmed;
                }
                // -R6 - R7
                if (date_df == offset_date_by_days(date, -t_inf_to_hosp[age] - t_hosp_to_icu[age])) {
                    num_hosp[age] -= mu_I_H[age] * mu_H_U[age] * scaling_factor_inf[age] * region_entry.num_confirmed;
                    if (read_icu) {
                        num_icu[age] += mu_I_H[age] * mu_H_U[age] * mu_U_D[age] * scaling_factor_inf[age] *
                                        region_entry.num_confirmed;
                        num_icu[age] += mu_I_H[age] * mu_H_U[age] * (1 - mu_U_D[age]) * scaling_factor_inf[age] *
                                        region_entry.num_confirmed;
                    }
                }
                // -R6 - R5
                if (date_df == offset_date_by_days(date, -t_inf_to_hosp[age] - t_hosp_to_rec[age])) {
                    num_hosp[age] -=
                        mu_I_H[age] * (1 - mu_H_U[age]) * scaling_factor_inf[age] * region_entry.num_confirmed;
                }
                // -R10 - R6 - R7 // - T_I^H - T_H^U - T_U^D
                if (date_df ==
                    offset_date_by_days(date, -t_inf_to_hosp[age] - t_hosp_to_icu[age] - t_icu_to_dead[age])) {
                    num_death[age] += region_entry.num_deaths;
                    if (read_icu) {
                        num_icu[age] -= mu_I_H[age] * mu_H_U[age] * mu_U_D[age] * scaling_factor_inf[age] *
                                        region_entry.num_confirmed;
                    }
                }
                // - T_I^H - T_H^U - T_U^D
                if (date_df ==
                    offset_date_by_days(date, -t_inf_to_hosp[age] - t_hosp_to_icu[age] - t_icu_to_rec[age])) {
                    if (read_icu) {
                        num_icu[age] -= mu_I_H[age] * mu_H_U[age] * (1 - mu_U_D[age]) * scaling_factor_inf[age] *
                                        region_entry.num_confirmed;
                    }
                }
            }
        }

        for (size_t region_idx = 0; region_idx < vregion.size(); ++region_idx) {
            auto region = vregion[region_idx];

            auto& num_car   = vnum_car[region_idx];
            auto& num_inf   = vnum_inf[region_idx];
            auto& num_rec   = vnum_rec[region_idx];
            auto& num_exp   = vnum_exp[region_idx];
            auto& num_hosp  = vnum_hosp[region_idx];
            auto& num_death = vnum_death[region_idx];
            auto& num_icu   = vnum_icu[region_idx];

            for (size_t i = 0; i < ConfirmedCasesDataEntry::age_group_names.size(); i++) {
                auto try_fix_constraints = [region, i](double& value, double error, auto str) {
                    if (value < error) {
                        //this should probably return a failure
                        //but the algorithm is not robust enough to avoid large negative values and there are tests that rely on it
                        log_error("{:s} for age group {:s} is {:.4f} for region {:d}, exceeds expected negative value.",
                                  str, ConfirmedCasesDataEntry::age_group_names[i], value, region);
                        value = 0.0;
                    }
                    else if (value < 0) {
                        log_info("{:s} for age group {:s} is {:.4f} for region {:d}, automatically corrected", str,
                                 ConfirmedCasesDataEntry::age_group_names[i], value, region);
                        value = 0.0;
                    }
                };

                try_fix_constraints(num_inf[i], -5, "Infected");
                try_fix_constraints(num_car[i], -5, "Carrier");
                try_fix_constraints(num_exp[i], -5, "Exposed");
                try_fix_constraints(num_hosp[i], -5, "Hospitalized");
                try_fix_constraints(num_death[i], -5, "Dead");
                try_fix_constraints(num_icu[i], -5, "ICU");
                try_fix_constraints(num_rec[i], -20, "Recovered");
            }
        }

        return success();
    }

    IOResult<void> set_rki_data(std::vector<SecirModel>& model, const std::string& path, std::vector<int> const& region,
                                Date date, const std::vector<double>& scaling_factor_inf)
    {

        std::vector<double> age_ranges = {5., 10., 20., 25., 20., 20.};
        assert(scaling_factor_inf.size() == age_ranges.size());

        std::vector<std::vector<int>> t_car_to_rec{model.size()}; // R9
        std::vector<std::vector<int>> t_car_to_inf{model.size()}; // R3
        std::vector<std::vector<int>> t_exp_to_car{model.size()}; // R2
        std::vector<std::vector<int>> t_inf_to_rec{model.size()}; // R4
        std::vector<std::vector<int>> t_inf_to_hosp{model.size()}; // R6
        std::vector<std::vector<int>> t_hosp_to_rec{model.size()}; // R5
        std::vector<std::vector<int>> t_hosp_to_icu{model.size()}; // R7
        std::vector<std::vector<int>> t_icu_to_dead{model.size()}; // R10
        std::vector<std::vector<int>> t_icu_to_rec{model.size()};

        std::vector<std::vector<double>> mu_C_R{model.size()};
        std::vector<std::vector<double>> mu_I_H{model.size()};
        std::vector<std::vector<double>> mu_H_U{model.size()};
        std::vector<std::vector<double>> mu_U_D{model.size()};

        for (size_t county = 0; county < model.size(); county++) {
            for (size_t group = 0; group < age_ranges.size(); group++) {

                t_car_to_inf[county].push_back(
                    static_cast<int>(2 * (model[county].parameters.get<IncubationTime>()[(AgeGroup)group] -
                                          model[county].parameters.get<SerialInterval>()[(AgeGroup)group])));
                t_car_to_rec[county].push_back(static_cast<int>(
                    t_car_to_inf[county][group] + 0.5 * model[county].parameters.get<InfectiousTimeMild>()[(AgeGroup)group]));
                t_exp_to_car[county].push_back(
                    static_cast<int>(2 * model[county].parameters.get<SerialInterval>()[(AgeGroup)group] -
                                     model[county].parameters.get<IncubationTime>()[(AgeGroup)group]));
                t_inf_to_rec[county].push_back(
                    static_cast<int>(model[county].parameters.get<InfectiousTimeMild>()[(AgeGroup)group]));
                t_inf_to_hosp[county].push_back(
                    static_cast<int>(model[county].parameters.get<HomeToHospitalizedTime>()[(AgeGroup)group]));
                t_hosp_to_rec[county].push_back(
                    static_cast<int>(model[county].parameters.get<HospitalizedToHomeTime>()[(AgeGroup)group]));
                t_hosp_to_icu[county].push_back(
                    static_cast<int>(model[county].parameters.get<HospitalizedToICUTime>()[(AgeGroup)group]));
                t_icu_to_dead[county].push_back(
                    static_cast<int>(model[county].parameters.get<ICUToDeathTime>()[(AgeGroup)group]));
                t_icu_to_rec[county].push_back(static_cast<int>(
                    model[county].parameters.template get<ICUToHomeTime>()[(AgeGroup)group]));

<<<<<<< HEAD
                mu_C_R[county].push_back(
                    model[county].parameters.get<AsymptoticCasesPerInfectious>()[(AgeGroup)group]);
=======
                mu_C_R[county].push_back(model[county].parameters.get<mio::AsymptomaticCasesPerInfectious>()[(mio::AgeGroup)group]);
>>>>>>> 0dbd9a50
                mu_I_H[county].push_back(
                    model[county].parameters.get<HospitalizedCasesPerInfectious>()[(AgeGroup)group]);
                mu_H_U[county].push_back(
                    model[county].parameters.get<ICUCasesPerHospitalized>()[(AgeGroup)group]);
                mu_U_D[county].push_back(
                    model[county].parameters.template get<DeathsPerICU>()[(AgeGroup)group]);
            }
        }
        std::vector<std::vector<double>> num_inf(model.size(), std::vector<double>(age_ranges.size(), 0.0));
        std::vector<std::vector<double>> num_death(model.size(), std::vector<double>(age_ranges.size(), 0.0));
        std::vector<std::vector<double>> num_rec(model.size(), std::vector<double>(age_ranges.size(), 0.0));
        std::vector<std::vector<double>> num_exp(model.size(), std::vector<double>(age_ranges.size(), 0.0));
        std::vector<std::vector<double>> num_car(model.size(), std::vector<double>(age_ranges.size(), 0.0));
        std::vector<std::vector<double>> num_hosp(model.size(), std::vector<double>(age_ranges.size(), 0.0));
        std::vector<std::vector<double>> num_icu(model.size(), std::vector<double>(age_ranges.size(), 0.0));

        BOOST_OUTCOME_TRY(read_rki_data(path, region, date, num_exp, num_car, num_inf, num_hosp, num_icu, num_death,
                                        num_rec, t_car_to_rec, t_car_to_inf, t_exp_to_car, t_inf_to_rec, t_inf_to_hosp,
                                        t_hosp_to_rec, t_hosp_to_icu, t_icu_to_dead, t_icu_to_rec, mu_C_R, mu_I_H,
                                        mu_H_U, mu_U_D, scaling_factor_inf));

        for (size_t county = 0; county < model.size(); county++) {
            if (std::accumulate(num_inf[county].begin(), num_inf[county].end(), 0.0) > 0) {
                size_t num_groups = (size_t)model[county].parameters.get_num_groups();
                for (size_t i = 0; i < num_groups; i++) {
                    model[county].populations[{AgeGroup(i), InfectionState::Exposed}] =
                        num_exp[county][i];
                    model[county].populations[{AgeGroup(i), InfectionState::Carrier}] =
                        num_car[county][i];
                    model[county].populations[{AgeGroup(i), InfectionState::Infected}] =
                        num_inf[county][i];
                    model[county].populations[{AgeGroup(i), InfectionState::Hospitalized}] =
                        num_hosp[county][i];
                    model[county].populations[{AgeGroup(i), InfectionState::Dead}] =
                        num_death[county][i];
                    model[county].populations[{AgeGroup(i), InfectionState::Recovered}] =
                        num_rec[county][i];
                }
            }
            else {
                log_warning("No infections reported on date " + std::to_string(date.year) + "-" +
                            std::to_string(date.month) + "-" + std::to_string(date.day) + " for region " +
                            std::to_string(region[county]) + ". Population data has not been set.");
            }
        }
        return success();
    }

    IOResult<void> read_divi_data(const std::string& path, const std::vector<int>& vregion,
                                  Date date, std::vector<double>& vnum_icu)
    {
        BOOST_OUTCOME_TRY(divi_data, mio::read_divi_data(path));

        auto max_date_entry = std::max_element(divi_data.begin(), divi_data.end(), [](auto&& a, auto&& b) { return a.date < b.date; }); 
        if (max_date_entry == divi_data.end()) {
            log_error("DIVI data file is empty.");
            return failure(StatusCode::InvalidFileFormat, path + ", file is empty.");
        }
        auto max_date = max_date_entry->date;
        if (max_date < date) {
            log_error("Specified date does not exist in DIVI data.");
            return failure(StatusCode::OutOfRange, path + ", specified date does not exist in DIVI data.");
        }

        for (auto&& entry : divi_data) {            
            auto it      = std::find_if(vregion.begin(), vregion.end(), [&entry](auto r) {
                return r == 0 || r == get_region_id(entry);
            });
            auto date_df = entry.date;
            if (it != vregion.end() && date_df == date) {
                auto region_idx = size_t(it - vregion.begin());
                vnum_icu[region_idx] = entry.num_icu;
            }
        }

        return success();
    }

    IOResult<std::vector<std::vector<double>>> read_population_data(const std::string& path,
                                                                    const std::vector<int>& vregion)
    {
        BOOST_OUTCOME_TRY(population_data, mio::read_population_data(path));

        std::vector<std::vector<double>> vnum_population(
            vregion.size(), std::vector<double>(ConfirmedCasesDataEntry::age_group_names.size(), 0.0));

        for (auto&& entry : population_data) {
            auto it = std::find_if(vregion.begin(), vregion.end(), [&entry](auto r) {
                return r == 0 ||
                       (entry.county_id && regions::de::StateId(r) == regions::de::get_state_id(*entry.county_id)) ||
                       (entry.county_id && regions::de::CountyId(r) == *entry.county_id);
            });
            if (it != vregion.end()) {
                auto region_idx      = size_t(it - vregion.begin());
                auto& num_population = vnum_population[region_idx];
                for (size_t age = 0; age < num_population.size(); age++) {
                    num_population[age] += entry.population[AgeGroup(age)];
                }
            }
        }

        return success(vnum_population);
    }

    IOResult<void> set_population_data(std::vector<SecirModel>& model, const std::string& path,
                                       const std::vector<int>& vregion)
    {
        BOOST_OUTCOME_TRY(num_population, read_population_data(path, vregion));

        for (size_t region = 0; region < vregion.size(); region++) {
            if (std::accumulate(num_population[region].begin(), num_population[region].end(), 0.0) > 0) {
                auto num_groups = model[region].parameters.get_num_groups();
                for (auto i = AgeGroup(0); i < num_groups; i++) {
                    model[region].populations.set_difference_from_group_total<AgeGroup>(
                        {i, InfectionState::Susceptible}, num_population[region][size_t(i)]);
                }
            }
            else {
                log_warning("No population data available for region " + std::to_string(region) +
                            ". Population data has not been set.");
            }
        }

        return success();
    }

    IOResult<void> set_divi_data(std::vector<SecirModel>& model, const std::string& path,
                                 const std::vector<int>& vregion, Date date, double scaling_factor_icu)
    {
        std::vector<double> sum_mu_I_U(vregion.size(), 0);
        std::vector<std::vector<double>> mu_I_U{model.size()};
        for (size_t region = 0; region < vregion.size(); region++) {
            auto num_groups = model[region].parameters.get_num_groups();
            for (auto i = AgeGroup(0); i < num_groups; i++) {
                sum_mu_I_U[region] += model[region].parameters.get<ICUCasesPerHospitalized>()[i] *
                                      model[region].parameters.get<HospitalizedCasesPerInfectious>()[i];
                mu_I_U[region].push_back(model[region].parameters.get<ICUCasesPerHospitalized>()[i] *
                                         model[region].parameters.get<HospitalizedCasesPerInfectious>()[i]);
            }
        }
        std::vector<double> num_icu(model.size(), 0.0);
        BOOST_OUTCOME_TRY(read_divi_data(path, vregion, date, num_icu));

        for (size_t region = 0; region < vregion.size(); region++) {
            auto num_groups = model[region].parameters.get_num_groups();
            for (auto i = AgeGroup(0); i < num_groups; i++) {
                model[region].populations[{i, InfectionState::ICU}] =
                    scaling_factor_icu * num_icu[region] * mu_I_U[region][(size_t)i] / sum_mu_I_U[region];
            }
        }

        return success();
    }

} // namespace details

} // namespace mio

#endif // MEMILIO_HAS_JSONCPP

GCC_CLANG_DIAGNOSTIC(pop)<|MERGE_RESOLUTION|>--- conflicted
+++ resolved
@@ -298,12 +298,8 @@
                 t_icu_to_rec[county].push_back(static_cast<int>(
                     model[county].parameters.template get<ICUToHomeTime>()[(AgeGroup)group]));
 
-<<<<<<< HEAD
                 mu_C_R[county].push_back(
-                    model[county].parameters.get<AsymptoticCasesPerInfectious>()[(AgeGroup)group]);
-=======
-                mu_C_R[county].push_back(model[county].parameters.get<mio::AsymptomaticCasesPerInfectious>()[(mio::AgeGroup)group]);
->>>>>>> 0dbd9a50
+                    model[county].parameters.get<AsymptomaticCasesPerInfectious>()[(AgeGroup)group]);
                 mu_I_H[county].push_back(
                     model[county].parameters.get<HospitalizedCasesPerInfectious>()[(AgeGroup)group]);
                 mu_H_U[county].push_back(

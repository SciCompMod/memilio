/* 
* Copyright (C) 2020-2024 MEmilio
*
* Authors: Daniel Abele, Martin J. Kuehn
*
* Contact: Martin J. Kuehn <Martin.Kuehn@DLR.de>
*
* Licensed under the Apache License, Version 2.0 (the "License");
* you may not use this file except in compliance with the License.
* You may obtain a copy of the License at
*
*     http://www.apache.org/licenses/LICENSE-2.0
*
* Unless required by applicable law or agreed to in writing, software
* distributed under the License is distributed on an "AS IS" BASIS,
* WITHOUT WARRANTIES OR CONDITIONS OF ANY KIND, either express or implied.
* See the License for the specific language governing permissions and
* limitations under the License.
*/
<<<<<<< HEAD
#include "ode_secir/parameter_space.h"
#include "memilio/utils/parameter_distributions.h"
#include "ode_secir/model.h"

namespace mio
{
namespace osecir
{

void set_params_distributions_normal(Model& model, double t0, double tmax, double dev_rel)
{
    auto set_distribution = [dev_rel](UncertainValue& v, double min_val = 0.001) {
        v.set_distribution(ParameterDistributionNormal(
            // add limits for nonsense big values. Also mscv has a problem with a few doubles so this fixes it
            std::min(std::max(min_val, (1 - dev_rel * 2.6) * v), 0.1 * std::numeric_limits<double>::max()),
            std::min(std::max(min_val, (1 + dev_rel * 2.6) * v), 0.5 * std::numeric_limits<double>::max()),
            std::min(std::max(min_val, double(v)), 0.3 * std::numeric_limits<double>::max()),
            std::min(std::max(min_val, dev_rel * v), std::numeric_limits<double>::max())));
    };

    set_distribution(model.parameters.get<Seasonality>(), 0.0);
    set_distribution(model.parameters.get<ICUCapacity>());
    set_distribution(model.parameters.get<TestAndTraceCapacity>());
    model.parameters.get<DynamicNPIsImplementationDelay>().set_distribution(
        ParameterDistributionNormal(0.0, 0.0, 0.0, 0.0)); // Variable was not used here before

    // populations
    for (auto i = AgeGroup(0); i < model.parameters.get_num_groups(); i++) {
        for (auto j = Index<InfectionState>(0); j < Index<InfectionState>(InfectionState::Count); j++) {

            // don't touch S and D
            if (j == InfectionState::Susceptible || j == InfectionState::Dead) {
                continue;
            }

            // variably sized groups
            set_distribution(model.populations[{i, j}], 0.0);
        }
    }

    // times
    for (auto i = AgeGroup(0); i < model.parameters.get_num_groups(); i++) {

        set_distribution(model.parameters.get<TimeExposed>()[i]);
        set_distribution(model.parameters.get<TimeInfectedNoSymptoms>()[i]);
        set_distribution(model.parameters.get<TimeInfectedSymptoms>()[i]);
        set_distribution(model.parameters.get<TimeInfectedSevere>()[i]);
        set_distribution(model.parameters.get<TimeInfectedCritical>()[i]);

        set_distribution(model.parameters.get<TransmissionProbabilityOnContact>()[i]);
        set_distribution(model.parameters.get<RelativeTransmissionNoSymptoms>()[i]);
        set_distribution(model.parameters.get<RecoveredPerInfectedNoSymptoms>()[i]);
        set_distribution(model.parameters.get<RiskOfInfectionFromSymptomatic>()[i]);
        set_distribution(model.parameters.get<MaxRiskOfInfectionFromSymptomatic>()[i]);
        set_distribution(model.parameters.get<DeathsPerCritical>()[i]);
        set_distribution(model.parameters.get<SeverePerInfectedSymptoms>()[i]);
        set_distribution(model.parameters.get<CriticalPerSevere>()[i]);
    }

    // dampings
    auto matrices = std::vector<size_t>();
    for (size_t i = 0; i < model.parameters.get<ContactPatterns>().get_cont_freq_mat().get_num_matrices(); ++i) {
        matrices.push_back(i);
    }
    auto groups = Eigen::VectorXd::Constant(Eigen::Index(model.parameters.get_num_groups().get()), 1.0);
    model.parameters.get<ContactPatterns>().get_dampings().emplace_back(
        mio::UncertainValue(0.5), mio::DampingLevel(0), mio::DampingType(0), mio::SimulationTime(t0 + (tmax - t0) / 2),
        matrices, groups);
    set_distribution(model.parameters.get<ContactPatterns>().get_dampings()[0].get_value(), 0.0);
}

void draw_sample_demographics(Model& model)
{
    model.parameters.get<ICUCapacity>().draw_sample();
    model.parameters.get<TestAndTraceCapacity>().draw_sample();

    for (auto i = AgeGroup(0); i < model.parameters.get_num_groups(); i++) {
        double group_total = model.populations.get_group_total(i);

        model.populations[{i, InfectionState::Exposed}].draw_sample();
        model.populations[{i, InfectionState::InfectedNoSymptoms}].draw_sample();
        model.populations[{i, InfectionState::InfectedSymptoms}].draw_sample();
        model.populations[{i, InfectionState::InfectedSevere}].draw_sample();
        model.populations[{i, InfectionState::InfectedCritical}].draw_sample();
        model.populations[{i, InfectionState::Recovered}].draw_sample();

        // no sampling for dead and total numbers
        // [...]

        model.populations.set_difference_from_group_total<AgeGroup>({i, InfectionState::Susceptible}, group_total);
        model.populations.set_difference_from_group_total<AgeGroup>({i, InfectionState::Susceptible},
                                                                    model.populations.get_group_total(i));
    }
}

void draw_sample_infection(Model& model)
{
    model.parameters.get<Seasonality>().draw_sample();

    //not age dependent
    model.parameters.get<TimeExposed>()[AgeGroup(0)].draw_sample();
    model.parameters.get<TimeInfectedNoSymptoms>()[AgeGroup(0)].draw_sample();
    model.parameters.get<TimeInfectedSymptoms>()[AgeGroup(0)].draw_sample();
    model.parameters.get<RelativeTransmissionNoSymptoms>()[AgeGroup(0)].draw_sample();
    model.parameters.get<RiskOfInfectionFromSymptomatic>()[AgeGroup(0)].draw_sample();
    model.parameters.get<MaxRiskOfInfectionFromSymptomatic>()[AgeGroup(0)].draw_sample();

    for (auto i = AgeGroup(0); i < model.parameters.get_num_groups(); i++) {
        //not age dependent
        model.parameters.get<TimeExposed>()[i]            = model.parameters.get<TimeExposed>()[AgeGroup(0)];
        model.parameters.get<TimeInfectedNoSymptoms>()[i] = model.parameters.get<TimeInfectedNoSymptoms>()[AgeGroup(0)];
        model.parameters.get<RelativeTransmissionNoSymptoms>()[i] =
            model.parameters.get<RelativeTransmissionNoSymptoms>()[AgeGroup(0)];
        model.parameters.get<RiskOfInfectionFromSymptomatic>()[i] =
            model.parameters.get<RiskOfInfectionFromSymptomatic>()[AgeGroup(0)];
        model.parameters.get<MaxRiskOfInfectionFromSymptomatic>()[i] =
            model.parameters.get<MaxRiskOfInfectionFromSymptomatic>()[AgeGroup(0)];

        //age dependent
        model.parameters.get<TimeInfectedSymptoms>()[i].draw_sample();
        model.parameters.get<TimeInfectedSevere>()[i].draw_sample();
        model.parameters.get<TimeInfectedCritical>()[i].draw_sample();

        model.parameters.get<TransmissionProbabilityOnContact>()[i].draw_sample();
        model.parameters.get<RecoveredPerInfectedNoSymptoms>()[i].draw_sample();
        model.parameters.get<DeathsPerCritical>()[i].draw_sample();
        model.parameters.get<SeverePerInfectedSymptoms>()[i].draw_sample();
        model.parameters.get<CriticalPerSevere>()[i].draw_sample();
    }
}

void draw_sample(Model& model)
{
    draw_sample_infection(model);
    draw_sample_demographics(model);
    model.parameters.get<ContactPatterns>().draw_sample();
    model.apply_constraints();
}

Graph<Model, MigrationParameters> draw_sample(Graph<Model, MigrationParameters>& graph)
{
    Graph<Model, MigrationParameters> sampled_graph;

    //sample global parameters
    auto& shared_params_model = graph.nodes()[0].property;
    draw_sample_infection(shared_params_model);
    auto& shared_contacts = shared_params_model.parameters.template get<ContactPatterns>();
    shared_contacts.draw_sample_dampings();
    auto& shared_dynamic_npis = shared_params_model.parameters.template get<DynamicNPIsInfectedSymptoms>();
    shared_dynamic_npis.draw_sample();
    auto& shared_dynamic_npis_delay = shared_params_model.parameters.template get<DynamicNPIsImplementationDelay>();
    shared_dynamic_npis_delay.draw_sample();    

    for (auto& params_node : graph.nodes()) {
        auto& node_model = params_node.property;

        //sample local parameters
        draw_sample_demographics(params_node.property);

        //copy global parameters
        //save demographic parameters so they aren't overwritten
        auto local_icu_capacity = node_model.parameters.template get<ICUCapacity>();
        auto local_tnt_capacity = node_model.parameters.template get<TestAndTraceCapacity>();
        auto local_holidays     = node_model.parameters.template get<ContactPatterns>().get_school_holidays();
        node_model.parameters   = shared_params_model.parameters;
        node_model.parameters.template get<ICUCapacity>()                           = local_icu_capacity;
        node_model.parameters.template get<TestAndTraceCapacity>()                  = local_tnt_capacity;
        node_model.parameters.template get<ContactPatterns>().get_school_holidays() = local_holidays;

        node_model.parameters.template get<ContactPatterns>().make_matrix();
        node_model.apply_constraints();

        sampled_graph.add_node(params_node.id, node_model);
    }

    for (auto& edge : graph.edges()) {
        auto edge_params = edge.property;
        apply_dampings(edge_params.get_coefficients(), shared_contacts.get_dampings(), [&edge_params](auto& v) {
            return make_migration_damping_vector(edge_params.get_coefficients().get_shape(), v);
        });
        edge_params.set_dynamic_npis_infected(shared_dynamic_npis);
        sampled_graph.add_edge(edge.start_node_idx, edge.end_node_idx, edge_params);
    }

    return sampled_graph;
}

} // namespace osecir
} // namespace mio
=======
#include "ode_secir/parameter_space.h"
>>>>>>> 8f9a34c1
<|MERGE_RESOLUTION|>--- conflicted
+++ resolved
@@ -17,196 +17,4 @@
 * See the License for the specific language governing permissions and
 * limitations under the License.
 */
-<<<<<<< HEAD
-#include "ode_secir/parameter_space.h"
-#include "memilio/utils/parameter_distributions.h"
-#include "ode_secir/model.h"
-
-namespace mio
-{
-namespace osecir
-{
-
-void set_params_distributions_normal(Model& model, double t0, double tmax, double dev_rel)
-{
-    auto set_distribution = [dev_rel](UncertainValue& v, double min_val = 0.001) {
-        v.set_distribution(ParameterDistributionNormal(
-            // add limits for nonsense big values. Also mscv has a problem with a few doubles so this fixes it
-            std::min(std::max(min_val, (1 - dev_rel * 2.6) * v), 0.1 * std::numeric_limits<double>::max()),
-            std::min(std::max(min_val, (1 + dev_rel * 2.6) * v), 0.5 * std::numeric_limits<double>::max()),
-            std::min(std::max(min_val, double(v)), 0.3 * std::numeric_limits<double>::max()),
-            std::min(std::max(min_val, dev_rel * v), std::numeric_limits<double>::max())));
-    };
-
-    set_distribution(model.parameters.get<Seasonality>(), 0.0);
-    set_distribution(model.parameters.get<ICUCapacity>());
-    set_distribution(model.parameters.get<TestAndTraceCapacity>());
-    model.parameters.get<DynamicNPIsImplementationDelay>().set_distribution(
-        ParameterDistributionNormal(0.0, 0.0, 0.0, 0.0)); // Variable was not used here before
-
-    // populations
-    for (auto i = AgeGroup(0); i < model.parameters.get_num_groups(); i++) {
-        for (auto j = Index<InfectionState>(0); j < Index<InfectionState>(InfectionState::Count); j++) {
-
-            // don't touch S and D
-            if (j == InfectionState::Susceptible || j == InfectionState::Dead) {
-                continue;
-            }
-
-            // variably sized groups
-            set_distribution(model.populations[{i, j}], 0.0);
-        }
-    }
-
-    // times
-    for (auto i = AgeGroup(0); i < model.parameters.get_num_groups(); i++) {
-
-        set_distribution(model.parameters.get<TimeExposed>()[i]);
-        set_distribution(model.parameters.get<TimeInfectedNoSymptoms>()[i]);
-        set_distribution(model.parameters.get<TimeInfectedSymptoms>()[i]);
-        set_distribution(model.parameters.get<TimeInfectedSevere>()[i]);
-        set_distribution(model.parameters.get<TimeInfectedCritical>()[i]);
-
-        set_distribution(model.parameters.get<TransmissionProbabilityOnContact>()[i]);
-        set_distribution(model.parameters.get<RelativeTransmissionNoSymptoms>()[i]);
-        set_distribution(model.parameters.get<RecoveredPerInfectedNoSymptoms>()[i]);
-        set_distribution(model.parameters.get<RiskOfInfectionFromSymptomatic>()[i]);
-        set_distribution(model.parameters.get<MaxRiskOfInfectionFromSymptomatic>()[i]);
-        set_distribution(model.parameters.get<DeathsPerCritical>()[i]);
-        set_distribution(model.parameters.get<SeverePerInfectedSymptoms>()[i]);
-        set_distribution(model.parameters.get<CriticalPerSevere>()[i]);
-    }
-
-    // dampings
-    auto matrices = std::vector<size_t>();
-    for (size_t i = 0; i < model.parameters.get<ContactPatterns>().get_cont_freq_mat().get_num_matrices(); ++i) {
-        matrices.push_back(i);
-    }
-    auto groups = Eigen::VectorXd::Constant(Eigen::Index(model.parameters.get_num_groups().get()), 1.0);
-    model.parameters.get<ContactPatterns>().get_dampings().emplace_back(
-        mio::UncertainValue(0.5), mio::DampingLevel(0), mio::DampingType(0), mio::SimulationTime(t0 + (tmax - t0) / 2),
-        matrices, groups);
-    set_distribution(model.parameters.get<ContactPatterns>().get_dampings()[0].get_value(), 0.0);
-}
-
-void draw_sample_demographics(Model& model)
-{
-    model.parameters.get<ICUCapacity>().draw_sample();
-    model.parameters.get<TestAndTraceCapacity>().draw_sample();
-
-    for (auto i = AgeGroup(0); i < model.parameters.get_num_groups(); i++) {
-        double group_total = model.populations.get_group_total(i);
-
-        model.populations[{i, InfectionState::Exposed}].draw_sample();
-        model.populations[{i, InfectionState::InfectedNoSymptoms}].draw_sample();
-        model.populations[{i, InfectionState::InfectedSymptoms}].draw_sample();
-        model.populations[{i, InfectionState::InfectedSevere}].draw_sample();
-        model.populations[{i, InfectionState::InfectedCritical}].draw_sample();
-        model.populations[{i, InfectionState::Recovered}].draw_sample();
-
-        // no sampling for dead and total numbers
-        // [...]
-
-        model.populations.set_difference_from_group_total<AgeGroup>({i, InfectionState::Susceptible}, group_total);
-        model.populations.set_difference_from_group_total<AgeGroup>({i, InfectionState::Susceptible},
-                                                                    model.populations.get_group_total(i));
-    }
-}
-
-void draw_sample_infection(Model& model)
-{
-    model.parameters.get<Seasonality>().draw_sample();
-
-    //not age dependent
-    model.parameters.get<TimeExposed>()[AgeGroup(0)].draw_sample();
-    model.parameters.get<TimeInfectedNoSymptoms>()[AgeGroup(0)].draw_sample();
-    model.parameters.get<TimeInfectedSymptoms>()[AgeGroup(0)].draw_sample();
-    model.parameters.get<RelativeTransmissionNoSymptoms>()[AgeGroup(0)].draw_sample();
-    model.parameters.get<RiskOfInfectionFromSymptomatic>()[AgeGroup(0)].draw_sample();
-    model.parameters.get<MaxRiskOfInfectionFromSymptomatic>()[AgeGroup(0)].draw_sample();
-
-    for (auto i = AgeGroup(0); i < model.parameters.get_num_groups(); i++) {
-        //not age dependent
-        model.parameters.get<TimeExposed>()[i]            = model.parameters.get<TimeExposed>()[AgeGroup(0)];
-        model.parameters.get<TimeInfectedNoSymptoms>()[i] = model.parameters.get<TimeInfectedNoSymptoms>()[AgeGroup(0)];
-        model.parameters.get<RelativeTransmissionNoSymptoms>()[i] =
-            model.parameters.get<RelativeTransmissionNoSymptoms>()[AgeGroup(0)];
-        model.parameters.get<RiskOfInfectionFromSymptomatic>()[i] =
-            model.parameters.get<RiskOfInfectionFromSymptomatic>()[AgeGroup(0)];
-        model.parameters.get<MaxRiskOfInfectionFromSymptomatic>()[i] =
-            model.parameters.get<MaxRiskOfInfectionFromSymptomatic>()[AgeGroup(0)];
-
-        //age dependent
-        model.parameters.get<TimeInfectedSymptoms>()[i].draw_sample();
-        model.parameters.get<TimeInfectedSevere>()[i].draw_sample();
-        model.parameters.get<TimeInfectedCritical>()[i].draw_sample();
-
-        model.parameters.get<TransmissionProbabilityOnContact>()[i].draw_sample();
-        model.parameters.get<RecoveredPerInfectedNoSymptoms>()[i].draw_sample();
-        model.parameters.get<DeathsPerCritical>()[i].draw_sample();
-        model.parameters.get<SeverePerInfectedSymptoms>()[i].draw_sample();
-        model.parameters.get<CriticalPerSevere>()[i].draw_sample();
-    }
-}
-
-void draw_sample(Model& model)
-{
-    draw_sample_infection(model);
-    draw_sample_demographics(model);
-    model.parameters.get<ContactPatterns>().draw_sample();
-    model.apply_constraints();
-}
-
-Graph<Model, MigrationParameters> draw_sample(Graph<Model, MigrationParameters>& graph)
-{
-    Graph<Model, MigrationParameters> sampled_graph;
-
-    //sample global parameters
-    auto& shared_params_model = graph.nodes()[0].property;
-    draw_sample_infection(shared_params_model);
-    auto& shared_contacts = shared_params_model.parameters.template get<ContactPatterns>();
-    shared_contacts.draw_sample_dampings();
-    auto& shared_dynamic_npis = shared_params_model.parameters.template get<DynamicNPIsInfectedSymptoms>();
-    shared_dynamic_npis.draw_sample();
-    auto& shared_dynamic_npis_delay = shared_params_model.parameters.template get<DynamicNPIsImplementationDelay>();
-    shared_dynamic_npis_delay.draw_sample();    
-
-    for (auto& params_node : graph.nodes()) {
-        auto& node_model = params_node.property;
-
-        //sample local parameters
-        draw_sample_demographics(params_node.property);
-
-        //copy global parameters
-        //save demographic parameters so they aren't overwritten
-        auto local_icu_capacity = node_model.parameters.template get<ICUCapacity>();
-        auto local_tnt_capacity = node_model.parameters.template get<TestAndTraceCapacity>();
-        auto local_holidays     = node_model.parameters.template get<ContactPatterns>().get_school_holidays();
-        node_model.parameters   = shared_params_model.parameters;
-        node_model.parameters.template get<ICUCapacity>()                           = local_icu_capacity;
-        node_model.parameters.template get<TestAndTraceCapacity>()                  = local_tnt_capacity;
-        node_model.parameters.template get<ContactPatterns>().get_school_holidays() = local_holidays;
-
-        node_model.parameters.template get<ContactPatterns>().make_matrix();
-        node_model.apply_constraints();
-
-        sampled_graph.add_node(params_node.id, node_model);
-    }
-
-    for (auto& edge : graph.edges()) {
-        auto edge_params = edge.property;
-        apply_dampings(edge_params.get_coefficients(), shared_contacts.get_dampings(), [&edge_params](auto& v) {
-            return make_migration_damping_vector(edge_params.get_coefficients().get_shape(), v);
-        });
-        edge_params.set_dynamic_npis_infected(shared_dynamic_npis);
-        sampled_graph.add_edge(edge.start_node_idx, edge.end_node_idx, edge_params);
-    }
-
-    return sampled_graph;
-}
-
-} // namespace osecir
-} // namespace mio
-=======
-#include "ode_secir/parameter_space.h"
->>>>>>> 8f9a34c1
+#include "ode_secir/parameter_space.h"
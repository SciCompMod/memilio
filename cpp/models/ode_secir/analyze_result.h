/* 
* Copyright (C) 2020-2024 MEmilio
*
* Authors: Daniel Abele
*
* Contact: Martin J. Kuehn <Martin.Kuehn@DLR.de>
*
* Licensed under the Apache License, Version 2.0 (the "License");
* you may not use this file except in compliance with the License.
* You may obtain a copy of the License at
*
*     http://www.apache.org/licenses/LICENSE-2.0
*
* Unless required by applicable law or agreed to in writing, software
* distributed under the License is distributed on an "AS IS" BASIS,
* WITHOUT WARRANTIES OR CONDITIONS OF ANY KIND, either express or implied.
* See the License for the specific language governing permissions and
* limitations under the License.
*/
#ifndef ODESECIR_ANALYZE_RESULT_H
#define ODESECIR_ANALYZE_RESULT_H

#include "ode_secir/infection_state.h"
#include "ode_secir/parameters.h"

namespace mio
{

namespace osecir
{

/**
 * @brief computes the p percentile of the parameters for each node.
 * @param ensemble_result graph of multiple simulation runs
 * @param p percentile value in open interval (0, 1)
 * @return p percentile of the parameters over all runs
 */
template <class Model>
std::vector<Model> ensemble_params_percentile(const std::vector<std::vector<Model>>& ensemble_params, double p)
{
    assert(p > 0.0 && p < 1.0 && "Invalid percentile value.");

    auto num_runs   = ensemble_params.size();
    auto num_nodes  = ensemble_params[0].size();
    auto num_groups = (size_t)ensemble_params[0][0].parameters.get_num_groups();

    std::vector<double> single_element_ensemble(num_runs);

    // lambda function that calculates the percentile of a single parameter
    std::vector<Model> percentile(num_nodes, Model((int)num_groups));
    auto param_percentil = [&ensemble_params, p, num_runs, &percentile](auto n, auto get_param) mutable {
        std::vector<double> single_element(num_runs);
        for (size_t run = 0; run < num_runs; run++) {
            auto const& params  = ensemble_params[run][n];
            single_element[run] = get_param(params);
        }
        std::sort(single_element.begin(), single_element.end());
        auto& new_params = get_param(percentile[n]);
        new_params       = single_element[static_cast<size_t>(num_runs * p)];
    };

    for (size_t node = 0; node < num_nodes; node++) {
        for (auto i = AgeGroup(0); i < AgeGroup(num_groups); i++) {
            //Population
            for (size_t compart = 0; compart < (size_t)InfectionState::Count; ++compart) {
                param_percentil(node, [compart, i](auto&& model) -> auto& {
                    return model.populations[{i, (InfectionState)compart}];
                });
            }
            // times
            param_percentil(node, [i](auto&& model) -> auto& {
                return model.parameters.template get<TimeExposed<double>>()[i];
            });
            param_percentil(node, [i](auto&& model) -> auto& {
                return model.parameters.template get<TimeInfectedNoSymptoms<double>>()[i];
            });
            param_percentil(node, [i](auto&& model) -> auto& {
                return model.parameters.template get<TimeInfectedSymptoms<double>>()[i];
            });
            param_percentil(node, [i](auto&& model) -> auto& {
                return model.parameters.template get<TimeInfectedSevere<double>>()[i];
            });
            param_percentil(node, [i](auto&& model) -> auto& {
                return model.parameters.template get<TimeInfectedCritical<double>>()[i];
            });
            //probs
            param_percentil(node, [i](auto&& model) -> auto& {
                return model.parameters.template get<TransmissionProbabilityOnContact<double>>()[i];
            });
            param_percentil(node, [i](auto&& model) -> auto& {
                return model.parameters.template get<RelativeTransmissionNoSymptoms<double>>()[i];
            });
            param_percentil(node, [i](auto&& model) -> auto& {
                return model.parameters.template get<RiskOfInfectionFromSymptomatic<double>>()[i];
            });
            param_percentil(node, [i](auto&& model) -> auto& {
                return model.parameters.template get<MaxRiskOfInfectionFromSymptomatic<double>>()[i];
            });
            param_percentil(node, [i](auto&& model) -> auto& {
                return model.parameters.template get<RecoveredPerInfectedNoSymptoms<double>>()[i];
            });
            param_percentil(node, [i](auto&& model) -> auto& {
                return model.parameters.template get<SeverePerInfectedSymptoms<double>>()[i];
            });
            param_percentil(node, [i](auto&& model) -> auto& {
                return model.parameters.template get<CriticalPerSevere<double>>()[i];
            });
            param_percentil(node, [i](auto&& model) -> auto& {
                return model.parameters.template get<DeathsPerCritical<double>>()[i];
            });
        }
        // group independent params
<<<<<<< HEAD
        param_percentil(
            node, [](auto&& model) -> auto& { return model.parameters.template get<DynamicNPIsImplementationDelay>(); });        
        param_percentil(
            node, [](auto&& model) -> auto& { return model.parameters.template get<Seasonality>(); });
        param_percentil(
            node, [](auto&& model) -> auto& { return model.parameters.template get<TestAndTraceCapacity>(); });      
=======
        param_percentil(node, [](auto&& model) -> auto& {
            return model.parameters.template get<Seasonality<double>>();
        });
        param_percentil(node, [](auto&& model) -> auto& {
            return model.parameters.template get<TestAndTraceCapacity<double>>();
        });
>>>>>>> 8f9a34c1

        for (size_t run = 0; run < num_runs; run++) {
            auto const& params = ensemble_params[run][node];
            single_element_ensemble[run] =
                params.parameters.template get<ICUCapacity<double>>() * params.populations.get_total();
        }
        std::sort(single_element_ensemble.begin(), single_element_ensemble.end());
        percentile[node].parameters.template set<ICUCapacity<double>>(
            single_element_ensemble[static_cast<size_t>(num_runs * p)]);
    }
    return percentile;
}

} // namespace osecir
} // namespace mio

#endif //ODESECIR_ANALYZE_RESULT_H<|MERGE_RESOLUTION|>--- conflicted
+++ resolved
@@ -63,68 +63,73 @@
         for (auto i = AgeGroup(0); i < AgeGroup(num_groups); i++) {
             //Population
             for (size_t compart = 0; compart < (size_t)InfectionState::Count; ++compart) {
-                param_percentil(node, [compart, i](auto&& model) -> auto& {
-                    return model.populations[{i, (InfectionState)compart}];
-                });
+                param_percentil(
+                    node, [ compart, i ](auto&& model) -> auto& {
+                        return model.populations[{i, (InfectionState)compart}];
+                    });
             }
             // times
-            param_percentil(node, [i](auto&& model) -> auto& {
-                return model.parameters.template get<TimeExposed<double>>()[i];
-            });
-            param_percentil(node, [i](auto&& model) -> auto& {
-                return model.parameters.template get<TimeInfectedNoSymptoms<double>>()[i];
-            });
-            param_percentil(node, [i](auto&& model) -> auto& {
-                return model.parameters.template get<TimeInfectedSymptoms<double>>()[i];
-            });
-            param_percentil(node, [i](auto&& model) -> auto& {
-                return model.parameters.template get<TimeInfectedSevere<double>>()[i];
-            });
-            param_percentil(node, [i](auto&& model) -> auto& {
-                return model.parameters.template get<TimeInfectedCritical<double>>()[i];
-            });
+            param_percentil(
+                node, [i](auto&& model) -> auto& { return model.parameters.template get<TimeExposed<double>>()[i]; });
+            param_percentil(
+                node, [i](auto&& model) -> auto& {
+                    return model.parameters.template get<TimeInfectedNoSymptoms<double>>()[i];
+                });
+            param_percentil(
+                node, [i](auto&& model) -> auto& {
+                    return model.parameters.template get<TimeInfectedSymptoms<double>>()[i];
+                });
+            param_percentil(
+                node, [i](auto&& model) -> auto& {
+                    return model.parameters.template get<TimeInfectedSevere<double>>()[i];
+                });
+            param_percentil(
+                node, [i](auto&& model) -> auto& {
+                    return model.parameters.template get<TimeInfectedCritical<double>>()[i];
+                });
             //probs
-            param_percentil(node, [i](auto&& model) -> auto& {
-                return model.parameters.template get<TransmissionProbabilityOnContact<double>>()[i];
-            });
-            param_percentil(node, [i](auto&& model) -> auto& {
-                return model.parameters.template get<RelativeTransmissionNoSymptoms<double>>()[i];
-            });
-            param_percentil(node, [i](auto&& model) -> auto& {
-                return model.parameters.template get<RiskOfInfectionFromSymptomatic<double>>()[i];
-            });
-            param_percentil(node, [i](auto&& model) -> auto& {
-                return model.parameters.template get<MaxRiskOfInfectionFromSymptomatic<double>>()[i];
-            });
-            param_percentil(node, [i](auto&& model) -> auto& {
-                return model.parameters.template get<RecoveredPerInfectedNoSymptoms<double>>()[i];
-            });
-            param_percentil(node, [i](auto&& model) -> auto& {
-                return model.parameters.template get<SeverePerInfectedSymptoms<double>>()[i];
-            });
-            param_percentil(node, [i](auto&& model) -> auto& {
-                return model.parameters.template get<CriticalPerSevere<double>>()[i];
-            });
-            param_percentil(node, [i](auto&& model) -> auto& {
-                return model.parameters.template get<DeathsPerCritical<double>>()[i];
-            });
+            param_percentil(
+                node, [i](auto&& model) -> auto& {
+                    return model.parameters.template get<TransmissionProbabilityOnContact<double>>()[i];
+                });
+            param_percentil(
+                node, [i](auto&& model) -> auto& {
+                    return model.parameters.template get<RelativeTransmissionNoSymptoms<double>>()[i];
+                });
+            param_percentil(
+                node, [i](auto&& model) -> auto& {
+                    return model.parameters.template get<RiskOfInfectionFromSymptomatic<double>>()[i];
+                });
+            param_percentil(
+                node, [i](auto&& model) -> auto& {
+                    return model.parameters.template get<MaxRiskOfInfectionFromSymptomatic<double>>()[i];
+                });
+            param_percentil(
+                node, [i](auto&& model) -> auto& {
+                    return model.parameters.template get<RecoveredPerInfectedNoSymptoms<double>>()[i];
+                });
+            param_percentil(
+                node, [i](auto&& model) -> auto& {
+                    return model.parameters.template get<SeverePerInfectedSymptoms<double>>()[i];
+                });
+            param_percentil(
+                node, [i](auto&& model) -> auto& {
+                    return model.parameters.template get<CriticalPerSevere<double>>()[i];
+                });
+            param_percentil(
+                node, [i](auto&& model) -> auto& {
+                    return model.parameters.template get<DeathsPerCritical<double>>()[i];
+                });
         }
         // group independent params
-<<<<<<< HEAD
         param_percentil(
-            node, [](auto&& model) -> auto& { return model.parameters.template get<DynamicNPIsImplementationDelay>(); });        
+            node, [](auto&& model) -> auto& { return model.parameters.template get<Seasonality<double>>(); });
         param_percentil(
-            node, [](auto&& model) -> auto& { return model.parameters.template get<Seasonality>(); });
+            node, [](auto&& model) -> auto& { return model.parameters.template get<TestAndTraceCapacity<double>>(); });
         param_percentil(
-            node, [](auto&& model) -> auto& { return model.parameters.template get<TestAndTraceCapacity>(); });      
-=======
-        param_percentil(node, [](auto&& model) -> auto& {
-            return model.parameters.template get<Seasonality<double>>();
-        });
-        param_percentil(node, [](auto&& model) -> auto& {
-            return model.parameters.template get<TestAndTraceCapacity<double>>();
-        });
->>>>>>> 8f9a34c1
+            node, [](auto&& model) -> auto& {
+                return model.parameters.template get<DynamicNPIsImplementationDelay<double>>();
+            });
 
         for (size_t run = 0; run < num_runs; run++) {
             auto const& params = ensemble_params[run][node];

--- conflicted
+++ resolved
@@ -359,11 +359,7 @@
 inline auto simulate(FP t0, FP tmax, FP dt, const Model<FP>& model,
                      std::unique_ptr<OdeIntegratorCore<FP>>&& integrator_core = nullptr)
 {
-<<<<<<< HEAD
-    return mio::simulate<FP, Model<FP>, Simulation<FP>>(t0, tmax, dt, model, integrator);
-=======
-    return mio::simulate<FP, Model<FP>, Simulation<>>(t0, tmax, dt, model, std::move(integrator_core));
->>>>>>> f59a0747
+    return mio::simulate<FP, Model<FP>, Simulation<FP>>(t0, tmax, dt, model, std::move(integrator_core));
 }
 
 /**
@@ -382,8 +378,8 @@
 inline auto simulate_flows(FP t0, FP tmax, FP dt, const Model<FP>& model,
                            std::unique_ptr<OdeIntegratorCore<FP>>&& integrator_core = nullptr)
 {
-    return mio::simulate_flows<FP, Model<FP>, Simulation<FP, mio::FlowSimulation<FP, Model<FP>>>>(t0, tmax, dt, model,
-                                                                                                  std::move(integrator_core));
+    return mio::simulate_flows<FP, Model<FP>, Simulation<FP, mio::FlowSimulation<FP, Model<FP>>>>(
+        t0, tmax, dt, model, std::move(integrator_core));
 }
 
 //see declaration above.

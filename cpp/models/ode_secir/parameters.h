--- conflicted
+++ resolved
@@ -512,11 +512,10 @@
             return true;
         }
 
-        double tol_times = 1e-4; // accepted tolerance for compartment stays
+        // double tol_times = 1e-4; // accepted tolerance for compartment stays
 
         for (auto i = AgeGroup(0); i < AgeGroup(m_num_groups); ++i) {
 
-<<<<<<< HEAD
             // if (this->get<IncubationTime>()[i] < 2.0) {
             //     log_error("Constraint check: Parameter IncubationTime {:.4f} smaller {:.4f}",
             //               this->get<IncubationTime>()[i], 2.0);
@@ -551,48 +550,6 @@
             //               this->get<TimeInfectedCritical>()[i], 1.0);
             //     return 1;
             // }
-=======
-            if (this->get<IncubationTime>()[i] < 2 * tol_times) {
-                log_error("Constraint check: Parameter IncubationTime {:.4f} smaller {:.4f}",
-                          this->get<IncubationTime>()[i], 2 * tol_times);
-                return true;
-            }
-
-            if (2 * this->get<SerialInterval>()[i] < this->get<IncubationTime>()[i] + tol_times) {
-                log_error("Constraint check: Parameter SerialInterval {:.4f} smaller {:.4f}",
-                          this->get<SerialInterval>()[i], 0.5 * this->get<IncubationTime>()[i] + tol_times / 2);
-                return true;
-            }
-            else if (this->get<SerialInterval>()[i] > this->get<IncubationTime>()[i] - tol_times / 2) {
-                log_error("Constraint check: Parameter SerialInterval {:.4f} greater {:.4f}",
-                          this->get<SerialInterval>()[i], this->get<IncubationTime>()[i] - tol_times / 2);
-                return true;
-            }
-
-            if (this->get<TimeInfectedSymptoms>()[i] < tol_times) {
-                log_error("Constraint check: Parameter TimeInfectedSymptoms {:.4f} smaller {:.4f}. Please "
-                          "note that unreasonably small compartment stays lead to massively increased run time. "
-                          "Consider to cancel and reset parameters.",
-                          this->get<TimeInfectedSymptoms>()[i], tol_times);
-                return true;
-            }
-
-            if (this->get<TimeInfectedSevere>()[i] < tol_times) {
-                log_error("Constraint check: Parameter TimeInfectedSevere {:.4f} smaller {:.4f}. Please "
-                          "note that unreasonably small compartment stays lead to massively increased run time. "
-                          "Consider to cancel and reset parameters.",
-                          this->get<TimeInfectedSevere>()[i], tol_times);
-                return true;
-            }
-
-            if (this->get<TimeInfectedCritical>()[i] < tol_times) {
-                log_error("Constraint check: Parameter TimeInfectedCritical {:.4f} smaller {:.4f}. Please "
-                          "note that unreasonably small compartment stays lead to massively increased run time. "
-                          "Consider to cancel and reset parameters.",
-                          this->get<TimeInfectedCritical>()[i], tol_times);
-                return true;
-            }
->>>>>>> 9aff6e25
 
             if (this->get<TransmissionProbabilityOnContact>()[i] < 0.0 ||
                 this->get<TransmissionProbabilityOnContact>()[i] > 1.0) {

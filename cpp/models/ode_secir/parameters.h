/* 
* Copyright (C) 2020-2024 MEmilio
*
* Authors: Daniel Abele, Jan Kleinert, Martin J. Kuehn
*
* Contact: Martin J. Kuehn <Martin.Kuehn@DLR.de>
*
* Licensed under the Apache License, Version 2.0 (the "License");
* you may not use this file except in compliance with the License.
* You may obtain a copy of the License at
*
*     http://www.apache.org/licenses/LICENSE-2.0
*
* Unless required by applicable law or agreed to in writing, software
* distributed under the License is distributed on an "AS IS" BASIS,
* WITHOUT WARRANTIES OR CONDITIONS OF ANY KIND, either express or implied.
* See the License for the specific language governing permissions and
* limitations under the License.
*/
#ifndef SECIR_PARAMETERS_H
#define SECIR_PARAMETERS_H

#include "memilio/epidemiology/age_group.h"
#include "memilio/epidemiology/dynamic_npis.h"
#include "memilio/epidemiology/uncertain_matrix.h"
#include "memilio/utils/custom_index_array.h"
#include "memilio/utils/parameter_set.h"
#include "memilio/utils/uncertain_value.h"

namespace mio
{
namespace osecir
{

/*******************************************
 * Define Parameters of the SECIHURD model *
 *******************************************/

/**
 * @brief the start day in the SECIR model
 * The start day defines in which season the simulation can be started
 * If the start day is 180 and simulation takes place from t0=0 to
 * tmax=100 the days 180 to 280 of the year are simulated
 */
struct StartDay {
    using Type = double;
    static Type get_default(AgeGroup)
    {
        return 0.;
    }
    static std::string name()
    {
        return "StartDay";
    }
};

/**
 * @brief the seasonality in the SECIR model
 * the seasonality is given as (1+k*sin()) where the sine
 * curve is below one in summer and above one in winter
 */
template <typename FP = double>
struct Seasonality {
    using Type = UncertainValue<FP>;
    static Type get_default(AgeGroup)
    {
        return Type(0.);
    }
    static std::string name()
    {
        return "Seasonality";
    }
};

/**
 * @brief the icu capacity in the SECIR model
 */
template <typename FP = double>
struct ICUCapacity {
    using Type = UncertainValue<FP>;
    static Type get_default(AgeGroup)
    {
        return Type(std::numeric_limits<FP>::max());
    }
    static std::string name()
    {
        return "ICUCapacity";
    }
};

/**
 * @brief the (mean) latent time in day unit
 */
template <typename FP = double>
struct TimeExposed {
    using Type = CustomIndexArray<UncertainValue<FP>, AgeGroup>;
    static Type get_default(AgeGroup size)
    {
        return Type(size, 1.);
    }
    static std::string name()
    {
        return "TimeExposed";
    }
};

/**
 * @brief the (mean) time in day unit for asymptomatic cases that are infectious but
 *        have not yet developed symptoms.
 */
template <typename FP = double>
struct TimeInfectedNoSymptoms {
    using Type = CustomIndexArray<UncertainValue<FP>, AgeGroup>;
    static Type get_default(AgeGroup size)
    {
        return Type(size, 1.);
    }
    static std::string name()
    {
        return "TimeInfectedNoSymptoms";
    }
};

/**
 * @brief the infectious time for symptomatic cases that are infected but
 *        who do not need to be hsopitalized in the SECIR model in day unit
 */
template <typename FP = double>
struct TimeInfectedSymptoms {
    using Type = CustomIndexArray<UncertainValue<FP>, AgeGroup>;
    static Type get_default(AgeGroup size)
    {
        return Type(size, 1.);
    }
    static std::string name()
    {
        return "TimeInfectedSymptoms";
    }
};

/**
 * @brief the time people are 'simply' hospitalized before returning home in the SECIR model
 *        in day unit
 */
template <typename FP = double>
struct TimeInfectedSevere {
    using Type = CustomIndexArray<UncertainValue<FP>, AgeGroup>;
    static Type get_default(AgeGroup size)
    {
        return Type(size, 1.);
    }
    static std::string name()
    {
        return "TimeInfectedSevere";
    }
};

/**
 * @brief the time people are treated by ICU before returning home in the SECIR model
 *        in day unit
 */
template <typename FP = double>
struct TimeInfectedCritical {
    using Type = CustomIndexArray<UncertainValue<FP>, AgeGroup>;
    static Type get_default(AgeGroup size)
    {
        return Type(size, 1.);
    }
    static std::string name()
    {
        return "TimeInfectedCritical";
    }
};

/**
 * @brief probability of getting infected from a contact
 */
template <typename FP = double>
struct TransmissionProbabilityOnContact {
    using Type = CustomIndexArray<UncertainValue<FP>, AgeGroup>;
    static Type get_default(AgeGroup size)
    {
        return Type(size, 1.);
    }
    static std::string name()
    {
        return "TransmissionProbabilityOnContact";
    }
};

/**
 * @brief the relative InfectedNoSymptoms infectability
 */
template <typename FP = double>
struct RelativeTransmissionNoSymptoms {
    using Type = CustomIndexArray<UncertainValue<FP>, AgeGroup>;
    static Type get_default(AgeGroup size)
    {
        return Type(size, 1.);
    }
    static std::string name()
    {
        return "RelativeTransmissionNoSymptoms";
    }
};

/**
 * @brief the percentage of asymptomatic cases in the SECIR model
 */
template <typename FP = double>
struct RecoveredPerInfectedNoSymptoms {
    using Type = CustomIndexArray<UncertainValue<FP>, AgeGroup>;
    static Type get_default(AgeGroup size)
    {
        return Type(size, 0.);
    }
    static std::string name()
    {
        return "RecoveredPerInfectedNoSymptoms";
    }
};

/**
 * @brief the risk of infection from symptomatic cases in the SECIR model
 */
template <typename FP = double>
struct RiskOfInfectionFromSymptomatic {
    using Type = CustomIndexArray<UncertainValue<FP>, AgeGroup>;
    static Type get_default(AgeGroup size)
    {
        return Type(size, 1.);
    }
    static std::string name()
    {
        return "RiskOfInfectionFromSymptomatic";
    }
};

/**
 * @brief risk of infection from symptomatic cases increases as test and trace capacity is exceeded.
 */
template <typename FP = double>
struct MaxRiskOfInfectionFromSymptomatic {
    using Type = CustomIndexArray<UncertainValue<FP>, AgeGroup>;
    static Type get_default(AgeGroup size)
    {
        return Type(size, 0.);
    }
    static std::string name()
    {
        return "MaxRiskOfInfectionFromSymptomatic";
    }
};

/**
 * @brief the percentage of hospitalized patients per infected patients in the SECIR model
 */
template <typename FP = double>
struct SeverePerInfectedSymptoms {
    using Type = CustomIndexArray<UncertainValue<FP>, AgeGroup>;
    static Type get_default(AgeGroup size)
    {
        return Type(size, 0.);
    }
    static std::string name()
    {
        return "SeverePerInfectedSymptoms";
    }
};

/**
 * @brief the percentage of ICU patients per hospitalized patients in the SECIR model
 */
template <typename FP = double>
struct CriticalPerSevere {
    using Type = CustomIndexArray<UncertainValue<FP>, AgeGroup>;
    static Type get_default(AgeGroup size)
    {
        return Type(size, 0.);
    }
    static std::string name()
    {
        return "CriticalPerSevere";
    }
};

/**
 * @brief the percentage of dead patients per ICU patients in the SECIR model
 */
template <typename FP = double>
struct DeathsPerCritical {
    using Type = CustomIndexArray<UncertainValue<FP>, AgeGroup>;
    static Type get_default(AgeGroup size)
    {
        return Type(size, 0.);
    }
    static std::string name()
    {
        return "DeathsPerCritical";
    }
};

/**
 * @brief the contact patterns within the society are modelled using an UncertainContactMatrix
 */
template <typename FP = double>
struct ContactPatterns {
    using Type = UncertainContactMatrix<FP>;
    static Type get_default(AgeGroup size)
    {
        return Type(1, static_cast<Eigen::Index>((size_t)size));
    }
    static std::string name()
    {
        return "ContactPatterns";
    }
};

/**
 * @brief the NPIs that are enacted if certain infection thresholds are exceeded.
 */
template <typename FP = double>
struct DynamicNPIsInfectedSymptoms {
    using Type = DynamicNPIs<FP>;
    static Type get_default(AgeGroup /*size*/)
    {
        return {};
    }
    static std::string name()
    {
        return "DynamicNPIsInfectedSymptoms";
    }
};

/**
 * @brief capacity to test and trace contacts of infected for quarantine per day.
 */
template <typename FP = double>
struct TestAndTraceCapacity {
    using Type = UncertainValue<FP>;
    static Type get_default(AgeGroup)
    {
        return Type(std::numeric_limits<FP>::max());
    }
    static std::string name()
    {
        return "TestAndTraceCapacity";
    }
};

template <typename FP = double>
using ParametersBase =
    ParameterSet<StartDay, Seasonality<FP>, ICUCapacity<FP>, TestAndTraceCapacity<FP>, ContactPatterns<FP>,
                 DynamicNPIsInfectedSymptoms<FP>, TimeExposed<FP>, TimeInfectedNoSymptoms<FP>, TimeInfectedSymptoms<FP>,
                 TimeInfectedSevere<FP>, TimeInfectedCritical<FP>, TransmissionProbabilityOnContact<FP>,
                 RelativeTransmissionNoSymptoms<FP>, RecoveredPerInfectedNoSymptoms<FP>,
                 RiskOfInfectionFromSymptomatic<FP>, MaxRiskOfInfectionFromSymptomatic<FP>,
                 SeverePerInfectedSymptoms<FP>, CriticalPerSevere<FP>, DeathsPerCritical<FP>>;

/**
 * @brief Parameters of an age-resolved SECIR/SECIHURD model.
 */
template <typename FP = double>
class Parameters : public ParametersBase<FP>
{
public:
    Parameters(AgeGroup num_agegroups)
        : ParametersBase<FP>(num_agegroups)
        , m_num_groups{num_agegroups}
    {
    }

    AgeGroup get_num_groups() const
    {
        return m_num_groups;
    }

    /**
     * Percentage of infected commuters that are not detected.
     */
    double& get_commuter_nondetection()
    {
        return m_commuter_nondetection;
    }
    double get_commuter_nondetection() const
    {
        return m_commuter_nondetection;
    }

    /**
     * Time in simulation before which no infected commuters are detected.
     */
    double& get_start_commuter_detection()
    {
        return m_start_commuter_detection;
    }

    double get_start_commuter_detection() const
    {
        return m_start_commuter_detection;
    }

    /**
     * Time in simulation after which no infected commuters are detected.
     */
    double& get_end_commuter_detection()
    {
        return m_end_commuter_detection;
    }

    double get_end_commuter_detection() const
    {
        return m_end_commuter_detection;
    }

    /**
     * @brief Checks whether all Parameters satisfy their corresponding constraints and applies them, if they do not.
     * Time spans cannot be negative and probabilities can only take values between [0,1].
     *
     * Attention: This function should be used with care. It is necessary for some test problems to run through quickly,
     *            but in a manual execution of an example, check_constraints() may be preferred. Note that the apply_constraints()
     *            function can and will not set Parameters to meaningful values in an epidemiological or virological context,
     *            as all models are designed to be transferable to multiple diseases. Consequently, only acceptable
     *            (like 0 or 1 for probabilities or small positive values for time spans) values are set here and a manual adaptation
     *            may often be necessary to have set meaningful values.
     *
     * @return Returns true if one ore more constraint were corrected, false otherwise.
     */
    bool apply_constraints()
    {
        const double tol_times = 1e-1; // accepted tolerance for compartment stays

        int corrected = false;
        if (this->template get<Seasonality<FP>>() < 0.0 || this->template get<Seasonality<FP>>() > 0.5) {
            log_warning("Constraint check: Parameter Seasonality changed from {:0.4f} to {:d}",
                        this->template get<Seasonality<FP>>(), 0);
            this->template set<Seasonality<FP>>(0);
            corrected = true;
        }

        if (this->template get<ICUCapacity<FP>>() < 0.0) {
            log_warning("Constraint check: Parameter ICUCapacity changed from {:0.4f} to {:d}",
                        this->template get<ICUCapacity<FP>>(), 0);
            this->template set<ICUCapacity<FP>>(0);
            corrected = true;
        }

        for (auto i = AgeGroup(0); i < AgeGroup(m_num_groups); ++i) {
            if (this->template get<TimeExposed<FP>>()[i] < tol_times) {
                log_warning("Constraint check: Parameter TimeExposed changed from {:.4f} to {:.4f}. Please "
                            "note that unreasonably small compartment stays lead to massively increased run time. "
                            "Consider to cancel and reset parameters.",
                            this->template get<TimeExposed<FP>>()[i], tol_times);
                this->template get<TimeExposed<FP>>()[i] = tol_times;
                corrected                                = true;
            }

            if (this->template get<TimeInfectedNoSymptoms<FP>>()[i] < tol_times) {
                log_warning("Constraint check: Parameter TimeInfectedNoSymptoms changed from {:.4f} to {:.4f}. Please "
                            "note that unreasonably small compartment stays lead to massively increased run time. "
                            "Consider to cancel and reset parameters.",
                            this->template get<TimeInfectedNoSymptoms<FP>>()[i], tol_times);
                this->template get<TimeInfectedNoSymptoms<FP>>()[i] = tol_times;
                corrected                                           = true;
            }

            if (this->template get<TimeInfectedSymptoms<FP>>()[i] < tol_times) {
                log_warning("Constraint check: Parameter TimeInfectedSymptoms changed from {:.4f} to {:.4f}. Please "
                            "note that unreasonably small compartment stays lead to massively increased run time. "
                            "Consider to cancel and reset parameters.",
                            this->template get<TimeInfectedSymptoms<FP>>()[i], tol_times);
                this->template get<TimeInfectedSymptoms<FP>>()[i] = tol_times;
                corrected                                         = true;
            }

            if (this->template get<TimeInfectedSevere<FP>>()[i] < tol_times) {
                log_warning("Constraint check: Parameter TimeInfectedSevere changed from {:.4f} to {:.4f}. Please note "
                            "that unreasonably small compartment stays lead to massively increased run time. Consider "
                            "to cancel and reset parameters.",
                            this->template get<TimeInfectedSevere<FP>>()[i], tol_times);
                this->template get<TimeInfectedSevere<FP>>()[i] = tol_times;
                corrected                                       = true;
            }

            if (this->template get<TimeInfectedCritical<FP>>()[i] < tol_times) {
                log_warning("Constraint check: Parameter TimeInfectedCritical changed from {:.4f} to {:.4f}. Please "
                            "note that unreasonably small compartment stays lead to massively increased run time. "
                            "Consider to cancel and reset parameters.",
                            this->template get<TimeInfectedCritical<FP>>()[i], tol_times);
                this->template get<TimeInfectedCritical<FP>>()[i] = tol_times;
                corrected                                         = true;
            }

            if (this->template get<TransmissionProbabilityOnContact<FP>>()[i] < 0.0 ||
                this->template get<TransmissionProbabilityOnContact<FP>>()[i] > 1.0) {
                log_warning(
                    "Constraint check: Parameter TransmissionProbabilityOnContact changed from {:0.4f} to {:d} ",
                    this->template get<TransmissionProbabilityOnContact<FP>>()[i], 0.0);
                this->template get<TransmissionProbabilityOnContact<FP>>()[i] = 0.0;
                corrected                                                     = true;
            }

            if (this->template get<RelativeTransmissionNoSymptoms<FP>>()[i] < 0.0) {
                log_warning("Constraint check: Parameter RelativeTransmissionNoSymptoms changed from {:0.4f} to {:d} ",
                            this->template get<RelativeTransmissionNoSymptoms<FP>>()[i], 0);
                this->template get<RelativeTransmissionNoSymptoms<FP>>()[i] = 0;
                corrected                                                   = true;
            }

            if (this->template get<RecoveredPerInfectedNoSymptoms<FP>>()[i] < 0.0 ||
                this->template get<RecoveredPerInfectedNoSymptoms<FP>>()[i] > 1.0) {
                log_warning("Constraint check: Parameter RecoveredPerInfectedNoSymptoms changed from {:0.4f} to {:d} ",
                            this->template get<RecoveredPerInfectedNoSymptoms<FP>>()[i], 0);
                this->template get<RecoveredPerInfectedNoSymptoms<FP>>()[i] = 0;
                corrected                                                   = true;
            }

            if (this->template get<RiskOfInfectionFromSymptomatic<FP>>()[i] < 0.0 ||
                this->template get<RiskOfInfectionFromSymptomatic<FP>>()[i] > 1.0) {
                log_warning("Constraint check: Parameter RiskOfInfectionFromSymptomatic changed from {:0.4f} to {:d}",
                            this->template get<RiskOfInfectionFromSymptomatic<FP>>()[i], 0);
                this->template get<RiskOfInfectionFromSymptomatic<FP>>()[i] = 0;
                corrected                                                   = true;
            }

            if (this->template get<SeverePerInfectedSymptoms<FP>>()[i] < 0.0 ||
                this->template get<SeverePerInfectedSymptoms<FP>>()[i] > 1.0) {
                log_warning("Constraint check: Parameter SeverePerInfectedSymptoms changed from {:0.4f} to {:d}",
                            this->template get<SeverePerInfectedSymptoms<FP>>()[i], 0);
                this->template get<SeverePerInfectedSymptoms<FP>>()[i] = 0;
                corrected                                              = true;
            }

            if (this->template get<CriticalPerSevere<FP>>()[i] < 0.0 ||
                this->template get<CriticalPerSevere<FP>>()[i] > 1.0) {
                log_warning("Constraint check: Parameter CriticalPerSevere changed from {:0.4f} to {:d}",
                            this->template get<CriticalPerSevere<FP>>()[i], 0);
                this->template get<CriticalPerSevere<FP>>()[i] = 0;
                corrected                                      = true;
            }

            if (this->template get<DeathsPerCritical<FP>>()[i] < 0.0 ||
                this->template get<DeathsPerCritical<FP>>()[i] > 1.0) {
                log_warning("Constraint check: Parameter DeathsPerCritical changed from {:0.4f} to {:d}",
                            this->template get<DeathsPerCritical<FP>>()[i], 0);
                this->template get<DeathsPerCritical<FP>>()[i] = 0;
                corrected                                      = true;
            }
        }
        return corrected;
    }

    /**
     * @brief Checks whether all Parameters satisfy their corresponding constraints and logs an error
     * if constraints are not satisfied.
     * @return Returns true if one constraint is not satisfied, otherwise false.
     */
    bool check_constraints() const
    {
        if (this->template get<Seasonality<FP>>() < 0.0 || this->template get<Seasonality<FP>>() > 0.5) {
            log_error("Constraint check: Parameter Seasonality smaller {:d} or larger {:d}", 0, 0.5);
            return true;
        }

        if (this->template get<ICUCapacity<FP>>() < 0.0) {
            log_error("Constraint check: Parameter ICUCapacity smaller {:d}", 0);
            return true;
        }

        const double tol_times = 1e-1; // accepted tolerance for compartment stays

        for (auto i = AgeGroup(0); i < AgeGroup(m_num_groups); ++i) {
            if (this->template get<TimeExposed<FP>>()[i] < tol_times) {
                log_error("Constraint check: Parameter TimeExposed {:.4f} smaller {:.4f}. Please "
                          "note that unreasonably small compartment stays lead to massively increased run time. "
                          "Consider to cancel and reset parameters.",
                          this->template get<TimeExposed<FP>>()[i], tol_times);
                return true;
            }

            if (this->template get<TimeInfectedNoSymptoms<FP>>()[i] < tol_times) {
                log_error("Constraint check: Parameter TimeInfectedNoSymptoms {:.4f} smaller {:.4f}. Please "
                          "note that unreasonably small compartment stays lead to massively increased run time. "
                          "Consider to cancel and reset parameters.",
                          this->template get<TimeInfectedNoSymptoms<FP>>()[i], tol_times);
                return true;
            }

<<<<<<< HEAD
            if (this->get<TimeInfectedSymptoms>()[i] < tol_times) {
                log_error("Constraint check: Parameter TimeInfectedSymptoms {:.4f} smaller {:.4f}",
                          this->get<TimeInfectedSymptoms>()[i], 1.0);
                return 1;
            }

            if (this->get<TimeInfectedSevere>()[i] < tol_times) {
                log_error("Constraint check: Parameter TimeInfectedSevere {:.4f} smaller {:.4f}",
                          this->get<TimeInfectedSevere>()[i], 1.0);
                return 1;
            }

            if (this->get<TimeInfectedCritical>()[i] < tol_times) {
                log_error("Constraint check: Parameter TimeInfectedCritical {:.4f} smaller {:.4f}",
                          this->get<TimeInfectedCritical>()[i], 1.0);
                return 1;
=======
            if (this->template get<TimeInfectedSymptoms<FP>>()[i] < tol_times) {
                log_error("Constraint check: Parameter TimeInfectedSymptoms {:.4f} smaller {:.4f}. Please "
                          "note that unreasonably small compartment stays lead to massively increased run time. "
                          "Consider to cancel and reset parameters.",
                          this->template get<TimeInfectedSymptoms<FP>>()[i], tol_times);
                return true;
            }

            if (this->template get<TimeInfectedSevere<FP>>()[i] < tol_times) {
                log_error("Constraint check: Parameter TimeInfectedSevere {:.4f} smaller {:.4f}. Please "
                          "note that unreasonably small compartment stays lead to massively increased run time. "
                          "Consider to cancel and reset parameters.",
                          this->template get<TimeInfectedSevere<FP>>()[i], tol_times);
                return true;
            }

            if (this->template get<TimeInfectedCritical<FP>>()[i] < tol_times) {
                log_error("Constraint check: Parameter TimeInfectedCritical {:.4f} smaller {:.4f}. Please "
                          "note that unreasonably small compartment stays lead to massively increased run time. "
                          "Consider to cancel and reset parameters.",
                          this->template get<TimeInfectedCritical<FP>>()[i], tol_times);
                return true;
>>>>>>> 575a1467
            }

            if (this->template get<TransmissionProbabilityOnContact<FP>>()[i] < 0.0 ||
                this->template get<TransmissionProbabilityOnContact<FP>>()[i] > 1.0) {
                log_error("Constraint check: Parameter TransmissionProbabilityOnContact smaller {:d} or larger {:d}", 0,
                          1);
                return true;
            }

            if (this->template get<RelativeTransmissionNoSymptoms<FP>>()[i] < 0.0) {
                log_error("Constraint check: Parameter RelativeTransmissionNoSymptoms smaller {:d}", 0);
                return true;
            }

            if (this->template get<RecoveredPerInfectedNoSymptoms<FP>>()[i] < 0.0 ||
                this->template get<RecoveredPerInfectedNoSymptoms<FP>>()[i] > 1.0) {
                log_error("Constraint check: Parameter RecoveredPerInfectedNoSymptoms smaller {:d} or larger {:d}", 0,
                          1);
                return true;
            }

            if (this->template get<RiskOfInfectionFromSymptomatic<FP>>()[i] < 0.0 ||
                this->template get<RiskOfInfectionFromSymptomatic<FP>>()[i] > 1.0) {
                log_error("Constraint check: Parameter RiskOfInfectionFromSymptomatic smaller {:d} or larger {:d}", 0,
                          1);
                return true;
            }

            if (this->template get<SeverePerInfectedSymptoms<FP>>()[i] < 0.0 ||
                this->template get<SeverePerInfectedSymptoms<FP>>()[i] > 1.0) {
                log_error("Constraint check: Parameter SeverePerInfectedSymptoms smaller {:d} or larger {:d}", 0, 1);
                return true;
            }

            if (this->template get<CriticalPerSevere<FP>>()[i] < 0.0 ||
                this->template get<CriticalPerSevere<FP>>()[i] > 1.0) {
                log_error("Constraint check: Parameter CriticalPerSevere smaller {:d} or larger {:d}", 0, 1);
                return true;
            }

            if (this->template get<DeathsPerCritical<FP>>()[i] < 0.0 ||
                this->template get<DeathsPerCritical<FP>>()[i] > 1.0) {
                log_error("Constraint check: Parameter DeathsPerCritical smaller {:d} or larger {:d}", 0, 1);
                return true;
            }
        }
        return false;
    }

private:
    Parameters(ParametersBase<FP>&& base)
        : ParametersBase<FP>(std::move(base))
        , m_num_groups(this->template get<ContactPatterns<FP>>().get_cont_freq_mat().get_num_groups())
    {
    }

public:
    /**
     * deserialize an object of this class.
     * @see mio::deserialize
     */
    template <class IOContext>
    static IOResult<Parameters> deserialize(IOContext& io)
    {
        BOOST_OUTCOME_TRY(auto&& base, ParametersBase<FP>::deserialize(io));
        return success(Parameters(std::move(base)));
    }

private:
    AgeGroup m_num_groups;
    double m_commuter_nondetection    = 0.0;
    double m_start_commuter_detection = 0.0;
    double m_end_commuter_detection   = 0.0;
};

/**
 * @brief WIP !! TO DO: returns the actual, approximated reproduction rate
 */
//double get_reprod_rate(Parameters const& params, double t, std::vector<double> const& yt);

} // namespace osecir
} // namespace mio

#endif // SECIR_PARAMETERS_H<|MERGE_RESOLUTION|>--- conflicted
+++ resolved
@@ -586,24 +586,6 @@
                 return true;
             }
 
-<<<<<<< HEAD
-            if (this->get<TimeInfectedSymptoms>()[i] < tol_times) {
-                log_error("Constraint check: Parameter TimeInfectedSymptoms {:.4f} smaller {:.4f}",
-                          this->get<TimeInfectedSymptoms>()[i], 1.0);
-                return 1;
-            }
-
-            if (this->get<TimeInfectedSevere>()[i] < tol_times) {
-                log_error("Constraint check: Parameter TimeInfectedSevere {:.4f} smaller {:.4f}",
-                          this->get<TimeInfectedSevere>()[i], 1.0);
-                return 1;
-            }
-
-            if (this->get<TimeInfectedCritical>()[i] < tol_times) {
-                log_error("Constraint check: Parameter TimeInfectedCritical {:.4f} smaller {:.4f}",
-                          this->get<TimeInfectedCritical>()[i], 1.0);
-                return 1;
-=======
             if (this->template get<TimeInfectedSymptoms<FP>>()[i] < tol_times) {
                 log_error("Constraint check: Parameter TimeInfectedSymptoms {:.4f} smaller {:.4f}. Please "
                           "note that unreasonably small compartment stays lead to massively increased run time. "
@@ -626,7 +608,6 @@
                           "Consider to cancel and reset parameters.",
                           this->template get<TimeInfectedCritical<FP>>()[i], tol_times);
                 return true;
->>>>>>> 575a1467
             }
 
             if (this->template get<TransmissionProbabilityOnContact<FP>>()[i] < 0.0 ||

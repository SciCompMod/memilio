/* 
* Copyright (C) 2020-2024 MEmilio
*
* Authors: Daniel Abele, Jan Kleinert, Martin J. Kuehn
*
* Contact: Martin J. Kuehn <Martin.Kuehn@DLR.de>
*
* Licensed under the Apache License, Version 2.0 (the "License");
* you may not use this file except in compliance with the License.
* You may obtain a copy of the License at
*
*     http://www.apache.org/licenses/LICENSE-2.0
*
* Unless required by applicable law or agreed to in writing, software
* distributed under the License is distributed on an "AS IS" BASIS,
* WITHOUT WARRANTIES OR CONDITIONS OF ANY KIND, either express or implied.
* See the License for the specific language governing permissions and
* limitations under the License.
*/
#ifndef SECIR_PARAMETERS_H
#define SECIR_PARAMETERS_H

#include "memilio/epidemiology/age_group.h"
#include "memilio/epidemiology/dynamic_npis.h"
#include "memilio/epidemiology/uncertain_matrix.h"
#include "memilio/utils/custom_index_array.h"
#include "memilio/utils/parameter_set.h"
#include "memilio/utils/uncertain_value.h"

namespace mio
{
namespace osecir
{

/*******************************************
 * Define Parameters of the SECIHURD model *
 *******************************************/

/**
 * @brief the start day in the SECIR model
 * The start day defines in which season the simulation can be started
 * If the start day is 180 and simulation takes place from t0=0 to
 * tmax=100 the days 180 to 280 of the year are simulated
 */
struct StartDay {
    using Type = double;
    static Type get_default(AgeGroup)
    {
        return 0.;
    }
    static std::string name()
    {
        return "StartDay";
    }
};

/**
 * @brief the seasonality in the SECIR model
 * the seasonality is given as (1+k*sin()) where the sine
 * curve is below one in summer and above one in winter
 */
template <typename FP = double>
struct Seasonality {
    using Type = UncertainValue<FP>;
    static Type get_default(AgeGroup)
    {
        return Type(0.);
    }
    static std::string name()
    {
        return "Seasonality";
    }
};

/**
 * @brief the icu capacity in the SECIR model
 */
template <typename FP = double>
struct ICUCapacity {
    using Type = UncertainValue<FP>;
    static Type get_default(AgeGroup)
    {
        return Type(std::numeric_limits<FP>::max());
    }
    static std::string name()
    {
        return "ICUCapacity";
    }
};

/**
 * @brief the (mean) latent time in day unit
 */
template <typename FP = double>
struct TimeExposed {
    using Type = CustomIndexArray<UncertainValue<FP>, AgeGroup>;
    static Type get_default(AgeGroup size)
    {
        return Type(size, 1.);
    }
    static std::string name()
    {
        return "TimeExposed";
    }
};

/**
 * @brief the (mean) time in day unit for asymptomatic cases that are infectious but
 *        have not yet developed symptoms.
 */
template <typename FP = double>
struct TimeInfectedNoSymptoms {
    using Type = CustomIndexArray<UncertainValue<FP>, AgeGroup>;
    static Type get_default(AgeGroup size)
    {
        return Type(size, 1.);
    }
    static std::string name()
    {
        return "TimeInfectedNoSymptoms";
    }
};

/**
 * @brief the infectious time for symptomatic cases that are infected but
 *        who do not need to be hsopitalized in the SECIR model in day unit
 */
template <typename FP = double>
struct TimeInfectedSymptoms {
    using Type = CustomIndexArray<UncertainValue<FP>, AgeGroup>;
    static Type get_default(AgeGroup size)
    {
        return Type(size, 1.);
    }
    static std::string name()
    {
        return "TimeInfectedSymptoms";
    }
};

/**
 * @brief the time people are 'simply' hospitalized before returning home in the SECIR model
 *        in day unit
 */
template <typename FP = double>
struct TimeInfectedSevere {
    using Type = CustomIndexArray<UncertainValue<FP>, AgeGroup>;
    static Type get_default(AgeGroup size)
    {
        return Type(size, 1.);
    }
    static std::string name()
    {
        return "TimeInfectedSevere";
    }
};

/**
 * @brief the time people are treated by ICU before returning home in the SECIR model
 *        in day unit
 */
template <typename FP = double>
struct TimeInfectedCritical {
    using Type = CustomIndexArray<UncertainValue<FP>, AgeGroup>;
    static Type get_default(AgeGroup size)
    {
        return Type(size, 1.);
    }
    static std::string name()
    {
        return "TimeInfectedCritical";
    }
};

/**
 * @brief probability of getting infected from a contact
 */
template <typename FP = double>
struct TransmissionProbabilityOnContact {
    using Type = CustomIndexArray<UncertainValue<FP>, AgeGroup>;
    static Type get_default(AgeGroup size)
    {
        return Type(size, 1.);
    }
    static std::string name()
    {
        return "TransmissionProbabilityOnContact";
    }
};

/**
 * @brief the relative InfectedNoSymptoms infectability
 */
template <typename FP = double>
struct RelativeTransmissionNoSymptoms {
    using Type = CustomIndexArray<UncertainValue<FP>, AgeGroup>;
    static Type get_default(AgeGroup size)
    {
        return Type(size, 1.);
    }
    static std::string name()
    {
        return "RelativeTransmissionNoSymptoms";
    }
};

/**
 * @brief the percentage of asymptomatic cases in the SECIR model
 */
template <typename FP = double>
struct RecoveredPerInfectedNoSymptoms {
    using Type = CustomIndexArray<UncertainValue<FP>, AgeGroup>;
    static Type get_default(AgeGroup size)
    {
        return Type(size, 0.);
    }
    static std::string name()
    {
        return "RecoveredPerInfectedNoSymptoms";
    }
};

/**
 * @brief the risk of infection from symptomatic cases in the SECIR model
 */
template <typename FP = double>
struct RiskOfInfectionFromSymptomatic {
    using Type = CustomIndexArray<UncertainValue<FP>, AgeGroup>;
    static Type get_default(AgeGroup size)
    {
        return Type(size, 1.);
    }
    static std::string name()
    {
        return "RiskOfInfectionFromSymptomatic";
    }
};

/**
 * @brief risk of infection from symptomatic cases increases as test and trace capacity is exceeded.
 */
template <typename FP = double>
struct MaxRiskOfInfectionFromSymptomatic {
    using Type = CustomIndexArray<UncertainValue<FP>, AgeGroup>;
    static Type get_default(AgeGroup size)
    {
        return Type(size, 0.);
    }
    static std::string name()
    {
        return "MaxRiskOfInfectionFromSymptomatic";
    }
};

/**
 * @brief the percentage of hospitalized patients per infected patients in the SECIR model
 */
template <typename FP = double>
struct SeverePerInfectedSymptoms {
    using Type = CustomIndexArray<UncertainValue<FP>, AgeGroup>;
    static Type get_default(AgeGroup size)
    {
        return Type(size, 0.);
    }
    static std::string name()
    {
        return "SeverePerInfectedSymptoms";
    }
};

/**
 * @brief the percentage of ICU patients per hospitalized patients in the SECIR model
 */
template <typename FP = double>
struct CriticalPerSevere {
    using Type = CustomIndexArray<UncertainValue<FP>, AgeGroup>;
    static Type get_default(AgeGroup size)
    {
        return Type(size, 0.);
    }
    static std::string name()
    {
        return "CriticalPerSevere";
    }
};

/**
 * @brief the percentage of dead patients per ICU patients in the SECIR model
 */
template <typename FP = double>
struct DeathsPerCritical {
    using Type = CustomIndexArray<UncertainValue<FP>, AgeGroup>;
    static Type get_default(AgeGroup size)
    {
        return Type(size, 0.);
    }
    static std::string name()
    {
        return "DeathsPerCritical";
    }
};

/**
 * @brief the contact patterns within the society are modelled using an UncertainContactMatrix
 */
template <typename FP = double>
struct ContactPatterns {
    using Type = UncertainContactMatrix<FP>;
    static Type get_default(AgeGroup size)
    {
        return Type(1, static_cast<Eigen::Index>((size_t)size));
    }
    static std::string name()
    {
        return "ContactPatterns";
    }
};

/**
 * @brief the NPIs that are enforced if certain infection thresholds are exceeded.
 */
template <typename FP = double>
struct DynamicNPIsInfectedSymptoms {
    using Type = DynamicNPIs<FP>;
    static Type get_default(AgeGroup /*size*/)
    {
        return {};
    }
    static std::string name()
    {
        return "DynamicNPIsInfectedSymptoms";
    }
};

/**
 * @brief The delay with which DynamicNPIs are implemented and enforced after exceedance of threshold.
 */
struct DynamicNPIsImplementationDelay {
    using Type = UncertainValue;
    static Type get_default(AgeGroup /*size*/)
    {
        return 0.;
    }
    static std::string name()
    {
        return "DynamicNPIsImplementationDelay";
    }
};

/**
 * @brief capacity to test and trace contacts of infected for quarantine per day.
 */
template <typename FP = double>
struct TestAndTraceCapacity {
    using Type = UncertainValue<FP>;
    static Type get_default(AgeGroup)
    {
        return Type(std::numeric_limits<FP>::max());
    }
    static std::string name()
    {
        return "TestAndTraceCapacity";
    }
};

template <typename FP = double>
using ParametersBase =
<<<<<<< HEAD
    ParameterSet<StartDay, Seasonality, ICUCapacity, TestAndTraceCapacity, ContactPatterns, DynamicNPIsInfectedSymptoms,
                 DynamicNPIsImplementationDelay, TimeExposed, TimeInfectedNoSymptoms, TimeInfectedSymptoms,
                 TimeInfectedSevere, TimeInfectedCritical, TransmissionProbabilityOnContact,
                 RelativeTransmissionNoSymptoms, RecoveredPerInfectedNoSymptoms, RiskOfInfectionFromSymptomatic,
                 MaxRiskOfInfectionFromSymptomatic, SeverePerInfectedSymptoms, CriticalPerSevere, DeathsPerCritical>;
=======
    ParameterSet<StartDay, Seasonality<FP>, ICUCapacity<FP>, TestAndTraceCapacity<FP>, ContactPatterns<FP>,
                 DynamicNPIsInfectedSymptoms<FP>, TimeExposed<FP>, TimeInfectedNoSymptoms<FP>, TimeInfectedSymptoms<FP>,
                 TimeInfectedSevere<FP>, TimeInfectedCritical<FP>, TransmissionProbabilityOnContact<FP>,
                 RelativeTransmissionNoSymptoms<FP>, RecoveredPerInfectedNoSymptoms<FP>,
                 RiskOfInfectionFromSymptomatic<FP>, MaxRiskOfInfectionFromSymptomatic<FP>,
                 SeverePerInfectedSymptoms<FP>, CriticalPerSevere<FP>, DeathsPerCritical<FP>>;
>>>>>>> 8f9a34c1

/**
 * @brief Parameters of an age-resolved SECIR/SECIHURD model.
 */
template <typename FP = double>
class Parameters : public ParametersBase<FP>
{
public:
    Parameters(AgeGroup num_agegroups)
        : ParametersBase<FP>(num_agegroups)
        , m_num_groups{num_agegroups}
    {
    }

    AgeGroup get_num_groups() const
    {
        return m_num_groups;
    }

    /**
     * Percentage of infected commuters that are not detected.
     */
    double& get_commuter_nondetection()
    {
        return m_commuter_nondetection;
    }
    double get_commuter_nondetection() const
    {
        return m_commuter_nondetection;
    }

    /**
     * Time in simulation before which no infected commuters are detected.
     */
    double& get_start_commuter_detection()
    {
        return m_start_commuter_detection;
    }

    double get_start_commuter_detection() const
    {
        return m_start_commuter_detection;
    }

    /**
     * Time in simulation after which no infected commuters are detected.
     */
    double& get_end_commuter_detection()
    {
        return m_end_commuter_detection;
    }

    double get_end_commuter_detection() const
    {
        return m_end_commuter_detection;
    }

    /**
     * Time in simulation after which no dynamic NPIs are applied.
     */
    double& get_end_dynamic_npis()
    {
        return m_end_dynamic_npis;
    }
    double get_end_dynamic_npis() const
    {
        return m_end_dynamic_npis;
    }

    /**
     * @brief Checks whether all Parameters satisfy their corresponding constraints and applies them, if they do not.
     * Time spans cannot be negative and probabilities can only take values between [0,1].
     *
     * Attention: This function should be used with care. It is necessary for some test problems to run through quickly,
     *            but in a manual execution of an example, check_constraints() may be preferred. Note that the apply_constraints()
     *            function can and will not set Parameters to meaningful values in an epidemiological or virological context,
     *            as all models are designed to be transferable to multiple diseases. Consequently, only acceptable
     *            (like 0 or 1 for probabilities or small positive values for time spans) values are set here and a manual adaptation
     *            may often be necessary to have set meaningful values.
     *
     * @return Returns true if one ore more constraint were corrected, false otherwise.
     */
    bool apply_constraints()
    {
        const double tol_times = 1e-1; // accepted tolerance for compartment stays

        int corrected = false;
        if (this->template get<Seasonality<FP>>() < 0.0 || this->template get<Seasonality<FP>>() > 0.5) {
            log_warning("Constraint check: Parameter Seasonality changed from {:0.4f} to {:d}",
                        this->template get<Seasonality<FP>>(), 0);
            this->template set<Seasonality<FP>>(0);
            corrected = true;
        }

        if (this->template get<ICUCapacity<FP>>() < 0.0) {
            log_warning("Constraint check: Parameter ICUCapacity changed from {:0.4f} to {:d}",
                        this->template get<ICUCapacity<FP>>(), 0);
            this->template set<ICUCapacity<FP>>(0);
            corrected = true;
        }

        if (this->get<DynamicNPIsImplementationDelay>() < 0.0) {
            log_warning("Constraint check: Parameter DynamicNPIsImplementationDelay changed from {} to {}",
                        this->get<DynamicNPIsImplementationDelay>(), 0);
            this->set<DynamicNPIsImplementationDelay>(0);
            corrected = true;
        }

        for (auto i = AgeGroup(0); i < AgeGroup(m_num_groups); ++i) {
            if (this->template get<TimeExposed<FP>>()[i] < tol_times) {
                log_warning("Constraint check: Parameter TimeExposed changed from {:.4f} to {:.4f}. Please "
                            "note that unreasonably small compartment stays lead to massively increased run time. "
                            "Consider to cancel and reset parameters.",
                            this->template get<TimeExposed<FP>>()[i], tol_times);
                this->template get<TimeExposed<FP>>()[i] = tol_times;
                corrected                                = true;
            }

            if (this->template get<TimeInfectedNoSymptoms<FP>>()[i] < tol_times) {
                log_warning("Constraint check: Parameter TimeInfectedNoSymptoms changed from {:.4f} to {:.4f}. Please "
                            "note that unreasonably small compartment stays lead to massively increased run time. "
                            "Consider to cancel and reset parameters.",
                            this->template get<TimeInfectedNoSymptoms<FP>>()[i], tol_times);
                this->template get<TimeInfectedNoSymptoms<FP>>()[i] = tol_times;
                corrected                                           = true;
            }

            if (this->template get<TimeInfectedSymptoms<FP>>()[i] < tol_times) {
                log_warning("Constraint check: Parameter TimeInfectedSymptoms changed from {:.4f} to {:.4f}. Please "
                            "note that unreasonably small compartment stays lead to massively increased run time. "
                            "Consider to cancel and reset parameters.",
                            this->template get<TimeInfectedSymptoms<FP>>()[i], tol_times);
                this->template get<TimeInfectedSymptoms<FP>>()[i] = tol_times;
                corrected                                         = true;
            }

            if (this->template get<TimeInfectedSevere<FP>>()[i] < tol_times) {
                log_warning("Constraint check: Parameter TimeInfectedSevere changed from {:.4f} to {:.4f}. Please note "
                            "that unreasonably small compartment stays lead to massively increased run time. Consider "
                            "to cancel and reset parameters.",
                            this->template get<TimeInfectedSevere<FP>>()[i], tol_times);
                this->template get<TimeInfectedSevere<FP>>()[i] = tol_times;
                corrected                                       = true;
            }

            if (this->template get<TimeInfectedCritical<FP>>()[i] < tol_times) {
                log_warning("Constraint check: Parameter TimeInfectedCritical changed from {:.4f} to {:.4f}. Please "
                            "note that unreasonably small compartment stays lead to massively increased run time. "
                            "Consider to cancel and reset parameters.",
                            this->template get<TimeInfectedCritical<FP>>()[i], tol_times);
                this->template get<TimeInfectedCritical<FP>>()[i] = tol_times;
                corrected                                         = true;
            }

            if (this->template get<TransmissionProbabilityOnContact<FP>>()[i] < 0.0 ||
                this->template get<TransmissionProbabilityOnContact<FP>>()[i] > 1.0) {
                log_warning(
                    "Constraint check: Parameter TransmissionProbabilityOnContact changed from {:0.4f} to {:d} ",
                    this->template get<TransmissionProbabilityOnContact<FP>>()[i], 0.0);
                this->template get<TransmissionProbabilityOnContact<FP>>()[i] = 0.0;
                corrected                                                     = true;
            }

            if (this->template get<RelativeTransmissionNoSymptoms<FP>>()[i] < 0.0) {
                log_warning("Constraint check: Parameter RelativeTransmissionNoSymptoms changed from {:0.4f} to {:d} ",
                            this->template get<RelativeTransmissionNoSymptoms<FP>>()[i], 0);
                this->template get<RelativeTransmissionNoSymptoms<FP>>()[i] = 0;
                corrected                                                   = true;
            }

            if (this->template get<RecoveredPerInfectedNoSymptoms<FP>>()[i] < 0.0 ||
                this->template get<RecoveredPerInfectedNoSymptoms<FP>>()[i] > 1.0) {
                log_warning("Constraint check: Parameter RecoveredPerInfectedNoSymptoms changed from {:0.4f} to {:d} ",
                            this->template get<RecoveredPerInfectedNoSymptoms<FP>>()[i], 0);
                this->template get<RecoveredPerInfectedNoSymptoms<FP>>()[i] = 0;
                corrected                                                   = true;
            }

            if (this->template get<RiskOfInfectionFromSymptomatic<FP>>()[i] < 0.0 ||
                this->template get<RiskOfInfectionFromSymptomatic<FP>>()[i] > 1.0) {
                log_warning("Constraint check: Parameter RiskOfInfectionFromSymptomatic changed from {:0.4f} to {:d}",
                            this->template get<RiskOfInfectionFromSymptomatic<FP>>()[i], 0);
                this->template get<RiskOfInfectionFromSymptomatic<FP>>()[i] = 0;
                corrected                                                   = true;
            }

            if (this->template get<SeverePerInfectedSymptoms<FP>>()[i] < 0.0 ||
                this->template get<SeverePerInfectedSymptoms<FP>>()[i] > 1.0) {
                log_warning("Constraint check: Parameter SeverePerInfectedSymptoms changed from {:0.4f} to {:d}",
                            this->template get<SeverePerInfectedSymptoms<FP>>()[i], 0);
                this->template get<SeverePerInfectedSymptoms<FP>>()[i] = 0;
                corrected                                              = true;
            }

            if (this->template get<CriticalPerSevere<FP>>()[i] < 0.0 ||
                this->template get<CriticalPerSevere<FP>>()[i] > 1.0) {
                log_warning("Constraint check: Parameter CriticalPerSevere changed from {:0.4f} to {:d}",
                            this->template get<CriticalPerSevere<FP>>()[i], 0);
                this->template get<CriticalPerSevere<FP>>()[i] = 0;
                corrected                                      = true;
            }

            if (this->template get<DeathsPerCritical<FP>>()[i] < 0.0 ||
                this->template get<DeathsPerCritical<FP>>()[i] > 1.0) {
                log_warning("Constraint check: Parameter DeathsPerCritical changed from {:0.4f} to {:d}",
                            this->template get<DeathsPerCritical<FP>>()[i], 0);
                this->template get<DeathsPerCritical<FP>>()[i] = 0;
                corrected                                      = true;
            }
        }
        return corrected;
    }

    /**
     * @brief Checks whether all Parameters satisfy their corresponding constraints and logs an error
     * if constraints are not satisfied.
     * @return Returns true if one constraint is not satisfied, otherwise false.
     */
    bool check_constraints() const
    {
        if (this->template get<Seasonality<FP>>() < 0.0 || this->template get<Seasonality<FP>>() > 0.5) {
            log_error("Constraint check: Parameter Seasonality smaller {:d} or larger {:d}", 0, 0.5);
            return true;
        }

        if (this->template get<ICUCapacity<FP>>() < 0.0) {
            log_error("Constraint check: Parameter ICUCapacity smaller {:d}", 0);
            return true;
        }

        if (this->get<DynamicNPIsImplementationDelay>() < 0.0) {
            log_error("Constraint check: Parameter DynamicNPIsImplementationDelay smaller {:d}", 0);
            return true;
        }

        const double tol_times = 1e-1; // accepted tolerance for compartment stays

        for (auto i = AgeGroup(0); i < AgeGroup(m_num_groups); ++i) {
            if (this->template get<TimeExposed<FP>>()[i] < tol_times) {
                log_error("Constraint check: Parameter TimeExposed {:.4f} smaller {:.4f}. Please "
                          "note that unreasonably small compartment stays lead to massively increased run time. "
                          "Consider to cancel and reset parameters.",
                          this->template get<TimeExposed<FP>>()[i], tol_times);
                return true;
            }

            if (this->template get<TimeInfectedNoSymptoms<FP>>()[i] < tol_times) {
                log_error("Constraint check: Parameter TimeInfectedNoSymptoms {:.4f} smaller {:.4f}. Please "
                          "note that unreasonably small compartment stays lead to massively increased run time. "
                          "Consider to cancel and reset parameters.",
                          this->template get<TimeInfectedNoSymptoms<FP>>()[i], tol_times);
                return true;
            }

            if (this->template get<TimeInfectedSymptoms<FP>>()[i] < tol_times) {
                log_error("Constraint check: Parameter TimeInfectedSymptoms {:.4f} smaller {:.4f}. Please "
                          "note that unreasonably small compartment stays lead to massively increased run time. "
                          "Consider to cancel and reset parameters.",
                          this->template get<TimeInfectedSymptoms<FP>>()[i], tol_times);
                return true;
            }

            if (this->template get<TimeInfectedSevere<FP>>()[i] < tol_times) {
                log_error("Constraint check: Parameter TimeInfectedSevere {:.4f} smaller {:.4f}. Please "
                          "note that unreasonably small compartment stays lead to massively increased run time. "
                          "Consider to cancel and reset parameters.",
                          this->template get<TimeInfectedSevere<FP>>()[i], tol_times);
                return true;
            }

            if (this->template get<TimeInfectedCritical<FP>>()[i] < tol_times) {
                log_error("Constraint check: Parameter TimeInfectedCritical {:.4f} smaller {:.4f}. Please "
                          "note that unreasonably small compartment stays lead to massively increased run time. "
                          "Consider to cancel and reset parameters.",
                          this->template get<TimeInfectedCritical<FP>>()[i], tol_times);
                return true;
            }

            if (this->template get<TransmissionProbabilityOnContact<FP>>()[i] < 0.0 ||
                this->template get<TransmissionProbabilityOnContact<FP>>()[i] > 1.0) {
                log_error("Constraint check: Parameter TransmissionProbabilityOnContact smaller {:d} or larger {:d}", 0,
                          1);
                return true;
            }

            if (this->template get<RelativeTransmissionNoSymptoms<FP>>()[i] < 0.0) {
                log_error("Constraint check: Parameter RelativeTransmissionNoSymptoms smaller {:d}", 0);
                return true;
            }

            if (this->template get<RecoveredPerInfectedNoSymptoms<FP>>()[i] < 0.0 ||
                this->template get<RecoveredPerInfectedNoSymptoms<FP>>()[i] > 1.0) {
                log_error("Constraint check: Parameter RecoveredPerInfectedNoSymptoms smaller {:d} or larger {:d}", 0,
                          1);
                return true;
            }

            if (this->template get<RiskOfInfectionFromSymptomatic<FP>>()[i] < 0.0 ||
                this->template get<RiskOfInfectionFromSymptomatic<FP>>()[i] > 1.0) {
                log_error("Constraint check: Parameter RiskOfInfectionFromSymptomatic smaller {:d} or larger {:d}", 0,
                          1);
                return true;
            }

            if (this->template get<SeverePerInfectedSymptoms<FP>>()[i] < 0.0 ||
                this->template get<SeverePerInfectedSymptoms<FP>>()[i] > 1.0) {
                log_error("Constraint check: Parameter SeverePerInfectedSymptoms smaller {:d} or larger {:d}", 0, 1);
                return true;
            }

            if (this->template get<CriticalPerSevere<FP>>()[i] < 0.0 ||
                this->template get<CriticalPerSevere<FP>>()[i] > 1.0) {
                log_error("Constraint check: Parameter CriticalPerSevere smaller {:d} or larger {:d}", 0, 1);
                return true;
            }

            if (this->template get<DeathsPerCritical<FP>>()[i] < 0.0 ||
                this->template get<DeathsPerCritical<FP>>()[i] > 1.0) {
                log_error("Constraint check: Parameter DeathsPerCritical smaller {:d} or larger {:d}", 0, 1);
                return true;
            }
        }
        return false;
    }

private:
    Parameters(ParametersBase<FP>&& base)
        : ParametersBase<FP>(std::move(base))
        , m_num_groups(this->template get<ContactPatterns<FP>>().get_cont_freq_mat().get_num_groups())
    {
    }

public:
    /**
     * deserialize an object of this class.
     * @see mio::deserialize
     */
    template <class IOContext>
    static IOResult<Parameters> deserialize(IOContext& io)
    {
        BOOST_OUTCOME_TRY(auto&& base, ParametersBase<FP>::deserialize(io));
        return success(Parameters(std::move(base)));
    }

private:
    AgeGroup m_num_groups;
    double m_commuter_nondetection    = 0.0;
    double m_start_commuter_detection = 0.0;
    double m_end_commuter_detection   = 0.0;
    double m_end_dynamic_npis         = 0.0;
};

/**
 * @brief WIP !! TO DO: returns the actual, approximated reproduction rate
 */
//double get_reprod_rate(Parameters const& params, double t, std::vector<double> const& yt);

} // namespace osecir
} // namespace mio

#endif // SECIR_PARAMETERS_H<|MERGE_RESOLUTION|>--- conflicted
+++ resolved
@@ -335,8 +335,9 @@
 /**
  * @brief The delay with which DynamicNPIs are implemented and enforced after exceedance of threshold.
  */
+template <typename FP = double>
 struct DynamicNPIsImplementationDelay {
-    using Type = UncertainValue;
+    using Type = UncertainValue<FP>;
     static Type get_default(AgeGroup /*size*/)
     {
         return 0.;
@@ -364,21 +365,12 @@
 };
 
 template <typename FP = double>
-using ParametersBase =
-<<<<<<< HEAD
-    ParameterSet<StartDay, Seasonality, ICUCapacity, TestAndTraceCapacity, ContactPatterns, DynamicNPIsInfectedSymptoms,
-                 DynamicNPIsImplementationDelay, TimeExposed, TimeInfectedNoSymptoms, TimeInfectedSymptoms,
-                 TimeInfectedSevere, TimeInfectedCritical, TransmissionProbabilityOnContact,
-                 RelativeTransmissionNoSymptoms, RecoveredPerInfectedNoSymptoms, RiskOfInfectionFromSymptomatic,
-                 MaxRiskOfInfectionFromSymptomatic, SeverePerInfectedSymptoms, CriticalPerSevere, DeathsPerCritical>;
-=======
-    ParameterSet<StartDay, Seasonality<FP>, ICUCapacity<FP>, TestAndTraceCapacity<FP>, ContactPatterns<FP>,
-                 DynamicNPIsInfectedSymptoms<FP>, TimeExposed<FP>, TimeInfectedNoSymptoms<FP>, TimeInfectedSymptoms<FP>,
-                 TimeInfectedSevere<FP>, TimeInfectedCritical<FP>, TransmissionProbabilityOnContact<FP>,
-                 RelativeTransmissionNoSymptoms<FP>, RecoveredPerInfectedNoSymptoms<FP>,
-                 RiskOfInfectionFromSymptomatic<FP>, MaxRiskOfInfectionFromSymptomatic<FP>,
-                 SeverePerInfectedSymptoms<FP>, CriticalPerSevere<FP>, DeathsPerCritical<FP>>;
->>>>>>> 8f9a34c1
+using ParametersBase = ParameterSet<
+    StartDay, Seasonality<FP>, ICUCapacity<FP>, TestAndTraceCapacity<FP>, ContactPatterns<FP>,
+    DynamicNPIsImplementationDelay<FP>, DynamicNPIsInfectedSymptoms<FP>, TimeExposed<FP>, TimeInfectedNoSymptoms<FP>,
+    TimeInfectedSymptoms<FP>, TimeInfectedSevere<FP>, TimeInfectedCritical<FP>, TransmissionProbabilityOnContact<FP>,
+    RelativeTransmissionNoSymptoms<FP>, RecoveredPerInfectedNoSymptoms<FP>, RiskOfInfectionFromSymptomatic<FP>,
+    MaxRiskOfInfectionFromSymptomatic<FP>, SeverePerInfectedSymptoms<FP>, CriticalPerSevere<FP>, DeathsPerCritical<FP>>;
 
 /**
  * @brief Parameters of an age-resolved SECIR/SECIHURD model.
@@ -480,10 +472,10 @@
             corrected = true;
         }
 
-        if (this->get<DynamicNPIsImplementationDelay>() < 0.0) {
+        if (this->get<DynamicNPIsImplementationDelay<FP>>() < 0.0) {
             log_warning("Constraint check: Parameter DynamicNPIsImplementationDelay changed from {} to {}",
-                        this->get<DynamicNPIsImplementationDelay>(), 0);
-            this->set<DynamicNPIsImplementationDelay>(0);
+                        this->get<DynamicNPIsImplementationDelay<FP>>(), 0);
+            this->set<DynamicNPIsImplementationDelay<FP>>(0);
             corrected = true;
         }
 
@@ -609,7 +601,7 @@
             return true;
         }
 
-        if (this->get<DynamicNPIsImplementationDelay>() < 0.0) {
+        if (this->get<DynamicNPIsImplementationDelay<FP>>() < 0.0) {
             log_error("Constraint check: Parameter DynamicNPIsImplementationDelay smaller {:d}", 0);
             return true;
         }

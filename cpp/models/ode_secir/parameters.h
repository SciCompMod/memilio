--- conflicted
+++ resolved
@@ -382,17 +382,14 @@
 };
 
 template <typename FP = double>
-using ParametersBase = ParameterSet<
-<<<<<<< HEAD
-    StartDay, Seasonality<FP>, ICUCapacity<FP>, TestAndTraceCapacity<FP>, ContactPatterns<FP>,
-    DynamicNPIsImplementationDelay<FP>, DynamicNPIsInfectedSymptoms<FP>, TimeExposed<FP>, TimeInfectedNoSymptoms<FP>,
-=======
-    StartDay, Seasonality<FP>, ICUCapacity<FP>, TestAndTraceCapacity<FP>, TestAndTraceCapacityMaxRisk<FP>,
-    ContactPatterns<FP>, DynamicNPIsInfectedSymptoms<FP>, TimeExposed<FP>, TimeInfectedNoSymptoms<FP>,
->>>>>>> 7518ea39
-    TimeInfectedSymptoms<FP>, TimeInfectedSevere<FP>, TimeInfectedCritical<FP>, TransmissionProbabilityOnContact<FP>,
-    RelativeTransmissionNoSymptoms<FP>, RecoveredPerInfectedNoSymptoms<FP>, RiskOfInfectionFromSymptomatic<FP>,
-    MaxRiskOfInfectionFromSymptomatic<FP>, SeverePerInfectedSymptoms<FP>, CriticalPerSevere<FP>, DeathsPerCritical<FP>>;
+using ParametersBase =
+    ParameterSet<StartDay, Seasonality<FP>, ICUCapacity<FP>, TestAndTraceCapacity<FP>, TestAndTraceCapacityMaxRisk<FP>,
+                 ContactPatterns<FP>, DynamicNPIsImplementationDelay<FP>, DynamicNPIsInfectedSymptoms<FP>,
+                 TimeExposed<FP>, TimeInfectedNoSymptoms<FP>, TimeInfectedSymptoms<FP>, TimeInfectedSevere<FP>,
+                 TimeInfectedCritical<FP>, TransmissionProbabilityOnContact<FP>, RelativeTransmissionNoSymptoms<FP>,
+                 RecoveredPerInfectedNoSymptoms<FP>, RiskOfInfectionFromSymptomatic<FP>,
+                 MaxRiskOfInfectionFromSymptomatic<FP>, SeverePerInfectedSymptoms<FP>, CriticalPerSevere<FP>,
+                 DeathsPerCritical<FP>>;
 
 /**
  * @brief Parameters of an age-resolved SECIR/SECIHURD model.
@@ -494,13 +491,13 @@
             corrected = true;
         }
 
-<<<<<<< HEAD
         if (this->template get<DynamicNPIsImplementationDelay<FP>>() < 0.0) {
             log_warning("Constraint check: Parameter DynamicNPIsImplementationDelay changed from {} to {}",
                         this->template get<DynamicNPIsImplementationDelay<FP>>(), 0);
             this->template set<DynamicNPIsImplementationDelay<FP>>(0);
             corrected = true;
-=======
+        }
+
         if (this->template get<TestAndTraceCapacity<FP>>() < 0.0) {
             log_warning("Constraint check: Parameter TestAndTraceCapacity changed from {:0.4f} to {:d}",
                         this->template get<TestAndTraceCapacity<FP>>(), 0);
@@ -513,7 +510,6 @@
                         this->template get<TestAndTraceCapacityMaxRisk<FP>>(), 0);
             this->template get<TestAndTraceCapacityMaxRisk<FP>>() = 0;
             corrected                                             = true;
->>>>>>> 7518ea39
         }
 
         for (auto i = AgeGroup(0); i < AgeGroup(m_num_groups); ++i) {
@@ -638,10 +634,6 @@
             return true;
         }
 
-<<<<<<< HEAD
-        if (this->template get<DynamicNPIsImplementationDelay<FP>>() < 0.0) {
-            log_error("Constraint check: Parameter DynamicNPIsImplementationDelay smaller {:d}", 0);
-=======
         if (this->template get<TestAndTraceCapacity<FP>>() < 0.0) {
             log_error("Constraint check: Parameter TestAndTraceCapacity smaller {:d}", 0);
             return true;
@@ -649,8 +641,11 @@
 
         if (this->template get<TestAndTraceCapacityMaxRisk<FP>>() < 0.0) {
             log_error("Constraint check: Parameter TestAndTraceCapacityMaxRisk smaller {:d}", 0);
->>>>>>> 7518ea39
             return true;
+        }
+
+        if (this->template get<DynamicNPIsImplementationDelay<FP>>() < 0.0) {
+            log_error("Constraint check: Parameter DynamicNPIsImplementationDelay smaller {:d}", 0);
         }
 
         const double tol_times = 1e-1; // accepted tolerance for compartment stays

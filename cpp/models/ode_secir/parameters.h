--- conflicted
+++ resolved
@@ -20,16 +20,12 @@
 #ifndef SECIR_PARAMETERS_H
 #define SECIR_PARAMETERS_H
 
-#include "memilio/math/eigen.h"
+#include "memilio/epidemiology/age_group.h"
+#include "memilio/epidemiology/dynamic_npis.h"
+#include "memilio/epidemiology/uncertain_matrix.h"
+#include "memilio/utils/custom_index_array.h"
+#include "memilio/utils/parameter_set.h"
 #include "memilio/utils/uncertain_value.h"
-#include "memilio/math/adapt_rk.h"
-#include "memilio/epidemiology/age_group.h"
-#include "memilio/epidemiology/uncertain_matrix.h"
-#include "memilio/epidemiology/dynamic_npis.h"
-#include "memilio/utils/parameter_set.h"
-#include "memilio/utils/custom_index_array.h"
-
-#include <vector>
 
 namespace mio
 {
@@ -456,7 +452,7 @@
                             "Consider to cancel and reset parameters.",
                             this->template get<TimeExposed<FP>>()[i], tol_times);
                 this->template get<TimeExposed<FP>>()[i] = tol_times;
-                corrected                   = true;
+                corrected                                = true;
             }
 
             if (this->template get<TimeInfectedNoSymptoms<FP>>()[i] < tol_times) {
@@ -465,7 +461,7 @@
                             "Consider to cancel and reset parameters.",
                             this->template get<TimeInfectedNoSymptoms<FP>>()[i], tol_times);
                 this->template get<TimeInfectedNoSymptoms<FP>>()[i] = tol_times;
-                corrected                              = true;
+                corrected                                           = true;
             }
 
             if (this->template get<TimeInfectedSymptoms<FP>>()[i] < tol_times) {
@@ -676,11 +672,7 @@
     template <class IOContext>
     static IOResult<Parameters> deserialize(IOContext& io)
     {
-<<<<<<< HEAD
-        BOOST_OUTCOME_TRY(base, ParametersBase<FP>::deserialize(io));
-=======
-        BOOST_OUTCOME_TRY(auto&& base, ParametersBase::deserialize(io));
->>>>>>> 79158d1c
+        BOOST_OUTCOME_TRY(auto&& base, ParametersBase<FP>::deserialize(io));
         return success(Parameters(std::move(base)));
     }
 

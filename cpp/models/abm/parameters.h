/* 
* Copyright (C) 2020-2021 German Aerospace Center (DLR-SC)
*
* Authors: Daniel Abele, Elisabeth Kluth, Khoa Nguyen
*
* Contact: Martin J. Kuehn <Martin.Kuehn@DLR.de>
*
* Licensed under the Apache License, Version 2.0 (the "License");
* you may not use this file except in compliance with the License.
* You may obtain a copy of the License at
*
*     http://www.apache.org/licenses/LICENSE-2.0
*
* Unless required by applicable law or agreed to in writing, software
* distributed under the License is distributed on an "AS IS" BASIS,
* WITHOUT WARRANTIES OR CONDITIONS OF ANY KIND, either express or implied.
* See the License for the specific language governing permissions and
* limitations under the License.
*/
#ifndef EPI_ABM_PARAMETERS_H
#define EPI_ABM_PARAMETERS_H

#include "abm/age.h"
#include "abm/mask_type.h"
#include "abm/time.h"
<<<<<<< HEAD
#include "abm/infection_state.h"
=======
#include "abm/virus_variant.h"
#include "abm/vaccine.h"
>>>>>>> ad29ab58
#include "memilio/utils/custom_index_array.h"
#include "memilio/utils/uncertain_value.h"
#include "memilio/math/eigen.h"
#include "memilio/utils/parameter_set.h"
#include "memilio/epidemiology/damping.h"
#include "memilio/epidemiology/contact_matrix.h"
#include <limits>

namespace mio
{
namespace abm
{

/**
 * @brief Time that a Person is infected but not yet infectious.
 */
struct IncubationPeriod {
    using Type = CustomIndexArray<UncertainValue, VirusVariant, AgeGroup, VaccinationState>;
    static Type get_default()
    {
        return Type({VirusVariant::Count, AgeGroup::Count, VaccinationState::Count}, 1.);
    }
    static std::string name()
    {
        return "IncubationPeriod";
    }
};

<<<<<<< HEAD
struct SusceptibleToExposedByInfectedNoSymptoms {
    using Type = CustomIndexArray<double, AgeGroup, VaccinationState>;
=======
struct SusceptibleToExposedByCarrier {
    using Type = CustomIndexArray<UncertainValue, VirusVariant, AgeGroup, VaccinationState>;
>>>>>>> ad29ab58
    static Type get_default()
    {
        return Type({VirusVariant::Count, AgeGroup::Count, VaccinationState::Count}, 1.);
    }
    static std::string name()
    {
        return "SusceptibleToExposedByInfectedNoSymptoms";
    }
};

<<<<<<< HEAD
struct SusceptibleToExposedByInfectedSymptoms {
    using Type = CustomIndexArray<double, AgeGroup, VaccinationState>;
=======
struct SusceptibleToExposedByInfected {
    using Type = CustomIndexArray<UncertainValue, VirusVariant, AgeGroup, VaccinationState>;
>>>>>>> ad29ab58
    static Type get_default()
    {
        return Type({VirusVariant::Count, AgeGroup::Count, VaccinationState::Count}, 1.);
    }
    static std::string name()
    {
        return "SusceptibleToExposedByInfectedSymptoms";
    }
};

<<<<<<< HEAD
struct InfectedNoSymptomsToSymptoms {
    using Type = CustomIndexArray<double, AgeGroup, VaccinationState>;
=======
struct CarrierToInfected {
    using Type = CustomIndexArray<UncertainValue, VirusVariant, AgeGroup, VaccinationState>;
>>>>>>> ad29ab58
    static Type get_default()
    {
        return Type({VirusVariant::Count, AgeGroup::Count, VaccinationState::Count}, 1.);
    }
    static std::string name()
    {
        return "InfectedNoSymptomsToSymptoms";
    }
};

<<<<<<< HEAD
struct InfectedNoSymptomsToRecovered {
    using Type = CustomIndexArray<double, AgeGroup, VaccinationState>;
=======
struct CarrierToRecovered {
    using Type = CustomIndexArray<UncertainValue, VirusVariant, AgeGroup, VaccinationState>;
>>>>>>> ad29ab58
    static Type get_default()
    {
        return Type({VirusVariant::Count, AgeGroup::Count, VaccinationState::Count}, 1.);
    }
    static std::string name()
    {
        return "InfectedNoSymptomsToRecovered";
    }
};

<<<<<<< HEAD
struct InfectedSymptomsToRecovered {
    using Type = CustomIndexArray<double, AgeGroup, VaccinationState>;
=======
struct InfectedToRecovered {
    using Type = CustomIndexArray<UncertainValue, VirusVariant, AgeGroup, VaccinationState>;
>>>>>>> ad29ab58
    static Type get_default()
    {
        return Type({VirusVariant::Count, AgeGroup::Count, VaccinationState::Count}, 1.);
    }
    static std::string name()
    {
        return "InfectedSymptomsToRecovered";
    }
};

<<<<<<< HEAD
struct InfectedSymptomsToSevere {
    using Type = CustomIndexArray<double, AgeGroup, VaccinationState>;
=======
struct InfectedToSevere {
    using Type = CustomIndexArray<UncertainValue, VirusVariant, AgeGroup, VaccinationState>;
>>>>>>> ad29ab58
    static Type get_default()
    {
        return Type({VirusVariant::Count, AgeGroup::Count, VaccinationState::Count}, 1.);
    }
    static std::string name()
    {
        return "InfectedSymptomsToSevere";
    }
};

struct SevereToCritical {
    using Type = CustomIndexArray<UncertainValue, VirusVariant, AgeGroup, VaccinationState>;
    static Type get_default()
    {
        return Type({VirusVariant::Count, AgeGroup::Count, VaccinationState::Count}, 1.);
    }
    static std::string name()
    {
        return "SevereToCritical";
    }
};

struct SevereToRecovered {
    using Type = CustomIndexArray<UncertainValue, VirusVariant, AgeGroup, VaccinationState>;
    static Type get_default()
    {
        return Type({VirusVariant::Count, AgeGroup::Count, VaccinationState::Count}, 1.);
    }
    static std::string name()
    {
        return "SevereToRecovered";
    }
};

struct CriticalToRecovered {
    using Type = CustomIndexArray<UncertainValue, VirusVariant, AgeGroup, VaccinationState>;
    static Type get_default()
    {
        return Type({VirusVariant::Count, AgeGroup::Count, VaccinationState::Count}, 1.);
    }
    static std::string name()
    {
        return "CriticalToRecovered";
    }
};

struct CriticalToDead {
    using Type = CustomIndexArray<UncertainValue, VirusVariant, AgeGroup, VaccinationState>;
    static Type get_default()
    {
        return Type({VirusVariant::Count, AgeGroup::Count, VaccinationState::Count}, 1.);
    }
    static std::string name()
    {
        return "CriticalToDead";
    }
};

struct RecoveredToSusceptible {
    using Type = CustomIndexArray<UncertainValue, VirusVariant, AgeGroup, VaccinationState>;
    static Type get_default()
    {
        return Type({VirusVariant::Count, AgeGroup::Count, VaccinationState::Count}, 0.);
    }
    static std::string name()
    {
        return "RecoveredToSusceptible";
    }
};

struct ViralLoadDistributionsParameters {
    UniformDistribution<double>::ParamType viral_load_peak;
    UniformDistribution<double>::ParamType viral_load_incline;
    UniformDistribution<double>::ParamType viral_load_decline;
};

struct ViralLoadDistributions {
    using Type = CustomIndexArray<ViralLoadDistributionsParameters, VirusVariant, AgeGroup, VaccinationState>;
    static Type get_default()
    {
        Type default_val({VirusVariant::Count, AgeGroup::Count, VaccinationState::Count},
                         ViralLoadDistributionsParameters{{8.1, 8.1}, {2., 2.}, {-0.17, -0.17}});
        return default_val;
    }
    static std::string name()
    {
        return "ViralLoadDistributions";
    }
};

struct InfectivityDistributionsParameters {
    UniformDistribution<double>::ParamType infectivity_alpha;
    UniformDistribution<double>::ParamType infectivity_beta;
};

struct InfectivityDistributions {
    using Type = CustomIndexArray<InfectivityDistributionsParameters, VirusVariant, AgeGroup>;
    static Type get_default()
    {
        Type default_val({VirusVariant::Count, AgeGroup::Count},
                         InfectivityDistributionsParameters{{-7., -7.}, {1., 1.}});
        return default_val;
    }
    static std::string name()
    {
        return "InfectivityDistributions";
    }
};

/**
 * @brief Probability that an Infection is detected.
 */
struct DetectInfection {
    using Type = CustomIndexArray<UncertainValue, VirusVariant, AgeGroup, VaccinationState>;
    static Type get_default()
    {
        return Type({VirusVariant::Count, AgeGroup::Count, VaccinationState::Count}, 0.5);
    }
    static std::string name()
    {
        return "DetectInfection";
    }
};

/**
 * @brief Effectiveness of a Mask of a certain MaskType against an Infection.
 */
struct MaskProtection {
    using Type = CustomIndexArray<UncertainValue, MaskType>;
    static auto get_default()
    {
        return Type({MaskType::Count}, 1.);
    }
    static std::string name()
    {
        return "MaskProtection";
    }
};

/**
 * @brief Parameters of the Infection that are the same everywhere within the World.
 */
using GlobalInfectionParameters =
<<<<<<< HEAD
    ParameterSet<IncubationPeriod, SusceptibleToExposedByInfectedNoSymptoms, SusceptibleToExposedByInfectedSymptoms,
                 InfectedNoSymptomsToSymptoms, InfectedNoSymptomsToRecovered, InfectedSymptomsToRecovered,
                 InfectedSymptomsToSevere, SevereToCritical, SevereToRecovered, CriticalToDead, CriticalToRecovered,
                 RecoveredToSusceptible, DetectInfection, MaskProtection>;
=======
    ParameterSet<IncubationPeriod, SusceptibleToExposedByCarrier, SusceptibleToExposedByInfected, CarrierToInfected,
                 CarrierToRecovered, InfectedToRecovered, InfectedToSevere, SevereToCritical, SevereToRecovered,
                 CriticalToDead, CriticalToRecovered, RecoveredToSusceptible, ViralLoadDistributions,
                 InfectivityDistributions, DetectInfection, MaskProtection>;
>>>>>>> ad29ab58

/**
 * @brief Maximum number of Person%s an infectious Person can infect at the respective Location.
 */
struct MaximumContacts {
    using Type = ScalarType;
    static constexpr Type get_default()
    {
        return std::numeric_limits<ScalarType>::max();
    }
    static std::string name()
    {
        return "MaximumContacts";
    }
};

/**
 * contact rates
*/
struct ContactRates {
    using Type = CustomIndexArray<ScalarType, AgeGroup, AgeGroup>;
    static Type get_default()
    {
        return Type({AgeGroup::Count, AgeGroup::Count},
                    1.0); // amount of contacts from AgeGroup a to AgeGroup b per day
    }
    static std::string name()
    {
        return "ContactRates";
    }
};

/**
 * aerosol transmission rates
*/
struct AerosolTransmissionRates {
    using Type = CustomIndexArray<ScalarType, VirusVariant>;
    static Type get_default()
    {
        return Type({VirusVariant::Count}, 1.0); // amount of infections per m^3 per day
    }
    static std::string name()
    {
        return "AerosolTransmissionRates";
    }
};

/**
 * @brief Parameters of the Infection that depend on the Location.
 */
using LocalInfectionParameters = ParameterSet<MaximumContacts, ContactRates, AerosolTransmissionRates>;

/**
 * @brief Parameters that describe the reliability of a test.
 */
struct TestParameters {
    UncertainValue sensitivity;
    UncertainValue specificity;
};

struct GenericTest {
    using Type = TestParameters;
    static Type get_default()
    {
        return Type{0.9, 0.99};
    }
    static std::string name()
    {
        return "GenericTest";
    }
};

/**
 * @brief Reliability of an AntigenTest.
 */
struct AntigenTest : public GenericTest {
    using Type = TestParameters;
    static Type get_default()
    {
        return Type{0.8, 0.88};
    }
    static std::string name()
    {
        return "AntigenTest";
    }
};

/**
 * @brief Reliability of a PCRTest.
 */
struct PCRTest : public GenericTest {
    using Type = TestParameters;
    static Type get_default()
    {
        return Type{0.9, 0.99};
    }
    static std::string name()
    {
        return "PCRTest";
    }
};

/**
 * @brief Starting date of interventions.
 */
struct LockdownDate {
    using Type = TimePoint;
    static auto get_default()
    {
        return TimePoint(std::numeric_limits<int>::max());
    }
    static std::string name()
    {
        return "LockdownDate";
    }
};

/**
 * @brief Parameter for the exponential distribution to decide if a Person goes shopping.
 */
struct BasicShoppingRate {
    using Type = CustomIndexArray<UncertainValue, AgeGroup>;
    static auto get_default()
    {
        return Type({AgeGroup::Count}, 1.0);
    }
    static std::string name()
    {
        return "BasicShoppingRate";
    }
};

/**
 * @brief Percentage of Person%s of the respective age going to work.
 */
struct WorkRatio {
    using Type = DampingMatrixExpression<Dampings<Damping<ColumnVectorShape>>>;
    static auto get_default()
    {
        return Type(Eigen::VectorXd::Constant(1, 1.0));
    }
    static std::string name()
    {
        return "WorkRatio";
    }
};

/**
 * @brief Percentage of Person%s of the respective age going to school.
 */
struct SchoolRatio {
    using Type = DampingMatrixExpression<Dampings<Damping<ColumnVectorShape>>>;
    static auto get_default()
    {
        return Type(Eigen::VectorXd::Constant(1, 1.0));
    }
    static std::string name()
    {
        return "SchoolRatio";
    }
};

/**
 * @brief Parameter for the exponential distribution to decide if a Person goes to a social event.
 */
struct SocialEventRate {
    using Type = DampingMatrixExpression<Dampings<Damping<ColumnVectorShape>>>;
    static auto get_default()
    {
        return Type(Eigen::VectorXd::Constant((size_t)AgeGroup::Count, 1.0));
    }
    static std::string name()
    {
        return "SocialEventRate";
    }
};

/**
 * @brief Earliest time that a Person can go to work.
 */
struct GotoWorkTimeMinimum {
    using Type = CustomIndexArray<TimeSpan, AgeGroup>;
    static auto get_default()
    {
        return CustomIndexArray<TimeSpan, AgeGroup>(AgeGroup::Count, hours(6));
    }
    static std::string name()
    {
        return "GotoWorkTimeMinimum";
    }
};

/**
 * @brief Latest time that a Person can go to work.
 */
struct GotoWorkTimeMaximum {
    using Type = CustomIndexArray<TimeSpan, AgeGroup>;
    static auto get_default()
    {
        return CustomIndexArray<TimeSpan, AgeGroup>(AgeGroup::Count, hours(9));
    }
    static std::string name()
    {
        return "GotoWorkTimeMaximum";
    }
};

/**
 * @brief Earliest time that a Person can go to school.
 */
struct GotoSchoolTimeMinimum {
    using Type = CustomIndexArray<TimeSpan, AgeGroup>;
    static auto get_default()
    {
        return CustomIndexArray<TimeSpan, AgeGroup>(AgeGroup::Count, hours(6));
    }
    static std::string name()
    {
        return "GotoSchoolTimeMinimum";
    }
};

/**
 * @brief Latest time that a Person can go to school.
 */
struct GotoSchoolTimeMaximum {
    using Type = CustomIndexArray<TimeSpan, AgeGroup>;
    static auto get_default()
    {
        return CustomIndexArray<TimeSpan, AgeGroup>(AgeGroup::Count, hours(9));
    }
    static std::string name()
    {
        return "GotoSchoolTimeMaximum";
    }
};

/**
 * @brief Parameters that control the migration between Location%s.
 */
using MigrationParameters =
    ParameterSet<LockdownDate, SocialEventRate, BasicShoppingRate, WorkRatio, SchoolRatio, GotoWorkTimeMinimum,
                 GotoWorkTimeMaximum, GotoSchoolTimeMinimum, GotoSchoolTimeMaximum>;

} // namespace abm
} // namespace mio
#endif<|MERGE_RESOLUTION|>--- conflicted
+++ resolved
@@ -23,12 +23,8 @@
 #include "abm/age.h"
 #include "abm/mask_type.h"
 #include "abm/time.h"
-<<<<<<< HEAD
-#include "abm/infection_state.h"
-=======
-#include "abm/virus_variant.h"
+#include "abm/infection_virus_variant.h"
 #include "abm/vaccine.h"
->>>>>>> ad29ab58
 #include "memilio/utils/custom_index_array.h"
 #include "memilio/utils/uncertain_value.h"
 #include "memilio/math/eigen.h"
@@ -57,13 +53,8 @@
     }
 };
 
-<<<<<<< HEAD
 struct SusceptibleToExposedByInfectedNoSymptoms {
-    using Type = CustomIndexArray<double, AgeGroup, VaccinationState>;
-=======
-struct SusceptibleToExposedByCarrier {
-    using Type = CustomIndexArray<UncertainValue, VirusVariant, AgeGroup, VaccinationState>;
->>>>>>> ad29ab58
+    using Type = CustomIndexArray<UncertainValue, VirusVariant, AgeGroup, VaccinationState>;
     static Type get_default()
     {
         return Type({VirusVariant::Count, AgeGroup::Count, VaccinationState::Count}, 1.);
@@ -74,13 +65,8 @@
     }
 };
 
-<<<<<<< HEAD
 struct SusceptibleToExposedByInfectedSymptoms {
-    using Type = CustomIndexArray<double, AgeGroup, VaccinationState>;
-=======
-struct SusceptibleToExposedByInfected {
-    using Type = CustomIndexArray<UncertainValue, VirusVariant, AgeGroup, VaccinationState>;
->>>>>>> ad29ab58
+    using Type = CustomIndexArray<UncertainValue, VirusVariant, AgeGroup, VaccinationState>;
     static Type get_default()
     {
         return Type({VirusVariant::Count, AgeGroup::Count, VaccinationState::Count}, 1.);
@@ -91,13 +77,8 @@
     }
 };
 
-<<<<<<< HEAD
 struct InfectedNoSymptomsToSymptoms {
-    using Type = CustomIndexArray<double, AgeGroup, VaccinationState>;
-=======
-struct CarrierToInfected {
-    using Type = CustomIndexArray<UncertainValue, VirusVariant, AgeGroup, VaccinationState>;
->>>>>>> ad29ab58
+    using Type = CustomIndexArray<UncertainValue, VirusVariant, AgeGroup, VaccinationState>;
     static Type get_default()
     {
         return Type({VirusVariant::Count, AgeGroup::Count, VaccinationState::Count}, 1.);
@@ -108,13 +89,8 @@
     }
 };
 
-<<<<<<< HEAD
 struct InfectedNoSymptomsToRecovered {
-    using Type = CustomIndexArray<double, AgeGroup, VaccinationState>;
-=======
-struct CarrierToRecovered {
-    using Type = CustomIndexArray<UncertainValue, VirusVariant, AgeGroup, VaccinationState>;
->>>>>>> ad29ab58
+    using Type = CustomIndexArray<UncertainValue, VirusVariant, AgeGroup, VaccinationState>;
     static Type get_default()
     {
         return Type({VirusVariant::Count, AgeGroup::Count, VaccinationState::Count}, 1.);
@@ -125,13 +101,8 @@
     }
 };
 
-<<<<<<< HEAD
 struct InfectedSymptomsToRecovered {
-    using Type = CustomIndexArray<double, AgeGroup, VaccinationState>;
-=======
-struct InfectedToRecovered {
-    using Type = CustomIndexArray<UncertainValue, VirusVariant, AgeGroup, VaccinationState>;
->>>>>>> ad29ab58
+    using Type = CustomIndexArray<UncertainValue, VirusVariant, AgeGroup, VaccinationState>;
     static Type get_default()
     {
         return Type({VirusVariant::Count, AgeGroup::Count, VaccinationState::Count}, 1.);
@@ -142,13 +113,8 @@
     }
 };
 
-<<<<<<< HEAD
 struct InfectedSymptomsToSevere {
-    using Type = CustomIndexArray<double, AgeGroup, VaccinationState>;
-=======
-struct InfectedToSevere {
-    using Type = CustomIndexArray<UncertainValue, VirusVariant, AgeGroup, VaccinationState>;
->>>>>>> ad29ab58
+    using Type = CustomIndexArray<UncertainValue, VirusVariant, AgeGroup, VaccinationState>;
     static Type get_default()
     {
         return Type({VirusVariant::Count, AgeGroup::Count, VaccinationState::Count}, 1.);
@@ -292,17 +258,11 @@
  * @brief Parameters of the Infection that are the same everywhere within the World.
  */
 using GlobalInfectionParameters =
-<<<<<<< HEAD
     ParameterSet<IncubationPeriod, SusceptibleToExposedByInfectedNoSymptoms, SusceptibleToExposedByInfectedSymptoms,
                  InfectedNoSymptomsToSymptoms, InfectedNoSymptomsToRecovered, InfectedSymptomsToRecovered,
                  InfectedSymptomsToSevere, SevereToCritical, SevereToRecovered, CriticalToDead, CriticalToRecovered,
-                 RecoveredToSusceptible, DetectInfection, MaskProtection>;
-=======
-    ParameterSet<IncubationPeriod, SusceptibleToExposedByCarrier, SusceptibleToExposedByInfected, CarrierToInfected,
-                 CarrierToRecovered, InfectedToRecovered, InfectedToSevere, SevereToCritical, SevereToRecovered,
-                 CriticalToDead, CriticalToRecovered, RecoveredToSusceptible, ViralLoadDistributions,
+                 RecoveredToSusceptible, ViralLoadDistributions,
                  InfectivityDistributions, DetectInfection, MaskProtection>;
->>>>>>> ad29ab58
 
 /**
  * @brief Maximum number of Person%s an infectious Person can infect at the respective Location.

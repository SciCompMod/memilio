/* 
* Copyright (C) 2020-2025 MEmilio
*
* Authors: Daniel Abele, Elisabeth Kluth, Khoa Nguyen, David Kerkmann, Julia Bicker
*
* Contact: Martin J. Kuehn <Martin.Kuehn@DLR.de>
*
* Licensed under the Apache License, Version 2.0 (the "License");
* you may not use this file except in compliance with the License.
* You may obtain a copy of the License at
*
*     http://www.apache.org/licenses/LICENSE-2.0
*
* Unless required by applicable law or agreed to in writing, software
* distributed under the License is distributed on an "AS IS" BASIS,
* WITHOUT WARRANTIES OR CONDITIONS OF ANY KIND, either express or implied.
* See the License for the specific language governing permissions and
* limitations under the License.
*/
#ifndef MIO_ABM_PARAMETERS_H
#define MIO_ABM_PARAMETERS_H

#include "abm/mask_type.h"
#include "abm/time.h"
#include "abm/virus_variant.h"
#include "abm/protection_event.h"
#include "abm/protection_event.h"
#include "abm/test_type.h"
#include "memilio/config.h"
#include "memilio/io/default_serialize.h"
#include "memilio/io/io.h"
#include "memilio/math/time_series_functor.h"
#include "memilio/utils/parameter_distribution_wrapper.h"
#include "memilio/utils/custom_index_array.h"
#include "memilio/utils/logging.h"
#include "memilio/utils/parameter_distributions.h"
#include "memilio/utils/uncertain_value.h"
#include "memilio/utils/parameter_set.h"
#include "memilio/utils/index_range.h"
#include "memilio/epidemiology/age_group.h"
#include "memilio/epidemiology/damping.h"
#include "memilio/epidemiology/contact_matrix.h"

#include <algorithm>
#include <limits>
#include <string>

namespace mio
{
namespace abm
{

/**
 * @brief Time that a Person is infected but not yet infectious in day unit
 */
struct IncubationPeriod {
    using Type = CustomIndexArray<AbstractParameterDistribution, VirusVariant, AgeGroup>;
    static Type get_default(AgeGroup size)
    {
        return Type({VirusVariant::Count, size}, AbstractParameterDistribution(ParameterDistributionLogNormal(1., 1.)));
    }
    static std::string name()
    {
        return "IncubationPeriod";
    }
};

/**
* @brief Time that a Person is infected but presymptomatic in day unit
*/
struct TimeInfectedNoSymptomsToSymptoms {
    using Type = CustomIndexArray<AbstractParameterDistribution, VirusVariant, AgeGroup>;
    static Type get_default(AgeGroup size)
    {
        return Type({VirusVariant::Count, size}, AbstractParameterDistribution(ParameterDistributionLogNormal(1., 1.)));
    }
    static std::string name()
    {
        return "TimeInfectedNoSymptomsToSymptoms";
    }
};

/**
* @brief Time that a Person is infected when staying asymptomatic in day unit
*/
struct TimeInfectedNoSymptomsToRecovered {
    using Type = CustomIndexArray<AbstractParameterDistribution, VirusVariant, AgeGroup>;
    static Type get_default(AgeGroup size)
    {
        return Type({VirusVariant::Count, size}, AbstractParameterDistribution(ParameterDistributionLogNormal(1., 1.)));
    }
    static std::string name()
    {
        return "TimeInfectedNoSymptomsToRecovered";
    }
};

/**
* @brief Time that a Person is infected and symptomatic but
*        who do not need to be hospitalized yet in day unit
*/
struct TimeInfectedSymptomsToSevere {
    using Type = CustomIndexArray<AbstractParameterDistribution, VirusVariant, AgeGroup>;
    static Type get_default(AgeGroup size)
    {
        return Type({VirusVariant::Count, size}, AbstractParameterDistribution(ParameterDistributionLogNormal(1., 1.)));
    }
    static std::string name()
    {
        return "TimeInfectedSymptomsToSevere";
    }
};

/**
* @brief Time that a Person is infected and symptomatic who will recover in day unit
*/
struct TimeInfectedSymptomsToRecovered {
    using Type = CustomIndexArray<AbstractParameterDistribution, VirusVariant, AgeGroup>;
    static Type get_default(AgeGroup size)
    {
        return Type({VirusVariant::Count, size}, AbstractParameterDistribution(ParameterDistributionLogNormal(1., 1.)));
    }
    static std::string name()
    {
        return "TimeInfectedSymptomsToRecovered";
    }
};

/**
 * @brief Time that a Person is infected and 'simply' hospitalized before becoming critical in day unit
 */
struct TimeInfectedSevereToCritical {
    using Type = CustomIndexArray<AbstractParameterDistribution, VirusVariant, AgeGroup>;
    static Type get_default(AgeGroup size)
    {
        return Type({VirusVariant::Count, size}, AbstractParameterDistribution(ParameterDistributionLogNormal(1., 1.)));
    }
    static std::string name()
    {
        return "TimeInfectedSevereToCritical";
    }
};

/**
 * @brief Time that a Person is infected and 'simply' hospitalized before recovering in day unit
 */
struct TimeInfectedSevereToRecovered {
    using Type = CustomIndexArray<AbstractParameterDistribution, VirusVariant, AgeGroup>;
    static Type get_default(AgeGroup size)
    {
        return Type({VirusVariant::Count, size}, AbstractParameterDistribution(ParameterDistributionLogNormal(1., 1.)));
    }
    static std::string name()
    {
        return "TimeInfectedSevereToRecovered";
    }
};

/**
 * @brief Time that a Person is treated by ICU before dying in day unit
 */
struct TimeInfectedCriticalToDead {
    using Type = CustomIndexArray<AbstractParameterDistribution, VirusVariant, AgeGroup>;
    static Type get_default(AgeGroup size)
    {
        return Type({VirusVariant::Count, size}, AbstractParameterDistribution(ParameterDistributionLogNormal(1., 1.)));
    }
    static std::string name()
    {
        return "TimeInfectedCriticalToDead";
    }
};

/**
 * @brief Time that a Person is treated by ICU before recovering in day unit
 */
struct TimeInfectedCriticalToRecovered {
    using Type = CustomIndexArray<AbstractParameterDistribution, VirusVariant, AgeGroup>;
    static Type get_default(AgeGroup size)
    {
        return Type({VirusVariant::Count, size}, AbstractParameterDistribution(ParameterDistributionLogNormal(1., 1.)));
    }
    static std::string name()
    {
        return "TimeInfectedCriticalToRecovered";
    }
};

/**
* @brief the percentage of symptomatic cases
*/
struct SymptomsPerInfectedNoSymptoms {
    using Type = CustomIndexArray<UncertainValue<>, VirusVariant, AgeGroup>;
    static Type get_default(AgeGroup size)
    {
        return Type({VirusVariant::Count, size}, .5);
    }
    static std::string name()
    {
        return "SymptomaticPerInfectedNoSymptoms";
    }
};

<<<<<<< HEAD
/**
* @brief the percentage of hospitalized cases per infected cases
*/
struct SeverePerInfectedSymptoms {
=======
struct SevereToDead {
    using Type = CustomIndexArray<UncertainValue<>, VirusVariant, AgeGroup>;
    static Type get_default(AgeGroup size)
    {
        return Type({VirusVariant::Count, size}, 1.);
    }
    static std::string name()
    {
        return "SevereToDead";
    }
};

struct CriticalToRecovered {
>>>>>>> 34a02772
    using Type = CustomIndexArray<UncertainValue<>, VirusVariant, AgeGroup>;
    static Type get_default(AgeGroup size)
    {
        return Type({VirusVariant::Count, size}, .5);
    }
    static std::string name()
    {
        return "SeverePerInfectedSymptoms";
    }
};

/**
* @brief the percentage of ICU cases per hospitalized cases
*/
struct CriticalPerInfectedSevere {
    using Type = CustomIndexArray<UncertainValue<>, VirusVariant, AgeGroup>;
    static Type get_default(AgeGroup size)
    {
        return Type({VirusVariant::Count, size}, .5);
    }
    static std::string name()
    {
        return "CriticalPerInfectedSevere";
    }
};

/**
* @brief the percentage of dead cases per ICU cases
*/
struct DeathsPerInfectedCritical {
    using Type = CustomIndexArray<UncertainValue<>, VirusVariant, AgeGroup>;
    static Type get_default(AgeGroup size)
    {
        return Type({VirusVariant::Count, size}, .5);
    }
    static std::string name()
    {
        return "DeathsPerInfectedCritical";
    }
};

/**
 * @brief Parameters for the ViralLoad course. Default values taken as constant values from the average from
 * https://github.com/VirologyCharite/SARS-CoV-2-VL-paper/tree/main
 * Section 3.3.1 or see also supplementary materials Fig. S5.
*/
struct ViralLoadDistributionsParameters {
    UniformDistribution<double>::ParamType viral_load_peak;
    UniformDistribution<double>::ParamType viral_load_incline;
    UniformDistribution<double>::ParamType viral_load_decline;

    /// This method is used by the default serialization feature.
    auto default_serialize()
    {
        return Members("ViralLoadDistributionsParameters")
            .add("viral_load_peak", viral_load_peak)
            .add("viral_load_incline", viral_load_incline)
            .add("viral_load_decline", viral_load_decline);
    }
};

struct ViralLoadDistributions {
    using Type = CustomIndexArray<ViralLoadDistributionsParameters, VirusVariant, AgeGroup>;
    static Type get_default(AgeGroup size)
    {
        Type default_val({VirusVariant::Count, size},
                         ViralLoadDistributionsParameters{{8.1, 8.1}, {2., 2.}, {-0.17, -0.17}});
        return default_val;
    }
    static std::string name()
    {
        return "ViralLoadDistributions";
    }
};

/**
 * @brief Parameters for the Infectivity. Default values taken as constant values that match the graph 2C from
 * https://github.com/VirologyCharite/SARS-CoV-2-VL-paper/tree/main
*/
struct InfectivityDistributionsParameters {
    UniformDistribution<double>::ParamType infectivity_alpha;
    UniformDistribution<double>::ParamType infectivity_beta;

    /// This method is used by the default serialization feature.
    auto default_serialize()
    {
        return Members("InfectivityDistributionsParameters")
            .add("infectivity_alpha", infectivity_alpha)
            .add("infectivity_beta", infectivity_beta);
    }
};

struct InfectivityDistributions {
    using Type = CustomIndexArray<InfectivityDistributionsParameters, VirusVariant, AgeGroup>;
    static Type get_default(AgeGroup size)
    {
        Type default_val({VirusVariant::Count, size}, InfectivityDistributionsParameters{{-7., -7.}, {1., 1.}});
        return default_val;
    }
    static std::string name()
    {
        return "InfectivityDistributions";
    }
};

/**
 * @brief Individual virus shed factor to account for variability in infectious viral load spread.
*/
struct VirusShedFactor {
    using Type = CustomIndexArray<UniformDistribution<double>::ParamType, VirusVariant, AgeGroup>;
    static Type get_default(AgeGroup size)
    {
        Type default_val({VirusVariant::Count, size}, UniformDistribution<double>::ParamType{0., 0.28});
        return default_val;
    }
    static std::string name()
    {
        return "VirusShedFactor";
    }
};

/**
 * @brief Probability that an Infection is detected.
 */
struct DetectInfection {
    using Type = CustomIndexArray<UncertainValue<>, VirusVariant, AgeGroup>;
    static Type get_default(AgeGroup size)
    {
        return Type({VirusVariant::Count, size}, 1.);
    }
    static std::string name()
    {
        return "DetectInfection";
    }
};

/**
 * @brief Effectiveness of a Mask of a certain MaskType% against an Infection%.
 */
struct MaskProtection {
    using Type = CustomIndexArray<UncertainValue<>, MaskType>;
    static Type get_default(AgeGroup /*size*/)
    {
        Type defaut_value = Type(MaskType::Count, 0.0);
        // Initial values according to http://dx.doi.org/10.15585/mmwr.mm7106e1
        defaut_value[MaskType::FFP2]      = 0.83;
        defaut_value[MaskType::Surgical]  = 0.66;
        defaut_value[MaskType::Community] = 0.56;
        return defaut_value;
    }
    static std::string name()
    {
        return "MaskProtection";
    }
};

/**
 * @brief Aerosol transmission rates. 
*/
struct AerosolTransmissionRates {
    using Type = CustomIndexArray<ScalarType, VirusVariant>;
    static Type get_default(AgeGroup /*size*/)
    {
        return Type({VirusVariant::Count}, 1.0);
    }
    static std::string name()
    {
        return "AerosolTransmissionRates";
    }
};

/**
 * @brief Personal protection factor against #Infection% after #Infection and vaccination, which depends on #ProtectionType,
 * #AgeGroup and #VirusVariant. Its value is between 0 and 1.
 */
struct InfectionProtectionFactor {
    using Type = CustomIndexArray<TimeSeriesFunctor<ScalarType>, ProtectionType, AgeGroup, VirusVariant>;
    static auto get_default(AgeGroup size)
    {
        return Type({ProtectionType::Count, size, VirusVariant::Count}, TimeSeriesFunctor<ScalarType>());
    }
    static std::string name()
    {
        return "InfectionProtectionFactor";
    }
};

/**
 * @brief Personal protective factor against severe symptoms after #Infection and vaccination, which depends on #ProtectionType,
 * #AgeGroup and #VirusVariant. Its value is between 0 and 1.
 */
struct SeverityProtectionFactor {
    using Type = CustomIndexArray<TimeSeriesFunctor<ScalarType>, ProtectionType, AgeGroup, VirusVariant>;
    static auto get_default(AgeGroup size)
    {
        return Type({ProtectionType::Count, size, VirusVariant::Count}, TimeSeriesFunctor<ScalarType>());
    }
    static std::string name()
    {
        return "SeverityProtectionFactor";
    }
};

/**
 * @brief Personal protective factor against high viral load, which depends on #ProtectionType,
 * #AgeGroup and #VirusVariant. Its value is between 0 and 1.
 */
struct HighViralLoadProtectionFactor {
    using Type = CustomIndexArray<TimeSeriesFunctor<ScalarType>, ProtectionType, AgeGroup, VirusVariant>;
    static auto get_default(AgeGroup size)
    {
        return Type({ProtectionType::Count, size, VirusVariant::Count}, TimeSeriesFunctor<ScalarType>());
    }
    static std::string name()
    {
        return "HighViralLoadProtectionFactor";
    }
};

/**
 * @brief Parameters that describe the reliability of a test.
 */
struct TestParameters {
    UncertainValue<> sensitivity;
    UncertainValue<> specificity;
    TimeSpan required_time;
    TestType type;

    /// This method is used by the default serialization feature.
    auto default_serialize()
    {
        return Members("TestParameters")
            .add("sensitivity", sensitivity)
            .add("specificity", specificity)
            .add("required_time", required_time)
            .add("test_type", type);
    }
};

/**
 * @brief Store a map from the TestTypes to their TestParameters.
 */
struct TestData {
    using Type = CustomIndexArray<TestParameters, TestType>;
    static auto get_default(AgeGroup /*size*/)
    {
        Type default_val                 = Type({TestType::Count});
        default_val[{TestType::Generic}] = TestParameters{0.9, 0.99, hours(48), TestType::Generic};
        default_val[{TestType::Antigen}] = TestParameters{0.8, 0.88, minutes(30), TestType::Antigen};
        default_val[{TestType::PCR}]     = TestParameters{0.9, 0.99, hours(48), TestType::PCR};
        return default_val;
    }
    static std::string name()
    {
        return "TestData";
    }
};

/**
 * @brief Starting date of interventions.
 */
struct LockdownDate {
    using Type = TimePoint;
    static auto get_default(AgeGroup /*size*/)
    {
        return TimePoint(std::numeric_limits<int>::max());
    }
    static std::string name()
    {
        return "LockdownDate";
    }
};

/**
 * @brief Duration of quarantine.
 */
struct QuarantineDuration {
    using Type = TimeSpan;
    static auto get_default(AgeGroup /*size*/)
    {
        return days(10);
    }
    static std::string name()
    {
        return "QuarantineDuration";
    }
};

/**
 * @brief Parameter for the exponential distribution to decide if a Person goes shopping.
 */
struct BasicShoppingRate {
    using Type = CustomIndexArray<UncertainValue<>, AgeGroup>;
    static auto get_default(AgeGroup size)
    {
        return Type({size}, 1.0);
    }
    static std::string name()
    {
        return "BasicShoppingRate";
    }
};

/**
 * @brief Percentage of Person%s of the respective age going to work.
 */
struct WorkRatio {
    using Type = DampingMatrixExpression<Dampings<Damping<ColumnVectorShape>>>;
    static auto get_default(AgeGroup /*size*/)
    {
        return Type(Eigen::VectorXd::Constant(1, 1.0));
    }
    static std::string name()
    {
        return "WorkRatio";
    }
};

/**
 * @brief Percentage of Person%s of the respective age going to school.
 */
struct SchoolRatio {
    using Type = DampingMatrixExpression<Dampings<Damping<ColumnVectorShape>>>;
    static auto get_default(AgeGroup /*size*/)
    {
        return Type(Eigen::VectorXd::Constant(1, 1.0));
    }
    static std::string name()
    {
        return "SchoolRatio";
    }
};

/**
 * @brief Parameter for the exponential distribution to decide if a Person goes to a social event.
 */
struct SocialEventRate {
    using Type = DampingMatrixExpression<Dampings<Damping<ColumnVectorShape>>>;
    static auto get_default(AgeGroup size)
    {
        return Type(Eigen::VectorXd::Constant((size_t)size, 1.0));
    }
    static std::string name()
    {
        return "SocialEventRate";
    }
};

/**
 * @brief Earliest time that a Person can go to work.
 */
struct GotoWorkTimeMinimum {
    using Type = CustomIndexArray<TimeSpan, AgeGroup>;
    static auto get_default(AgeGroup size)
    {
        return CustomIndexArray<TimeSpan, AgeGroup>(size, hours(6));
    }
    static std::string name()
    {
        return "GotoWorkTimeMinimum";
    }
};

/**
 * @brief Latest time that a Person can go to work.
 */
struct GotoWorkTimeMaximum {
    using Type = CustomIndexArray<TimeSpan, AgeGroup>;
    static auto get_default(AgeGroup size)
    {
        return CustomIndexArray<TimeSpan, AgeGroup>(size, hours(9));
    }
    static std::string name()
    {
        return "GotoWorkTimeMaximum";
    }
};

/**
 * @brief Earliest time that a Person can go to school.
 */
struct GotoSchoolTimeMinimum {
    using Type = CustomIndexArray<TimeSpan, AgeGroup>;
    static auto get_default(AgeGroup size)
    {
        return CustomIndexArray<TimeSpan, AgeGroup>(size, hours(6));
    }
    static std::string name()
    {
        return "GotoSchoolTimeMinimum";
    }
};

/**
 * @brief Latest time that a Person can go to school.
 */
struct GotoSchoolTimeMaximum {
    using Type = CustomIndexArray<TimeSpan, AgeGroup>;
    static auto get_default(AgeGroup size)
    {
        return CustomIndexArray<TimeSpan, AgeGroup>(size, hours(9));
    }
    static std::string name()
    {
        return "GotoSchoolTimeMaximum";
    }
};

/**
 * @brief The set of AgeGroups that can go to school.
 */
struct AgeGroupGotoSchool {
    using Type = CustomIndexArray<bool, AgeGroup>;
    static Type get_default(AgeGroup num_agegroups)
    {
        return Type(num_agegroups, false);
    }
    static std::string name()
    {
        return "AgeGroupGotoSchool";
    }
};

/**
 * @brief The set of AgeGroups that can go to work.
 */
struct AgeGroupGotoWork {
    using Type = CustomIndexArray<bool, AgeGroup>;
    static Type get_default(AgeGroup num_agegroups)
    {
        return Type(num_agegroups, false);
    }
    static std::string name()
    {
        return "AgeGroupGotoWork";
    }
};

using ParametersBase =
<<<<<<< HEAD
    ParameterSet<IncubationPeriod, TimeInfectedNoSymptomsToSymptoms, TimeInfectedNoSymptomsToRecovered,
                 TimeInfectedSymptomsToSevere, TimeInfectedSymptomsToRecovered, TimeInfectedSevereToCritical,
                 TimeInfectedSevereToRecovered, TimeInfectedCriticalToDead, TimeInfectedCriticalToRecovered,
                 SymptomsPerInfectedNoSymptoms, SeverePerInfectedSymptoms, CriticalPerInfectedSevere,
                 DeathsPerInfectedCritical, ViralLoadDistributions, InfectivityDistributions, VirusShedFactor,
                 DetectInfection, MaskProtection, AerosolTransmissionRates, LockdownDate, QuarantineDuration,
                 SocialEventRate, BasicShoppingRate, WorkRatio, SchoolRatio, GotoWorkTimeMinimum, GotoWorkTimeMaximum,
                 GotoSchoolTimeMinimum, GotoSchoolTimeMaximum, AgeGroupGotoSchool, AgeGroupGotoWork,
                 InfectionProtectionFactor, SeverityProtectionFactor, HighViralLoadProtectionFactor, TestData>;
=======
    ParameterSet<IncubationPeriod, InfectedNoSymptomsToSymptoms, InfectedNoSymptomsToRecovered,
                 InfectedSymptomsToRecovered, InfectedSymptomsToSevere, SevereToCritical, SevereToRecovered, SevereToDead,
                 CriticalToDead, CriticalToRecovered, RecoveredToSusceptible, ViralLoadDistributions,
                 InfectivityDistributions, DetectInfection, MaskProtection, AerosolTransmissionRates, LockdownDate,
                 QuarantineDuration, SocialEventRate, BasicShoppingRate, WorkRatio, SchoolRatio, GotoWorkTimeMinimum,
                 GotoWorkTimeMaximum, GotoSchoolTimeMinimum, GotoSchoolTimeMaximum, AgeGroupGotoSchool,
                 AgeGroupGotoWork, InfectionProtectionFactor, SeverityProtectionFactor, HighViralLoadProtectionFactor,
                 TestData>;
>>>>>>> 34a02772

/**
 * @brief Maximum number of Person%s an infectious Person can infect at the respective Location.
 */
struct MaximumContacts {
    using Type = ScalarType;
    static Type get_default(AgeGroup /*size*/)
    {
        return std::numeric_limits<ScalarType>::max();
    }
    static std::string name()
    {
        return "MaximumContacts";
    }
};

/**
 * contact rates
*/
struct ContactRates {
    using Type = CustomIndexArray<ScalarType, AgeGroup, AgeGroup>;
    static Type get_default(AgeGroup size)
    {
        return Type({size, size},
                    1.0); // amount of contacts from AgeGroup a to AgeGroup b per day
    }
    static std::string name()
    {
        return "ContactRates";
    }
};

// If true, consider the capacity of the Cell%s of this Location for the computation of relative transmission risk.
struct UseLocationCapacityForTransmissions {
    using Type = bool;
    static Type get_default(AgeGroup /*size*/)
    {
        return false;
    }
    static std::string name()
    {
        return "UseLocationCapacityForTransmissions";
    }
};

/**
 * @brief Parameters of the Infection that depend on the Location.
 */
using LocalInfectionParameters = ParameterSet<MaximumContacts, ContactRates, UseLocationCapacityForTransmissions>;

/**
 * @brief Parameters of the simulation that are the same everywhere within the Model.
 */
class Parameters : public ParametersBase
{
public:
    Parameters(size_t num_agegroups)
        : ParametersBase(AgeGroup(num_agegroups))
        , m_num_groups(num_agegroups)
    {
    }

private:
    Parameters(ParametersBase&& base)
        : ParametersBase(std::move(base))
        , m_num_groups(this->get<AgeGroupGotoWork>().size<AgeGroup>().get())
    {
    }

public:
    /**
    * @brief Get the number of the age groups.
    */
    size_t get_num_groups() const
    {
        return m_num_groups;
    }

    /**
     * @brief Checks whether all Parameters satisfy their corresponding constraints and logs an error 
     * if constraints are not satisfied.
     * @return Returns true if one (or more) constraint(s) are not satisfied, otherwise false.
     */
    bool check_constraints() const
    {
        for (auto i = AgeGroup(0); i < AgeGroup(m_num_groups); ++i) {
            for (auto&& v : enum_members<VirusVariant>()) {

                if (this->get<IncubationPeriod>()[{v, i}].params()[0] < 0) {
                    log_error("Constraint check: Mean of parameter IncubationPeriod of virus variant {} and "
                              "age group {:.0f} smaller "
                              "than {:.4f}",
                              (uint32_t)v, (size_t)i, 0);
                    return true;
                }

                if (this->get<TimeInfectedNoSymptomsToSymptoms>()[{v, i}].params()[0] < 0.0) {
                    log_error("Constraint check: Mean of parameter TimeInfectedNoSymptomsToSymptoms "
                              "of virus variant "
                              "{} and age group {:.0f} smaller "
                              "than {:d}",
                              (uint32_t)v, (size_t)i, 0);
                    return true;
                }

                if (this->get<TimeInfectedNoSymptomsToRecovered>()[{v, i}].params()[0] < 0.0) {
                    log_error("Constraint check: Mean of parameter TimeInfectedNoSymptomsToRecovered of "
                              "virus variant "
                              "{} and age group {:.0f} smaller "
                              "than {:d}",
                              (uint32_t)v, (size_t)i, 0);
                    return true;
                }

                if (this->get<TimeInfectedSymptomsToSevere>()[{v, i}].params()[0] < 0.0) {
                    log_error("Constraint check: Mean of parameter TimeInfectedSymptomsToSevere of virus "
                              "variant {} "
                              "and age group {:.0f} smaller "
                              "than {:d}",
                              (uint32_t)v, (size_t)i, 0);
                    return true;
                }

                if (this->get<TimeInfectedSymptomsToRecovered>()[{v, i}].params()[0] < 0.0) {
                    log_error("Constraint check: Mean of parameter TimeInfectedSymptomsToRecovered of virus "
                              "variant {} "
                              "and age group {:.0f} smaller "
                              "than {:d}",
                              (uint32_t)v, (size_t)i, 0);
                    return true;
                }

                if (this->get<TimeInfectedSevereToCritical>()[{v, i}].params()[0] < 0.0) {
                    log_error("Constraint check: Mean of parameter TimeInfectedSevereToCritical of virus "
                              "variant {} "
                              "and age group {:.0f} smaller "
                              "than {:d}",
                              (uint32_t)v, (size_t)i, 0);
                    return true;
                }

                if (this->get<TimeInfectedSevereToRecovered>()[{v, i}].params()[0] < 0.0) {
                    log_error("Constraint check: Mean of parameter TimeInfectedSevereToRecovered of virus "
                              "variant {} "
                              "and age group {:.0f} smaller "
                              "than {:d}",
                              (uint32_t)v, (size_t)i, 0);
                    return true;
                }

                if (this->get<TimeInfectedCriticalToDead>()[{v, i}].params()[0] < 0.0) {
                    log_error("Constraint check: Mean of parameter TimeInfectedCriticalToDead of virus variant {} "
                              "and age group {:.0f} smaller "
                              "than {:d}",
                              (uint32_t)v, (size_t)i, 0);
                    return true;
                }

                if (this->get<TimeInfectedCriticalToRecovered>()[{v, i}].params()[0] < 0.0) {
                    log_error("Constraint check: Mean of parameter TimeInfectedCriticalToRecovered of virus "
                              "variant {} "
                              "and age group {:.0f} smaller "
                              "than {:d}",
                              (uint32_t)v, (size_t)i, 0);
                    return true;
                }

                if (this->get<SymptomsPerInfectedNoSymptoms>()[{v, i}] < 0.0 ||
                    this->get<SymptomsPerInfectedNoSymptoms>()[{v, i}] > 1.0) {
                    log_error("Constraint check: Parameter SymptomsPerInfectedNoSymptoms of virus variant {} and age "
                              "group {:.0f} smaller than {:d} or larger than {:d}",
                              (uint32_t)v, (size_t)i, 0, 1);
                    return true;
                }

<<<<<<< HEAD
                if (this->get<SeverePerInfectedSymptoms>()[{v, i}] < 0.0 ||
                    this->get<SeverePerInfectedSymptoms>()[{v, i}] > 1.0) {
                    log_error("Constraint check: Parameter SeverePerInfectedSymptoms of virus variant {} and age group "
                              "{:.0f} smaller than {:d} or larger than {:d}",
                              (uint32_t)v, (size_t)i, 0, 1);
=======
                if (this->get<SevereToDead>()[{VirusVariant::Wildtype, age_group}] < 0.0) {
                    log_error("Constraint check: Parameter SevereToDead of age group {:.0f} smaller than {:d}",
                            (size_t)age_group, 0);
                    return true;
                }

                if (this->get<CriticalToDead>()[{virus_variant, age_group}] < 0.0) {
                    log_error("Constraint check: Parameter CriticalToDead of age group {:.0f} smaller than {:d}",
                              (size_t)age_group, 0);
>>>>>>> 34a02772
                    return true;
                }

                if (this->get<CriticalPerInfectedSevere>()[{v, i}] < 0.0 ||
                    this->get<CriticalPerInfectedSevere>()[{v, i}] > 1.0) {
                    log_error("Constraint check: Parameter CriticalPerInfectedSevere of virus variant {} and age group "
                              "{:.0f} smaller than {:d} or larger than {:d}",
                              (uint32_t)v, (size_t)i, 0, 1);
                    return true;
                }

                if (this->get<DeathsPerInfectedCritical>()[{v, i}] < 0.0 ||
                    this->get<DeathsPerInfectedCritical>()[{v, i}] > 1.0) {
                    log_error("Constraint check: Parameter DeathsPerInfectedCritical of age group {:.0f} smaller than "
                              "{:d} or larger than {:d}",
                              (uint32_t)v, (size_t)i, 0, 1);
                    return true;
                }

                if (this->get<DetectInfection>()[{v, i}] < 0.0 || this->get<DetectInfection>()[{v, i}] > 1.0) {
                    log_error("Constraint check: Parameter DetectInfection of virus variant {} and age group {:.0f} "
                              "smaller than {:d} or "
                              "larger than {:d}",
                              (uint32_t)v, (size_t)i, 0, 1);
                    return true;
                }
            }

            if (this->get<GotoWorkTimeMinimum>()[i].seconds() < 0.0 ||
                this->get<GotoWorkTimeMinimum>()[i].seconds() > this->get<GotoWorkTimeMaximum>()[i].seconds()) {
                log_error("Constraint check: Parameter GotoWorkTimeMinimum of age group {:.0f} smaller {:d} or "
                          "larger {:d}",
                          (size_t)i, 0, this->get<GotoWorkTimeMaximum>()[i].seconds());
                return true;
            }

            if (this->get<GotoWorkTimeMaximum>()[i].seconds() < this->get<GotoWorkTimeMinimum>()[i].seconds() ||
                this->get<GotoWorkTimeMaximum>()[i] > days(1)) {
                log_error("Constraint check: Parameter GotoWorkTimeMaximum of age group {:.0f} smaller {:d} or larger "
                          "than one day time span",
                          (size_t)i, this->get<GotoWorkTimeMinimum>()[i].seconds());
                return true;
            }

            if (this->get<GotoSchoolTimeMinimum>()[i].seconds() < 0.0 ||
                this->get<GotoSchoolTimeMinimum>()[i].seconds() > this->get<GotoSchoolTimeMaximum>()[i].seconds()) {
                log_error("Constraint check: Parameter GotoSchoolTimeMinimum of age group {:.0f} smaller {:d} or "
                          "larger {:d}",
                          (size_t)i, 0, this->get<GotoWorkTimeMaximum>()[i].seconds());
                return true;
            }

            if (this->get<GotoSchoolTimeMaximum>()[i].seconds() < this->get<GotoSchoolTimeMinimum>()[i].seconds() ||
                this->get<GotoSchoolTimeMaximum>()[i] > days(1)) {
                log_error("Constraint check: Parameter GotoWorkTimeMaximum of age group {:.0f} smaller {:d} or larger "
                          "than one day time span",
                          (size_t)i, this->get<GotoSchoolTimeMinimum>()[i].seconds());
                return true;
            }
        }

        if (this->get<MaskProtection>()[MaskType::Community] < 0.0 ||
            this->get<MaskProtection>()[MaskType::Community] > 1.0) {
            log_error(
                "Constraint check: Parameter MaskProtection for MaskType Community is smaller {:d} or larger {:d}", 0,
                1);
            return true;
        }

        if (this->get<MaskProtection>()[MaskType::FFP2] < 0.0 || this->get<MaskProtection>()[MaskType::FFP2] > 1.0) {
            log_error("Constraint check: Parameter MaskProtection for MaskType FFP2 is smaller {:d} or larger {:d}", 0,
                      1);
            return true;
        }

        if (this->get<MaskProtection>()[MaskType::Surgical] < 0.0 ||
            this->get<MaskProtection>()[MaskType::Surgical] > 1.0) {
            log_error("Constraint check: Parameter MaskProtection for MaskType Surgical smaller {:d} or larger {:d}", 0,
                      1);
            return true;
        }

        if (this->get<LockdownDate>().seconds() < 0.0) {
            log_error("Constraint check: Parameter LockdownDate smaller {:d}", 0);
            return true;
        }

        return false;
    }

    /**
     * deserialize an object of this class.
     * @see epi::deserialize
     */
    template <class IOContext>
    static IOResult<Parameters> deserialize(IOContext& io)
    {
        BOOST_OUTCOME_TRY(auto&& base, ParametersBase::deserialize(io));
        return success(Parameters(std::move(base)));
    }

private:
    size_t m_num_groups;
};

} // namespace abm
} // namespace mio
#endif<|MERGE_RESOLUTION|>--- conflicted
+++ resolved
@@ -1,5 +1,5 @@
 /* 
-* Copyright (C) 2020-2025 MEmilio
+* Copyright (C) 2020-2024 MEmilio
 *
 * Authors: Daniel Abele, Elisabeth Kluth, Khoa Nguyen, David Kerkmann, Julia Bicker
 *
@@ -157,6 +157,21 @@
 };
 
 /**
+ * @brief Time that a Person is hospitalized before dying in day unit
+ */
+struct TimeInfectedSevereToDead {
+    using Type = CustomIndexArray<AbstractParameterDistribution, VirusVariant, AgeGroup>;
+    static Type get_default(AgeGroup size)
+    {
+        return Type({VirusVariant::Count, size}, AbstractParameterDistribution(ParameterDistributionLogNormal(1., 1.)));
+    }
+    static std::string name()
+    {
+        return "TimeInfectedSevereToDead";
+    }
+};
+
+/**
  * @brief Time that a Person is treated by ICU before dying in day unit
  */
 struct TimeInfectedCriticalToDead {
@@ -201,26 +216,10 @@
     }
 };
 
-<<<<<<< HEAD
 /**
 * @brief the percentage of hospitalized cases per infected cases
 */
 struct SeverePerInfectedSymptoms {
-=======
-struct SevereToDead {
-    using Type = CustomIndexArray<UncertainValue<>, VirusVariant, AgeGroup>;
-    static Type get_default(AgeGroup size)
-    {
-        return Type({VirusVariant::Count, size}, 1.);
-    }
-    static std::string name()
-    {
-        return "SevereToDead";
-    }
-};
-
-struct CriticalToRecovered {
->>>>>>> 34a02772
     using Type = CustomIndexArray<UncertainValue<>, VirusVariant, AgeGroup>;
     static Type get_default(AgeGroup size)
     {
@@ -244,6 +243,21 @@
     static std::string name()
     {
         return "CriticalPerInfectedSevere";
+    }
+};
+
+/**
+* @brief the percentage of dead cases per hospitalized cases
+*/
+struct DeathsPerInfectedSevere {
+    using Type = CustomIndexArray<UncertainValue<>, VirusVariant, AgeGroup>;
+    static Type get_default(AgeGroup size)
+    {
+        return Type({VirusVariant::Count, size}, .1);
+    }
+    static std::string name()
+    {
+        return "DeathsPerInfectedSevere";
     }
 };
 
@@ -660,26 +674,16 @@
 };
 
 using ParametersBase =
-<<<<<<< HEAD
     ParameterSet<IncubationPeriod, TimeInfectedNoSymptomsToSymptoms, TimeInfectedNoSymptomsToRecovered,
                  TimeInfectedSymptomsToSevere, TimeInfectedSymptomsToRecovered, TimeInfectedSevereToCritical,
-                 TimeInfectedSevereToRecovered, TimeInfectedCriticalToDead, TimeInfectedCriticalToRecovered,
-                 SymptomsPerInfectedNoSymptoms, SeverePerInfectedSymptoms, CriticalPerInfectedSevere,
-                 DeathsPerInfectedCritical, ViralLoadDistributions, InfectivityDistributions, VirusShedFactor,
-                 DetectInfection, MaskProtection, AerosolTransmissionRates, LockdownDate, QuarantineDuration,
-                 SocialEventRate, BasicShoppingRate, WorkRatio, SchoolRatio, GotoWorkTimeMinimum, GotoWorkTimeMaximum,
-                 GotoSchoolTimeMinimum, GotoSchoolTimeMaximum, AgeGroupGotoSchool, AgeGroupGotoWork,
-                 InfectionProtectionFactor, SeverityProtectionFactor, HighViralLoadProtectionFactor, TestData>;
-=======
-    ParameterSet<IncubationPeriod, InfectedNoSymptomsToSymptoms, InfectedNoSymptomsToRecovered,
-                 InfectedSymptomsToRecovered, InfectedSymptomsToSevere, SevereToCritical, SevereToRecovered, SevereToDead,
-                 CriticalToDead, CriticalToRecovered, RecoveredToSusceptible, ViralLoadDistributions,
-                 InfectivityDistributions, DetectInfection, MaskProtection, AerosolTransmissionRates, LockdownDate,
-                 QuarantineDuration, SocialEventRate, BasicShoppingRate, WorkRatio, SchoolRatio, GotoWorkTimeMinimum,
-                 GotoWorkTimeMaximum, GotoSchoolTimeMinimum, GotoSchoolTimeMaximum, AgeGroupGotoSchool,
-                 AgeGroupGotoWork, InfectionProtectionFactor, SeverityProtectionFactor, HighViralLoadProtectionFactor,
-                 TestData>;
->>>>>>> 34a02772
+                 TimeInfectedSevereToRecovered, TimeInfectedSevereToDead, TimeInfectedCriticalToDead,
+                 TimeInfectedCriticalToRecovered, SymptomsPerInfectedNoSymptoms, SeverePerInfectedSymptoms,
+                 CriticalPerInfectedSevere, DeathsPerInfectedSevere, DeathsPerInfectedCritical, ViralLoadDistributions,
+                 InfectivityDistributions, VirusShedFactor, DetectInfection, MaskProtection, AerosolTransmissionRates,
+                 LockdownDate, QuarantineDuration, SocialEventRate, BasicShoppingRate, WorkRatio, SchoolRatio,
+                 GotoWorkTimeMinimum, GotoWorkTimeMaximum, GotoSchoolTimeMinimum, GotoSchoolTimeMaximum,
+                 AgeGroupGotoSchool, AgeGroupGotoWork, InfectionProtectionFactor, SeverityProtectionFactor,
+                 HighViralLoadProtectionFactor, TestData>;
 
 /**
  * @brief Maximum number of Person%s an infectious Person can infect at the respective Location.
@@ -830,6 +834,15 @@
                     return true;
                 }
 
+                if (this->get<TimeInfectedSevereToDead>()[{v, i}].params()[0] < 0.0) {
+                    log_error("Constraint check: Mean of parameter TimeInfectedSevereToDead of virus "
+                              "variant {} "
+                              "and age group {:.0f} smaller "
+                              "than {:d}",
+                              (uint32_t)v, (size_t)i, 0);
+                    return true;
+                }
+
                 if (this->get<TimeInfectedCriticalToDead>()[{v, i}].params()[0] < 0.0) {
                     log_error("Constraint check: Mean of parameter TimeInfectedCriticalToDead of virus variant {} "
                               "and age group {:.0f} smaller "
@@ -855,23 +868,11 @@
                     return true;
                 }
 
-<<<<<<< HEAD
                 if (this->get<SeverePerInfectedSymptoms>()[{v, i}] < 0.0 ||
                     this->get<SeverePerInfectedSymptoms>()[{v, i}] > 1.0) {
                     log_error("Constraint check: Parameter SeverePerInfectedSymptoms of virus variant {} and age group "
                               "{:.0f} smaller than {:d} or larger than {:d}",
                               (uint32_t)v, (size_t)i, 0, 1);
-=======
-                if (this->get<SevereToDead>()[{VirusVariant::Wildtype, age_group}] < 0.0) {
-                    log_error("Constraint check: Parameter SevereToDead of age group {:.0f} smaller than {:d}",
-                            (size_t)age_group, 0);
-                    return true;
-                }
-
-                if (this->get<CriticalToDead>()[{virus_variant, age_group}] < 0.0) {
-                    log_error("Constraint check: Parameter CriticalToDead of age group {:.0f} smaller than {:d}",
-                              (size_t)age_group, 0);
->>>>>>> 34a02772
                     return true;
                 }
 
@@ -879,6 +880,14 @@
                     this->get<CriticalPerInfectedSevere>()[{v, i}] > 1.0) {
                     log_error("Constraint check: Parameter CriticalPerInfectedSevere of virus variant {} and age group "
                               "{:.0f} smaller than {:d} or larger than {:d}",
+                              (uint32_t)v, (size_t)i, 0, 1);
+                    return true;
+                }
+
+                if (this->get<DeathsPerInfectedSevere>()[{v, i}] < 0.0 ||
+                    this->get<DeathsPerInfectedSevere>()[{v, i}] > 1.0) {
+                    log_error("Constraint check: Parameter DeathsPerInfectedSevere of age group {:.0f} smaller than "
+                              "{:d} or larger than {:d}",
                               (uint32_t)v, (size_t)i, 0, 1);
                     return true;
                 }

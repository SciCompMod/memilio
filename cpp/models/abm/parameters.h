--- conflicted
+++ resolved
@@ -713,13 +713,8 @@
                  TimeInfectedSevereToRecovered, TimeInfectedSevereToDead, TimeInfectedCriticalToDead,
                  TimeInfectedCriticalToRecovered, SymptomsPerInfectedNoSymptoms, SeverePerInfectedSymptoms,
                  CriticalPerInfectedSevere, DeathsPerInfectedSevere, DeathsPerInfectedCritical, ViralLoadDistributions,
-<<<<<<< HEAD
-                 ViralShedDistribution, ViralShedFactor, InfectionRateFromViralShed, DetectInfection, MaskProtection,
-                 AerosolTransmissionRates, LockdownDate, QuarantineDuration, SocialEventRate, BasicShoppingRate,
-=======
-                 InfectivityDistributions, VirusShedFactor, DetectInfection, MaskProtection, AerosolTransmissionRates,
+                 ViralShedDistribution, ViralShedFactor, InfectionRateFromViralShed, DetectInfection, MaskProtection, AerosolTransmissionRates,
                  LockdownDate, QuarantineDuration, QuarantineEffectiveness, SocialEventRate, BasicShoppingRate,
->>>>>>> 2defe8b8
                  WorkRatio, SchoolRatio, GotoWorkTimeMinimum, GotoWorkTimeMaximum, GotoSchoolTimeMinimum,
                  GotoSchoolTimeMaximum, AgeGroupGotoSchool, AgeGroupGotoWork, InfectionProtectionFactor,
                  SeverityProtectionFactor, HighViralLoadProtectionFactor, TestData>;

/* 
* Copyright (C) 2020-2025 MEmilio
*
* Authors: Daniel Abele, Elisabeth Kluth, Khoa Nguyen, David Kerkmann, Julia Bicker
*
* Contact: Martin J. Kuehn <Martin.Kuehn@DLR.de>
*
* Licensed under the Apache License, Version 2.0 (the "License");
* you may not use this file except in compliance with the License.
* You may obtain a copy of the License at
*
*     http://www.apache.org/licenses/LICENSE-2.0
*
* Unless required by applicable law or agreed to in writing, software
* distributed under the License is distributed on an "AS IS" BASIS,
* WITHOUT WARRANTIES OR CONDITIONS OF ANY KIND, either express or implied.
* See the License for the specific language governing permissions and
* limitations under the License.
*/
#ifndef MIO_ABM_PARAMETERS_H
#define MIO_ABM_PARAMETERS_H

#include "abm/mask_type.h"
#include "abm/time.h"
#include "abm/infection_state.h"
#include "abm/virus_variant.h"
#include "abm/protection_event.h"
#include "abm/protection_event.h"
#include "abm/test_type.h"
#include "memilio/config.h"
#include "memilio/io/default_serialize.h"
#include "memilio/io/io.h"
#include "memilio/math/time_series_functor.h"
#include "memilio/utils/abstract_parameter_distribution.h"
#include "memilio/utils/custom_index_array.h"
#include "memilio/utils/logging.h"
#include "memilio/utils/parameter_distributions.h"
#include "memilio/utils/uncertain_value.h"
#include "memilio/utils/parameter_set.h"
#include "memilio/utils/index_range.h"
#include "memilio/epidemiology/age_group.h"
#include "memilio/epidemiology/damping.h"
#include "memilio/epidemiology/contact_matrix.h"

#include <algorithm>
#include <limits>
#include <string>

namespace mio
{
namespace abm
{

/**
 * @brief Time that a Person is infected but not yet infectious in day unit
 */
struct TimeExposedToNoSymptoms {
    using Type = CustomIndexArray<AbstractParameterDistribution, VirusVariant, AgeGroup>;
    static Type get_default(AgeGroup size)
    {
        return Type({VirusVariant::Count, size}, AbstractParameterDistribution(ParameterDistributionLogNormal(1., 1.)));
    }
    static std::string name()
    {
        return "TimeExposedToNoSymptoms";
    }
};

/**
* @brief Time that a Person is infected but presymptomatic in day unit
*/
struct TimeInfectedNoSymptomsToSymptoms {
    using Type = CustomIndexArray<AbstractParameterDistribution, VirusVariant, AgeGroup>;
    static Type get_default(AgeGroup size)
    {
        return Type({VirusVariant::Count, size}, AbstractParameterDistribution(ParameterDistributionLogNormal(1., 1.)));
    }
    static std::string name()
    {
        return "TimeInfectedNoSymptomsToSymptoms";
    }
};

/**
* @brief Time that a Person is infected when staying asymptomatic in day unit
*/
struct TimeInfectedNoSymptomsToRecovered {
    using Type = CustomIndexArray<AbstractParameterDistribution, VirusVariant, AgeGroup>;
    static Type get_default(AgeGroup size)
    {
        return Type({VirusVariant::Count, size}, AbstractParameterDistribution(ParameterDistributionLogNormal(1., 1.)));
    }
    static std::string name()
    {
        return "TimeInfectedNoSymptomsToRecovered";
    }
};

/**
* @brief Time that a Person is infected and symptomatic but
*        who do not need to be hospitalized yet in day unit
*/
struct TimeInfectedSymptomsToSevere {
    using Type = CustomIndexArray<AbstractParameterDistribution, VirusVariant, AgeGroup>;
    static Type get_default(AgeGroup size)
    {
        return Type({VirusVariant::Count, size}, AbstractParameterDistribution(ParameterDistributionLogNormal(1., 1.)));
    }
    static std::string name()
    {
        return "TimeInfectedSymptomsToSevere";
    }
};

/**
* @brief Time that a Person is infected and symptomatic who will recover in day unit
*/
struct TimeInfectedSymptomsToRecovered {
    using Type = CustomIndexArray<AbstractParameterDistribution, VirusVariant, AgeGroup>;
    static Type get_default(AgeGroup size)
    {
        return Type({VirusVariant::Count, size}, AbstractParameterDistribution(ParameterDistributionLogNormal(1., 1.)));
    }
    static std::string name()
    {
        return "TimeInfectedSymptomsToRecovered";
    }
};

/**
 * @brief Time that a Person is infected and 'simply' hospitalized before becoming critical in day unit
 */
struct TimeInfectedSevereToCritical {
    using Type = CustomIndexArray<AbstractParameterDistribution, VirusVariant, AgeGroup>;
    static Type get_default(AgeGroup size)
    {
        return Type({VirusVariant::Count, size}, AbstractParameterDistribution(ParameterDistributionLogNormal(1., 1.)));
    }
    static std::string name()
    {
        return "TimeInfectedSevereToCritical";
    }
};

/**
 * @brief Time that a Person is infected and 'simply' hospitalized before recovering in day unit
 */
struct TimeInfectedSevereToRecovered {
    using Type = CustomIndexArray<AbstractParameterDistribution, VirusVariant, AgeGroup>;
    static Type get_default(AgeGroup size)
    {
        return Type({VirusVariant::Count, size}, AbstractParameterDistribution(ParameterDistributionLogNormal(1., 1.)));
    }
    static std::string name()
    {
        return "TimeInfectedSevereToRecovered";
    }
};

/**
 * @brief Time that a Person is hospitalized before dying in day unit
 */
struct TimeInfectedSevereToDead {
    using Type = CustomIndexArray<AbstractParameterDistribution, VirusVariant, AgeGroup>;
    static Type get_default(AgeGroup size)
    {
        return Type({VirusVariant::Count, size}, AbstractParameterDistribution(ParameterDistributionLogNormal(1., 1.)));
    }
    static std::string name()
    {
        return "TimeInfectedSevereToDead";
    }
};

/**
 * @brief Time that a Person is treated by ICU before dying in day unit
 */
struct TimeInfectedCriticalToDead {
    using Type = CustomIndexArray<AbstractParameterDistribution, VirusVariant, AgeGroup>;
    static Type get_default(AgeGroup size)
    {
        return Type({VirusVariant::Count, size}, AbstractParameterDistribution(ParameterDistributionLogNormal(1., 1.)));
    }
    static std::string name()
    {
        return "TimeInfectedCriticalToDead";
    }
};

/**
 * @brief Time that a Person is treated by ICU before recovering in day unit
 */
struct TimeInfectedCriticalToRecovered {
    using Type = CustomIndexArray<AbstractParameterDistribution, VirusVariant, AgeGroup>;
    static Type get_default(AgeGroup size)
    {
        return Type({VirusVariant::Count, size}, AbstractParameterDistribution(ParameterDistributionLogNormal(1., 1.)));
    }
    static std::string name()
    {
        return "TimeInfectedCriticalToRecovered";
    }
};

/**
* @brief the percentage of symptomatic cases
*/
struct SymptomsPerInfectedNoSymptoms {
    using Type = CustomIndexArray<UncertainValue<ScalarType>, VirusVariant, AgeGroup>;
    static Type get_default(AgeGroup size)
    {
        return Type({VirusVariant::Count, size}, .5);
    }
    static std::string name()
    {
        return "SymptomaticPerInfectedNoSymptoms";
    }
};

/**
* @brief the percentage of hospitalized cases per infected cases
*/
struct SeverePerInfectedSymptoms {
    using Type = CustomIndexArray<UncertainValue<ScalarType>, VirusVariant, AgeGroup>;
    static Type get_default(AgeGroup size)
    {
        return Type({VirusVariant::Count, size}, .5);
    }
    static std::string name()
    {
        return "SeverePerInfectedSymptoms";
    }
};

/**
* @brief the percentage of ICU cases per hospitalized cases
*/
struct CriticalPerInfectedSevere {
    using Type = CustomIndexArray<UncertainValue<ScalarType>, VirusVariant, AgeGroup>;
    static Type get_default(AgeGroup size)
    {
        return Type({VirusVariant::Count, size}, .5);
    }
    static std::string name()
    {
        return "CriticalPerInfectedSevere";
    }
};

/**
* @brief the percentage of dead cases per hospitalized cases
*/
struct DeathsPerInfectedSevere {
    using Type = CustomIndexArray<UncertainValue<ScalarType>, VirusVariant, AgeGroup>;
    static Type get_default(AgeGroup size)
    {
        return Type({VirusVariant::Count, size}, .1);
    }
    static std::string name()
    {
        return "DeathsPerInfectedSevere";
    }
};

/**
* @brief the percentage of dead cases per ICU cases
*/
struct DeathsPerInfectedCritical {
    using Type = CustomIndexArray<UncertainValue<ScalarType>, VirusVariant, AgeGroup>;
    static Type get_default(AgeGroup size)
    {
        return Type({VirusVariant::Count, size}, .5);
    }
    static std::string name()
    {
        return "DeathsPerInfectedCritical";
    }
};

/**
 * @brief Distributions of the time that people have been in their initial infection state at the beginning of the simulation.
 * This makes it possible to draw from a user-defined distribution instead of drawing from a uniform distribution.
 */
struct InitialInfectionStateDistributions {
    using Type = CustomIndexArray<AbstractParameterDistribution, VirusVariant, AgeGroup, InfectionState>;
    static Type get_default(AgeGroup size)
    {
        return Type({VirusVariant::Count, size, InfectionState::Count},
                    AbstractParameterDistribution(ParameterDistributionUniform(0., 1.)));
    }
    static std::string name()
    {
        return "InitialInfectionStateDistributions";
    }
};

/**
 * @brief Parameters for the ViralLoad course. Default values taken as constant values from the average from
 * https://github.com/VirologyCharite/SARS-CoV-2-VL-paper/tree/main
 * Section 3.3.1 or see also supplementary materials Fig. S5.
*/
struct ViralLoadDistributionsParameters {
    AbstractParameterDistribution viral_load_peak;
    AbstractParameterDistribution viral_load_incline;
    AbstractParameterDistribution viral_load_decline;

    /// This method is used by the default serialization feature.
    auto default_serialize()
    {
        return Members("ViralLoadDistributionsParameters")
            .add("viral_load_peak", viral_load_peak)
            .add("viral_load_incline", viral_load_incline)
            .add("viral_load_decline", viral_load_decline);
    }
};

struct ViralLoadDistributions {
    using Type = CustomIndexArray<ViralLoadDistributionsParameters, VirusVariant, AgeGroup>;
    static Type get_default(AgeGroup size)
    {
        Type default_val(
            {VirusVariant::Count, size},
            ViralLoadDistributionsParameters{AbstractParameterDistribution(ParameterDistributionConstant(8.1)),
                                             AbstractParameterDistribution(ParameterDistributionConstant(2.)),
                                             AbstractParameterDistribution(ParameterDistributionConstant(-0.17))});
        return default_val;
    }
    static std::string name()
    {
        return "ViralLoadDistributions";
    }
};

/**
 * @brief Parameters for the viral shed. Default values taken as constant values that match the graph 2C from
 * https://github.com/VirologyCharite/SARS-CoV-2-VL-paper/tree/main
*/
struct ViralShedTuple {
    ScalarType viral_shed_alpha;
    ScalarType viral_shed_beta;

    /// This method is used by the default serialization feature.
    auto default_serialize()
    {
        return Members("ViralShedTuple")
            .add("viral_shed_alpha", viral_shed_alpha)
            .add("viral_shed_beta", viral_shed_beta);
    }
};

struct ViralShedParameters {
    using Type = CustomIndexArray<ViralShedTuple, VirusVariant, AgeGroup>;
    static Type get_default(AgeGroup size)
    {
        Type default_val({VirusVariant::Count, size}, ViralShedTuple{-7., 1.});
        return default_val;
    }
    static std::string name()
    {
        return "ViralShedParameters";
    }
};

/**
 * @brief Individual viral shed factor to account for variability in infectious viral load spread.
*/
struct ViralShedFactor {
    using Type = CustomIndexArray<AbstractParameterDistribution, VirusVariant, AgeGroup>;
    static Type get_default(AgeGroup size)
    {
        Type default_val({VirusVariant::Count, size},
                         AbstractParameterDistribution(ParameterDistributionUniform(0., 0.28)));
        return default_val;
    }
    static std::string name()
    {
        return "ViralShedFactor";
    }
};

/**
 * @brief Determines the infection rate by viral shed. Used as a linear factor.
*/
struct InfectionRateFromViralShed {
    using Type = CustomIndexArray<ScalarType, VirusVariant>;
    static Type get_default(AgeGroup /*size*/)
    {
        return Type({VirusVariant::Count}, 1.0);
    }
    static std::string name()
    {
        return "InfectionRateFromViralShed";
    }
};

/**
 * @brief Effectiveness of a Mask of a certain MaskType% against an Infection%.
 */
struct MaskProtection {
    using Type = CustomIndexArray<UncertainValue<ScalarType>, MaskType>;
    static Type get_default(AgeGroup /*size*/)
    {
        Type defaut_value = Type(MaskType::Count, 0.0);
        // Initial values according to http://dx.doi.org/10.15585/mmwr.mm7106e1
        defaut_value[MaskType::FFP2]      = 0.83;
        defaut_value[MaskType::Surgical]  = 0.66;
        defaut_value[MaskType::Community] = 0.56;
        return defaut_value;
    }
    static std::string name()
    {
        return "MaskProtection";
    }
};

/**
 * @brief Aerosol transmission rates. 
*/
struct AerosolTransmissionRates {
    using Type = CustomIndexArray<ScalarType, VirusVariant>;
    static Type get_default(AgeGroup /*size*/)
    {
        return Type({VirusVariant::Count}, 1.0);
    }
    static std::string name()
    {
        return "AerosolTransmissionRates";
    }
};

/**
 * @brief Personal protection factor against #Infection% after #Infection and vaccination, which depends on #ProtectionType,
 * #AgeGroup and #VirusVariant. Its value is between 0 and 1.
 */
struct InfectionProtectionFactor {
    using Type = CustomIndexArray<TimeSeriesFunctor<ScalarType>, ProtectionType, AgeGroup, VirusVariant>;
    static auto get_default(AgeGroup size)
    {
        return Type({ProtectionType::Count, size, VirusVariant::Count}, TimeSeriesFunctor<ScalarType>());
    }
    static std::string name()
    {
        return "InfectionProtectionFactor";
    }
};

/**
 * @brief Personal protective factor against severe symptoms after #Infection and vaccination, which depends on #ProtectionType,
 * #AgeGroup and #VirusVariant. Its value is between 0 and 1.
 */
struct SeverityProtectionFactor {
    using Type = CustomIndexArray<TimeSeriesFunctor<ScalarType>, ProtectionType, AgeGroup, VirusVariant>;
    static auto get_default(AgeGroup size)
    {
        return Type({ProtectionType::Count, size, VirusVariant::Count}, TimeSeriesFunctor<ScalarType>());
    }
    static std::string name()
    {
        return "SeverityProtectionFactor";
    }
};

/**
 * @brief Personal protective factor against high viral load, which depends on #ProtectionType,
 * #AgeGroup and #VirusVariant. Its value is between 0 and 1.
 */
struct HighViralLoadProtectionFactor {
    using Type = CustomIndexArray<TimeSeriesFunctor<ScalarType>, ProtectionType, AgeGroup, VirusVariant>;
    static auto get_default(AgeGroup size)
    {
        return Type({ProtectionType::Count, size, VirusVariant::Count}, TimeSeriesFunctor<ScalarType>());
    }
    static std::string name()
    {
        return "HighViralLoadProtectionFactor";
    }
};

/**
 * @brief Parameters that describe the reliability of a test.
 */
struct TestParameters {
    UncertainValue<ScalarType> sensitivity;
    UncertainValue<ScalarType> specificity;
    TimeSpan required_time;
    TestType type;

    /// This method is used by the default serialization feature.
    auto default_serialize()
    {
        return Members("TestParameters")
            .add("sensitivity", sensitivity)
            .add("specificity", specificity)
            .add("required_time", required_time)
            .add("test_type", type);
    }
};

/**
 * @brief Store a map from the TestTypes to their TestParameters.
 */
struct TestData {
    using Type = CustomIndexArray<TestParameters, TestType>;
    static auto get_default(AgeGroup /*size*/)
    {
        Type default_val                 = Type({TestType::Count});
        default_val[{TestType::Generic}] = TestParameters{0.9, 0.99, hours(48), TestType::Generic};
        default_val[{TestType::Antigen}] = TestParameters{0.8, 0.88, minutes(30), TestType::Antigen};
        default_val[{TestType::PCR}]     = TestParameters{0.9, 0.99, hours(48), TestType::PCR};
        return default_val;
    }
    static std::string name()
    {
        return "TestData";
    }
};

/**
 * @brief Starting date of interventions.
 */
struct LockdownDate {
    using Type = TimePoint;
    static auto get_default(AgeGroup /*size*/)
    {
        return TimePoint(std::numeric_limits<int>::max());
    }
    static std::string name()
    {
        return "LockdownDate";
    }
};

/**
 * @brief Duration of quarantine.
 */
struct QuarantineDuration {
    using Type = TimeSpan;
    static auto get_default(AgeGroup /*size*/)
    {
        return days(10);
    }
    static std::string name()
    {
        return "QuarantineDuration";
    }
};

/**
 * @brief Effectiveness of quarantine. 0.0 meaning no effect (percentage reduction of viral shed emission), 1.0 meaning full effect.
 */
struct QuarantineEffectiveness {
    using Type = ScalarType;
    static auto get_default(AgeGroup /*size*/)
    {
        return 0.0;
    }
    static std::string name()
    {
        return "QuarantineEffectivness";
    }
};

/**
 * @brief Parameter for the exponential distribution to decide if a Person goes shopping.
 */
struct BasicShoppingRate {
    using Type = CustomIndexArray<UncertainValue<ScalarType>, AgeGroup>;
    static auto get_default(AgeGroup size)
    {
        return Type({size}, 1.0);
    }
    static std::string name()
    {
        return "BasicShoppingRate";
    }
};

/**
 * @brief Percentage of Person%s of the respective age going to work.
 */
struct WorkRatio {
    using Type =
        DampingMatrixExpression<ScalarType, Dampings<ScalarType, Damping<ScalarType, ColumnVectorShape<ScalarType>>>>;
    static auto get_default(AgeGroup /*size*/)
    {
        return Type(Eigen::VectorX<ScalarType>::Constant(1, 1.0));
    }
    static std::string name()
    {
        return "WorkRatio";
    }
};

/**
 * @brief Percentage of Person%s of the respective age going to school.
 */
struct SchoolRatio {
    using Type =
        DampingMatrixExpression<ScalarType, Dampings<ScalarType, Damping<ScalarType, ColumnVectorShape<ScalarType>>>>;
    static auto get_default(AgeGroup /*size*/)
    {
        return Type(Eigen::VectorX<ScalarType>::Constant(1, 1.0));
    }
    static std::string name()
    {
        return "SchoolRatio";
    }
};

/**
 * @brief Parameter for the exponential distribution to decide if a Person goes to a social event.
 */
struct SocialEventRate {
    using Type =
        DampingMatrixExpression<ScalarType, Dampings<ScalarType, Damping<ScalarType, ColumnVectorShape<ScalarType>>>>;
    static auto get_default(AgeGroup size)
    {
        return Type(Eigen::VectorX<ScalarType>::Constant((size_t)size, 1.0));
    }
    static std::string name()
    {
        return "SocialEventRate";
    }
};

/**
 * @brief Earliest time that a Person can go to work.
 */
struct GotoWorkTimeMinimum {
    using Type = CustomIndexArray<TimeSpan, AgeGroup>;
    static auto get_default(AgeGroup size)
    {
        return CustomIndexArray<TimeSpan, AgeGroup>(size, hours(6));
    }
    static std::string name()
    {
        return "GotoWorkTimeMinimum";
    }
};

/**
 * @brief Latest time that a Person can go to work.
 */
struct GotoWorkTimeMaximum {
    using Type = CustomIndexArray<TimeSpan, AgeGroup>;
    static auto get_default(AgeGroup size)
    {
        return CustomIndexArray<TimeSpan, AgeGroup>(size, hours(9));
    }
    static std::string name()
    {
        return "GotoWorkTimeMaximum";
    }
};

/**
 * @brief Earliest time that a Person can go to school.
 */
struct GotoSchoolTimeMinimum {
    using Type = CustomIndexArray<TimeSpan, AgeGroup>;
    static auto get_default(AgeGroup size)
    {
        return CustomIndexArray<TimeSpan, AgeGroup>(size, hours(6));
    }
    static std::string name()
    {
        return "GotoSchoolTimeMinimum";
    }
};

/**
 * @brief Latest time that a Person can go to school.
 */
struct GotoSchoolTimeMaximum {
    using Type = CustomIndexArray<TimeSpan, AgeGroup>;
    static auto get_default(AgeGroup size)
    {
        return CustomIndexArray<TimeSpan, AgeGroup>(size, hours(9));
    }
    static std::string name()
    {
        return "GotoSchoolTimeMaximum";
    }
};

/**
 * @brief The set of AgeGroups that can go to school.
 */
struct AgeGroupGotoSchool {
    using Type = CustomIndexArray<bool, AgeGroup>;
    static Type get_default(AgeGroup num_agegroups)
    {
        return Type(num_agegroups, false);
    }
    static std::string name()
    {
        return "AgeGroupGotoSchool";
    }
};

/**
 * @brief The set of AgeGroups that can go to work.
 */
struct AgeGroupGotoWork {
    using Type = CustomIndexArray<bool, AgeGroup>;
    static Type get_default(AgeGroup num_agegroups)
    {
        return Type(num_agegroups, false);
    }
    static std::string name()
    {
        return "AgeGroupGotoWork";
    }
};

using ParametersBase =
    ParameterSet<TimeExposedToNoSymptoms, TimeInfectedNoSymptomsToSymptoms, TimeInfectedNoSymptomsToRecovered,
                 TimeInfectedSymptomsToSevere, TimeInfectedSymptomsToRecovered, TimeInfectedSevereToCritical,
                 TimeInfectedSevereToRecovered, TimeInfectedSevereToDead, TimeInfectedCriticalToDead,
                 TimeInfectedCriticalToRecovered, SymptomsPerInfectedNoSymptoms, SeverePerInfectedSymptoms,
                 CriticalPerInfectedSevere, DeathsPerInfectedSevere, DeathsPerInfectedCritical,
                 InitialInfectionStateDistributions, ViralLoadDistributions, ViralShedParameters, ViralShedFactor,
                 InfectionRateFromViralShed, MaskProtection, AerosolTransmissionRates, LockdownDate, QuarantineDuration,
                 QuarantineEffectiveness, SocialEventRate, BasicShoppingRate, WorkRatio, SchoolRatio,
                 GotoWorkTimeMinimum, GotoWorkTimeMaximum, GotoSchoolTimeMinimum, GotoSchoolTimeMaximum,
                 AgeGroupGotoSchool, AgeGroupGotoWork, InfectionProtectionFactor, SeverityProtectionFactor,
                 HighViralLoadProtectionFactor, TestData>;

/**
 * @brief Maximum number of Person%s an infectious Person can infect at the respective Location.
 */
struct MaximumContacts {
    using Type = ScalarType;
    static Type get_default(AgeGroup /*size*/)
    {
        return std::numeric_limits<ScalarType>::max();
    }
    static std::string name()
    {
        return "MaximumContacts";
    }
};

/**
 * contact rates
*/
struct ContactRates {
    using Type = CustomIndexArray<ScalarType, AgeGroup, AgeGroup>;
    static Type get_default(AgeGroup size)
    {
        return Type({size, size},
                    1.0); // amount of contacts from AgeGroup a to AgeGroup b per day
    }
    static std::string name()
    {
        return "ContactRates";
    }
};

// If true, consider the capacity of the Cell%s of this Location for the computation of relative transmission risk.
struct UseLocationCapacityForTransmissions {
    using Type = bool;
    static Type get_default(AgeGroup /*size*/)
    {
        return false;
    }
    static std::string name()
    {
        return "UseLocationCapacityForTransmissions";
    }
};

/**
 * @brief Parameters of the Infection that depend on the Location.
 */
using LocalInfectionParameters = ParameterSet<MaximumContacts, ContactRates, UseLocationCapacityForTransmissions>;

/**
 * @brief Parameters of the simulation that are the same everywhere within the Model.
 */
class Parameters : public ParametersBase
{
public:
    Parameters(size_t num_agegroups)
        : ParametersBase(AgeGroup(num_agegroups))
        , m_num_groups(num_agegroups)
    {
    }

private:
    Parameters(ParametersBase&& base)
        : ParametersBase(std::move(base))
        , m_num_groups(this->get<AgeGroupGotoWork>().size<AgeGroup>().get())
    {
    }

public:
    /**
    * @brief Get the number of the age groups.
    */
    size_t get_num_groups() const
    {
        return m_num_groups;
    }

    /**
     * @brief Checks whether all Parameters satisfy their corresponding constraints and logs an error 
     * if constraints are not satisfied.
     * @return Returns true if one (or more) constraint(s) are not satisfied, otherwise false.
     */
    bool check_constraints() const
    {
        for (auto i = AgeGroup(0); i < AgeGroup(m_num_groups); ++i) {
            for (auto&& v : enum_members<VirusVariant>()) {

                if (this->get<TimeExposedToNoSymptoms>()[{v, i}].params()[0] < 0) {
                    log_error("Constraint check: Mean of parameter TimeExposedToNoSymptoms of virus variant {} and "
                              "age group {} smaller "
                              "than {}",
                              (uint32_t)v, (size_t)i, 0);
                    return true;
                }

                if (this->get<TimeInfectedNoSymptomsToSymptoms>()[{v, i}].params()[0] < 0.0) {
                    log_error("Constraint check: Mean of parameter TimeInfectedNoSymptomsToSymptoms "
                              "of virus variant "
                              "{} and age group {} smaller "
                              "than {}",
                              (uint32_t)v, (size_t)i, 0);
                    return true;
                }

                if (this->get<TimeInfectedNoSymptomsToRecovered>()[{v, i}].params()[0] < 0.0) {
                    log_error("Constraint check: Mean of parameter TimeInfectedNoSymptomsToRecovered of "
                              "virus variant "
                              "{} and age group {} smaller "
                              "than {}",
                              (uint32_t)v, (size_t)i, 0);
                    return true;
                }

                if (this->get<TimeInfectedSymptomsToSevere>()[{v, i}].params()[0] < 0.0) {
                    log_error("Constraint check: Mean of parameter TimeInfectedSymptomsToSevere of virus "
                              "variant {} "
                              "and age group {} smaller "
                              "than {}",
                              (uint32_t)v, (size_t)i, 0);
                    return true;
                }

                if (this->get<TimeInfectedSymptomsToRecovered>()[{v, i}].params()[0] < 0.0) {
                    log_error("Constraint check: Mean of parameter TimeInfectedSymptomsToRecovered of virus "
                              "variant {} "
                              "and age group {} smaller "
                              "than {}",
                              (uint32_t)v, (size_t)i, 0);
                    return true;
                }

                if (this->get<TimeInfectedSevereToCritical>()[{v, i}].params()[0] < 0.0) {
                    log_error("Constraint check: Mean of parameter TimeInfectedSevereToCritical of virus "
                              "variant {} "
                              "and age group {} smaller "
                              "than {}",
                              (uint32_t)v, (size_t)i, 0);
                    return true;
                }

                if (this->get<TimeInfectedSevereToRecovered>()[{v, i}].params()[0] < 0.0) {
                    log_error("Constraint check: Mean of parameter TimeInfectedSevereToRecovered of virus "
                              "variant {} "
                              "and age group {} smaller "
                              "than {}",
                              (uint32_t)v, (size_t)i, 0);
                    return true;
                }

                if (this->get<TimeInfectedSevereToDead>()[{v, i}].params()[0] < 0.0) {
                    log_error("Constraint check: Mean of parameter TimeInfectedSevereToDead of virus "
                              "variant {} "
                              "and age group {} smaller "
                              "than {}",
                              (uint32_t)v, (size_t)i, 0);
                    return true;
                }

                if (this->get<TimeInfectedCriticalToDead>()[{v, i}].params()[0] < 0.0) {
                    log_error("Constraint check: Mean of parameter TimeInfectedCriticalToDead of virus variant {} "
                              "and age group {} smaller "
                              "than {}",
                              (uint32_t)v, (size_t)i, 0);
                    return true;
                }

                if (this->get<TimeInfectedCriticalToRecovered>()[{v, i}].params()[0] < 0.0) {
                    log_error("Constraint check: Mean of parameter TimeInfectedCriticalToRecovered of virus "
                              "variant {} "
                              "and age group {} smaller "
                              "than {}",
                              (uint32_t)v, (size_t)i, 0);
                    return true;
                }

                if (this->get<SymptomsPerInfectedNoSymptoms>()[{v, i}] < 0.0 ||
                    this->get<SymptomsPerInfectedNoSymptoms>()[{v, i}] > 1.0) {
                    log_error("Constraint check: Parameter SymptomsPerInfectedNoSymptoms of virus variant {} and age "
                              "group {} smaller than {} or larger than {}",
                              (uint32_t)v, (size_t)i, 0, 1);
                    return true;
                }

                if (this->get<SeverePerInfectedSymptoms>()[{v, i}] < 0.0 ||
                    this->get<SeverePerInfectedSymptoms>()[{v, i}] > 1.0) {
                    log_error("Constraint check: Parameter SeverePerInfectedSymptoms of virus variant {} and age group "
                              "{} smaller than {} or larger than {}",
                              (uint32_t)v, (size_t)i, 0, 1);
                    return true;
                }

                if (this->get<CriticalPerInfectedSevere>()[{v, i}] < 0.0 ||
                    this->get<CriticalPerInfectedSevere>()[{v, i}] > 1.0) {
                    log_error("Constraint check: Parameter CriticalPerInfectedSevere of virus variant {} and age group "
                              "{} smaller than {} or larger than {}",
                              (uint32_t)v, (size_t)i, 0, 1);
                    return true;
                }

                if (this->get<DeathsPerInfectedSevere>()[{v, i}] < 0.0 ||
                    this->get<DeathsPerInfectedSevere>()[{v, i}] > 1.0) {
                    log_error("Constraint check: Parameter DeathsPerInfectedSevere of age group {} smaller than "
                              "{} or larger than {}",
                              (uint32_t)v, (size_t)i, 0, 1);
                    return true;
                }

                if ((this->get<DeathsPerInfectedSevere>()[{v, i}] + this->get<CriticalPerInfectedSevere>()[{v, i}]) >
                    1.0) {
                    log_error("Constraint check: Sum of parameters DeathsPerInfectedSevere and "
                              "CriticalPerInfectedSevere of age group {} larger than "
                              "{}",
                              (uint32_t)v, (size_t)i, 1);
                    return true;
                }

                if (this->get<DeathsPerInfectedCritical>()[{v, i}] < 0.0 ||
                    this->get<DeathsPerInfectedCritical>()[{v, i}] > 1.0) {
                    log_error("Constraint check: Parameter DeathsPerInfectedCritical of age group {} smaller than "
                              "{} or larger than {}",
                              (uint32_t)v, (size_t)i, 0, 1);
                    return true;
                }

<<<<<<< HEAD
                if (this->get<ViralShedFactor>()[{v, i}].params()[0] < 0.0) {
                    log_error("Constraint check: Mean of parameter ViralShedFactor of virus "
                              "variant {} "
                              "and age group {:.0f} smaller "
                              "than {:d}",
                              (uint32_t)v, (size_t)i, 0);
=======
                if (this->get<DetectInfection>()[{v, i}] < 0.0 || this->get<DetectInfection>()[{v, i}] > 1.0) {
                    log_error("Constraint check: Parameter DetectInfection of virus variant {} and age group {} "
                              "smaller than {} or "
                              "larger than {}",
                              (uint32_t)v, (size_t)i, 0, 1);
>>>>>>> 590381f0
                    return true;
                }
            }

            if (this->get<GotoWorkTimeMinimum>()[i].seconds() < 0.0 ||
                this->get<GotoWorkTimeMinimum>()[i].seconds() > this->get<GotoWorkTimeMaximum>()[i].seconds()) {
                log_error("Constraint check: Parameter GotoWorkTimeMinimum of age group {} smaller {} or "
                          "larger {}",
                          (size_t)i, 0, this->get<GotoWorkTimeMaximum>()[i].seconds());
                return true;
            }

            if (this->get<GotoWorkTimeMaximum>()[i].seconds() < this->get<GotoWorkTimeMinimum>()[i].seconds() ||
                this->get<GotoWorkTimeMaximum>()[i] > days(1)) {
                log_error("Constraint check: Parameter GotoWorkTimeMaximum of age group {} smaller {} or larger "
                          "than one day time span",
                          (size_t)i, this->get<GotoWorkTimeMinimum>()[i].seconds());
                return true;
            }

            if (this->get<GotoSchoolTimeMinimum>()[i].seconds() < 0.0 ||
                this->get<GotoSchoolTimeMinimum>()[i].seconds() > this->get<GotoSchoolTimeMaximum>()[i].seconds()) {
                log_error("Constraint check: Parameter GotoSchoolTimeMinimum of age group {} smaller {} or "
                          "larger {}",
                          (size_t)i, 0, this->get<GotoWorkTimeMaximum>()[i].seconds());
                return true;
            }

            if (this->get<GotoSchoolTimeMaximum>()[i].seconds() < this->get<GotoSchoolTimeMinimum>()[i].seconds() ||
                this->get<GotoSchoolTimeMaximum>()[i] > days(1)) {
                log_error("Constraint check: Parameter GotoWorkTimeMaximum of age group {} smaller {} or larger "
                          "than one day time span",
                          (size_t)i, this->get<GotoSchoolTimeMinimum>()[i].seconds());
                return true;
            }
        }

        for (auto&& v : enum_members<VirusVariant>()) {
            if (this->get<InfectionRateFromViralShed>()[v] < 0.0) {
                log_error("Constraint check: Parameter InfectionRateFromViralShed of virus "
                          "variant {} is smaller than {:d}",
                          (uint32_t)v, 0);
                return true;
            }
        }

        if (this->get<MaskProtection>()[MaskType::Community] < 0.0 ||
            this->get<MaskProtection>()[MaskType::Community] > 1.0) {
            log_error(
                "Constraint check: Parameter MaskProtection for MaskType Community is smaller {} or larger {}", 0,
                1);
            return true;
        }

        if (this->get<MaskProtection>()[MaskType::FFP2] < 0.0 || this->get<MaskProtection>()[MaskType::FFP2] > 1.0) {
            log_error("Constraint check: Parameter MaskProtection for MaskType FFP2 is smaller {} or larger {}", 0,
                      1);
            return true;
        }

        if (this->get<MaskProtection>()[MaskType::Surgical] < 0.0 ||
            this->get<MaskProtection>()[MaskType::Surgical] > 1.0) {
            log_error("Constraint check: Parameter MaskProtection for MaskType Surgical smaller {} or larger {}", 0,
                      1);
            return true;
        }

        if (this->get<LockdownDate>().seconds() < 0.0) {
            log_error("Constraint check: Parameter LockdownDate smaller {}", 0);
            return true;
        }

        if (this->get<QuarantineEffectiveness>() < 0.0 || this->get<QuarantineEffectiveness>() > 1.0) {
            log_error("Constraint check: Parameter QuarantineEffectiveness not between {:d,:d}", 0, 1);
            return true;
        }

        return false;
    }

    /**
     * deserialize an object of this class.
     * @see epi::deserialize
     */
    template <class IOContext>
    static IOResult<Parameters> deserialize(IOContext& io)
    {
        BOOST_OUTCOME_TRY(auto&& base, ParametersBase::deserialize(io));
        return success(Parameters(std::move(base)));
    }

private:
    size_t m_num_groups;
};

} // namespace abm
} // namespace mio
#endif<|MERGE_RESOLUTION|>--- conflicted
+++ resolved
@@ -950,20 +950,12 @@
                     return true;
                 }
 
-<<<<<<< HEAD
                 if (this->get<ViralShedFactor>()[{v, i}].params()[0] < 0.0) {
                     log_error("Constraint check: Mean of parameter ViralShedFactor of virus "
                               "variant {} "
                               "and age group {:.0f} smaller "
                               "than {:d}",
                               (uint32_t)v, (size_t)i, 0);
-=======
-                if (this->get<DetectInfection>()[{v, i}] < 0.0 || this->get<DetectInfection>()[{v, i}] > 1.0) {
-                    log_error("Constraint check: Parameter DetectInfection of virus variant {} and age group {} "
-                              "smaller than {} or "
-                              "larger than {}",
-                              (uint32_t)v, (size_t)i, 0, 1);
->>>>>>> 590381f0
                     return true;
                 }
             }
@@ -1012,22 +1004,19 @@
 
         if (this->get<MaskProtection>()[MaskType::Community] < 0.0 ||
             this->get<MaskProtection>()[MaskType::Community] > 1.0) {
-            log_error(
-                "Constraint check: Parameter MaskProtection for MaskType Community is smaller {} or larger {}", 0,
-                1);
-            return true;
-        }
-
-        if (this->get<MaskProtection>()[MaskType::FFP2] < 0.0 || this->get<MaskProtection>()[MaskType::FFP2] > 1.0) {
-            log_error("Constraint check: Parameter MaskProtection for MaskType FFP2 is smaller {} or larger {}", 0,
+            log_error("Constraint check: Parameter MaskProtection for MaskType Community is smaller {} or larger {}", 0,
                       1);
             return true;
         }
 
+        if (this->get<MaskProtection>()[MaskType::FFP2] < 0.0 || this->get<MaskProtection>()[MaskType::FFP2] > 1.0) {
+            log_error("Constraint check: Parameter MaskProtection for MaskType FFP2 is smaller {} or larger {}", 0, 1);
+            return true;
+        }
+
         if (this->get<MaskProtection>()[MaskType::Surgical] < 0.0 ||
             this->get<MaskProtection>()[MaskType::Surgical] > 1.0) {
-            log_error("Constraint check: Parameter MaskProtection for MaskType Surgical smaller {} or larger {}", 0,
-                      1);
+            log_error("Constraint check: Parameter MaskProtection for MaskType Surgical smaller {} or larger {}", 0, 1);
             return true;
         }
 

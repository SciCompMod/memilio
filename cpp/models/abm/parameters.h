/* 
* Copyright (C) 2020-2021 German Aerospace Center (DLR-SC)
*
* Authors: Daniel Abele, Elisabeth Kluth, Khoa Nguyen
*
* Contact: Martin J. Kuehn <Martin.Kuehn@DLR.de>
*
* Licensed under the Apache License, Version 2.0 (the "License");
* you may not use this file except in compliance with the License.
* You may obtain a copy of the License at
*
*     http://www.apache.org/licenses/LICENSE-2.0
*
* Unless required by applicable law or agreed to in writing, software
* distributed under the License is distributed on an "AS IS" BASIS,
* WITHOUT WARRANTIES OR CONDITIONS OF ANY KIND, either express or implied.
* See the License for the specific language governing permissions and
* limitations under the License.
*/
#ifndef EPI_ABM_PARAMETERS_H
#define EPI_ABM_PARAMETERS_H

#include "abm/age.h"
#include "abm/mask_type.h"
#include "abm/time.h"
#include "abm/virus_variant.h"
#include "abm/vaccine.h"
#include "memilio/utils/custom_index_array.h"
#include "memilio/utils/uncertain_value.h"
#include "memilio/math/eigen.h"
#include "memilio/utils/parameter_set.h"
#include "memilio/epidemiology/damping.h"
#include "memilio/epidemiology/contact_matrix.h"
#include <limits>

namespace mio
{
namespace abm
{

/**
 * @brief Time that a Person is infected but not yet infectious.
 */
struct IncubationPeriod {
    using Type = CustomIndexArray<UncertainValue, VirusVariant, AgeGroup>;
    static Type get_default()
    {
        return Type({VirusVariant::Count, AgeGroup::Count}, 1.);
    }
    static std::string name()
    {
        return "IncubationPeriod";
    }
};

struct SusceptibleToExposedByInfectedNoSymptoms {
<<<<<<< HEAD
    using Type = CustomIndexArray<UncertainValue, VirusVariant, AgeGroup>;
=======
    using Type = CustomIndexArray<UncertainValue, VirusVariant, AgeGroup, VaccinationState>;
>>>>>>> 054483b0
    static Type get_default()
    {
        return Type({VirusVariant::Count, AgeGroup::Count}, 1.);
    }
    static std::string name()
    {
        return "SusceptibleToExposedByInfectedNoSymptoms";
    }
};

struct SusceptibleToExposedByInfectedSymptoms {
<<<<<<< HEAD
    using Type = CustomIndexArray<UncertainValue, VirusVariant, AgeGroup>;
=======
    using Type = CustomIndexArray<UncertainValue, VirusVariant, AgeGroup, VaccinationState>;
>>>>>>> 054483b0
    static Type get_default()
    {
        return Type({VirusVariant::Count, AgeGroup::Count}, 1.);
    }
    static std::string name()
    {
        return "SusceptibleToExposedByInfectedSymptoms";
    }
};

struct InfectedNoSymptomsToSymptoms {
<<<<<<< HEAD
    using Type = CustomIndexArray<UncertainValue, VirusVariant, AgeGroup>;
=======
    using Type = CustomIndexArray<UncertainValue, VirusVariant, AgeGroup, VaccinationState>;
>>>>>>> 054483b0
    static Type get_default()
    {
        return Type({VirusVariant::Count, AgeGroup::Count}, 1.);
    }
    static std::string name()
    {
        return "InfectedNoSymptomsToSymptoms";
    }
};

struct InfectedNoSymptomsToRecovered {
<<<<<<< HEAD
    using Type = CustomIndexArray<UncertainValue, VirusVariant, AgeGroup>;
=======
    using Type = CustomIndexArray<UncertainValue, VirusVariant, AgeGroup, VaccinationState>;
>>>>>>> 054483b0
    static Type get_default()
    {
        return Type({VirusVariant::Count, AgeGroup::Count}, 1.);
    }
    static std::string name()
    {
        return "InfectedNoSymptomsToRecovered";
    }
};

struct InfectedSymptomsToRecovered {
<<<<<<< HEAD
    using Type = CustomIndexArray<UncertainValue, VirusVariant, AgeGroup>;
=======
    using Type = CustomIndexArray<UncertainValue, VirusVariant, AgeGroup, VaccinationState>;
>>>>>>> 054483b0
    static Type get_default()
    {
        return Type({VirusVariant::Count, AgeGroup::Count}, 1.);
    }
    static std::string name()
    {
        return "InfectedSymptomsToRecovered";
    }
};

struct InfectedSymptomsToSevere {
<<<<<<< HEAD
    using Type = CustomIndexArray<UncertainValue, VirusVariant, AgeGroup>;
=======
    using Type = CustomIndexArray<UncertainValue, VirusVariant, AgeGroup, VaccinationState>;
>>>>>>> 054483b0
    static Type get_default()
    {
        return Type({VirusVariant::Count, AgeGroup::Count}, 1.);
    }
    static std::string name()
    {
        return "InfectedSymptomsToSevere";
    }
};

struct SevereToCritical {
    using Type = CustomIndexArray<UncertainValue, VirusVariant, AgeGroup>;
    static Type get_default()
    {
        return Type({VirusVariant::Count, AgeGroup::Count}, 1.);
    }
    static std::string name()
    {
        return "SevereToCritical";
    }
};

struct SevereToRecovered {
    using Type = CustomIndexArray<UncertainValue, VirusVariant, AgeGroup>;
    static Type get_default()
    {
        return Type({VirusVariant::Count, AgeGroup::Count}, 1.);
    }
    static std::string name()
    {
        return "SevereToRecovered";
    }
};

struct CriticalToRecovered {
    using Type = CustomIndexArray<UncertainValue, VirusVariant, AgeGroup>;
    static Type get_default()
    {
        return Type({VirusVariant::Count, AgeGroup::Count}, 1.);
    }
    static std::string name()
    {
        return "CriticalToRecovered";
    }
};

struct CriticalToDead {
    using Type = CustomIndexArray<UncertainValue, VirusVariant, AgeGroup>;
    static Type get_default()
    {
        return Type({VirusVariant::Count, AgeGroup::Count}, 1.);
    }
    static std::string name()
    {
        return "CriticalToDead";
    }
};

struct RecoveredToSusceptible {
    using Type = CustomIndexArray<UncertainValue, VirusVariant, AgeGroup>;
    static Type get_default()
    {
        return Type({VirusVariant::Count, AgeGroup::Count}, 0.);
    }
    static std::string name()
    {
        return "RecoveredToSusceptible";
    }
};

struct ViralLoadDistributionsParameters {
    UniformDistribution<double>::ParamType viral_load_peak;
    UniformDistribution<double>::ParamType viral_load_incline;
    UniformDistribution<double>::ParamType viral_load_decline;
};

struct ViralLoadDistributions {
    using Type = CustomIndexArray<ViralLoadDistributionsParameters, VirusVariant, AgeGroup>;
    static Type get_default()
    {
        Type default_val({VirusVariant::Count, AgeGroup::Count},
                         ViralLoadDistributionsParameters{{8.1, 8.1}, {2., 2.}, {-0.17, -0.17}});
        return default_val;
    }
    static std::string name()
    {
        return "ViralLoadDistributions";
    }
};

struct InfectivityDistributionsParameters {
    UniformDistribution<double>::ParamType infectivity_alpha;
    UniformDistribution<double>::ParamType infectivity_beta;
};

struct InfectivityDistributions {
    using Type = CustomIndexArray<InfectivityDistributionsParameters, VirusVariant, AgeGroup>;
    static Type get_default()
    {
        Type default_val({VirusVariant::Count, AgeGroup::Count},
                         InfectivityDistributionsParameters{{-7., -7.}, {1., 1.}});
        return default_val;
    }
    static std::string name()
    {
        return "InfectivityDistributions";
    }
};

/**
 * @brief Probability that an Infection is detected.
 */
struct DetectInfection {
    using Type = CustomIndexArray<UncertainValue, VirusVariant, AgeGroup>;
    static Type get_default()
    {
        return Type({VirusVariant::Count, AgeGroup::Count}, 0.5);
    }
    static std::string name()
    {
        return "DetectInfection";
    }
};

/**
 * @brief Effectiveness of a Mask of a certain MaskType against an Infection.
 */
struct MaskProtection {
    using Type = CustomIndexArray<UncertainValue, MaskType>;
    static auto get_default()
    {
        return Type({MaskType::Count}, 1.);
    }
    static std::string name()
    {
        return "MaskProtection";
    }
};

/**
 * @brief Personal protection factor after infection and vaccination.
 * The current Type holds different points in linear piecewise function (day, protection_level[0,1]) 
 * and several relevant parameters (i.e. type of protection, age group and virus variants)
 */
struct InfectionProtectionFactor {
    using Type = CustomIndexArray<std::vector<std::pair<int, ScalarType>>, Vaccine, AgeGroup, VirusVariant>;
    static auto get_default()
    {
        return Type({Vaccine::Count, AgeGroup::Count, VirusVariant::Count},
                    std::vector<std::pair<int, ScalarType>>{{0, 1}});
    }
    static std::string name()
    {
        return "InfectionProtectionFactor";
    }
};

/**
 * @brief Personal protective factor against high viral load after infection and vaccination.
 * The current Type holds different points in linear piecewise function (day, protection_level[0,1]) 
 * and several relevant parameters (i.e. type of protection, age group and virus variants)
 */
struct HighViralLoadProtectionFactor {
    using Type = CustomIndexArray<std::vector<std::pair<int, ScalarType>>, Vaccine, AgeGroup, VirusVariant>;
    static auto get_default()
    {
        return Type({Vaccine::Count, AgeGroup::Count, VirusVariant::Count},
                    std::vector<std::pair<int, ScalarType>>{{0, 1}});
    }
    static std::string name()
    {
        return "HighViralLoadProtectionFactor";
    }
};

/**
 * @brief Personal protective factor against severe symptoms after infection and vaccination.
 * The current Type holds different points in linear piecewise function (day, protection_level[0,1]) 
 * and several relevant parameters (i.e. type of protection, age group and virus variants)
 */
struct SeverityProtectionFactor {
    using Type = CustomIndexArray<std::vector<std::pair<int, ScalarType>>, Vaccine, AgeGroup, VirusVariant>;
    static auto get_default()
    {
        return Type({Vaccine::Count, AgeGroup::Count, VirusVariant::Count},
                    std::vector<std::pair<int, ScalarType>>{{0, 1}});
    }
    static std::string name()
    {
        return "SeverityProtectionFactor";
    }
};

/**
 * @brief Parameters of the Infection that are the same everywhere within the World.
 */
using GlobalInfectionParameters =
    ParameterSet<IncubationPeriod, SusceptibleToExposedByInfectedNoSymptoms, SusceptibleToExposedByInfectedSymptoms,
                 InfectedNoSymptomsToSymptoms, InfectedNoSymptomsToRecovered, InfectedSymptomsToRecovered,
                 InfectedSymptomsToSevere, SevereToCritical, SevereToRecovered, CriticalToDead, CriticalToRecovered,
                 RecoveredToSusceptible, ViralLoadDistributions, InfectivityDistributions, DetectInfection,
<<<<<<< HEAD
                 MaskProtection, InfectionProtectionFactor, SeverityProtectionFactor>;
=======
                 MaskProtection>;
>>>>>>> 054483b0

/**
 * @brief Maximum number of Person%s an infectious Person can infect at the respective Location.
 */
struct MaximumContacts {
    using Type = ScalarType;
    static constexpr Type get_default()
    {
        return std::numeric_limits<ScalarType>::max();
    }
    static std::string name()
    {
        return "MaximumContacts";
    }
};

/**
 * contact rates
*/
struct ContactRates {
    using Type = CustomIndexArray<ScalarType, AgeGroup, AgeGroup>;
    static Type get_default()
    {
        return Type({AgeGroup::Count, AgeGroup::Count},
                    1.0); // amount of contacts from AgeGroup a to AgeGroup b per day
    }
    static std::string name()
    {
        return "ContactRates";
    }
};

/**
 * aerosol transmission rates
*/
struct AerosolTransmissionRates {
    using Type = CustomIndexArray<ScalarType, VirusVariant>;
    static Type get_default()
    {
        return Type({VirusVariant::Count}, 1.0); // amount of infections per m^3 per day
    }
    static std::string name()
    {
        return "AerosolTransmissionRates";
    }
};

/**
 * @brief Parameters of the Infection that depend on the Location.
 */
using LocalInfectionParameters = ParameterSet<MaximumContacts, ContactRates, AerosolTransmissionRates>;

/**
 * @brief Parameters that describe the reliability of a test.
 */
struct TestParameters {
    UncertainValue sensitivity;
    UncertainValue specificity;
};

struct GenericTest {
    using Type = TestParameters;
    static Type get_default()
    {
        return Type{0.9, 0.99};
    }
    static std::string name()
    {
        return "GenericTest";
    }
};

/**
 * @brief Reliability of an AntigenTest.
 */
struct AntigenTest : public GenericTest {
    using Type = TestParameters;
    static Type get_default()
    {
        return Type{0.8, 0.88};
    }
    static std::string name()
    {
        return "AntigenTest";
    }
};

/**
 * @brief Reliability of a PCRTest.
 */
struct PCRTest : public GenericTest {
    using Type = TestParameters;
    static Type get_default()
    {
        return Type{0.9, 0.99};
    }
    static std::string name()
    {
        return "PCRTest";
    }
};

/**
 * @brief Starting date of interventions.
 */
struct LockdownDate {
    using Type = TimePoint;
    static auto get_default()
    {
        return TimePoint(std::numeric_limits<int>::max());
    }
    static std::string name()
    {
        return "LockdownDate";
    }
};

/**
 * @brief Parameter for the exponential distribution to decide if a Person goes shopping.
 */
struct BasicShoppingRate {
    using Type = CustomIndexArray<UncertainValue, AgeGroup>;
    static auto get_default()
    {
        return Type({AgeGroup::Count}, 1.0);
    }
    static std::string name()
    {
        return "BasicShoppingRate";
    }
};

/**
 * @brief Percentage of Person%s of the respective age going to work.
 */
struct WorkRatio {
    using Type = DampingMatrixExpression<Dampings<Damping<ColumnVectorShape>>>;
    static auto get_default()
    {
        return Type(Eigen::VectorXd::Constant(1, 1.0));
    }
    static std::string name()
    {
        return "WorkRatio";
    }
};

/**
 * @brief Percentage of Person%s of the respective age going to school.
 */
struct SchoolRatio {
    using Type = DampingMatrixExpression<Dampings<Damping<ColumnVectorShape>>>;
    static auto get_default()
    {
        return Type(Eigen::VectorXd::Constant(1, 1.0));
    }
    static std::string name()
    {
        return "SchoolRatio";
    }
};

/**
 * @brief Parameter for the exponential distribution to decide if a Person goes to a social event.
 */
struct SocialEventRate {
    using Type = DampingMatrixExpression<Dampings<Damping<ColumnVectorShape>>>;
    static auto get_default()
    {
        return Type(Eigen::VectorXd::Constant((size_t)AgeGroup::Count, 1.0));
    }
    static std::string name()
    {
        return "SocialEventRate";
    }
};

/**
 * @brief Earliest time that a Person can go to work.
 */
struct GotoWorkTimeMinimum {
    using Type = CustomIndexArray<TimeSpan, AgeGroup>;
    static auto get_default()
    {
        return CustomIndexArray<TimeSpan, AgeGroup>(AgeGroup::Count, hours(6));
    }
    static std::string name()
    {
        return "GotoWorkTimeMinimum";
    }
};

/**
 * @brief Latest time that a Person can go to work.
 */
struct GotoWorkTimeMaximum {
    using Type = CustomIndexArray<TimeSpan, AgeGroup>;
    static auto get_default()
    {
        return CustomIndexArray<TimeSpan, AgeGroup>(AgeGroup::Count, hours(9));
    }
    static std::string name()
    {
        return "GotoWorkTimeMaximum";
    }
};

/**
 * @brief Earliest time that a Person can go to school.
 */
struct GotoSchoolTimeMinimum {
    using Type = CustomIndexArray<TimeSpan, AgeGroup>;
    static auto get_default()
    {
        return CustomIndexArray<TimeSpan, AgeGroup>(AgeGroup::Count, hours(6));
    }
    static std::string name()
    {
        return "GotoSchoolTimeMinimum";
    }
};

/**
 * @brief Latest time that a Person can go to school.
 */
struct GotoSchoolTimeMaximum {
    using Type = CustomIndexArray<TimeSpan, AgeGroup>;
    static auto get_default()
    {
        return CustomIndexArray<TimeSpan, AgeGroup>(AgeGroup::Count, hours(9));
    }
    static std::string name()
    {
        return "GotoSchoolTimeMaximum";
    }
};

/**
 * @brief Parameters that control the migration between Location%s.
 */
using MigrationParameters =
    ParameterSet<LockdownDate, SocialEventRate, BasicShoppingRate, WorkRatio, SchoolRatio, GotoWorkTimeMinimum,
                 GotoWorkTimeMaximum, GotoSchoolTimeMinimum, GotoSchoolTimeMaximum>;

} // namespace abm
} // namespace mio
#endif<|MERGE_RESOLUTION|>--- conflicted
+++ resolved
@@ -54,11 +54,7 @@
 };
 
 struct SusceptibleToExposedByInfectedNoSymptoms {
-<<<<<<< HEAD
-    using Type = CustomIndexArray<UncertainValue, VirusVariant, AgeGroup>;
-=======
-    using Type = CustomIndexArray<UncertainValue, VirusVariant, AgeGroup, VaccinationState>;
->>>>>>> 054483b0
+    using Type = CustomIndexArray<UncertainValue, VirusVariant, AgeGroup>;
     static Type get_default()
     {
         return Type({VirusVariant::Count, AgeGroup::Count}, 1.);
@@ -70,11 +66,7 @@
 };
 
 struct SusceptibleToExposedByInfectedSymptoms {
-<<<<<<< HEAD
-    using Type = CustomIndexArray<UncertainValue, VirusVariant, AgeGroup>;
-=======
-    using Type = CustomIndexArray<UncertainValue, VirusVariant, AgeGroup, VaccinationState>;
->>>>>>> 054483b0
+    using Type = CustomIndexArray<UncertainValue, VirusVariant, AgeGroup>;
     static Type get_default()
     {
         return Type({VirusVariant::Count, AgeGroup::Count}, 1.);
@@ -86,11 +78,7 @@
 };
 
 struct InfectedNoSymptomsToSymptoms {
-<<<<<<< HEAD
-    using Type = CustomIndexArray<UncertainValue, VirusVariant, AgeGroup>;
-=======
-    using Type = CustomIndexArray<UncertainValue, VirusVariant, AgeGroup, VaccinationState>;
->>>>>>> 054483b0
+    using Type = CustomIndexArray<UncertainValue, VirusVariant, AgeGroup>;
     static Type get_default()
     {
         return Type({VirusVariant::Count, AgeGroup::Count}, 1.);
@@ -102,11 +90,7 @@
 };
 
 struct InfectedNoSymptomsToRecovered {
-<<<<<<< HEAD
-    using Type = CustomIndexArray<UncertainValue, VirusVariant, AgeGroup>;
-=======
-    using Type = CustomIndexArray<UncertainValue, VirusVariant, AgeGroup, VaccinationState>;
->>>>>>> 054483b0
+    using Type = CustomIndexArray<UncertainValue, VirusVariant, AgeGroup>;
     static Type get_default()
     {
         return Type({VirusVariant::Count, AgeGroup::Count}, 1.);
@@ -118,11 +102,7 @@
 };
 
 struct InfectedSymptomsToRecovered {
-<<<<<<< HEAD
-    using Type = CustomIndexArray<UncertainValue, VirusVariant, AgeGroup>;
-=======
-    using Type = CustomIndexArray<UncertainValue, VirusVariant, AgeGroup, VaccinationState>;
->>>>>>> 054483b0
+    using Type = CustomIndexArray<UncertainValue, VirusVariant, AgeGroup>;
     static Type get_default()
     {
         return Type({VirusVariant::Count, AgeGroup::Count}, 1.);
@@ -134,11 +114,7 @@
 };
 
 struct InfectedSymptomsToSevere {
-<<<<<<< HEAD
-    using Type = CustomIndexArray<UncertainValue, VirusVariant, AgeGroup>;
-=======
-    using Type = CustomIndexArray<UncertainValue, VirusVariant, AgeGroup, VaccinationState>;
->>>>>>> 054483b0
+    using Type = CustomIndexArray<UncertainValue, VirusVariant, AgeGroup>;
     static Type get_default()
     {
         return Type({VirusVariant::Count, AgeGroup::Count}, 1.);
@@ -280,15 +256,14 @@
 
 /**
  * @brief Personal protection factor after infection and vaccination.
- * The current Type holds different points in linear piecewise function (day, protection_level[0,1]) 
- * and several relevant parameters (i.e. type of protection, age group and virus variants)
  */
 struct InfectionProtectionFactor {
-    using Type = CustomIndexArray<std::vector<std::pair<int, ScalarType>>, Vaccine, AgeGroup, VirusVariant>;
-    static auto get_default()
-    {
-        return Type({Vaccine::Count, AgeGroup::Count, VirusVariant::Count},
-                    std::vector<std::pair<int, ScalarType>>{{0, 1}});
+    using Type = CustomIndexArray<std::function<ScalarType(ScalarType)>, Vaccine, AgeGroup, VirusVariant>;
+    static auto get_default()
+    {
+        return Type({Vaccine::Count, AgeGroup::Count, VirusVariant::Count}, [](ScalarType /*days*/) -> ScalarType {
+            return 0;
+        });
     }
     static std::string name()
     {
@@ -298,15 +273,14 @@
 
 /**
  * @brief Personal protective factor against high viral load after infection and vaccination.
- * The current Type holds different points in linear piecewise function (day, protection_level[0,1]) 
- * and several relevant parameters (i.e. type of protection, age group and virus variants)
  */
 struct HighViralLoadProtectionFactor {
-    using Type = CustomIndexArray<std::vector<std::pair<int, ScalarType>>, Vaccine, AgeGroup, VirusVariant>;
-    static auto get_default()
-    {
-        return Type({Vaccine::Count, AgeGroup::Count, VirusVariant::Count},
-                    std::vector<std::pair<int, ScalarType>>{{0, 1}});
+    using Type = CustomIndexArray<std::function<ScalarType(ScalarType)>, Vaccine, AgeGroup, VirusVariant>;
+    static auto get_default()
+    {
+        return Type({Vaccine::Count, AgeGroup::Count, VirusVariant::Count}, [](ScalarType /*days*/) -> ScalarType {
+            return 0;
+        });
     }
     static std::string name()
     {
@@ -316,15 +290,14 @@
 
 /**
  * @brief Personal protective factor against severe symptoms after infection and vaccination.
- * The current Type holds different points in linear piecewise function (day, protection_level[0,1]) 
- * and several relevant parameters (i.e. type of protection, age group and virus variants)
  */
 struct SeverityProtectionFactor {
-    using Type = CustomIndexArray<std::vector<std::pair<int, ScalarType>>, Vaccine, AgeGroup, VirusVariant>;
-    static auto get_default()
-    {
-        return Type({Vaccine::Count, AgeGroup::Count, VirusVariant::Count},
-                    std::vector<std::pair<int, ScalarType>>{{0, 1}});
+    using Type = CustomIndexArray<std::function<ScalarType(ScalarType)>, Vaccine, AgeGroup, VirusVariant>;
+    static auto get_default()
+    {
+        return Type({Vaccine::Count, AgeGroup::Count, VirusVariant::Count}, [](ScalarType /*days*/) -> ScalarType {
+            return 0;
+        });
     }
     static std::string name()
     {
@@ -340,11 +313,7 @@
                  InfectedNoSymptomsToSymptoms, InfectedNoSymptomsToRecovered, InfectedSymptomsToRecovered,
                  InfectedSymptomsToSevere, SevereToCritical, SevereToRecovered, CriticalToDead, CriticalToRecovered,
                  RecoveredToSusceptible, ViralLoadDistributions, InfectivityDistributions, DetectInfection,
-<<<<<<< HEAD
-                 MaskProtection, InfectionProtectionFactor, SeverityProtectionFactor>;
-=======
-                 MaskProtection>;
->>>>>>> 054483b0
+                 MaskProtection, InfectionProtectionFactor, HighViralLoadProtectionFactor, SeverityProtectionFactor>;
 
 /**
  * @brief Maximum number of Person%s an infectious Person can infect at the respective Location.

--- conflicted
+++ resolved
@@ -34,131 +34,33 @@
 Location::Location(LocationType type, uint32_t index, size_t num_agegroups, uint32_t num_cells)
     : m_type(type)
     , m_index(index)
-<<<<<<< HEAD
     , m_agegroups(num_agegroups)
-    , m_capacity(LocationCapacity())
     , m_capacity_adapted_transmission_risk(false)
-    , m_subpopulations(Eigen::Index(InfectionState::Count))
-    , m_cached_exposure_rate({AgeGroup(num_agegroups), VaccinationState::Count})
-    , m_cells(std::vector<Cell>(num_cells, num_agegroups))
-=======
-    , m_capacity_adapted_transmission_risk(false)
-    , m_cells(num_cells)
->>>>>>> bd17fddf
+    , m_parameters(num_agegroups)
+    , m_cells(std::vector<Cell>(num_cells, 6))
     , m_required_mask(MaskType::Community)
     , m_npi_active(false)
 {
     assert(num_cells > 0 && "Number of cells has to be larger than 0.");
 }
 
-<<<<<<< HEAD
-InfectionState Location::interact(const Person& person, TimeSpan dt, const Parameters& global_params) const
-{
-    auto infection_state       = person.get_infection_state();
-    auto vaccination_state     = person.get_vaccination_state();
-    auto age                   = person.get_age();
-    ScalarType mask_protection = person.get_protective_factor(global_params);
-    switch (infection_state) {
-    case InfectionState::Susceptible:
-        if (!person.get_cells().empty()) {
-            for (auto cell_index : person.get_cells()) {
-                InfectionState new_state = random_transition(
-                    infection_state, dt,
-                    {{InfectionState::Exposed,
-                      (1 - mask_protection) * m_cells[cell_index].cached_exposure_rate[{age, vaccination_state}]}});
-                if (new_state != infection_state) {
-                    return new_state;
-                }
-            }
-            return infection_state;
-        }
-        else {
-            return random_transition(
-                infection_state, dt,
-                {{InfectionState::Exposed, (1 - mask_protection) * m_cached_exposure_rate[{age, vaccination_state}]}});
-        }
-    case InfectionState::Carrier:
-        return random_transition(
-            infection_state, dt,
-            {{InfectionState::Infected, global_params.get<CarrierToInfected>()[{age, vaccination_state}]},
-             {InfectionState::Recovered_Carrier, global_params.get<CarrierToRecovered>()[{age, vaccination_state}]}});
-    case InfectionState::Infected:
-        return random_transition(
-            infection_state, dt,
-            {{InfectionState::Recovered_Infected, global_params.get<InfectedToRecovered>()[{age, vaccination_state}]},
-             {InfectionState::Infected_Severe, global_params.get<InfectedToSevere>()[{age, vaccination_state}]}});
-    case InfectionState::Infected_Severe:
-        return random_transition(
-            infection_state, dt,
-            {{InfectionState::Recovered_Infected, global_params.get<SevereToRecovered>()[{age, vaccination_state}]},
-             {InfectionState::Infected_Critical, global_params.get<SevereToCritical>()[{age, vaccination_state}]}});
-    case InfectionState::Infected_Critical:
-        return random_transition(
-            infection_state, dt,
-            {{InfectionState::Recovered_Infected, global_params.get<CriticalToRecovered>()[{age, vaccination_state}]},
-             {InfectionState::Dead, global_params.get<CriticalToDead>()[{age, vaccination_state}]}});
-    case InfectionState::Recovered_Carrier: //fallthrough!
-    case InfectionState::Recovered_Infected:
-        return random_transition(
-            infection_state, dt,
-            {{InfectionState::Susceptible, global_params.get<RecoveredToSusceptible>()[{age, vaccination_state}]}});
-    default:
-        return infection_state; //some states don't transition
-=======
 ScalarType Location::transmission_contacts_per_day(uint32_t cell_index, VirusVariant virus, AgeGroup age_receiver) const
 {
     ScalarType prob = 0;
-    for (uint32_t age_transmitter = 0; age_transmitter != static_cast<uint32_t>(AgeGroup::Count); ++age_transmitter) {
+    for (uint32_t age_transmitter = 0; age_transmitter != m_agegroups; ++age_transmitter) {
         prob += m_cells[cell_index].m_cached_exposure_rate_contacts[{virus, static_cast<AgeGroup>(age_transmitter)}] *
                 m_parameters.get<ContactRates>()[{age_receiver, static_cast<AgeGroup>(age_transmitter)}];
->>>>>>> bd17fddf
     }
     return prob;
 }
 
-<<<<<<< HEAD
-void Location::begin_step(TimeSpan /*dt*/, const Parameters& global_params)
-{
-    //cache for next step so it stays constant during the step while subpopulations change
-    //otherwise we would have to cache all state changes during a step which uses more memory
-    if (m_cells.empty() && m_num_persons == 0) {
-        m_cached_exposure_rate = {{AgeGroup(m_agegroups), VaccinationState::Count}, 0.};
-    }
-    else if (m_cells.empty()) {
-        auto num_carriers               = get_subpopulation(InfectionState::Carrier);
-        auto num_infected               = get_subpopulation(InfectionState::Infected);
-        auto relative_transmission_risk = compute_relative_transmission_risk();
-        m_cached_exposure_rate.array() =
-            relative_transmission_risk * std::min(m_parameters.get<MaximumContacts>(), ScalarType(m_num_persons)) /
-            m_num_persons *
-            (global_params.get<SusceptibleToExposedByCarrier>().array().cast<ScalarType>() * num_carriers +
-             global_params.get<SusceptibleToExposedByInfected>().array().cast<ScalarType>() * num_infected);
-    }
-    else {
-        for (auto& cell : m_cells) {
-            if (cell.num_people == 0) {
-                cell.cached_exposure_rate = {{AgeGroup(m_agegroups), VaccinationState::Count}, 0.};
-            }
-            else {
-                auto relative_transmission_risk = compute_relative_transmission_risk();
-                cell.cached_exposure_rate.array() =
-                    std::min(m_parameters.get<MaximumContacts>(), ScalarType(cell.num_people)) / cell.num_people *
-                    (global_params.get<SusceptibleToExposedByCarrier>().array().cast<ScalarType>() * cell.num_carriers +
-                     global_params.get<SusceptibleToExposedByInfected>().array().cast<ScalarType>() *
-                         cell.num_infected) *
-                    relative_transmission_risk;
-            }
-        }
-    }
-=======
 ScalarType Location::transmission_air_per_day(uint32_t cell_index, VirusVariant virus) const
 {
     return m_cells[cell_index].m_cached_exposure_rate_air[{virus}] *
            m_parameters.get<AerosolTransmissionRates>()[{virus}];
->>>>>>> bd17fddf
 }
 
-void Location::interact(Person& person, TimePoint t, TimeSpan dt, const GlobalInfectionParameters& global_params) const
+void Location::interact(Person& person, TimePoint t, TimeSpan dt, const Parameters& global_params) const
 {
     // TODO: we need to define what a cell is used for, as the loop may lead to incorrect results for multiple cells
     auto age_receiver          = person.get_age();
@@ -192,7 +94,7 @@
     //cache for next step so it stays constant during the step while subpopulations change
     //otherwise we would have to cache all state changes during a step which uses more memory
     for (auto& cell : m_cells) {
-        cell.m_cached_exposure_rate_contacts = {{VirusVariant::Count, AgeGroup::Count}, 0.};
+        cell.m_cached_exposure_rate_contacts = {{VirusVariant::Count, AgeGroup(m_agegroups)}, 0.};
         cell.m_cached_exposure_rate_air      = {{VirusVariant::Count}, 0.};
         for (auto&& p : cell.m_persons) {
             if (p->is_infected(t)) {

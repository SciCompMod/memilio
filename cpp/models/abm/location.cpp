--- conflicted
+++ resolved
@@ -19,168 +19,3 @@
 */
 #include "abm/location.h" // IWYU pragma: keepm
 
-
-<<<<<<< HEAD
-=======
-namespace mio
-{
-namespace abm
-{
-
-Location::Location(LocationId loc_id, uint32_t num_cells)
-    : m_id(loc_id)
-    , m_capacity_adapted_transmission_risk(false)
-    , m_cells(num_cells)
-    , m_required_mask(MaskType::Community)
-    , m_npi_active(false)
-{
-    assert(num_cells > 0 && "Number of cells has to be larger than 0.");
-}
-
-ScalarType Location::transmission_contacts_per_day(uint32_t cell_index, VirusVariant virus, AgeGroup age_receiver) const
-{
-    ScalarType prob = 0;
-    for (uint32_t age_transmitter = 0; age_transmitter != static_cast<uint32_t>(AgeGroup::Count); ++age_transmitter) {
-        prob += m_cells[cell_index].m_cached_exposure_rate_contacts[{virus, static_cast<AgeGroup>(age_transmitter)}] *
-                m_parameters.get<ContactRates>()[{age_receiver, static_cast<AgeGroup>(age_transmitter)}];
-    }
-    return prob;
-}
-
-ScalarType Location::transmission_air_per_day(uint32_t cell_index, VirusVariant virus) const
-{
-    return m_cells[cell_index].m_cached_exposure_rate_air[{virus}] *
-           m_parameters.get<AerosolTransmissionRates>()[{virus}];
-}
-
-void Location::interact(Person& person, TimePoint t, TimeSpan dt, const GlobalInfectionParameters& global_params) const
-{
-    // TODO: we need to define what a cell is used for, as the loop may lead to incorrect results for multiple cells
-    auto age_receiver          = person.get_age();
-    ScalarType mask_protection = person.get_mask_protective_factor(global_params);
-    assert(person.get_cells().size() && "Person is in multiple cells. Interact logic is incorrect at the moment.");
-    for (auto cell_index :
-         person.get_cells()) { // TODO: the logic here is incorrect in case a person is in multiple cells
-        std::pair<VirusVariant, ScalarType> local_indiv_trans_prob[static_cast<uint32_t>(VirusVariant::Count)];
-        for (uint32_t v = 0; v != static_cast<uint32_t>(VirusVariant::Count); ++v) {
-            VirusVariant virus = static_cast<VirusVariant>(v);
-            ScalarType local_indiv_trans_prob_v =
-                (std::min(m_parameters.get<MaximumContacts>(),
-                          transmission_contacts_per_day(cell_index, virus, age_receiver)) +
-                 transmission_air_per_day(cell_index, virus)) *
-                (1 - mask_protection) * dt.days() * (1 - person.get_protection_factor(t, virus, global_params));
-
-            local_indiv_trans_prob[v] = std::make_pair(virus, local_indiv_trans_prob_v);
-        }
-        VirusVariant virus =
-            random_transition(VirusVariant::Count, dt,
-                              local_indiv_trans_prob); // use VirusVariant::Count for no virus submission
-        if (virus != VirusVariant::Count) {
-            person.add_new_infection(Infection(virus, age_receiver, global_params, t + dt / 2,
-                                               mio::abm::InfectionState::Exposed, person.get_latest_protection(),
-                                               false)); // Starting time in first approximation
-        }
-    }
-}
-
-void Location::cache_exposure_rates(TimePoint t, TimeSpan dt)
-{
-    //cache for next step so it stays constant during the step while subpopulations change
-    //otherwise we would have to cache all state changes during a step which uses more memory
-    for (auto& cell : m_cells) {
-        cell.m_cached_exposure_rate_contacts = {{VirusVariant::Count, AgeGroup::Count}, 0.};
-        cell.m_cached_exposure_rate_air      = {{VirusVariant::Count}, 0.};
-        for (auto&& p : cell.m_persons) {
-            if (p->is_infected(t)) {
-                auto inf   = p->get_infection();
-                auto virus = inf.get_virus_variant();
-                auto age   = p->get_age();
-                /* average infectivity over the time step 
-                 *  to second order accuracy using midpoint rule
-                */
-                cell.m_cached_exposure_rate_contacts[{virus, age}] += inf.get_infectivity(t + dt / 2);
-                cell.m_cached_exposure_rate_air[{virus}] += inf.get_infectivity(t + dt / 2);
-            }
-        }
-        if (m_capacity_adapted_transmission_risk) {
-            cell.m_cached_exposure_rate_air.array() *= cell.compute_space_per_person_relative();
-        }
-    }
-}
-
-void Location::add_person(Person& p, std::vector<uint32_t> cells)
-{
-    m_persons.push_back(&p);
-    for (uint32_t cell_idx : cells)
-        m_cells[cell_idx].m_persons.push_back(&p);
-}
-
-void Location::remove_person(Person& p)
-{
-    m_persons.erase(std::remove(m_persons.begin(), m_persons.end(), &p), m_persons.end());
-    for (auto&& cell : m_cells) {
-        cell.m_persons.erase(std::remove(cell.m_persons.begin(), cell.m_persons.end(), &p), cell.m_persons.end());
-    }
-}
-
-size_t Location::get_number_persons()
-{
-    return m_persons.size();
-}
-
-/*
-For every cell in a location we have a transmission factor that is nomalized to m_capacity.volume / m_capacity.persons of 
-the location "Home", which is 66. We multiply this rate with the individual size of each cell to obtain a "space per person" factor.
-*/
-ScalarType Cell::compute_space_per_person_relative()
-{
-    if (m_capacity.volume != 0) {
-        return 66.0 / m_capacity.volume;
-    }
-    else {
-        return 1.0;
-    }
-}
-
-size_t Cell::get_subpopulation(TimePoint t, InfectionState state) const
-{
-    return count_if(m_persons.begin(), m_persons.end(), [&](observer_ptr<Person> p) {
-        return p->get_infection_state(t) == state;
-    });
-}
-
-size_t Location::get_subpopulation(TimePoint t, InfectionState state) const
-{
-    return count_if(m_persons.begin(), m_persons.end(), [&](observer_ptr<Person> p) {
-        return p->get_infection_state(t) == state;
-    });
-}
-
-void Location::store_subpopulations(const TimePoint t)
-{
-    m_subpopulations.add_time_point(t.days());
-    Eigen::VectorXd subpopulations(Eigen::VectorXd::Zero((size_t)InfectionState::Count));
-    for (auto p : m_persons)
-        ++subpopulations[(size_t)p->get_infection_state(t)];
-    m_subpopulations.get_last_value() = subpopulations;
-}
-
-void Location::initialize_subpopulations(const TimePoint t)
-{
-    if (m_subpopulations.get_num_time_points() == 0) {
-        store_subpopulations(t);
-    }
-    else {
-        if (m_subpopulations.get_last_time() != t.days()) { // if not already saved
-            store_subpopulations(t);
-        }
-    }
-}
-const TimeSeries<ScalarType>& Location::get_subpopulations() const
-{
-    return m_subpopulations;
-}
-
-} // namespace abm
-} // namespace mio
->>>>>>> 23a49e53

--- conflicted
+++ resolved
@@ -1,11 +1,7 @@
 /* 
 * Copyright (C) 2020-2021 German Aerospace Center (DLR-SC)
 *
-<<<<<<< HEAD
-* Authors: Daniel Abele, Elisabeth Kluth, David Kerkmann
-=======
-* Authors: Daniel Abele, Elisabeth Kluth, Carlotta Gerstein, Martin J. Kuehn
->>>>>>> 1bf58a9a
+* Authors: Daniel Abele, Elisabeth Kluth, Carlotta Gerstein, Martin J. Kuehn, David Kerkmann
 *
 * Contact: Martin J. Kuehn <Martin.Kuehn@DLR.de>
 *
@@ -21,12 +17,8 @@
 * See the License for the specific language governing permissions and
 * limitations under the License.
 */
-<<<<<<< HEAD
-=======
 #include "abm/mask_type.h"
 #include "abm/mask.h"
-#include "memilio/utils/random_number_generator.h"
->>>>>>> 1bf58a9a
 #include "abm/location.h"
 #include "memilio/utils/random_number_generator.h"
 #include "abm/random_events.h"
@@ -50,11 +42,10 @@
 
 VirusVariant Location::interact(const Person& person, const TimePoint& t, const TimeSpan& dt) const
 {
-<<<<<<< HEAD
-    auto age = person.get_age();
+    auto age               = person.get_age();
+    double mask_protection = person.get_protective_factor(global_params);
     for (auto cell_index : person.get_cells()) { // should be changed so that persons can only be in one cell
         std::pair<VirusVariant, double> local_indiv_trans_prob[static_cast<uint32_t>(VirusVariant::Count)];
-
         for (uint32_t v = 0; v != static_cast<uint32_t>(VirusVariant::Count); ++v) {
             VirusVariant virus              = static_cast<VirusVariant>(v);
             double local_indiv_trans_prob_v = 0;
@@ -66,30 +57,6 @@
                                             dt.days() / days(1).days() * person.get_protection_factor(virus, t);
             }
             local_indiv_trans_prob[v] = std::make_pair(virus, local_indiv_trans_prob_v);
-=======
-    auto infection_state   = person.get_infection_state();
-    auto vaccination_state = person.get_vaccination_state();
-    auto age               = person.get_age();
-    double mask_protection = person.get_protective_factor(global_params);
-    switch (infection_state) {
-    case InfectionState::Susceptible:
-        if (!person.get_cells().empty()) {
-            for (auto cell_index : person.get_cells()) {
-                InfectionState new_state = random_transition(
-                    infection_state, dt,
-                    {{InfectionState::Exposed,
-                      (1 - mask_protection) * m_cells[cell_index].cached_exposure_rate[{age, vaccination_state}]}});
-                if (new_state != infection_state) {
-                    return new_state;
-                }
-            }
-            return infection_state;
-        }
-        else {
-            return random_transition(
-                infection_state, dt,
-                {{InfectionState::Exposed, (1 - mask_protection) * m_cached_exposure_rate[{age, vaccination_state}]}});
->>>>>>> 1bf58a9a
         }
 
         return random_transition(VirusVariant::Count, dt,

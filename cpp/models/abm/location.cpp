/* 
* Copyright (C) 2020-2024 MEmilio
*
* Authors: Daniel Abele, Elisabeth Kluth, Carlotta Gerstein, Martin J. Kuehn, Khoa Nguyen, David Kerkmann
*
* Contact: Martin J. Kuehn <Martin.Kuehn@DLR.de>
*
* Licensed under the Apache License, Version 2.0 (the "License");
* you may not use this file except in compliance with the License.
* You may obtain a copy of the License at
*
*     http://www.apache.org/licenses/LICENSE-2.0
*
* Unless required by applicable law or agreed to in writing, software
* distributed under the License is distributed on an "AS IS" BASIS,
* WITHOUT WARRANTIES OR CONDITIONS OF ANY KIND, either express or implied.
* See the License for the specific language governing permissions and
* limitations under the License.
*/
#include "abm/mask_type.h"
#include "abm/mask.h"
#include "abm/location.h"
#include "abm/random_events.h"
#include "abm/infection.h"
#include "memilio/utils/random_number_generator.h"
#include <mutex>
#include <numeric>

namespace mio
{
namespace abm
{

Location::Location(LocationId loc_id, size_t num_agegroups, uint32_t num_cells)
    : m_id(loc_id)
    , m_capacity_adapted_transmission_risk(false)
    , m_parameters(num_agegroups)
    , m_cells(num_cells, num_agegroups)
    , m_required_mask(MaskType::Community)
    , m_npi_active(false)
{
    assert(num_cells > 0 && "Number of cells has to be larger than 0.");
}

Location Location::copy_location()
{
    Location copied_loc  = Location(*this);
    copied_loc.m_persons = std::vector<observer_ptr<Person>>{};
    return copied_loc;
}

ScalarType Location::transmission_contacts_per_day(uint32_t cell_index, VirusVariant virus, AgeGroup age_receiver,
                                                   size_t num_agegroups) const
{
    ScalarType prob = 0;
    for (uint32_t age_transmitter = 0; age_transmitter != num_agegroups; ++age_transmitter) {
        prob += m_cells[cell_index].m_cached_exposure_rate_contacts[{virus, static_cast<AgeGroup>(age_transmitter)}] *
                m_parameters.get<ContactRates>()[{age_receiver, static_cast<AgeGroup>(age_transmitter)}];
    }
    return prob;
}

ScalarType Location::transmission_air_per_day(uint32_t cell_index, VirusVariant virus) const
{
    return m_cells[cell_index].m_cached_exposure_rate_air[{virus}] *
           m_parameters.get<AerosolTransmissionRates>()[{virus}];
}

<<<<<<< HEAD
void Location::interact(Person& person, TimePoint t, TimeSpan dt, const Parameters& global_params) const
=======
void Location::interact(Person::RandomNumberGenerator& rng, Person& person, TimePoint t, TimeSpan dt,
                        const GlobalInfectionParameters& global_params) const
>>>>>>> 687fa256
{
    // TODO: we need to define what a cell is used for, as the loop may lead to incorrect results for multiple cells
    auto age_receiver          = person.get_age();
    ScalarType mask_protection = person.get_mask_protective_factor(global_params);
    assert(person.get_cells().size() && "Person is in multiple cells. Interact logic is incorrect at the moment.");
    for (auto cell_index :
         person.get_cells()) { // TODO: the logic here is incorrect in case a person is in multiple cells
        std::pair<VirusVariant, ScalarType> local_indiv_trans_prob[static_cast<uint32_t>(VirusVariant::Count)];
        for (uint32_t v = 0; v != static_cast<uint32_t>(VirusVariant::Count); ++v) {
            VirusVariant virus = static_cast<VirusVariant>(v);
            ScalarType local_indiv_trans_prob_v =
                (std::min(
                     m_parameters.get<MaximumContacts>(),
                     transmission_contacts_per_day(cell_index, virus, age_receiver, global_params.get_num_groups())) +
                 transmission_air_per_day(cell_index, virus)) *
                (1 - mask_protection) * dt.days() * (1 - person.get_protection_factor(t, virus, global_params));

            local_indiv_trans_prob[v] = std::make_pair(virus, local_indiv_trans_prob_v);
        }
        VirusVariant virus =
            random_transition(rng, VirusVariant::Count, dt,
                              local_indiv_trans_prob); // use VirusVariant::Count for no virus submission
        if (virus != VirusVariant::Count) {
            person.add_new_infection(Infection(rng, virus, age_receiver, global_params, t + dt / 2,
                                               mio::abm::InfectionState::Exposed, person.get_latest_protection(),
                                               false)); // Starting time in first approximation
        }
    }
}

void Location::cache_exposure_rates(TimePoint t, TimeSpan dt, size_t num_agegroups)
{
    //cache for next step so it stays constant during the step while subpopulations change
    //otherwise we would have to cache all state changes during a step which uses more memory
    for (auto& cell : m_cells) {
        cell.m_cached_exposure_rate_contacts = {{VirusVariant::Count, AgeGroup(num_agegroups)}, 0.};
        cell.m_cached_exposure_rate_air      = {{VirusVariant::Count}, 0.};
        for (auto&& p : cell.m_persons) {
            if (p->is_infected(t)) {
                auto& inf  = p->get_infection();
                auto virus = inf.get_virus_variant();
                auto age   = p->get_age();
                /* average infectivity over the time step 
                 *  to second order accuracy using midpoint rule
                */
                cell.m_cached_exposure_rate_contacts[{virus, age}] += inf.get_infectivity(t + dt / 2);
                cell.m_cached_exposure_rate_air[{virus}] += inf.get_infectivity(t + dt / 2);
            }
        }
        if (m_capacity_adapted_transmission_risk) {
            cell.m_cached_exposure_rate_air.array() *= cell.compute_space_per_person_relative();
        }
    }
}

void Location::add_person(Person& p, std::vector<uint32_t> cells)
{
    std::lock_guard<std::mutex> lk(m_mut);
    m_persons.push_back(&p);
    for (uint32_t cell_idx : cells)
        m_cells[cell_idx].m_persons.push_back(&p);
}

void Location::remove_person(Person& p)
{
    std::lock_guard<std::mutex> lk(m_mut);
    m_persons.erase(std::remove(m_persons.begin(), m_persons.end(), &p), m_persons.end());
    for (auto&& cell : m_cells) {
        cell.m_persons.erase(std::remove(cell.m_persons.begin(), cell.m_persons.end(), &p), cell.m_persons.end());
    }
}

size_t Location::get_number_persons() const
{
    return m_persons.size();
}

/*
For every cell in a location we have a transmission factor that is nomalized to m_capacity.volume / m_capacity.persons of 
the location "Home", which is 66. We multiply this rate with the individual size of each cell to obtain a "space per person" factor.
*/
ScalarType Cell::compute_space_per_person_relative()
{
    if (m_capacity.volume != 0) {
        return 66.0 / m_capacity.volume;
    }
    else {
        return 1.0;
    }
}

size_t Cell::get_subpopulation(TimePoint t, InfectionState state) const
{
    return count_if(m_persons.begin(), m_persons.end(), [&](observer_ptr<Person> p) {
        return p->get_infection_state(t) == state;
    });
}

size_t Location::get_subpopulation(TimePoint t, InfectionState state) const
{
    return count_if(m_persons.begin(), m_persons.end(), [&](observer_ptr<Person> p) {
        return p->get_infection_state(t) == state;
    });
}

void Location::store_subpopulations(const TimePoint t)
{
    m_subpopulations.add_time_point(t.days());
    Eigen::VectorXd subpopulations(Eigen::VectorXd::Zero((size_t)InfectionState::Count));
    for (auto p : m_persons)
        ++subpopulations[(size_t)p->get_infection_state(t)];
    m_subpopulations.get_last_value() = subpopulations;
}

void Location::initialize_subpopulations(const TimePoint t)
{
    if (m_subpopulations.get_num_time_points() == 0) {
        store_subpopulations(t);
    }
    else {
        if (m_subpopulations.get_last_time() != t.days()) { // if not already saved
            store_subpopulations(t);
        }
    }
}

const TimeSeries<ScalarType>& Location::get_subpopulations() const
{
    return m_subpopulations;
}

} // namespace abm
} // namespace mio<|MERGE_RESOLUTION|>--- conflicted
+++ resolved
@@ -66,12 +66,8 @@
            m_parameters.get<AerosolTransmissionRates>()[{virus}];
 }
 
-<<<<<<< HEAD
-void Location::interact(Person& person, TimePoint t, TimeSpan dt, const Parameters& global_params) const
-=======
 void Location::interact(Person::RandomNumberGenerator& rng, Person& person, TimePoint t, TimeSpan dt,
-                        const GlobalInfectionParameters& global_params) const
->>>>>>> 687fa256
+                        const Parameters& global_params) const
 {
     // TODO: we need to define what a cell is used for, as the loop may lead to incorrect results for multiple cells
     auto age_receiver          = person.get_age();

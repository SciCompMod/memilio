--- conflicted
+++ resolved
@@ -71,15 +71,17 @@
                 {{InfectionState::Exposed, (1 - mask_protection) * m_cached_exposure_rate[{age, vaccination_state}]}});
         }
     case InfectionState::InfectedNoSymptoms:
-        return random_transition(
-            infection_state, dt,
-            {{InfectionState::InfectedSymptoms, global_params.get<InfectedNoSymptomsToSymptoms>()[{age, vaccination_state}]},
-             {InfectionState::Recovered, global_params.get<InfectedNoSymptomsToRecovered>()[{age, vaccination_state}]}});
+        return random_transition(infection_state, dt,
+                                 {{InfectionState::InfectedSymptoms,
+                                   global_params.get<InfectedNoSymptomsToSymptoms>()[{age, vaccination_state}]},
+                                  {InfectionState::Recovered,
+                                   global_params.get<InfectedNoSymptomsToRecovered>()[{age, vaccination_state}]}});
     case InfectionState::InfectedSymptoms:
         return random_transition(
             infection_state, dt,
             {{InfectionState::Recovered, global_params.get<InfectedSymptomsToRecovered>()[{age, vaccination_state}]},
-             {InfectionState::InfectedSevere, global_params.get<InfectedSymptomsToSevere>()[{age, vaccination_state}]}});
+             {InfectionState::InfectedSevere,
+              global_params.get<InfectedSymptomsToSevere>()[{age, vaccination_state}]}});
     case InfectionState::InfectedSevere:
         return random_transition(
             infection_state, dt,
@@ -107,20 +109,14 @@
         m_cached_exposure_rate = {{AgeGroup::Count, VaccinationState::Count}, 0.};
     }
     else if (m_cells.empty()) {
-<<<<<<< HEAD
-        auto num_infected_no_symptoms              = get_subpopulation(InfectionState::InfectedNoSymptoms);
-        auto num_infected_symptoms              = get_subpopulation(InfectionState::InfectedSymptoms);
-        m_cached_exposure_rate.array() = std::min(m_parameters.get<MaximumContacts>(), double(m_num_persons)) /
-=======
-        auto num_carriers               = get_subpopulation(InfectionState::Carrier);
-        auto num_infected               = get_subpopulation(InfectionState::Infected);
+        auto num_infected_no_symptoms   = get_subpopulation(InfectionState::InfectedNoSymptoms);
+        auto num_infected_symptoms      = get_subpopulation(InfectionState::InfectedSymptoms);
         auto relative_transmission_risk = compute_relative_transmission_risk();
-        m_cached_exposure_rate.array()  = relative_transmission_risk *
-                                         std::min(m_parameters.get<MaximumContacts>(), double(m_num_persons)) /
->>>>>>> 1bf58a9a
-                                         m_num_persons *
-                                         (global_params.get<SusceptibleToExposedByInfectedNoSymptoms>().array() * num_infected_no_symptoms +
-                                          global_params.get<SusceptibleToExposedByInfectedSymptoms>().array() * num_infected_symptoms);
+        m_cached_exposure_rate.array() =
+            relative_transmission_risk * std::min(m_parameters.get<MaximumContacts>(), double(m_num_persons)) /
+            m_num_persons *
+            (global_params.get<SusceptibleToExposedByInfectedNoSymptoms>().array() * num_infected_no_symptoms +
+             global_params.get<SusceptibleToExposedByInfectedSymptoms>().array() * num_infected_symptoms);
     }
     else {
         for (auto& cell : m_cells) {
@@ -131,14 +127,10 @@
                 auto relative_transmission_risk = compute_relative_transmission_risk();
                 cell.cached_exposure_rate.array() =
                     std::min(m_parameters.get<MaximumContacts>(), double(cell.num_people)) / cell.num_people *
-<<<<<<< HEAD
-                    (global_params.get<SusceptibleToExposedByInfectedNoSymptoms>().array() * cell.num_infected_no_symptoms +
-                     global_params.get<SusceptibleToExposedByInfectedSymptoms>().array() * cell.num_infected_symptoms);
-=======
-                    (global_params.get<SusceptibleToExposedByCarrier>().array() * cell.num_carriers +
-                     global_params.get<SusceptibleToExposedByInfected>().array() * cell.num_infected) *
+                    (global_params.get<SusceptibleToExposedByInfectedNoSymptoms>().array() *
+                         cell.num_infected_no_symptoms +
+                     global_params.get<SusceptibleToExposedByInfectedSymptoms>().array() * cell.num_infected_symptoms) *
                     relative_transmission_risk;
->>>>>>> 1bf58a9a
             }
         }
     }

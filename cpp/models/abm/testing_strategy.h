/*
* Copyright (C) 2020-2021 German Aerospace Center (DLR-SC)
*        & Helmholtz Centre for Infection Research (HZI)
*
* Authors: Elisabeth Kluth, David Kerkmann, Sascha Korf, Martin J. Kuehn
*
* Contact: Martin J. Kuehn <Martin.Kuehn@DLR.de>
*
* Licensed under the Apache License, Version 2.0 (the "License");
* you may not use this file except in compliance with the License.
* You may obtain a copy of the License at
*
*     http://www.apache.org/licenses/LICENSE-2.0
*
* Unless required by applicable law or agreed to in writing, software
* distributed under the License is distributed on an "AS IS" BASIS,
* WITHOUT WARRANTIES OR CONDITIONS OF ANY KIND, either express or implied.
* See the License for the specific language governing permissions and
* limitations under the License.
*/
#ifndef EPI_ABM_TESTING_SCHEME_H
#define EPI_ABM_TESTING_SCHEME_H

#include "abm/parameters.h"
#include "abm/person.h"
#include "abm/location.h"
#include "abm/time.h"

namespace mio
{
namespace abm
{

/**
 * Testing Criteria for Testing Scheme
 */
class TestingCriteria
{
public:
    /**
     * Create a testing criteria.
     * @param ages vector of age groups that are either allowed or required to be tested
     * @param location_types vector of location types that are either allowed or required to be tested
     * @param infection_states vector of infection states that are either allowed or required to be tested
     * An empty vector of ages/location types/infection states means that no condition on the corresponding property is set!
     */
    TestingCriteria() = default;
    TestingCriteria(const std::vector<AgeGroup>& ages, const std::vector<LocationType>& location_types,
                    const std::vector<InfectionState>& infection_states);

    /**
     * Compares two testing criteria for functional equality.
     */
    bool operator==(TestingCriteria other) const;

    /**
      * add an age group to the set of age groups that are either allowed or required to be tested
     * @param age_group age group to be added
     */
    void add_age_group(const AgeGroup age_group);
    /**
     * remove an age group from the set of age groups that are either allowed or required to be tested
     * @param age_group age group to be removed
     */
    void remove_age_group(const AgeGroup age_group);
    /**
     * add a location type to the set of location types that are either allowed or required to be tested
     * @param location_type location type to be added
     */
    void add_location_type(const LocationType location_type);
    /**
     * remove a location tpye from the set of location tpyes that are either allowed or required to be tested
     * @param location_type location type to be removed
     */
    void remove_location_type(const LocationType location_type);
    /**
     * add an infection state to the set of infection states that are either allowed or required to be tested
     * @param infection_state infection state to be added
     */
    void add_infection_state(const InfectionState infection_state);
    /**
     * remove an infection state from the set of infection states that are either allowed or required to be tested
     * @param[in] infection_state infection state to be removed
     */
    void remove_infection_state(const InfectionState infection_state);

    /**
     * Check if a Person and a Location meet all the required properties to get tested.
     * @param[in] p Person to be checked.
     * @param[in] l Location to be checked.
     * @param[in] t TimePoint when to evaluate the TestingCriteria.
     */
<<<<<<< HEAD
    bool evaluate(const Person& p, const Location& l, const TimePoint& t) const;
=======
    bool evaluate(const Person& p, const Location& l, TimePoint t) const;
>>>>>>> e2857080

private:
    /**
     * Check if a Person has the required age to get tested.
     * @param[in] p Person to be checked.
     */
    bool has_requested_age(const Person& p) const;

    /**
     * Check if a Location is in the set of Location%s that are allowed for testing.
     * @param[in] l Location to be checked.
     */
    bool is_requested_location_type(const Location& l) const;

    /**
     * Check if a Person has the required InfectionState to get tested.
     * @param p Person to be checked.
     * @param[in] t TimePoint when to check.
     */
<<<<<<< HEAD
    bool has_requested_infection_state(const Person& p, const TimePoint& t) const;
=======
    bool has_requested_infection_state(const Person& p, TimePoint t) const;
>>>>>>> e2857080

    std::vector<AgeGroup> m_ages;
    std::vector<LocationType> m_location_types;
    std::vector<InfectionState> m_infection_states;
};

/**
 * Testing Scheme to regular test people
 */
class TestingScheme
{
public:
    /**
     * Create a testing scheme.
     * @param testing_criteria vector of testing criteria that are checked for testing
     * @param minimal_time_since_last_test time length of how often this scheme applies, i. e., a new test is performed after a person's last test
     * @param start_date starting date of the scheme
     * @param end_date ending date of the scheme
     * @param test_type the type of test to be performed
     * @param probability probability of the test to be performed if a testing rule applies
     */
    TestingScheme(const std::vector<TestingCriteria>& testing_criteria, TimeSpan minimal_time_since_last_test,
                  TimePoint start_date, TimePoint end_date, const GenericTest& test_type, ScalarType probability);

    /**
     * Compares two testing schemes for functional equality.
     */
    bool operator==(const TestingScheme& other) const;

    /**
     * add a testing criteria to the set of age groups that are checked for testing
     * @param criteria testing criteria to be added
     */
    void add_testing_criteria(const TestingCriteria criteria);

    /**
     * remove a testing criteria from the set of age groups that are checked for testing
     * @param criteria testing criteria to be removed
     */
    void remove_testing_criteria(const TestingCriteria criteria);

    /**
     * @return activity status of the scheme
     */
    bool is_active() const;

    /**
     * Checks if the scheme is active at a given time and updates activity status.
     * @param[in] t TimePoint to be updated at.
     */
    void update_activity_status(TimePoint t);

    /**
     * @brief: Runs the TestingScheme and potentially tests a Person.
     * @param[in] person Person to check.
     * @param[in] location Location to check.
     * @param[in] t TimePoint when to run the scheme.
     * @return If the person is allowed to enter the Location by the scheme.
     */
<<<<<<< HEAD
    bool run_scheme(Person& person, const Location& location, const TimePoint& t) const;
=======
    bool run_scheme(Person& person, const Location& location, TimePoint t) const;
>>>>>>> e2857080

private:
    std::vector<TestingCriteria> m_testing_criteria;
    TimeSpan m_minimal_time_since_last_test;
    TimePoint m_start_date;
    TimePoint m_end_date;
    GenericTest m_test_type;
    ScalarType m_probability;
    bool m_is_active = false;
};

class TestingStrategy
{
public:
    /**
     * Create a testing strategy.
     * @param testing_schemes vector of testing schemes that are checked for testing
     */
    TestingStrategy() = default;
    explicit TestingStrategy(const std::vector<TestingScheme>& testing_schemes);

    /**
     * add a testing scheme to the set of schemes that are checked for testing
     * @param scheme testing scheme to be added
     */
    void add_testing_scheme(const TestingScheme& scheme);

    /**
     * remove a testing scheme from the set of schemes that are checked for testing
     * @param scheme testing scheme to be removed
     */
    void remove_testing_scheme(const TestingScheme& scheme);

    /**
     * Checks if the given TimePoint is within the interval of start and end date of each TestingScheme and then changes the activity status for each TestingScheme accordingly.
     * @param t TimePoint to check the activity status of each TestingScheme.
     */
<<<<<<< HEAD
    void update_activity_status(const TimePoint t);
=======
    void update_activity_status(TimePoint t);
>>>>>>> e2857080

    /**
     * @brief: Runs the TestingStrategy and potentially tests a Person.
     * @param[in] person Person to check.
     * @param[in] location Location to check.
     * @param[in] t TimePoint when to run the strategy.
     * @return If the person is allowed to enter the Location.
     */
<<<<<<< HEAD
    bool run_strategy(Person& person, const Location& location, const TimePoint& t) const;
=======
    bool run_strategy(Person& person, const Location& location, TimePoint t) const;
>>>>>>> e2857080

private:
    std::vector<TestingScheme> m_testing_schemes;
};

} // namespace abm
} // namespace mio

#endif<|MERGE_RESOLUTION|>--- conflicted
+++ resolved
@@ -90,11 +90,7 @@
      * @param[in] l Location to be checked.
      * @param[in] t TimePoint when to evaluate the TestingCriteria.
      */
-<<<<<<< HEAD
-    bool evaluate(const Person& p, const Location& l, const TimePoint& t) const;
-=======
     bool evaluate(const Person& p, const Location& l, TimePoint t) const;
->>>>>>> e2857080
 
 private:
     /**
@@ -114,11 +110,7 @@
      * @param p Person to be checked.
      * @param[in] t TimePoint when to check.
      */
-<<<<<<< HEAD
-    bool has_requested_infection_state(const Person& p, const TimePoint& t) const;
-=======
     bool has_requested_infection_state(const Person& p, TimePoint t) const;
->>>>>>> e2857080
 
     std::vector<AgeGroup> m_ages;
     std::vector<LocationType> m_location_types;
@@ -178,11 +170,7 @@
      * @param[in] t TimePoint when to run the scheme.
      * @return If the person is allowed to enter the Location by the scheme.
      */
-<<<<<<< HEAD
-    bool run_scheme(Person& person, const Location& location, const TimePoint& t) const;
-=======
     bool run_scheme(Person& person, const Location& location, TimePoint t) const;
->>>>>>> e2857080
 
 private:
     std::vector<TestingCriteria> m_testing_criteria;
@@ -220,11 +208,7 @@
      * Checks if the given TimePoint is within the interval of start and end date of each TestingScheme and then changes the activity status for each TestingScheme accordingly.
      * @param t TimePoint to check the activity status of each TestingScheme.
      */
-<<<<<<< HEAD
-    void update_activity_status(const TimePoint t);
-=======
     void update_activity_status(TimePoint t);
->>>>>>> e2857080
 
     /**
      * @brief: Runs the TestingStrategy and potentially tests a Person.
@@ -233,11 +217,7 @@
      * @param[in] t TimePoint when to run the strategy.
      * @return If the person is allowed to enter the Location.
      */
-<<<<<<< HEAD
-    bool run_strategy(Person& person, const Location& location, const TimePoint& t) const;
-=======
     bool run_strategy(Person& person, const Location& location, TimePoint t) const;
->>>>>>> e2857080
 
 private:
     std::vector<TestingScheme> m_testing_schemes;

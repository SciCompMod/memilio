--- conflicted
+++ resolved
@@ -53,13 +53,8 @@
      * @see Simulation::get_world
      * @param[in] t0 The starting time of the Simulation.
      */
-<<<<<<< HEAD
-    Simulation(TimePoint t, size_t num_agegroups)
-        : Simulation(t, World(num_agegroups))
-=======
-    Simulation(TimePoint t0)
-        : Simulation(t0, World())
->>>>>>> bd17fddf
+    Simulation(TimePoint t0, size_t num_agegroups)
+        : Simulation(t0, World(num_agegroups))
     {
     }
 

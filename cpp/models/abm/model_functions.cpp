/* 
* Copyright (C) 2020-2025 MEmilio
*
* Authors: Daniel Abele, Elisabeth Kluth, Khoa Nguyen, David Kerkmann, Rene Schmieding
*
* Contact: Martin J. Kuehn <Martin.Kuehn@DLR.de>
*
* Licensed under the Apache License, Version 2.0 (the "License");
* you may not use this file except in compliance with the License.
* You may obtain a copy of the License at
*
*     http://www.apache.org/licenses/LICENSE-2.0
*
* Unless required by applicable law or agreed to in writing, software
* distributed under the License is distributed on an "AS IS" BASIS,
* WITHOUT WARRANTIES OR CONDITIONS OF ANY KIND, either express or implied.
* See the License for the specific language governing permissions and
* limitations under the License.
*/

#include "abm/model_functions.h"
#include "abm/location.h"
#include "abm/person.h"
#include "abm/random_events.h"
#include "abm/infection.h"
#include "abm/virus_variant.h"
#include "memilio/epidemiology/age_group.h"
#include "memilio/utils/logging.h"

namespace mio
{
namespace abm
{

<<<<<<< HEAD
ScalarType total_exposure_by_contacts(const ContactExposureRates& rates, const CellIndex cell_index,
                                      const VirusVariant virus, const AgeGroup age_receiver,
                                      const LocalInfectionParameters& params)
=======
ScalarType daily_transmissions_by_contacts(const ContactExposureRates& rates, const CellIndex cell_index,
                                           const VirusVariant virus, const AgeGroup age_receiver,
                                           size_t age_receiver_group_size, const LocalInfectionParameters& params)
>>>>>>> 9da23167
{
    assert(age_receiver < rates.size<AgeGroup>());
    ScalarType total_exposure = 0;
    for (AgeGroup age_transmitter(0); age_transmitter < rates.size<AgeGroup>(); ++age_transmitter) {
<<<<<<< HEAD
        total_exposure +=
            rates[{cell_index, virus, age_transmitter}] * params.get<ContactRates>()[{age_receiver, age_transmitter}];
=======
        if (age_receiver == age_transmitter &&
            age_receiver_group_size > 1) // adjust for the person not meeting themself
        {
            prob += rates[{cell_index, virus, age_transmitter}] *
                    params.get<ContactRates>()[{age_receiver, age_transmitter}] * age_receiver_group_size /
                    (age_receiver_group_size - 1);
        }
        else {
            prob += rates[{cell_index, virus, age_transmitter}] *
                    params.get<ContactRates>()[{age_receiver, age_transmitter}];
        }
>>>>>>> 9da23167
    }
    return total_exposure;
}

ScalarType total_exposure_by_air(const AirExposureRates& rates, const CellIndex cell_index, const VirusVariant virus,
                                 const Parameters& global_params)
{
    return rates[{cell_index, virus}] * global_params.get<AerosolTransmissionRates>()[{virus}];
}

void interact(PersonalRandomNumberGenerator& personal_rng, Person& person, const Location& location,
              const PopulationByAge& local_population_by_age, const AirExposureRates& local_air_exposure,
              const ContactExposureRates& local_contact_exposure, const TimePoint t, const TimeSpan dt,
              const Parameters& global_parameters)
{
    // make sure all dimensions are set correctly and all indices are valid
    assert(location.get_cells().size() == local_air_exposure.size<CellIndex>().get());
    assert(location.get_cells().size() == local_contact_exposure.size<CellIndex>().get());
    assert(local_contact_exposure.size<VirusVariant>() == local_air_exposure.size<VirusVariant>());
    assert(local_contact_exposure.size<VirusVariant>() == VirusVariant::Count);
    assert(local_contact_exposure.size<AgeGroup>().get() == global_parameters.get_num_groups());
    assert(person.get_age() < local_contact_exposure.size<AgeGroup>());
    assert(std::all_of(person.get_cells().begin(), person.get_cells().end(), [&](const auto& cell) {
        return cell < location.get_cells().size();
    }));

    if (person.get_infection_state(t) == InfectionState::Susceptible) {
        auto& local_parameters = location.get_infection_parameters();
        // TODO: we need to define what a cell is used for, as the loop may lead to incorrect results for multiple cells
        auto age_receiver          = person.get_age();
        ScalarType mask_protection = person.get_mask_protective_factor(global_parameters);
        assert(person.get_cells().size() && "Person is in multiple cells. Interact logic is incorrect at the moment.");
<<<<<<< HEAD
        for (auto cell_index : person.get_cells()) {
            std::pair<VirusVariant, ScalarType> local_indiv_expected_trans[static_cast<uint32_t>(VirusVariant::Count)];
            for (uint32_t v = 0; v != static_cast<uint32_t>(VirusVariant::Count); ++v) {
                VirusVariant virus = static_cast<VirusVariant>(v);
                ScalarType exposed_viral_shed =
                    (total_exposure_by_contacts(local_contact_exposure, cell_index, virus, age_receiver,
                                                local_parameters) +
                     total_exposure_by_air(local_air_exposure, cell_index, virus, global_parameters)) *
=======
        for (CellIndex cell_index : person.get_cells()) {
            std::pair<VirusVariant, ScalarType> local_indiv_trans_prob[static_cast<uint32_t>(VirusVariant::Count)];
            for (uint32_t v = 0; v != static_cast<uint32_t>(VirusVariant::Count); ++v) {
                VirusVariant virus                      = static_cast<VirusVariant>(v);
                size_t local_population_by_age_receiver = local_population_by_age[{cell_index, age_receiver}];
                ScalarType local_indiv_trans_prob_v =
                    (daily_transmissions_by_contacts(local_contact_exposure, cell_index, virus, age_receiver,
                                                     local_population_by_age_receiver, local_parameters) +
                     daily_transmissions_by_air(local_air_exposure, cell_index, virus, global_parameters)) *
>>>>>>> 9da23167
                    (1 - mask_protection) * (1 - person.get_protection_factor(t, virus, global_parameters));
                ScalarType infection_rate =
                    global_parameters.get<InfectionRateFromViralShed>()[{virus}] * exposed_viral_shed;
                local_indiv_expected_trans[v] = std::make_pair(virus, infection_rate);
            }
            VirusVariant virus =
                random_transition(personal_rng, VirusVariant::Count, dt,
                                  local_indiv_expected_trans); // use VirusVariant::Count for no virus submission
            if (virus != VirusVariant::Count) {
                person.add_new_infection(Infection(personal_rng, virus, age_receiver, global_parameters, t + dt / 2,
                                                   mio::abm::InfectionState::Susceptible,
                                                   person.get_latest_protection(t + dt / 2),
                                                   false)); // Starting time in second order approximation
            }
        }
    }
    person.add_time_at_location(dt);
}

void add_exposure_contribution(AirExposureRates& local_air_exposure, ContactExposureRates& local_contact_exposure,
                               const Person& person, const Location& location, const Parameters& params,
                               const TimePoint t, const TimeSpan dt)
{
    if (person.get_location() != location.get_id()) {
        mio::log_debug("In add_exposure_contribution: Person {} is not at Location {}", person.get_id().get(),
                       location.get_id().get());
    }

    if (person.is_infected(t)) {
        auto& infection = person.get_infection();
        auto virus      = infection.get_virus_variant();
        auto age        = person.get_age();
        // average viral shed over the time step to second order accuracy using midpoint rule
        const auto viral_shed = infection.get_viral_shed(t + dt / 2);
        const auto quarantine_factor =
            person.is_in_quarantine(t, params) ? (1.0 - params.get<QuarantineEffectiveness>()) : 1.0;

        for (CellIndex cell : person.get_cells()) {
            auto air_contribution     = viral_shed * quarantine_factor;
            auto contact_contribution = viral_shed * quarantine_factor;

            if (location.get_infection_parameters().get<UseLocationCapacityForTransmissions>()) {
                air_contribution *= location.get_cells()[cell.get()].compute_space_per_person_relative();
            }

            local_air_exposure[{cell, virus}] += air_contribution;
            local_contact_exposure[{cell, virus, age}] += contact_contribution;
        }
    }
}

void normalize_exposure_contribution(ContactExposureRates& local_contact_exposure,
                                     const PopulationByAge& local_population_by_age)
{
    // make sure all dimensions are set correctly and all indices are valid
    assert(local_population_by_age.size<AgeGroup>() == local_contact_exposure.size<AgeGroup>());
    assert(local_population_by_age.size<CellIndex>() == local_contact_exposure.size<CellIndex>());
    assert(local_contact_exposure.size<VirusVariant>() == VirusVariant::Count);

    for (auto index : make_index_range(local_contact_exposure.size())) {
        auto age_index = reduce_index<Index<CellIndex, AgeGroup>>(index);
        if (local_population_by_age[age_index] > 0) {
            // this instruction is not and does not need to be atomic
            local_contact_exposure[index] = local_contact_exposure[index] / local_population_by_age[age_index];
        }
    }
}

bool change_location(Person& person, const Location& destination, const TransportMode mode,
                     const std::vector<uint32_t>& cells)
{
    assert(std::all_of(cells.begin(), cells.end(), [&](const auto& cell) {
        return cell < destination.get_cells().size();
    })); // make sure cell indices are valid

    if (person.get_location() != destination.get_id()) {
        person.set_location(destination.get_type(), destination.get_id(), destination.get_model_id());
        person.get_cells() = cells;
        person.set_last_transport_mode(mode);

        return true;
    }
    else {
        mio::log_debug("In change_location: Person {} already is at Location {}", person.get_id().get(),
                       destination.get_id().get());
        return false;
    }
}

void adjust_contact_rates(Location& location, size_t num_agegroups)
{
    if (location.get_infection_parameters().get<MaximumContacts>() == std::numeric_limits<ScalarType>::max()) {
        return;
    }
    for (auto contact_from = AgeGroup(0); contact_from < AgeGroup(num_agegroups); contact_from++) {
        ScalarType total_contacts = 0.;
        // slizing would be preferred but is problematic since both Tags of ContactRates are AgeGroup
        for (auto contact_to = AgeGroup(0); contact_to < AgeGroup(num_agegroups); contact_to++) {
            total_contacts += location.get_infection_parameters().get<ContactRates>()[{contact_from, contact_to}];
        }
        if (total_contacts > location.get_infection_parameters().get<MaximumContacts>()) {
            for (auto contact_to = AgeGroup(0); contact_to < AgeGroup(num_agegroups); contact_to++) {
                location.get_infection_parameters().get<ContactRates>()[{contact_from, contact_to}] =
                    location.get_infection_parameters().get<ContactRates>()[{contact_from, contact_to}] *
                    location.get_infection_parameters().get<MaximumContacts>() / total_contacts;
            }
        }
    }
}

} // namespace abm
} // namespace mio<|MERGE_RESOLUTION|>--- conflicted
+++ resolved
@@ -32,35 +32,24 @@
 namespace abm
 {
 
-<<<<<<< HEAD
 ScalarType total_exposure_by_contacts(const ContactExposureRates& rates, const CellIndex cell_index,
                                       const VirusVariant virus, const AgeGroup age_receiver,
-                                      const LocalInfectionParameters& params)
-=======
-ScalarType daily_transmissions_by_contacts(const ContactExposureRates& rates, const CellIndex cell_index,
-                                           const VirusVariant virus, const AgeGroup age_receiver,
-                                           size_t age_receiver_group_size, const LocalInfectionParameters& params)
->>>>>>> 9da23167
+                                      size_t age_receiver_group_size, const LocalInfectionParameters& params)
 {
     assert(age_receiver < rates.size<AgeGroup>());
     ScalarType total_exposure = 0;
     for (AgeGroup age_transmitter(0); age_transmitter < rates.size<AgeGroup>(); ++age_transmitter) {
-<<<<<<< HEAD
-        total_exposure +=
-            rates[{cell_index, virus, age_transmitter}] * params.get<ContactRates>()[{age_receiver, age_transmitter}];
-=======
         if (age_receiver == age_transmitter &&
             age_receiver_group_size > 1) // adjust for the person not meeting themself
         {
-            prob += rates[{cell_index, virus, age_transmitter}] *
-                    params.get<ContactRates>()[{age_receiver, age_transmitter}] * age_receiver_group_size /
-                    (age_receiver_group_size - 1);
+            total_exposure += rates[{cell_index, virus, age_transmitter}] *
+                              params.get<ContactRates>()[{age_receiver, age_transmitter}] * age_receiver_group_size /
+                              (age_receiver_group_size - 1);
         }
         else {
-            prob += rates[{cell_index, virus, age_transmitter}] *
-                    params.get<ContactRates>()[{age_receiver, age_transmitter}];
-        }
->>>>>>> 9da23167
+            total_exposure += rates[{cell_index, virus, age_transmitter}] *
+                              params.get<ContactRates>()[{age_receiver, age_transmitter}];
+        }
     }
     return total_exposure;
 }
@@ -93,26 +82,15 @@
         auto age_receiver          = person.get_age();
         ScalarType mask_protection = person.get_mask_protective_factor(global_parameters);
         assert(person.get_cells().size() && "Person is in multiple cells. Interact logic is incorrect at the moment.");
-<<<<<<< HEAD
-        for (auto cell_index : person.get_cells()) {
+        for (CellIndex cell_index : person.get_cells()) {
             std::pair<VirusVariant, ScalarType> local_indiv_expected_trans[static_cast<uint32_t>(VirusVariant::Count)];
-            for (uint32_t v = 0; v != static_cast<uint32_t>(VirusVariant::Count); ++v) {
-                VirusVariant virus = static_cast<VirusVariant>(v);
-                ScalarType exposed_viral_shed =
-                    (total_exposure_by_contacts(local_contact_exposure, cell_index, virus, age_receiver,
-                                                local_parameters) +
-                     total_exposure_by_air(local_air_exposure, cell_index, virus, global_parameters)) *
-=======
-        for (CellIndex cell_index : person.get_cells()) {
-            std::pair<VirusVariant, ScalarType> local_indiv_trans_prob[static_cast<uint32_t>(VirusVariant::Count)];
             for (uint32_t v = 0; v != static_cast<uint32_t>(VirusVariant::Count); ++v) {
                 VirusVariant virus                      = static_cast<VirusVariant>(v);
                 size_t local_population_by_age_receiver = local_population_by_age[{cell_index, age_receiver}];
-                ScalarType local_indiv_trans_prob_v =
-                    (daily_transmissions_by_contacts(local_contact_exposure, cell_index, virus, age_receiver,
-                                                     local_population_by_age_receiver, local_parameters) +
-                     daily_transmissions_by_air(local_air_exposure, cell_index, virus, global_parameters)) *
->>>>>>> 9da23167
+                ScalarType exposed_viral_shed =
+                    (total_exposure_by_contacts(local_contact_exposure, cell_index, virus, age_receiver,
+                                                local_population_by_age_receiver, local_parameters) +
+                     total_exposure_by_air(local_air_exposure, cell_index, virus, global_parameters)) *
                     (1 - mask_protection) * (1 - person.get_protection_factor(t, virus, global_parameters));
                 ScalarType infection_rate =
                     global_parameters.get<InfectionRateFromViralShed>()[{virus}] * exposed_viral_shed;

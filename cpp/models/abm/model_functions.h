/* 
* Copyright (C) 2020-2025 MEmilio
*
* Authors: Daniel Abele, Elisabeth Kluth, Khoa Nguyen, David Kerkmann, Rene Schmieding
*
* Contact: Martin J. Kuehn <Martin.Kuehn@DLR.de>
*
* Licensed under the Apache License, Version 2.0 (the "License");
* you may not use this file except in compliance with the License.
* You may obtain a copy of the License at
*
*     http://www.apache.org/licenses/LICENSE-2.0
*
* Unless required by applicable law or agreed to in writing, software
* distributed under the License is distributed on an "AS IS" BASIS,
* WITHOUT WARRANTIES OR CONDITIONS OF ANY KIND, either express or implied.
* See the License for the specific language governing permissions and
* limitations under the License.
*/

#ifndef MIO_ABM_MODEL_FUNCTIONS_H
#define MIO_ABM_MODEL_FUNCTIONS_H

#include "abm/location.h"
#include "abm/person.h"

#include <vector>

namespace mio
{
namespace abm
{

/**
 * @brief Compute the total virus exposure for contact transmission in a cell (unit: per day).
 * @param[in] rates The local exposure rates.
 * @param[in] cell_index Cell index of the Cell.
 * @param[in] virus VirusVariant of interest.
 * @param[in] age_receiver AgeGroup of the receiving Person.
 * @param[in] age_receiver_group_size Number of persons in the AgeGroup of the receiving Person.
 * @param[in] params The local infection parameters.
 * @return Total amount of virus exposure by contacts of the receiver.
 */
<<<<<<< HEAD
ScalarType total_exposure_by_contacts(const ContactExposureRates& rates, const CellIndex cell_index,
                                      const VirusVariant virus, const AgeGroup age_receiver,
                                      const LocalInfectionParameters& params);
=======
ScalarType daily_transmissions_by_contacts(const ContactExposureRates& rates, const CellIndex cell_index,
                                           const VirusVariant virus, const AgeGroup age_receiver,
                                           size_t age_receiver_group_size, const LocalInfectionParameters& params);
>>>>>>> 9da23167

/**
 * @brief Compute the total virus exposure for aerosol transmission in a cell (unit: per day).
 * @param[in] rates The local exposure rates.
 * @param[in] cell_index Cell index of the Cell.
 * @param[in] virus VirusVariant of interest.
 * @param[in] global_params The parameter set of the Model.
 * @return Total amount of virus exposure by air.
 */
ScalarType total_exposure_by_air(const AirExposureRates& rates, const CellIndex cell_index, const VirusVariant virus,
                                 const Parameters& global_params);

/**
 * @brief Add the contribution of a person to the local exposure rates.
 * @param[in, out] local_air_exposure Exposure rates by aerosols for the local population.
 * @param[in, out] local_contact_exposure Exposure by rates contacts for the local population.
 * @param[in] person A person from the local population.
 * @param[in] location The person's current location.
 * @param[in] params The parameter set of the Model.
 * @param[in] t Current Simulation time.
 * @param[in] dt Length of the current Simulation time step.
 */
void add_exposure_contribution(AirExposureRates& local_air_exposure, ContactExposureRates& local_contact_exposure,
                               const Person& person, const Location& location, const Parameters& params,
                               const TimePoint t, const TimeSpan dt);

using PopulationByAge = CustomIndexArray<std::atomic_int_fast32_t, CellIndex, AgeGroup>;

/**
 * @brief Normalize contact exposure rate to average exposure per contact per time (from total exposure per time).
 * @param[in, out] local_contact_exposure Exposure rates through contacts for the local population.
 * @param[in] local_population_by_age Local population by AgeGroup%s.
 */
void normalize_exposure_contribution(ContactExposureRates& local_contact_exposure,
                                     const PopulationByAge& local_population_by_age);

/**
 * @brief Let a Person interact with the population at its current Location, possibly getting infected.
 * @param[in, out] rng PersonalRandomNumberGenerator for this Person.
 * @param[in, out] person The person to interact with the local population.
 * @param[in] location The person's current location.
 * @param[in] local_population_by_age Local population by AgeGroup%s at the given location.
 * @param[in] local_air_exposure Precomputed exposure rates by aerosols for the local population.
 * @param[in] local_contact_exposure Precomputed exposure by rates contacts for the local population.
 * @param[in] t Current Simulation time.
 * @param[in] dt Length of the current Simulation time step.
 * @param[in] global_parameters Parameters of the Model.
 */
void interact(PersonalRandomNumberGenerator& personal_rng, Person& person, const Location& location,
              const PopulationByAge& local_population_by_age, const AirExposureRates& local_air_exposure,
              const ContactExposureRates& local_contact_exposure, const TimePoint t, const TimeSpan dt,
              const Parameters& global_parameters);
/**
 * @brief Change a persons location to another location.
 * If the person already is at the destination, neither mode nor cells are set.
 * @param[in, out] person The person to change location.
 * @param[in] destination The destination to change location to.
 * @param[in] mode The transport mode the person uses to change location.
 * @param[in] cells The cells within the destination the person should be in.
 * @return Returns false if the person already is at the given destination, true otherwise.
 */
bool change_location(Person& person, const Location& destination, const TransportMode mode = TransportMode::Unknown,
                     const std::vector<uint32_t>& cells = {0});

/**
 * @brief Adjust ContactRates of location by MaximumContacts.
 * Every ContactRate is adjusted by the proportion MaximumContacts of the location has on the total 
 * number of contacts according to the ContactRates.
 * @param[in, out] location The location whose ContactRates are adjusted.
 * @param[in] num_agegroup The number of AgeGroups in the model.
 */
void adjust_contact_rates(Location& location, size_t num_agegroups);

} // namespace abm
} // namespace mio

#endif // MIO_ABM_MODEL_FUNCTIONS_H<|MERGE_RESOLUTION|>--- conflicted
+++ resolved
@@ -41,15 +41,9 @@
  * @param[in] params The local infection parameters.
  * @return Total amount of virus exposure by contacts of the receiver.
  */
-<<<<<<< HEAD
 ScalarType total_exposure_by_contacts(const ContactExposureRates& rates, const CellIndex cell_index,
                                       const VirusVariant virus, const AgeGroup age_receiver,
-                                      const LocalInfectionParameters& params);
-=======
-ScalarType daily_transmissions_by_contacts(const ContactExposureRates& rates, const CellIndex cell_index,
-                                           const VirusVariant virus, const AgeGroup age_receiver,
-                                           size_t age_receiver_group_size, const LocalInfectionParameters& params);
->>>>>>> 9da23167
+                                      size_t age_receiver_group_size, const LocalInfectionParameters& params);
 
 /**
  * @brief Compute the total virus exposure for aerosol transmission in a cell (unit: per day).

/* 
* Copyright (C) 2020-2024 MEmilio
*
* Authors: Daniel Abele, Elisabeth Kluth, David Kerkmann, Khoa Nguyen
*
* Contact: Martin J. Kuehn <Martin.Kuehn@DLR.de>
*
* Licensed under the Apache License, Version 2.0 (the "License");
* you may not use this file except in compliance with the License.
* You may obtain a copy of the License at
*
*     http://www.apache.org/licenses/LICENSE-2.0
*
* Unless required by applicable law or agreed to in writing, software
* distributed under the License is distributed on an "AS IS" BASIS,
* WITHOUT WARRANTIES OR CONDITIONS OF ANY KIND, either express or implied.
* See the License for the specific language governing permissions and
* limitations under the License.
*/
#include "abm/person.h"
#include "abm/location_type.h"
#include "abm/mask_type.h"
#include "abm/parameters.h"
#include "abm/infection.h"
#include "abm/location.h"
#include "memilio/utils/random_number_generator.h"
#include <vector>

namespace mio
{
namespace abm
{

Person::Person(mio::RandomNumberGenerator& rng, LocationType location_type, LocationId location_id, AgeGroup age,
               PersonId person_id)
    : m_location(location_id)
    , m_location_type(location_type)
    , m_assigned_locations((uint32_t)LocationType::Count, LocationId::invalid_id())
    , m_quarantine_start(TimePoint(-(std::numeric_limits<int>::max() / 2)))
    , m_age(age)
    , m_time_at_location(0)
    , m_time_of_last_test(TimePoint(-(std::numeric_limits<int>::max() / 2)))
    , m_mask(Mask(MaskType::Community))
    , m_wears_mask(false)
    , m_mask_compliance((uint32_t)LocationType::Count, 0.)
    , m_person_id(person_id)
    , m_cells{0}
    , m_last_transport_mode(TransportMode::Unknown)
    , m_assigned_location_world_ids((int)LocationType::Count)
{
    m_random_workgroup        = UniformDistribution<double>::get_instance()(rng);
    m_random_schoolgroup      = UniformDistribution<double>::get_instance()(rng);
    m_random_goto_work_hour   = UniformDistribution<double>::get_instance()(rng);
    m_random_goto_school_hour = UniformDistribution<double>::get_instance()(rng);
}

Person::Person(const Person& other, PersonId id)
    : Person(other)
{
    m_person_id = id;
}

bool Person::is_infected(TimePoint t) const
{
    if (m_infections.empty()) {
        return false;
    }
    // subject to change if Recovered is removed
    if (m_infections.back().get_infection_state(t) == InfectionState::Susceptible ||
        m_infections.back().get_infection_state(t) == InfectionState::Recovered) {
        return false;
    }
    return true;
}

InfectionState Person::get_infection_state(TimePoint t) const
{
    if (m_infections.empty()) {
        return InfectionState::Susceptible;
    }
    else {
        return m_infections.back().get_infection_state(t);
    }
}

void Person::add_new_infection(Infection&& inf)
{
    m_infections.push_back(std::move(inf));
}

LocationId Person::get_location() const
{
    return m_location;
}

void Person::set_location(LocationType type, LocationId id)
{
    m_location         = id;
    m_location_type    = type;
    m_time_at_location = TimeSpan(0);
}

const Infection& Person::get_infection() const
{
    return m_infections.back();
}

Infection& Person::get_infection()
{
    return m_infections.back();
}

<<<<<<< HEAD
void Person::set_assigned_location(Location& location)
{
    /* TODO: This is not safe if the location is not the same as added in the world, e.g. the index is wrong. We need to check this.
    * For now only use it like this:  auto home_id   = world.add_location(mio::abm::LocationType::Home);
    *                                 person.set_assigned_location(home);
    */
    m_assigned_locations[(uint32_t)location.get_type()]          = location.get_index();
    m_assigned_location_world_ids[(uint32_t)location.get_type()] = location.get_world_id();
}

void Person::set_assigned_location(LocationId id)
{
    m_assigned_locations[(uint32_t)id.type]          = id.index;
    m_assigned_location_world_ids[(uint32_t)id.type] = id.world_id;
=======
void Person::set_assigned_location(LocationType type, LocationId id)
{
    m_assigned_locations[static_cast<uint32_t>(type)] = id;
>>>>>>> d59fbd78
}

LocationId Person::get_assigned_location(LocationType type) const
{
    return m_assigned_locations[static_cast<uint32_t>(type)];
}

int Person::get_assigned_location_world_id(LocationType type) const
{
    return m_assigned_location_world_ids[(uint32_t)type];
}

bool Person::goes_to_work(TimePoint t, const Parameters& params) const
{
    return m_random_workgroup < params.get<WorkRatio>().get_matrix_at(t.days())[0];
}

TimeSpan Person::get_go_to_work_time(const Parameters& params) const
{
    TimeSpan minimum_goto_work_time = params.get<GotoWorkTimeMinimum>()[m_age];
    TimeSpan maximum_goto_work_time = params.get<GotoWorkTimeMaximum>()[m_age];
    int timeSlots                   = (maximum_goto_work_time.seconds() - minimum_goto_work_time.seconds());
    int seconds_after_minimum       = int(timeSlots * m_random_goto_work_hour);
    return minimum_goto_work_time + seconds(seconds_after_minimum);
}

TimeSpan Person::get_go_to_school_time(const Parameters& params) const
{
    TimeSpan minimum_goto_school_time = params.get<GotoSchoolTimeMinimum>()[m_age];
    TimeSpan maximum_goto_school_time = params.get<GotoSchoolTimeMaximum>()[m_age];
    int timeSlots                     = (maximum_goto_school_time.seconds() - minimum_goto_school_time.seconds());
    int seconds_after_minimum         = int(timeSlots * m_random_goto_school_hour);
    return minimum_goto_school_time + seconds(seconds_after_minimum);
}

bool Person::goes_to_school(TimePoint t, const Parameters& params) const
{
    return m_random_schoolgroup < params.get<SchoolRatio>().get_matrix_at(t.days())[0];
}

void Person::remove_quarantine()
{
    m_quarantine_start = TimePoint(-(std::numeric_limits<int>::max() / 2));
}

bool Person::get_tested(PersonalRandomNumberGenerator& rng, TimePoint t, const TestParameters& params)
{
    ScalarType random   = UniformDistribution<double>::get_instance()(rng);
    m_time_of_last_test = t;
    if (is_infected(t)) {
        // true positive
        if (random < params.sensitivity) {
            m_quarantine_start = t;
            m_infections.back().set_detected();
            return true;
        }
        // false negative
        else {
            return false;
        }
    }
    else {
        // true negative
        if (random < params.specificity) {
            return false;
        }
        // false positive
        else {
            m_quarantine_start = t;
            return true;
        }
    }
}

PersonId Person::get_id() const
{
    return m_person_id;
}

void Person::set_person_id(uint32_t id)
{
    m_person_id = id;
}

std::vector<uint32_t>& Person::get_cells()
{
    return m_cells;
}

const std::vector<uint32_t>& Person::get_cells() const
{
    return m_cells;
}

ScalarType Person::get_mask_protective_factor(const Parameters& params) const
{
    if (m_wears_mask == false) {
        return 0.;
    }
    else {
        return params.get<MaskProtection>()[m_mask.get_type()];
    }
}

bool Person::apply_mask_intervention(PersonalRandomNumberGenerator& rng, const Location& target)
{
    if (target.get_npi_active() == false) {
        m_wears_mask = false;
        if (get_mask_compliance(target.get_type()) > 0.) {
            // draw if the person wears a mask even if not required
            ScalarType wear_mask = UniformDistribution<double>::get_instance()(rng);
            if (wear_mask < get_mask_compliance(target.get_type())) {
                m_wears_mask = true;
            }
        }
    }
    else {
        m_wears_mask = true;
        if (get_mask_compliance(target.get_type()) < 0.) {
            // draw if a person refuses to wear the required mask
            ScalarType wear_mask = UniformDistribution<double>::get_instance()(rng, -1., 0.);
            if (wear_mask > get_mask_compliance(target.get_type())) {
                m_wears_mask = false;
            }
            return false;
        }
        if (m_wears_mask == true) {

            if (static_cast<int>(m_mask.get_type()) < static_cast<int>(target.get_required_mask())) {
                m_mask.change_mask(target.get_required_mask());
            }
        }
    }
    return true;
}

std::pair<ExposureType, TimePoint> Person::get_latest_protection() const
{
    ExposureType latest_exposure_type = ExposureType::NoProtection;
    TimePoint infection_time          = TimePoint(0);
    if (!m_infections.empty()) {
        latest_exposure_type = ExposureType::NaturalInfection;
        infection_time       = m_infections.back().get_start_date();
    }
    if (!m_vaccinations.empty() && infection_time.days() <= m_vaccinations.back().time.days()) {
        latest_exposure_type = m_vaccinations.back().exposure_type;
        infection_time       = m_vaccinations.back().time;
    }
    return std::make_pair(latest_exposure_type, infection_time);
}

ScalarType Person::get_protection_factor(TimePoint t, VirusVariant virus, const Parameters& params) const
{
    auto latest_protection = get_latest_protection();
    // If there is no previous protection or vaccination, return 0.
    if (latest_protection.first == ExposureType::NoProtection) {
        return 0;
    }
    return params.get<InfectionProtectionFactor>()[{latest_protection.first, m_age, virus}](
        t.days() - latest_protection.second.days());
}

} // namespace abm
} // namespace mio<|MERGE_RESOLUTION|>--- conflicted
+++ resolved
@@ -110,26 +110,10 @@
     return m_infections.back();
 }
 
-<<<<<<< HEAD
-void Person::set_assigned_location(Location& location)
-{
-    /* TODO: This is not safe if the location is not the same as added in the world, e.g. the index is wrong. We need to check this.
-    * For now only use it like this:  auto home_id   = world.add_location(mio::abm::LocationType::Home);
-    *                                 person.set_assigned_location(home);
-    */
-    m_assigned_locations[(uint32_t)location.get_type()]          = location.get_index();
-    m_assigned_location_world_ids[(uint32_t)location.get_type()] = location.get_world_id();
-}
-
-void Person::set_assigned_location(LocationId id)
-{
-    m_assigned_locations[(uint32_t)id.type]          = id.index;
-    m_assigned_location_world_ids[(uint32_t)id.type] = id.world_id;
-=======
 void Person::set_assigned_location(LocationType type, LocationId id)
 {
-    m_assigned_locations[static_cast<uint32_t>(type)] = id;
->>>>>>> d59fbd78
+    m_assigned_locations[static_cast<uint32_t>(type)]          = id;
+    m_assigned_location_world_ids[static_cast<uint32_t>(type)] = location.get_world_id();
 }
 
 LocationId Person::get_assigned_location(LocationType type) const
@@ -139,7 +123,7 @@
 
 int Person::get_assigned_location_world_id(LocationType type) const
 {
-    return m_assigned_location_world_ids[(uint32_t)type];
+    return m_assigned_locations[static_cast<uint32_t>(type)];
 }
 
 bool Person::goes_to_work(TimePoint t, const Parameters& params) const

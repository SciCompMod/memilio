/* 
* Copyright (C) 2020-2024 MEmilio
*
* Authors: Daniel Abele, Elisabeth Kluth, David Kerkmann, Khoa Nguyen
*
* Contact: Martin J. Kuehn <Martin.Kuehn@DLR.de>
*
* Licensed under the Apache License, Version 2.0 (the "License");
* you may not use this file except in compliance with the License.
* You may obtain a copy of the License at
*
*     http://www.apache.org/licenses/LICENSE-2.0
*
* Unless required by applicable law or agreed to in writing, software
* distributed under the License is distributed on an "AS IS" BASIS,
* WITHOUT WARRANTIES OR CONDITIONS OF ANY KIND, either express or implied.
* See the License for the specific language governing permissions and
* limitations under the License.
*/
#include "abm/person.h"
#include "abm/location_type.h"
#include "abm/mask_type.h"
#include "abm/parameters.h"
#include "abm/infection.h"
#include "abm/location.h"
#include "memilio/utils/random_number_generator.h"
#include <vector>

namespace mio
{
namespace abm
{

Person::Person(mio::RandomNumberGenerator& rng, LocationType location_type, LocationId location_id,
               int location_model_id, AgeGroup age, PersonId person_id)
    : m_location(location_id)
    , m_location_type(location_type)
    , m_location_model_id(location_model_id)
    , m_assigned_locations((uint32_t)LocationType::Count, LocationId::invalid_id())
    , m_quarantine_start(TimePoint(-(std::numeric_limits<int>::max() / 2)))
    , m_age(age)
    , m_time_at_location(0)
    , m_mask(Mask(MaskType::Community))
    , m_wears_mask(false)
    , m_mask_compliance((uint32_t)LocationType::Count, 0.)
    , m_person_id(person_id)
    , m_cells{0}
    , m_last_transport_mode(TransportMode::Unknown)
<<<<<<< HEAD
    , m_assigned_location_model_ids((int)LocationType::Count)
=======
    , m_test_results({TestType::Count}, TestResult())
>>>>>>> f864b19c
{
    m_random_workgroup        = UniformDistribution<double>::get_instance()(rng);
    m_random_schoolgroup      = UniformDistribution<double>::get_instance()(rng);
    m_random_goto_work_hour   = UniformDistribution<double>::get_instance()(rng);
    m_random_goto_school_hour = UniformDistribution<double>::get_instance()(rng);
}

Person::Person(const Person& other, PersonId id)
    : Person(other)
{
    m_person_id = id;
}

bool Person::is_infected(TimePoint t) const
{
    if (m_infections.empty()) {
        return false;
    }
    // subject to change if Recovered is removed
    if (m_infections.back().get_infection_state(t) == InfectionState::Susceptible ||
        m_infections.back().get_infection_state(t) == InfectionState::Recovered) {
        return false;
    }
    return true;
}

InfectionState Person::get_infection_state(TimePoint t) const
{
    if (m_infections.empty()) {
        return InfectionState::Susceptible;
    }
    else {
        return m_infections.back().get_infection_state(t);
    }
}

void Person::add_new_infection(Infection&& inf)
{
    m_infections.push_back(std::move(inf));
}

LocationId Person::get_location() const
{
    return m_location;
}

void Person::set_location(LocationType type, LocationId id, int model_id)
{
    m_location          = id;
    m_location_type     = type;
    m_location_model_id = model_id;
    m_time_at_location  = TimeSpan(0);
}

const Infection& Person::get_infection() const
{
    return m_infections.back();
}

Infection& Person::get_infection()
{
    return m_infections.back();
}

void Person::set_assigned_location(LocationType type, LocationId id, int model_id)
{
    m_assigned_locations[static_cast<uint32_t>(type)]          = id;
    m_assigned_location_model_ids[static_cast<uint32_t>(type)] = model_id;
}

LocationId Person::get_assigned_location(LocationType type) const
{
    return m_assigned_locations[static_cast<uint32_t>(type)];
}

int Person::get_assigned_location_model_id(LocationType type) const
{
    return m_assigned_location_model_ids[static_cast<uint32_t>(type)];
}

bool Person::goes_to_work(TimePoint t, const Parameters& params) const
{
    return m_random_workgroup < params.get<WorkRatio>().get_matrix_at(t.days())[0];
}

TimeSpan Person::get_go_to_work_time(const Parameters& params) const
{
    TimeSpan minimum_goto_work_time = params.get<GotoWorkTimeMinimum>()[m_age];
    TimeSpan maximum_goto_work_time = params.get<GotoWorkTimeMaximum>()[m_age];
    int timeSlots                   = (maximum_goto_work_time.seconds() - minimum_goto_work_time.seconds());
    int seconds_after_minimum       = int(timeSlots * m_random_goto_work_hour);
    return minimum_goto_work_time + seconds(seconds_after_minimum);
}

TimeSpan Person::get_go_to_school_time(const Parameters& params) const
{
    TimeSpan minimum_goto_school_time = params.get<GotoSchoolTimeMinimum>()[m_age];
    TimeSpan maximum_goto_school_time = params.get<GotoSchoolTimeMaximum>()[m_age];
    int timeSlots                     = (maximum_goto_school_time.seconds() - minimum_goto_school_time.seconds());
    int seconds_after_minimum         = int(timeSlots * m_random_goto_school_hour);
    return minimum_goto_school_time + seconds(seconds_after_minimum);
}

bool Person::goes_to_school(TimePoint t, const Parameters& params) const
{
    return m_random_schoolgroup < params.get<SchoolRatio>().get_matrix_at(t.days())[0];
}

void Person::remove_quarantine()
{
    m_quarantine_start = TimePoint(-(std::numeric_limits<int>::max() / 2));
}

bool Person::get_tested(PersonalRandomNumberGenerator& rng, TimePoint t, const TestParameters& params)
{
    ScalarType random = UniformDistribution<double>::get_instance()(rng);
    if (is_infected(t)) {
        // true positive
        if (random < params.sensitivity) {
            m_quarantine_start = t;
            m_infections.back().set_detected();
            return true;
        }
        // false negative
        else {
            return false;
        }
    }
    else {
        // true negative
        if (random < params.specificity) {
            return false;
        }
        // false positive
        else {
            m_quarantine_start = t;
            return true;
        }
    }
}

PersonId Person::get_id() const
{
    return m_person_id;
}

std::vector<uint32_t>& Person::get_cells()
{
    return m_cells;
}

const std::vector<uint32_t>& Person::get_cells() const
{
    return m_cells;
}

ScalarType Person::get_mask_protective_factor(const Parameters& params) const
{
    if (m_wears_mask == false) {
        return 0.;
    }
    else {
        return params.get<MaskProtection>()[m_mask.get_type()];
    }
}

bool Person::apply_mask_intervention(PersonalRandomNumberGenerator& rng, const Location& target)
{
    if (target.get_npi_active() == false) {
        m_wears_mask = false;
        if (get_mask_compliance(target.get_type()) > 0.) {
            // draw if the person wears a mask even if not required
            ScalarType wear_mask = UniformDistribution<double>::get_instance()(rng);
            if (wear_mask < get_mask_compliance(target.get_type())) {
                m_wears_mask = true;
            }
        }
    }
    else {
        m_wears_mask = true;
        if (get_mask_compliance(target.get_type()) < 0.) {
            // draw if a person refuses to wear the required mask
            ScalarType wear_mask = UniformDistribution<double>::get_instance()(rng, -1., 0.);
            if (wear_mask > get_mask_compliance(target.get_type())) {
                m_wears_mask = false;
            }
            return false;
        }
        if (m_wears_mask == true) {

            if (static_cast<int>(m_mask.get_type()) < static_cast<int>(target.get_required_mask())) {
                m_mask.change_mask(target.get_required_mask());
            }
        }
    }
    return true;
}

std::pair<ExposureType, TimePoint> Person::get_latest_protection() const
{
    ExposureType latest_exposure_type = ExposureType::NoProtection;
    TimePoint infection_time          = TimePoint(0);
    if (!m_infections.empty()) {
        latest_exposure_type = ExposureType::NaturalInfection;
        infection_time       = m_infections.back().get_start_date();
    }
    if (!m_vaccinations.empty() && infection_time.days() <= m_vaccinations.back().time.days()) {
        latest_exposure_type = m_vaccinations.back().exposure_type;
        infection_time       = m_vaccinations.back().time;
    }
    return std::make_pair(latest_exposure_type, infection_time);
}

ScalarType Person::get_protection_factor(TimePoint t, VirusVariant virus, const Parameters& params) const
{
    auto latest_protection = get_latest_protection();
    // If there is no previous protection or vaccination, return 0.
    if (latest_protection.first == ExposureType::NoProtection) {
        return 0;
    }
    return params.get<InfectionProtectionFactor>()[{latest_protection.first, m_age, virus}](
        t.days() - latest_protection.second.days());
}

void Person::add_test_result(TimePoint t, TestType type, bool result)
{
    // Remove outdated test results or replace the old result of the same type
    m_test_results[{type}] = {t, result};
}

TestResult Person::get_test_result(TestType type) const
{
    return m_test_results[{type}];
}

} // namespace abm
} // namespace mio<|MERGE_RESOLUTION|>--- conflicted
+++ resolved
@@ -46,11 +46,8 @@
     , m_person_id(person_id)
     , m_cells{0}
     , m_last_transport_mode(TransportMode::Unknown)
-<<<<<<< HEAD
+    , m_test_results({TestType::Count}, TestResult())
     , m_assigned_location_model_ids((int)LocationType::Count)
-=======
-    , m_test_results({TestType::Count}, TestResult())
->>>>>>> f864b19c
 {
     m_random_workgroup        = UniformDistribution<double>::get_instance()(rng);
     m_random_schoolgroup      = UniformDistribution<double>::get_instance()(rng);

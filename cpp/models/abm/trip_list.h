/* 
* Copyright (C) 2020-2021 German Aerospace Center (DLR-SC)
*
* Authors: Elisabeth Kluth
*
* Contact: Martin J. Kuehn <Martin.Kuehn@DLR.de>
*
* Licensed under the Apache License, Version 2.0 (the "License");
* you may not use this file except in compliance with the License.
* You may obtain a copy of the License at
*
*     http://www.apache.org/licenses/LICENSE-2.0
*
* Unless required by applicable law or agreed to in writing, software
* distributed under the License is distributed on an "AS IS" BASIS,
* WITHOUT WARRANTIES OR CONDITIONS OF ANY KIND, either express or implied.
* See the License for the specific language governing permissions and
* limitations under the License.
*/
#ifndef EPI_ABM_TRIP_LIST_H
#define EPI_ABM_TRIP_LIST_H

#include "abm/parameters.h"
#include "abm/location.h"
#include "abm/infection.h"
#include "abm/location_type.h"
#include "abm/movement_data.h"

#include "memilio/math/eigen.h"
#include <array>
#include <random>

namespace mio
{
namespace abm
{

/**
 * @brief A trip describes a migration from one Location to another Location.
 */
struct Trip {
    uint32_t person_id; /**< Person that makes the trip and corresponds to the index into the structure m_persons from
    World, where all Person%s are saved.*/
    TimePoint time; ///< Time at which a Person changes the Location.
    LocationId migration_destination; ///< Location where the Person migrates to.
    LocationId migration_origin; ///< Location where the Person starts the Trip.
    std::vector<uint32_t>
        cells; /**< If migration_destination consists of different Cell%s, this gives the index of the
    Cell%s the Person migrates to.*/
    TransportMode
        trip_mode; ///< Mode of transportation. 1:Bike, 2:Car (Driver), 3:Car (Co-Driver)), 4:Public Transport, 5:Walking, 6:Other/Unknown
    ActivityType
        activity_type; ///< Type of activity. 1:Workplace, 2:Education, 3:Shopping, 4:Leisure, 5:Private Matters, 6:Other Activity, 7:Home, 8:Unknown Activity

    /**
     * @brief Construct a new Trip.
     * @param[in] id ID of the Person that makes the Trip.
     * @param[in] time_new Time at which a Person changes the Location this currently cant be set for s specific day just a timepoint in a day.
     * @param[in] destination Location where the Person migrates to.
     * @param[in] origin Location where the person starts the Trip.
     * @param[in] input_cells The index of the Cell%s the Person migrates to.
     */
    Trip(uint32_t id, TimePoint time_new, LocationId destination, LocationId origin, TransportMode mode_of_transport,
         ActivityType type_of_activity, const std::vector<uint32_t>& input_cells = {})
        : person_id(id)
        , time(time_new)
        , migration_destination(destination)
        , migration_origin(origin)
        , cells(input_cells)
        , trip_mode(mode_of_transport)
        , activity_type(type_of_activity)
    {
    }

    Trip(uint32_t id, TimePoint time_new, LocationId destination, const std::vector<uint32_t>& input_cells = {})
        : Trip(id, time_new, destination, destination, mio::abm::TransportMode::Unknown,
               mio::abm::ActivityType::UnknownActivity, input_cells)
    {
    }

    Trip(uint32_t id, TimePoint time_new, LocationId destination, LocationId origin,
         const std::vector<uint32_t>& input_cells = {})
        : Trip(id, time_new, destination, origin, mio::abm::TransportMode::Unknown,
               mio::abm::ActivityType::UnknownActivity, input_cells)
    {
<<<<<<< HEAD
=======
        person_id             = id;
        time                  = mio::abm::TimePoint(time_new.time_since_midnight().seconds());
        migration_destination = destination;
        migration_origin      = origin;
        cells                 = input_cells;
>>>>>>> 800bdd21
    }

    Trip(uint32_t id, TimePoint time_new, LocationId destination, const std::vector<uint32_t>& input_cells = {})
        : Trip(id, time_new, destination, destination, input_cells)
    {
    }
};

/**
 * @brief A list of Trip%s a Person follows.
 */
class TripList
{
public:
    /**
     * @brief Construct empty TripList.
     */
    TripList();

    /**
     * @brief Get the next Trip.
     * @param weekend Whether the Trip%s during the week or on the weekend are used.
     */
    const Trip& get_next_trip(bool weekend) const;

    /**
     * @brief Get the time at which the next Trip will happen.
     * @param weekend Whether the Trip%s during the week or on the weekend are used.
     */
    TimePoint get_next_trip_time(bool weekend) const;

    /**
     * @brief Add a Trip to migration data.
     * @param[in] trip The Trip to be added.
     * @param[in] weekend If the Trip is made on a weekend day.     
     */
    void add_trip(Trip trip, bool weekend = false);

    /**
     * @brief Use the same TripList for weekend and weekday.
     */
    void use_weekday_trips_on_weekend();

    /**
     * @brief Increment the current index to select the next Trip.
     */
    void increase_index()
    {
        m_current_index++;
    }

    /**
     * @brief Reset the current index to 0.
     */
    void reset_index()
    {
        m_current_index = 0;
    }

    /**
     * @brief Get the length of the TripList.
     * @param weekend Whether the Trip%s during the week or on the weekend are used.
     */
    size_t num_trips(bool weekend = false) const
    {
<<<<<<< HEAD
        return !weekend ? m_trips_weekday.size() : m_trips_weekend.size();
=======
        return weekend ? m_trips_weekend.size() : m_trips_weekday.size();
>>>>>>> 800bdd21
    }

    /**
     * @brief Get the current index.
     */
    uint32_t get_current_index() const
    {
        return m_current_index;
    }

private:
<<<<<<< HEAD
    std::vector<Trip>
        m_trips_weekday; ///< The list of Trip%s a Person makes on a weekday. It is assumed, that these Trips are used everyday.
    std::vector<Trip>
        m_trips_weekend; ///< The list of Trip%s a Person makes on a weekend day. It is assumed, that these Trips are used every Saturday and Sunday.
=======
    std::vector<Trip> m_trips_weekday; ///< The list of Trip%s a Person makes on a weekday.
    std::vector<Trip> m_trips_weekend; ///< The list of Trip%s a Person makes on a weekend day.
>>>>>>> 800bdd21
    uint32_t m_current_index; ///< The index of the Trip a Person makes next.
};

} // namespace abm
} // namespace mio

#endif<|MERGE_RESOLUTION|>--- conflicted
+++ resolved
@@ -83,14 +83,11 @@
         : Trip(id, time_new, destination, origin, mio::abm::TransportMode::Unknown,
                mio::abm::ActivityType::UnknownActivity, input_cells)
     {
-<<<<<<< HEAD
-=======
         person_id             = id;
         time                  = mio::abm::TimePoint(time_new.time_since_midnight().seconds());
         migration_destination = destination;
         migration_origin      = origin;
         cells                 = input_cells;
->>>>>>> 800bdd21
     }
 
     Trip(uint32_t id, TimePoint time_new, LocationId destination, const std::vector<uint32_t>& input_cells = {})
@@ -156,11 +153,7 @@
      */
     size_t num_trips(bool weekend = false) const
     {
-<<<<<<< HEAD
-        return !weekend ? m_trips_weekday.size() : m_trips_weekend.size();
-=======
         return weekend ? m_trips_weekend.size() : m_trips_weekday.size();
->>>>>>> 800bdd21
     }
 
     /**
@@ -172,15 +165,8 @@
     }
 
 private:
-<<<<<<< HEAD
-    std::vector<Trip>
-        m_trips_weekday; ///< The list of Trip%s a Person makes on a weekday. It is assumed, that these Trips are used everyday.
-    std::vector<Trip>
-        m_trips_weekend; ///< The list of Trip%s a Person makes on a weekend day. It is assumed, that these Trips are used every Saturday and Sunday.
-=======
     std::vector<Trip> m_trips_weekday; ///< The list of Trip%s a Person makes on a weekday.
     std::vector<Trip> m_trips_weekend; ///< The list of Trip%s a Person makes on a weekend day.
->>>>>>> 800bdd21
     uint32_t m_current_index; ///< The index of the Trip a Person makes next.
 };
 

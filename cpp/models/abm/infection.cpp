--- conflicted
+++ resolved
@@ -39,9 +39,9 @@
             init_date.days() - latest_protection.time.days());
     }
 
-    m_viral_load.peak    = vl_params.viral_load_peak.get(rng) * high_viral_load_factor;
-    m_viral_load.incline = vl_params.viral_load_incline.get(rng);
-    m_viral_load.decline = vl_params.viral_load_decline.get(rng);
+    m_viral_load.peak     = vl_params.viral_load_peak.get(rng) * high_viral_load_factor;
+    m_viral_load.incline  = vl_params.viral_load_incline.get(rng);
+    m_viral_load.decline  = vl_params.viral_load_decline.get(rng);
     m_viral_load.end_date = m_viral_load.start_date +
                             days(m_viral_load.peak / m_viral_load.incline - m_viral_load.peak / m_viral_load.decline);
 }
@@ -141,7 +141,7 @@
                                                   const Parameters& params, InfectionState current_state,
                                                   TimePoint current_time, ProtectionEvent latest_protection) const
 {
-    auto& uniform_dist = UniformDistribution<double>::get_instance();
+    auto& uniform_dist = UniformDistribution<ScalarType>::get_instance();
     StateTransition transition{current_state, current_state, TimeSpan{}};
 
     switch (current_state) {
@@ -271,8 +271,7 @@
 StateTransition Infection::get_recovered_backward_transition(PersonalRandomNumberGenerator& rng, AgeGroup age,
                                                              const Parameters& params) const
 {
-<<<<<<< HEAD
-    auto& uniform_dist = UniformDistribution<double>::get_instance();
+    auto& uniform_dist = UniformDistribution<ScalarType>::get_instance();
     ScalarType p       = uniform_dist(rng);
 
     // Compute death probability to factor it out
@@ -290,111 +289,14 @@
         transition.to_state = InfectionState::InfectedNoSymptoms;
         transition.duration = days(params.get<TimeInfectedNoSymptomsToRecovered>()[{m_virus_variant, age}].get(rng));
     }
-        else if (p > symptoms_prob * severe_prob * inv_death) {
-            transition.to_state = InfectionState::InfectedSymptoms;
-            transition.duration = days(params.get<TimeInfectedSymptomsToRecovered>()[{m_virus_variant, age}].get(rng));
-        }
-        else if (p > symptoms_prob * severe_prob * critical_prob * inv_death) {
-            transition.to_state = InfectionState::InfectedSevere;
-            transition.duration = days(params.get<TimeInfectedSevereToRecovered>()[{m_virus_variant, age}].get(rng));
-=======
-    assert(age.get() < params.get_num_groups());
-    auto t = init_date;
-    TimeSpan time_period{}; // time period for current infection state
-    auto time_in_state = params.get<TimeExposedToNoSymptoms>()[{
-        m_virus_variant, age}]; // time distribution parameters for current infection state
-    InfectionState next_state{start_state}; // next state to enter
-    m_infection_course.push_back(std::pair<TimePoint, InfectionState>(t, next_state));
-    auto& uniform_dist = UniformDistribution<ScalarType>::get_instance();
-    ScalarType p; // uniform random draws from [0, 1]
-    while ((next_state != InfectionState::Recovered && next_state != InfectionState::Dead)) {
-        switch (next_state) {
-        case InfectionState::Exposed: {
-            // roll out how long until infected without symptoms
-            time_in_state = params.get<TimeExposedToNoSymptoms>()[{m_virus_variant, age}];
-            time_period   = days(time_in_state.get(rng));
-            next_state    = InfectionState::InfectedNoSymptoms;
-        } break;
-        case InfectionState::InfectedNoSymptoms: {
-            // roll out next infection step
-
-            p = uniform_dist(rng);
-            if (p < params.get<SymptomsPerInfectedNoSymptoms>()[{m_virus_variant, age}]) {
-                next_state    = InfectionState::InfectedSymptoms;
-                time_in_state = params.get<TimeInfectedNoSymptomsToSymptoms>()[{m_virus_variant, age}];
-                time_period   = days(time_in_state.get(rng));
-            }
-            else {
-                next_state    = InfectionState::Recovered;
-                time_in_state = params.get<TimeInfectedNoSymptomsToRecovered>()[{m_virus_variant, age}];
-                time_period   = days(time_in_state.get(rng));
-            }
-        } break;
-        case InfectionState::InfectedSymptoms: {
-            // roll out next infection step
-
-            ScalarType severity_protection_factor = 0.;
-            p                                     = uniform_dist(rng);
-            if (latest_protection.type != ProtectionType::NoProtection) {
-                severity_protection_factor =
-                    params.get<SeverityProtectionFactor>()[{latest_protection.type, age, m_virus_variant}](
-                        t.days() - latest_protection.time.days());
-            }
-            if (p <
-                (1 - severity_protection_factor) * params.get<SeverePerInfectedSymptoms>()[{m_virus_variant, age}]) {
-                next_state    = InfectionState::InfectedSevere;
-                time_in_state = params.get<TimeInfectedSymptomsToSevere>()[{m_virus_variant, age}];
-                time_period   = days(time_in_state.get(rng));
-            }
-            else {
-                next_state    = InfectionState::Recovered;
-                time_in_state = params.get<TimeInfectedSymptomsToRecovered>()[{m_virus_variant, age}];
-                time_period   = days(time_in_state.get(rng));
-            }
-        } break;
-
-        case InfectionState::InfectedSevere: {
-            // roll out next infection step
-
-            p = uniform_dist(rng);
-            if (p < params.get<CriticalPerInfectedSevere>()[{m_virus_variant, age}]) {
-                next_state    = InfectionState::InfectedCritical;
-                time_in_state = params.get<TimeInfectedSevereToCritical>()[{m_virus_variant, age}];
-                time_period   = days(time_in_state.get(rng));
-            }
-            else if (p < params.get<CriticalPerInfectedSevere>()[{m_virus_variant, age}] +
-                             params.get<DeathsPerInfectedSevere>()[{m_virus_variant, age}]) {
-                next_state    = InfectionState::Dead;
-                time_in_state = params.get<TimeInfectedSevereToDead>()[{m_virus_variant, age}];
-                time_period   = days(time_in_state.get(rng));
-            }
-            else {
-                next_state    = InfectionState::Recovered;
-                time_in_state = params.get<TimeInfectedSevereToRecovered>()[{m_virus_variant, age}];
-                time_period   = days(time_in_state.get(rng));
-            }
-        } break;
-
-        case InfectionState::InfectedCritical: {
-            // roll out next infection step
-
-            p = uniform_dist(rng);
-            if (p < params.get<DeathsPerInfectedCritical>()[{m_virus_variant, age}]) {
-                next_state    = InfectionState::Dead;
-                time_in_state = params.get<TimeInfectedCriticalToDead>()[{m_virus_variant, age}];
-                time_period   = days(time_in_state.get(rng));
-            }
-            else {
-                next_state    = InfectionState::Recovered;
-                time_in_state = params.get<TimeInfectedCriticalToRecovered>()[{m_virus_variant, age}];
-                time_period   = days(time_in_state.get(rng));
-            }
-        } break;
-
-        default:
-            break;
->>>>>>> 9da23167
-        }
+    else if (p > symptoms_prob * severe_prob * inv_death) {
+        transition.to_state = InfectionState::InfectedSymptoms;
+        transition.duration = days(params.get<TimeInfectedSymptomsToRecovered>()[{m_virus_variant, age}].get(rng));
+    }
+    else if (p > symptoms_prob * severe_prob * critical_prob * inv_death) {
+        transition.to_state = InfectionState::InfectedSevere;
+        transition.duration = days(params.get<TimeInfectedSevereToRecovered>()[{m_virus_variant, age}].get(rng));
+    }
     else {
         transition.to_state = InfectionState::InfectedCritical;
         transition.duration = days(params.get<TimeInfectedCriticalToRecovered>()[{m_virus_variant, age}].get(rng));
@@ -406,7 +308,6 @@
 StateTransition Infection::get_dead_backward_transition(PersonalRandomNumberGenerator& rng, AgeGroup age,
                                                         const Parameters& params) const
 {
-<<<<<<< HEAD
     auto& uniform_dist = UniformDistribution<double>::get_instance();
     ScalarType p       = uniform_dist(rng);
 
@@ -462,94 +363,7 @@
             ScalarType p = uniform_dist(rng);
             start_of_init_state -= transition.duration.multiply(1 - p);
             transition.duration = transition.duration.multiply(p);
-            init = false;
-=======
-    assert(age.get() < params.get_num_groups());
-    auto start_date = init_date;
-    TimeSpan time_period{}; // time period for current infection state
-    auto time_in_state = params.get<TimeExposedToNoSymptoms>()[{
-        m_virus_variant, age}]; // time distribution parameters for current infection state
-    InfectionState previous_state{init_state}; // previous state to enter
-    auto& uniform_dist = UniformDistribution<ScalarType>::get_instance();
-    ScalarType p; // uniform random draws from [0, 1]
-
-    while ((previous_state != InfectionState::Exposed)) {
-        switch (previous_state) {
-
-        case InfectionState::InfectedNoSymptoms: {
-            time_in_state  = params.get<TimeExposedToNoSymptoms>()[{m_virus_variant, age}];
-            time_period    = days(time_in_state.get(rng));
-            previous_state = InfectionState::Exposed;
-        } break;
-
-        case InfectionState::InfectedSymptoms: {
-            time_in_state  = params.get<TimeInfectedNoSymptomsToSymptoms>()[{m_virus_variant, age}];
-            time_period    = days(time_in_state.get(rng));
-            previous_state = InfectionState::InfectedNoSymptoms;
-        } break;
-
-        case InfectionState::InfectedSevere: {
-            time_in_state  = params.get<TimeInfectedSymptomsToSevere>()[{m_virus_variant, age}];
-            time_period    = days(time_in_state.get(rng));
-            previous_state = InfectionState::InfectedSymptoms;
-        } break;
-
-        case InfectionState::InfectedCritical: {
-            time_in_state  = params.get<TimeInfectedSevereToCritical>()[{m_virus_variant, age}];
-            time_period    = days(time_in_state.get(rng));
-            previous_state = InfectionState::InfectedSevere;
-        } break;
-
-        case InfectionState::Recovered: {
-            // roll out next infection step
-            p = uniform_dist(rng);
-            // compute correct probabilities while factoring out the chance to die
-            auto p_death = params.get<SymptomsPerInfectedNoSymptoms>()[{m_virus_variant, age}] *
-                           params.get<SeverePerInfectedSymptoms>()[{m_virus_variant, age}] *
-                           params.get<CriticalPerInfectedSevere>()[{m_virus_variant, age}] *
-                           params.get<DeathsPerInfectedCritical>()[{m_virus_variant, age}];
-            if (p > params.get<SymptomsPerInfectedNoSymptoms>()[{m_virus_variant, age}] / (1 - p_death)) {
-                time_in_state  = params.get<TimeInfectedNoSymptomsToRecovered>()[{m_virus_variant, age}];
-                time_period    = days(time_in_state.get(rng));
-                previous_state = InfectionState::InfectedNoSymptoms;
-            }
-            else if (p > params.get<SymptomsPerInfectedNoSymptoms>()[{m_virus_variant, age}] *
-                             params.get<SeverePerInfectedSymptoms>()[{m_virus_variant, age}] / (1 - p_death)) {
-                time_in_state  = params.get<TimeInfectedSymptomsToRecovered>()[{m_virus_variant, age}];
-                time_period    = days(time_in_state.get(rng));
-                previous_state = InfectionState::InfectedSymptoms;
-            }
-            else if (p > params.get<SymptomsPerInfectedNoSymptoms>()[{m_virus_variant, age}] *
-                             params.get<SeverePerInfectedSymptoms>()[{m_virus_variant, age}] *
-                             params.get<CriticalPerInfectedSevere>()[{m_virus_variant, age}] / (1 - p_death)) {
-                time_in_state  = params.get<TimeInfectedSevereToRecovered>()[{m_virus_variant, age}];
-                time_period    = days(time_in_state.get(rng));
-                previous_state = InfectionState::InfectedSevere;
-            }
-            else {
-                time_in_state  = params.get<TimeInfectedCriticalToRecovered>()[{m_virus_variant, age}];
-                time_period    = days(time_in_state.get(rng));
-                previous_state = InfectionState::InfectedCritical;
-            }
-        } break;
-
-        case InfectionState::Dead: {
-            p = uniform_dist(rng);
-            if (p < params.get<DeathsPerInfectedSevere>()[{m_virus_variant, age}]) {
-                time_in_state  = params.get<TimeInfectedSevereToDead>()[{m_virus_variant, age}];
-                time_period    = days(time_in_state.get(rng));
-                previous_state = InfectionState::InfectedSevere;
-            }
-            else {
-                time_in_state  = params.get<TimeInfectedCriticalToDead>()[{m_virus_variant, age}];
-                time_period    = days(time_in_state.get(rng));
-                previous_state = InfectionState::InfectedCritical;
-            }
-        } break;
-
-        default:
-            break;
->>>>>>> 9da23167
+            init                = false;
         }
         current_time += transition.duration;
         current_state = transition.to_state;

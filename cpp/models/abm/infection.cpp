/* 
* Copyright (C) 2020-2025 MEmilio
*
* Authors: David Kerkmann, Sascha Korf, Khoa Nguyen
*
* Contact: Martin J. Kuehn <Martin.Kuehn@DLR.de>
*
* Licensed under the Apache License, Version 2.0 (the "License");
* you may not use this file except in compliance with the License.
* You may obtain a copy of the License at
*
*     http://www.apache.org/licenses/LICENSE-2.0
*
* Unless required by applicable law or agreed to in writing, software
* distributed under the License is distributed on an "AS IS" BASIS,
* WITHOUT WARRANTIES OR CONDITIONS OF ANY KIND, either express or implied.
* See the License for the specific language governing permissions and
* limitations under the License.
*/

#include "abm/infection.h"
#include "memilio/utils/compiler_diagnostics.h"
#include <math.h>

namespace mio
{
namespace abm
{

Infection::Infection(PersonalRandomNumberGenerator& rng, VirusVariant virus, AgeGroup age, const Parameters& params,
                     TimePoint init_date, InfectionState init_state, ProtectionEvent latest_protection, bool detected)
    : m_virus_variant(virus)
    , m_detected(detected)
{
    assert(age.get() < params.get_num_groups());
    m_viral_load.start_date = draw_infection_course(rng, age, params, init_date, init_state, latest_protection);

    auto vl_params                    = params.get<ViralLoadDistributions>()[{virus, age}];
    ScalarType high_viral_load_factor = 1;
    if (latest_protection.type != ProtectionType::NoProtection) {
        high_viral_load_factor -= params.get<HighViralLoadProtectionFactor>()[{latest_protection.type, age, virus}](
            init_date.days() - latest_protection.time.days());
    }
    m_viral_load.peak = vl_params.viral_load_peak.get_distribution_instance()(rng, vl_params.viral_load_peak.params) *
                        high_viral_load_factor;
    m_viral_load.incline =
        vl_params.viral_load_incline.get_distribution_instance()(rng, vl_params.viral_load_incline.params);
    m_viral_load.decline =
        vl_params.viral_load_decline.get_distribution_instance()(rng, vl_params.viral_load_decline.params);
    m_viral_load.end_date =
        m_viral_load.start_date +
        days(int(m_viral_load.peak / m_viral_load.incline - m_viral_load.peak / m_viral_load.decline));

    auto inf_params = params.get<InfectivityDistributions>()[{virus, age}];
    m_log_norm_alpha =
        inf_params.infectivity_alpha.get_distribution_instance()(rng, inf_params.infectivity_alpha.params);
    m_log_norm_beta = inf_params.infectivity_beta.get_distribution_instance()(rng, inf_params.infectivity_beta.params);

    auto shedfactor_param          = params.get<VirusShedFactor>()[{virus, age}];
    m_individual_virus_shed_factor = shedfactor_param.get_distribution_instance()(rng, shedfactor_param.params);
}

ScalarType Infection::get_viral_load(TimePoint t) const
{
    if (t >= m_viral_load.start_date && t <= m_viral_load.end_date) {
        if (t.days() <= m_viral_load.start_date.days() + m_viral_load.peak / m_viral_load.incline) {
            return m_viral_load.incline * (t - m_viral_load.start_date).days();
        }
        else {
            return m_viral_load.peak + m_viral_load.decline * (t.days() - m_viral_load.peak / m_viral_load.incline -
                                                               m_viral_load.start_date.days());
        }
    }
    else {
        return 0.;
    }
}

ScalarType Infection::get_infectivity(TimePoint t) const
{
    if (m_viral_load.start_date >= t || get_infection_state(t) == InfectionState::Exposed)
        return 0;
    return m_individual_virus_shed_factor / (1 + exp(-(m_log_norm_alpha + m_log_norm_beta * get_viral_load(t))));
}

VirusVariant Infection::get_virus_variant() const
{
    return m_virus_variant;
}

InfectionState Infection::get_infection_state(TimePoint t) const
{
    if (t < m_infection_course[0].first)
        return InfectionState::Susceptible;

    return (*std::prev(std::upper_bound(m_infection_course.begin(), m_infection_course.end(), t,
                                        [](const TimePoint& s, std::pair<TimePoint, InfectionState> state) {
                                            return state.first > s;
                                        })))
        .second;
}

void Infection::set_detected()
{
    m_detected = true;
}

bool Infection::is_detected() const
{
    return m_detected;
}

TimePoint Infection::get_start_date() const
{
    return m_viral_load.start_date;
}

TimePoint Infection::draw_infection_course(PersonalRandomNumberGenerator& rng, AgeGroup age, const Parameters& params,
                                           TimePoint init_date, InfectionState init_state,
                                           ProtectionEvent latest_protection)
{
    assert(age.get() < params.get_num_groups());
    TimePoint start_date = draw_infection_course_backward(rng, age, params, init_date, init_state);
    draw_infection_course_forward(rng, age, params, init_date, init_state, latest_protection);
    return start_date;
}

void Infection::draw_infection_course_forward(PersonalRandomNumberGenerator& rng, AgeGroup age,
                                              const Parameters& params, TimePoint init_date, InfectionState start_state,
                                              ProtectionEvent latest_protection)
{
    assert(age.get() < params.get_num_groups());
    auto t = init_date;
    TimeSpan time_period{}; // time period for current infection state
    auto time_in_state = params.get<IncubationPeriod>()[{
        m_virus_variant, age}]; // time distribution parameters for current infection state
    InfectionState next_state{start_state}; // next state to enter
    m_infection_course.push_back(std::pair<TimePoint, InfectionState>(t, next_state));
    auto& uniform_dist = UniformDistribution<double>::get_instance();
    ScalarType p; // uniform random draws from [0, 1]
    while ((next_state != InfectionState::Recovered && next_state != InfectionState::Dead)) {
        switch (next_state) {
        case InfectionState::Exposed: {
            // roll out how long until infected without symptoms
            time_in_state = params.get<IncubationPeriod>()[{m_virus_variant, age}];
            time_period   = days(time_in_state.get(rng));
            next_state    = InfectionState::InfectedNoSymptoms;
        } break;
        case InfectionState::InfectedNoSymptoms: {
            // roll out next infection step

            p = uniform_dist(rng);
            if (p < params.get<SymptomsPerInfectedNoSymptoms>()[{m_virus_variant, age}]) {
                next_state    = InfectionState::InfectedSymptoms;
                time_in_state = params.get<TimeInfectedNoSymptomsToSymptoms>()[{m_virus_variant, age}];
                time_period   = days(time_in_state.get(rng));
            }
            else {
                next_state    = InfectionState::Recovered;
                time_in_state = params.get<TimeInfectedNoSymptomsToRecovered>()[{m_virus_variant, age}];
                time_period   = days(time_in_state.get(rng));
            }
        } break;
        case InfectionState::InfectedSymptoms: {
            // roll out next infection step

            ScalarType severity_protection_factor = 1.;
            p                                     = uniform_dist(rng);
            if (latest_protection.type != ProtectionType::NoProtection) {
                severity_protection_factor =
                    params.get<SeverityProtectionFactor>()[{latest_protection.type, age, m_virus_variant}](
                        t.days() - latest_protection.time.days());
            }
            if (p <
                (1 - severity_protection_factor) * params.get<SeverePerInfectedSymptoms>()[{m_virus_variant, age}]) {
                next_state    = InfectionState::InfectedSevere;
                time_in_state = params.get<TimeInfectedSymptomsToSevere>()[{m_virus_variant, age}];
                time_period   = days(time_in_state.get(rng));
            }
            else {
                next_state    = InfectionState::Recovered;
                time_in_state = params.get<TimeInfectedSymptomsToRecovered>()[{m_virus_variant, age}];
                time_period   = days(time_in_state.get(rng));
            }
        } break;

        case InfectionState::InfectedSevere: {
            // roll out next infection step
<<<<<<< HEAD

            p = uniform_dist(rng);
            if (p < params.get<CriticalPerInfectedSevere>()[{m_virus_variant, age}]) {
                next_state    = InfectionState::InfectedCritical;
                time_in_state = params.get<TimeInfectedSevereToCritical>()[{m_virus_variant, age}];
                time_period   = days(time_in_state.get(rng));
=======
            v = uniform_dist(rng);
            if (v < 0.25) { // TODO: subject to change
                time_period = days(params.get<SevereToDead>()[{m_virus_variant, age}]); // TODO: subject to change
                next_state  = InfectionState::Dead;
            } else if  (v < 0.5) { // TODO: subject to change
                time_period = days(params.get<SevereToCritical>()[{m_virus_variant, age}]); // TODO: subject to change
                next_state  = InfectionState::InfectedCritical;
>>>>>>> 34a02772
            }
            else {
                next_state    = InfectionState::Recovered;
                time_in_state = params.get<TimeInfectedSevereToRecovered>()[{m_virus_variant, age}];
                time_period   = days(time_in_state.get(rng));
            }
        } break;

        case InfectionState::InfectedCritical: {
            // roll out next infection step

            p = uniform_dist(rng);
            if (p < params.get<DeathsPerInfectedCritical>()[{m_virus_variant, age}]) {
                next_state    = InfectionState::Dead;
                time_in_state = params.get<TimeInfectedCriticalToDead>()[{m_virus_variant, age}];
                time_period   = days(time_in_state.get(rng));
            }
            else {
                next_state    = InfectionState::Recovered;
                time_in_state = params.get<TimeInfectedCriticalToRecovered>()[{m_virus_variant, age}];
                time_period   = days(time_in_state.get(rng));
            }
        } break;

        default:
            break;
        }
        t = t + time_period;
        m_infection_course.push_back({t, next_state});
    }
}

TimePoint Infection::draw_infection_course_backward(PersonalRandomNumberGenerator& rng, AgeGroup age,
                                                    const Parameters& params, TimePoint init_date,
                                                    InfectionState init_state)
{
    assert(age.get() < params.get_num_groups());
    auto start_date = init_date;
    TimeSpan time_period{}; // time period for current infection state
    auto time_in_state = params.get<IncubationPeriod>()[{
        m_virus_variant, age}]; // time distribution parameters for current infection state
    InfectionState previous_state{init_state}; // previous state to enter
    auto& uniform_dist = UniformDistribution<double>::get_instance();
    ScalarType p; // uniform random draws from [0, 1]

    while ((previous_state != InfectionState::Exposed)) {
        switch (previous_state) {

        case InfectionState::InfectedNoSymptoms: {
            time_in_state  = params.get<IncubationPeriod>()[{m_virus_variant, age}];
            time_period    = days(time_in_state.get(rng));
            previous_state = InfectionState::Exposed;
        } break;

        case InfectionState::InfectedSymptoms: {
            time_in_state  = params.get<TimeInfectedNoSymptomsToSymptoms>()[{m_virus_variant, age}];
            time_period    = days(time_in_state.get(rng));
            previous_state = InfectionState::InfectedNoSymptoms;
        } break;

        case InfectionState::InfectedSevere: {
            time_in_state  = params.get<TimeInfectedSymptomsToSevere>()[{m_virus_variant, age}];
            time_period    = days(time_in_state.get(rng));
            previous_state = InfectionState::InfectedSymptoms;
        } break;

        case InfectionState::InfectedCritical: {
            time_in_state  = params.get<TimeInfectedSevereToCritical>()[{m_virus_variant, age}];
            time_period    = days(time_in_state.get(rng));
            previous_state = InfectionState::InfectedSevere;
        } break;

        case InfectionState::Recovered: {
            // roll out next infection step
            p = uniform_dist(rng);
            // compute correct probabilities while factoring out the chance to die
            auto p_death = params.get<SymptomsPerInfectedNoSymptoms>()[{m_virus_variant, age}] *
                           params.get<SeverePerInfectedSymptoms>()[{m_virus_variant, age}] *
                           params.get<CriticalPerInfectedSevere>()[{m_virus_variant, age}] *
                           params.get<DeathsPerInfectedCritical>()[{m_virus_variant, age}];
            if (p < (1 - params.get<SymptomsPerInfectedNoSymptoms>()[{m_virus_variant, age}]) / (1 - p_death)) {
                time_in_state  = params.get<TimeInfectedNoSymptomsToRecovered>()[{m_virus_variant, age}];
                time_period    = days(time_in_state.get(rng));
                previous_state = InfectionState::InfectedNoSymptoms;
            }
            else if (p < (1 - params.get<SymptomsPerInfectedNoSymptoms>()[{m_virus_variant, age}] *
                                  (1 - params.get<SeverePerInfectedSymptoms>()[{m_virus_variant, age}])) /
                             (1 - p_death)) {
                time_in_state  = params.get<TimeInfectedSymptomsToRecovered>()[{m_virus_variant, age}];
                time_period    = days(time_in_state.get(rng));
                previous_state = InfectionState::InfectedSymptoms;
            }
            else if (p < (1 - params.get<SymptomsPerInfectedNoSymptoms>()[{m_virus_variant, age}] *
                                  params.get<SeverePerInfectedSymptoms>()[{m_virus_variant, age}] *
                                  (1 - params.get<CriticalPerInfectedSevere>()[{m_virus_variant, age}])) /
                             (1 - p_death)) {
                time_in_state  = params.get<TimeInfectedSevereToRecovered>()[{m_virus_variant, age}];
                time_period    = days(time_in_state.get(rng));
                previous_state = InfectionState::InfectedSevere;
            }
            else {
                time_in_state  = params.get<TimeInfectedCriticalToRecovered>()[{m_virus_variant, age}];
                time_period    = days(time_in_state.get(rng));
                previous_state = InfectionState::InfectedCritical;
            }
        } break;

<<<<<<< HEAD
        case InfectionState::Dead: {
            time_in_state  = params.get<TimeInfectedCriticalToDead>()[{m_virus_variant, age}];
            time_period    = days(time_in_state.get(rng));
            previous_state = InfectionState::InfectedCritical;
        } break;
=======
        case InfectionState::Dead:
            v = uniform_dist(rng);
            if (v < 0.5) {
                time_period = days(params.get<SevereToDead>()[{m_virus_variant, age}]); // TODO: subject to change
                previous_state = InfectionState::InfectedSevere;
            }
            else {
                time_period    = days(params.get<CriticalToDead>()[{m_virus_variant, age}]); // TODO: subject to change
                previous_state = InfectionState::InfectedCritical;
            }
            break;
>>>>>>> 34a02772

        default:
            break;
        }
        start_date = start_date - time_period;
        m_infection_course.insert(m_infection_course.begin(), {start_date, previous_state});
    }
    return start_date;
}

} // namespace abm
} // namespace mio<|MERGE_RESOLUTION|>--- conflicted
+++ resolved
@@ -19,6 +19,7 @@
 */
 
 #include "abm/infection.h"
+#include "abm/parameters.h"
 #include "memilio/utils/compiler_diagnostics.h"
 #include <math.h>
 
@@ -186,22 +187,18 @@
 
         case InfectionState::InfectedSevere: {
             // roll out next infection step
-<<<<<<< HEAD
 
             p = uniform_dist(rng);
             if (p < params.get<CriticalPerInfectedSevere>()[{m_virus_variant, age}]) {
                 next_state    = InfectionState::InfectedCritical;
                 time_in_state = params.get<TimeInfectedSevereToCritical>()[{m_virus_variant, age}];
                 time_period   = days(time_in_state.get(rng));
-=======
-            v = uniform_dist(rng);
-            if (v < 0.25) { // TODO: subject to change
-                time_period = days(params.get<SevereToDead>()[{m_virus_variant, age}]); // TODO: subject to change
-                next_state  = InfectionState::Dead;
-            } else if  (v < 0.5) { // TODO: subject to change
-                time_period = days(params.get<SevereToCritical>()[{m_virus_variant, age}]); // TODO: subject to change
-                next_state  = InfectionState::InfectedCritical;
->>>>>>> 34a02772
+            }
+            else if (p < params.get<CriticalPerInfectedSevere>()[{m_virus_variant, age}] +
+                             params.get<DeathsPerInfectedSevere>()[{m_virus_variant, age}]) {
+                next_state    = InfectionState::Dead;
+                time_in_state = params.get<TimeInfectedSevereToDead>()[{m_virus_variant, age}];
+                time_period   = days(time_in_state.get(rng));
             }
             else {
                 next_state    = InfectionState::Recovered;
@@ -309,25 +306,19 @@
             }
         } break;
 
-<<<<<<< HEAD
         case InfectionState::Dead: {
-            time_in_state  = params.get<TimeInfectedCriticalToDead>()[{m_virus_variant, age}];
-            time_period    = days(time_in_state.get(rng));
-            previous_state = InfectionState::InfectedCritical;
-        } break;
-=======
-        case InfectionState::Dead:
-            v = uniform_dist(rng);
-            if (v < 0.5) {
-                time_period = days(params.get<SevereToDead>()[{m_virus_variant, age}]); // TODO: subject to change
+            p = uniform_dist(rng);
+            if (p < params.get<DeathsPerInfectedSevere>()[{m_virus_variant, age}]) {
+                time_in_state  = params.get<TimeInfectedSevereToDead>()[{m_virus_variant, age}];
+                time_period    = days(time_in_state.get(rng));
                 previous_state = InfectionState::InfectedSevere;
             }
             else {
-                time_period    = days(params.get<CriticalToDead>()[{m_virus_variant, age}]); // TODO: subject to change
+                time_in_state  = params.get<TimeInfectedCriticalToDead>()[{m_virus_variant, age}];
+                time_period    = days(time_in_state.get(rng));
                 previous_state = InfectionState::InfectedCritical;
             }
-            break;
->>>>>>> 34a02772
+        } break;
 
         default:
             break;

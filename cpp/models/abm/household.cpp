/*
* Copyright (C) 2020-2021 German Aerospace Center (DLR-SC)
*
* Authors: Daniel Abele, Sascha Korf
*
* Contact: Martin J. Kuehn <Martin.Kuehn@DLR.de>
*
* Licensed under the Apache License, Version 2.0 (the "License");
* you may not use this file except in compliance with the License.
* You may obtain a copy of the License at
*
*     http://www.apache.org/licenses/LICENSE-2.0
*
* Unless required by applicable law or agreed to in writing, software
* distributed under the License is distributed on an "AS IS" BASIS,
* WITHOUT WARRANTIES OR CONDITIONS OF ANY KIND, either express or implied.
* See the License for the specific language governing permissions and
* limitations under the License.
*/

#include "abm/household.h"
#include "memilio/math/eigen.h"
#include <string>

namespace mio
{
<<<<<<< HEAD

namespace
{
    /**
=======
namespace abm
{

namespace
{
/**
>>>>>>> 8135d3c4
 * Picks an age from a custom index array with a weight for each age group according to a discrete distribution.
 * @param age_groups A custom index array with the weights.
 * @return The picked age group.
 */
<<<<<<< HEAD
    mio::AbmAgeGroup
    pick_age_group_from_age_distribution(const mio::CustomIndexArray<int, mio::AbmAgeGroup>& age_groups)
    {
        auto age_group_weights = age_groups.array().cast<double>().eval();
        size_t age_group       = mio::DiscreteDistribution<size_t>::get_instance()(age_group_weights);
        return (mio::AbmAgeGroup)age_group;
    }
=======
AgeGroup pick_age_group_from_age_distribution(const CustomIndexArray<int, AgeGroup>& age_groups)
{
    auto age_group_weights = age_groups.array().cast<double>().eval();
    size_t age_group       = DiscreteDistribution<size_t>::get_instance()(age_group_weights);
    return (AgeGroup)age_group;
}
>>>>>>> 8135d3c4
} // namespace

void Household::add_members(HouseholdMember household_member, int number_of_members)
{
    m_household_member_list.push_back(std::make_tuple(household_member, number_of_members));
    m_number_of_members += number_of_members;
}

void HouseholdGroup::add_households(Household household, int number_of_households)
{
    m_household_list.push_back(std::make_tuple(household, number_of_households));
    m_number_of_households += number_of_households;
}

<<<<<<< HEAD
void add_household_to_world(mio::World& world, const mio::Household& household)
{
    auto home    = world.add_location(mio::LocationType::Home);
    auto members = household.get_members();
    world.get_individualized_location(home).set_capacity(household.get_total_number_of_members(),
                                                         household.get_total_number_of_members() * 22 * 3);
=======
void add_household_to_world(World& world, const Household& household)
{
    auto home    = world.add_location(LocationType::Home);
    auto members = household.get_members();
>>>>>>> 8135d3c4

    for (auto& memberTouple : members) {
        int count;
        HouseholdMember member;
        std::tie(member, count) = memberTouple;
        for (int j = 0; j < count; j++) {
            auto age_group = pick_age_group_from_age_distribution(member.get_age_weights());
<<<<<<< HEAD
            auto& person   = world.add_person(home, mio::InfectionState::Susceptible, age_group);
=======
            auto& person   = world.add_person(home, InfectionState::Susceptible, age_group);
>>>>>>> 8135d3c4
            person.set_assigned_location(home);
        }
    }
}

<<<<<<< HEAD
void add_household_group_to_world(mio::World& world, const mio::HouseholdGroup& household_group)
=======
void add_household_group_to_world(World& world, const HouseholdGroup& household_group)
>>>>>>> 8135d3c4
{
    auto households = household_group.get_households();

    for (auto& householdTuple : households) {
        int count;
        Household household;
        std::tie(household, count) = householdTuple;
        for (int j = 0; j < count; j++) {
            add_household_to_world(world, household);
        }
    }
}

} // namespace abm
} // namespace mio<|MERGE_RESOLUTION|>--- conflicted
+++ resolved
@@ -24,39 +24,22 @@
 
 namespace mio
 {
-<<<<<<< HEAD
-
-namespace
-{
-    /**
-=======
 namespace abm
 {
 
 namespace
 {
 /**
->>>>>>> 8135d3c4
  * Picks an age from a custom index array with a weight for each age group according to a discrete distribution.
  * @param age_groups A custom index array with the weights.
  * @return The picked age group.
  */
-<<<<<<< HEAD
-    mio::AbmAgeGroup
-    pick_age_group_from_age_distribution(const mio::CustomIndexArray<int, mio::AbmAgeGroup>& age_groups)
-    {
-        auto age_group_weights = age_groups.array().cast<double>().eval();
-        size_t age_group       = mio::DiscreteDistribution<size_t>::get_instance()(age_group_weights);
-        return (mio::AbmAgeGroup)age_group;
-    }
-=======
 AgeGroup pick_age_group_from_age_distribution(const CustomIndexArray<int, AgeGroup>& age_groups)
 {
     auto age_group_weights = age_groups.array().cast<double>().eval();
     size_t age_group       = DiscreteDistribution<size_t>::get_instance()(age_group_weights);
     return (AgeGroup)age_group;
 }
->>>>>>> 8135d3c4
 } // namespace
 
 void Household::add_members(HouseholdMember household_member, int number_of_members)
@@ -71,19 +54,12 @@
     m_number_of_households += number_of_households;
 }
 
-<<<<<<< HEAD
-void add_household_to_world(mio::World& world, const mio::Household& household)
-{
-    auto home    = world.add_location(mio::LocationType::Home);
-    auto members = household.get_members();
-    world.get_individualized_location(home).set_capacity(household.get_total_number_of_members(),
-                                                         household.get_total_number_of_members() * 22 * 3);
-=======
 void add_household_to_world(World& world, const Household& household)
 {
     auto home    = world.add_location(LocationType::Home);
     auto members = household.get_members();
->>>>>>> 8135d3c4
+    world.get_individualized_location(home).set_capacity(household.get_total_number_of_members(),
+                                                         household.get_total_number_of_members() * 22 * 3);
 
     for (auto& memberTouple : members) {
         int count;
@@ -91,21 +67,13 @@
         std::tie(member, count) = memberTouple;
         for (int j = 0; j < count; j++) {
             auto age_group = pick_age_group_from_age_distribution(member.get_age_weights());
-<<<<<<< HEAD
-            auto& person   = world.add_person(home, mio::InfectionState::Susceptible, age_group);
-=======
             auto& person   = world.add_person(home, InfectionState::Susceptible, age_group);
->>>>>>> 8135d3c4
             person.set_assigned_location(home);
         }
     }
 }
 
-<<<<<<< HEAD
-void add_household_group_to_world(mio::World& world, const mio::HouseholdGroup& household_group)
-=======
 void add_household_group_to_world(World& world, const HouseholdGroup& household_group)
->>>>>>> 8135d3c4
 {
     auto households = household_group.get_households();
 

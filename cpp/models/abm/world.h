--- conflicted
+++ resolved
@@ -74,8 +74,7 @@
         , m_trip_list(other.m_trip_list)
     {
         // Create copies of persons in the world
-        auto persons = other.get_persons();
-        for (auto& person : persons) {
+        for (auto& person : other.get_persons()) {
             m_persons.push_back(std::make_unique<Person>(person));
         }
 
@@ -252,29 +251,15 @@
      */
     void migration(TimePoint t, TimeSpan dt);
 
-<<<<<<< HEAD
-    std::vector<std::unique_ptr<Person>> m_persons;
-    std::vector<std::unique_ptr<Location>> m_locations;
-    TestingStrategy m_testing_strategy;
-    TripList m_trip_list;
-    bool m_use_migration_rules;
-    std::vector<
-        std::pair<LocationType (*)(const Person&, TimePoint, TimeSpan, const Parameters&), std::vector<LocationType>>>
-        m_migration_rules;
-=======
     std::vector<std::unique_ptr<Person>> m_persons; ///< Vector with pointers to every Person.
     std::vector<std::unique_ptr<Location>> m_locations; ///< Vector with pointers to every Location.
     TestingStrategy m_testing_strategy; ///< List of TestingScheme%s that are checked for testing.
-    GlobalInfectionParameters m_infection_parameters; /** Parameters of the Infection that are the same everywhere in
-    the World.*/
-    MigrationParameters m_migration_parameters; ///< Parameters that describe the migration between Location%s.
     TripList m_trip_list; ///< List of all Trip%s the Person%s do.
     bool m_use_migration_rules; ///< Whether migration rules are considered.
-    std::vector<std::pair<LocationType (*)(const Person&, TimePoint, TimeSpan, const MigrationParameters&),
+    std::vector<std::pair<LocationType (*)(const Person&, TimePoint, TimeSpan, const Parameters&),
                           std::vector<LocationType>>>
         m_migration_rules; ///< Rules that govern the migration between Location%s.
     LocationId m_cemetery_id; // Central cemetery for all dead persons.
->>>>>>> eb1864f3
 };
 
 } // namespace abm

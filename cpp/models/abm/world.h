/* 
* Copyright (C) 2020-2023 German Aerospace Center (DLR-SC)
*
* Authors: Daniel Abele, Majid Abedi, Elisabeth Kluth, David Kerkmann, Sascha Korf, Martin J. Kuehn, Khoa Nguyen
*
* Contact: Martin J. Kuehn <Martin.Kuehn@DLR.de>
*
* Licensed under the Apache License, Version 2.0 (the "License");
* you may not use this file except in compliance with the License.
* You may obtain a copy of the License at
*
*     http://www.apache.org/licenses/LICENSE-2.0
*
* Unless required by applicable law or agreed to in writing, software
* distributed under the License is distributed on an "AS IS" BASIS,
* WITHOUT WARRANTIES OR CONDITIONS OF ANY KIND, either express or implied.
* See the License for the specific language governing permissions and
* limitations under the License.
*/
#ifndef EPI_ABM_WORLD_H
#define EPI_ABM_WORLD_H

#include "abm/parameters.h"
#include "abm/location.h"
#include "abm/person.h"
#include "abm/lockdown_rules.h"
#include "abm/trip_list.h"
#include "abm/testing_strategy.h"
#include "memilio/epidemiology/age_group.h"
#include "memilio/utils/pointer_dereferencing_iterator.h"
#include "memilio/utils/random_number_generator.h"
#include "memilio/utils/stl_util.h"
#include "memilio/epidemiology/populations.h"

#include <vector>
#include <memory>

namespace mio
{
namespace abm
{

/**
 * @brief The World of the Simulation.
 * It consists of Location%s and Person%s (Agents).
 */
class World
{

public:
    using LocationIterator      = PointerDereferencingIterator<std::vector<std::unique_ptr<Location>>::iterator>;
    using ConstLocationIterator = PointerDereferencingIterator<std::vector<std::unique_ptr<Location>>::const_iterator>;
    using PersonIterator        = PointerDereferencingIterator<std::vector<std::unique_ptr<Person>>::iterator>;
    using ConstPersonIterator   = PointerDereferencingIterator<std::vector<std::unique_ptr<Person>>::const_iterator>;

    /**
     * @brief Create a World.
     * @param[in] num_agegroups The number of AgeGroup%s in the simulated World.
     */
    World(size_t num_agegroups)
        : parameters(num_agegroups)
        , m_trip_list()
        , m_cemetery_id(add_location(LocationType::Cemetery))
    {
        use_migration_rules(true);
    }

    /**
     * @brief Create a copied World.
     * @param[in] other The World that needs to be copied. 
     */
    World(const World& other)
        : parameters(other.parameters)
        , m_persons()
        , m_locations()
        , m_trip_list(other.m_trip_list)
        , m_cemetery_id(add_location(LocationType::Cemetery))
    {
        for (auto& origin_loc : other.get_locations()) {
            if (origin_loc.get_type() != LocationType::Cemetery) {
                // Copy a location
                m_locations.emplace_back(std::make_unique<Location>(origin_loc.copy_location()));
            }
            for (auto& person : other.get_persons()) {
                // If a person is in this location, copy this person and add it to this location.
                if (person.get_location() == origin_loc) {
                    LocationId origin_id = {origin_loc.get_index(), origin_loc.get_type()};
                    m_persons.push_back(
                        std::make_unique<Person>(person.copy_person(get_individualized_location(origin_id))));
                }
            }
        }
        use_migration_rules(other.m_use_migration_rules);
    }

    //type is move-only for stable references of persons/locations
    World(World&& other) = default;
    World& operator=(World&& other) = default;
<<<<<<< HEAD
    World& operator=(const World&)  = default;

    /**
     * serialize this. 
     * @see mio::serialize
     */
    template <class IOContext>
    void serialize(IOContext& io) const
    {
        auto obj = io.create_object("World");
        obj.add_element("num_agegroups", parameters.get_num_groups());
        std::vector<Trip> trips;
        TripList trip_list = get_trip_list();
        for (size_t i = 0; i < trip_list.num_trips(); i++) {
            trips.push_back(trip_list.get_next_trip());
            trip_list.increase_index();
        }
        obj.add_list("trips", trips.begin(), trips.end());
        obj.add_list("locations", get_locations().begin(), get_locations().end());
        obj.add_list("persons", get_persons().begin(), get_persons().end());
        obj.add_element("use_migration_rules", m_use_migration_rules);
    }

    /**
     * deserialize an object of this class.
     * @see mio::deserialize
     */
    template <class IOContext>
    static IOResult<World> deserialize(IOContext& io)
    {
        auto obj                 = io.expect_object("World");
        auto size                = obj.expect_element("num_agegroups", Tag<size_t>{});
        auto locations           = obj.expect_list("locations", Tag<Location>{});
        auto trip_list           = obj.expect_list("trips", Tag<Trip>{});
        auto persons             = obj.expect_list("persons", Tag<Person>{});
        auto use_migration_rules = obj.expect_element("use_migration_rules", Tag<bool>{});
        return apply(
            io,
            [](auto&& size_, auto&& locations_, auto&& trip_list_, auto&& persons_, auto&& use_migration_rule_) {
                return World{size_, locations_, trip_list_, persons_, use_migration_rule_};
            },
            size, locations, trip_list, persons, use_migration_rules);
    }
=======
    World(const World&)             = delete;
    World& operator=(const World&) = delete;
>>>>>>> 687fa256

    /** 
     * @brief Prepare the World for the next Simulation step.
     * @param[in] t Current time.
     * @param[in] dt Length of the time step.
     */
    void begin_step(TimePoint t, TimeSpan dt);

    /** 
     * @brief Follow up on the World after the Simulation step.
     * @param[in] t Current time.
     * @param[in] dt Length of the time step.
     */
    void end_step(TimePoint t, TimeSpan dt);

    /** 
     * @brief Evolve the world one time step.
     * @param[in] t Current time.
     * @param[in] dt Length of the time step.
     */
    void evolve(TimePoint t, TimeSpan dt);

    /** 
     * @brief Add a Location to the World.
     * @param[in] type Type of Location to add.
     * @param[in] num_cells [Default: 1] Number of Cell%s that the Location is divided into.
     * @return Index and type of the newly created Location.
     */
    LocationId add_location(LocationType type, uint32_t num_cells = 1);

    /** 
     * @brief Add a Person to the World.
     * @param[in] id Index and type of the initial Location of the Person.
     * @param[in] age AgeGroup of the person.
     * @return Reference to the newly created Person.
     */
    Person& add_person(const LocationId id, AgeGroup age);

    /**
     * @brief Get a range of all Location%s in the World.
     * @return A range of all Location%s.
     */
    Range<std::pair<ConstLocationIterator, ConstLocationIterator>> get_locations() const;

    /**
     * @brief Get a range of all Person%s in the World.
     * @return A range of all Person%s.
     */
    Range<std::pair<ConstPersonIterator, ConstPersonIterator>> get_persons() const;

    /**
     * @brief Get an individualized Location.
     * @param[in] id LocationId of the Location.
     * @return Reference to the Location.
     */
    const Location& get_individualized_location(LocationId id) const;

    Location& get_individualized_location(LocationId id);

    /**
     * @brief Find an assigned Location of a Person.
     * @param[in] type The #LocationType that specifies the assigned Location.
     * @param[in] person The Person.
     * @return Reference to the assigned Location.
     */
    const Location& find_location(LocationType type, const Person& person) const;

    Location& find_location(LocationType type, const Person& person);

    /** 
     * @brief Get the number of Persons in one #InfectionState at all Location%s of a type.
     * @param[in] t Specified #TimePoint.
     * @param[in] s Specified #InfectionState.
     * @param[in] type Specified #LocationType.
     */
    size_t get_subpopulation_combined(TimePoint t, InfectionState s, LocationType type) const;

    /**
     * @brief Get the migration data.
     * @return Reference to the list of Trip%s that the Person%s make.
     */
    TripList& get_trip_list();

    const TripList& get_trip_list() const;

    /** 
     * @brief Decide if migration rules (like go to school/work) are used or not;
     * The migration rules regarding hospitalization/ICU/quarantine are always used.
     * @param[in] param If true uses the migration rules for migration to school/work etc., else only the rules 
     * regarding hospitalization/ICU/quarantine.
     */
    void use_migration_rules(bool param);
    bool use_migration_rules() const;

    /** 
     * @brief Get the TestingStrategy.
     * @return Reference to the list of TestingScheme%s that are checked for testing.
     */
    TestingStrategy& get_testing_strategy();

    const TestingStrategy& get_testing_strategy() const;

<<<<<<< HEAD
    /** 
     * @brief The simulation parameters of the world.
     */
    Parameters parameters;
=======
    /**
    * Get the RandomNumberGenerator used by this world for random events.
    * Persons use their own generators with the same key as the global one. 
    * @return The random number generator.
    */
    RandomNumberGenerator& get_rng()
    {
        return m_rng;
    }
>>>>>>> 687fa256

private:
    /**
     * @brief Person%s interact at their Location and may become infected.
     * @param[in] t The current TimePoint.
     * @param[in] dt The length of the time step of the Simulation.
     */
    void interaction(TimePoint t, TimeSpan dt);
    /**
     * @brief Person%s move in the World according to rules.
     * @param[in] t The current TimePoint.
     * @param[in] dt The length of the time step of the Simulation.
     */
    void migration(TimePoint t, TimeSpan dt);

    std::vector<std::unique_ptr<Person>> m_persons; ///< Vector with pointers to every Person.
    std::vector<std::unique_ptr<Location>> m_locations; ///< Vector with pointers to every Location.
    TestingStrategy m_testing_strategy; ///< List of TestingScheme%s that are checked for testing.
    TripList m_trip_list; ///< List of all Trip%s the Person%s do.
    bool m_use_migration_rules; ///< Whether migration rules are considered.
<<<<<<< HEAD
    std::vector<std::pair<LocationType (*)(const Person&, TimePoint, TimeSpan, const Parameters&),
=======
    std::vector<std::pair<LocationType (*)(Person::RandomNumberGenerator&, const Person&, TimePoint, TimeSpan,
                                           const MigrationParameters&),
>>>>>>> 687fa256
                          std::vector<LocationType>>>
        m_migration_rules; ///< Rules that govern the migration between Location%s.
    LocationId m_cemetery_id; // Central cemetery for all dead persons.
    RandomNumberGenerator m_rng; ///< Global random number generator
};

} // namespace abm
} // namespace mio

#endif<|MERGE_RESOLUTION|>--- conflicted
+++ resolved
@@ -94,9 +94,8 @@
     }
 
     //type is move-only for stable references of persons/locations
-    World(World&& other) = default;
+    World(World&& other)            = default;
     World& operator=(World&& other) = default;
-<<<<<<< HEAD
     World& operator=(const World&)  = default;
 
     /**
@@ -140,10 +139,6 @@
             },
             size, locations, trip_list, persons, use_migration_rules);
     }
-=======
-    World(const World&)             = delete;
-    World& operator=(const World&) = delete;
->>>>>>> 687fa256
 
     /** 
      * @brief Prepare the World for the next Simulation step.
@@ -246,12 +241,11 @@
 
     const TestingStrategy& get_testing_strategy() const;
 
-<<<<<<< HEAD
     /** 
      * @brief The simulation parameters of the world.
      */
     Parameters parameters;
-=======
+
     /**
     * Get the RandomNumberGenerator used by this world for random events.
     * Persons use their own generators with the same key as the global one. 
@@ -261,7 +255,6 @@
     {
         return m_rng;
     }
->>>>>>> 687fa256
 
 private:
     /**
@@ -282,12 +275,8 @@
     TestingStrategy m_testing_strategy; ///< List of TestingScheme%s that are checked for testing.
     TripList m_trip_list; ///< List of all Trip%s the Person%s do.
     bool m_use_migration_rules; ///< Whether migration rules are considered.
-<<<<<<< HEAD
-    std::vector<std::pair<LocationType (*)(const Person&, TimePoint, TimeSpan, const Parameters&),
-=======
     std::vector<std::pair<LocationType (*)(Person::RandomNumberGenerator&, const Person&, TimePoint, TimeSpan,
-                                           const MigrationParameters&),
->>>>>>> 687fa256
+                                           const Parameters&),
                           std::vector<LocationType>>>
         m_migration_rules; ///< Rules that govern the migration between Location%s.
     LocationId m_cemetery_id; // Central cemetery for all dead persons.

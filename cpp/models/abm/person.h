/* 
* Copyright (C) 2020-2023 German Aerospace Center (DLR-SC)
*
* Authors: Daniel Abele, Elisabeth Kluth, David Kerkmann, Khoa Nguyen
*
* Contact: Martin J. Kuehn <Martin.Kuehn@DLR.de>
*
* Licensed under the Apache License, Version 2.0 (the "License");
* you may not use this file except in compliance with the License.
* You may obtain a copy of the License at
*
*     http://www.apache.org/licenses/LICENSE-2.0
*
* Unless required by applicable law or agreed to in writing, software
* distributed under the License is distributed on an "AS IS" BASIS,
* WITHOUT WARRANTIES OR CONDITIONS OF ANY KIND, either express or implied.
* See the License for the specific language governing permissions and
* limitations under the License.
*/
#ifndef EPI_ABM_PERSON_H
#define EPI_ABM_PERSON_H

#include "abm/location_type.h"
#include "abm/parameters.h"
#include "abm/time.h"
#include "abm/infection.h"
#include "abm/vaccine.h"
#include "abm/mask_type.h"
#include "abm/mask.h"
#include "memilio/epidemiology/age_group.h"

#include "memilio/utils/memory.h"
#include <functional>

namespace mio
{
namespace abm
{

struct LocationId;
class Location;

static constexpr uint32_t INVALID_PERSON_ID = std::numeric_limits<uint32_t>::max();

/**
 * @brief Agents in the simulated World that can carry and spread the Infection.
 */
class Person
{
public:
    /**
     * @brief Create a Person.
     * @param[in, out] location Initial location of the Person.
     * @param[in] age The AgeGroup of the Person.
     * @param[in] person_id Index of the Person.
     */
    explicit Person(Location& location, AgeGroup age, uint32_t person_id = INVALID_PERSON_ID);

    /**
     * @brief Compare two Person%s.
     */
    bool operator==(const Person& other) const
    {
        return (m_person_id == other.m_person_id);
    }

    /** 
     * @brief Time passes and the Person interacts with the population at its current Location.
     * The Person might become infected.
     * @param[in] t Current time.
<<<<<<< HEAD
     * @param[in] dt Length of the current simulation time step.
     * @param[in,out] params Infection parameters that are the same in all locations.
=======
     * @param[in] dt Length of the current Simulation TimeStep.
     * @param[in, out] global_infection_parameters Infection parameters that are the same in all Location%s.
>>>>>>> eb1864f3
     */
    void interact(TimePoint t, TimeSpan dt, const Parameters& params);

    /** 
     * @brief Migrate to a different Location.
     * @param[in, out] loc_new The new Location of the Person.
     * @param[in] cells_new The Cell%s that the Person visits at the new Location.
     * */
    void migrate_to(Location& loc_new, const std::vector<uint32_t>& cells_new = {0});

    /**
     * @brief Get the latest Infection of the Person.
     * @return The latest Infection of the Person.
     */
    Infection& get_infection()
    {
        return m_infections.back();
    }

    const Infection& get_infection() const
    {
        return m_infections.back();
    }

    /** 
     * @brief Get all Vaccination%s of the Person.
     * @return A vector with all Vaccination%s.
     */
    std::vector<Vaccination>& get_vaccinations()
    {
        return m_vaccinations;
    }

    const std::vector<Vaccination>& get_vaccinations() const
    {
        return m_vaccinations;
    }

    /**
     * @brief Returns if the Person is infected at the TimePoint.
     * @param[in] t TimePoint of querry. Usually the current time of the Simulation.
     * @return True if the Person is infected at the TimePoint.
     */
    bool is_infected(TimePoint t) const;

    /**
     * @brief Get the InfectionState of the Person at a specific TimePoint.
     * @param[in] t TimePoint of querry. Usually the current time of the Simulation.
     * @return The InfectionState of the latest Infection at time t.
     */
    InfectionState get_infection_state(TimePoint t) const;

    /**
     * @brief Adds a new Infection to the list of Infection%s.
     * @param[in] inf The new Infection.
     */
    void add_new_infection(Infection&& inf);

    /**
     * @brief Get the AgeGroup of this Person.
     * @return AgeGroup of the Person.
     */
    AgeGroup get_age() const
    {
        return m_age;
    }

    /**
     * @brief Get the current Location of the Person.
     * @return Current Location of the Person.
     */
    Location& get_location();

    const Location& get_location() const;

    /**
     * @brief Get the time the Person has been at its current Location.
     * @return TimeSpan the Person has been at the Location.
     */
    TimeSpan get_time_at_location() const
    {
        return m_time_at_location;
    }

    /**
     * @brief Get the time since the Person has been tested.
     * @return TimeSpan since the last test.
     */
    TimeSpan get_time_since_negative_test() const
    {
        return m_time_since_negative_test;
    }
    /**
     * @brief Set an assigned Location of the Person. 
     * The assigned Location is saved by its index of its LocationId. Assume that a Person has at most one assigned
     * Location per #LocationType.
     * @param[in] location The new assigned Location.
     */
    void set_assigned_location(Location& location);

    /**
     * @brief Set an assigned Location of the Person. 
     * The assigned Location is saved by the index of its LocationId. Assume that a Person has at most one assigned
     * Location of a certain #LocationType.
     * @param[in] id The LocationId of the Location.
     */
    void set_assigned_location(LocationId id);

    /**
     * @brief Returns the index of an assigned Location of the Person.
     * Assume that a Person has at most one assigned Location of a certain #LocationType.
     * @param[in] type #LocationType of the assigned Location.
     * @return The index in the LocationId of the assigned Location.
     */
    uint32_t get_assigned_location_index(LocationType type) const;

    /**
     * @brief Get the assigned Location%s of the Person.
     * @return A vector with the indices of the assigned Location%s of the Person.
     */
    const std::vector<uint32_t>& get_assigned_locations() const
    {
        return m_assigned_locations;
    }

    /**
     * @brief Draw if the Person goes to work or is in home office during lockdown at a specific TimePoint.
     * Every Person has a random number. Depending on this number and the time, the Person works from home in case of a
     * lockdown.
     * @param[in] t The TimePoint of interest. Usually the current time of the Simulation.
     * @param[in] params Parameters that describe the migration between Location%s.
     * @return True the Person works from home.
     */
    bool goes_to_work(TimePoint t, const Parameters& params) const;

    /**
     * @brief Draw at what time the Person goes to work.
     * Every Person has a random number to determine what time to go to work.
     * Depending on this number Person decides what time has to go to work.
     * @param[in] params Parameters that describe the migration between Location%s.
     * @return The time of going to work.
     */
    TimeSpan get_go_to_work_time(const Parameters& params) const;

    /**
     * @brief Draw if the Person goes to school or stays at home during lockdown.
     * Every Person has a random number that determines if they go to school in case of a lockdown.
     * @param[in] t The TimePoint of interest. Usually the current time of the Simulation.
     * @param[in] params Parameters that describe the migration between Location%s.
     * @return True if the Person goes to school.
     */
    bool goes_to_school(TimePoint t, const Parameters& params) const;

    /**
     * @brief Draw at what time the Person goes to work.
     * Every Person has a random number to determine what time to go to school.
     * Depending on this number Person decides what time has to go to school.
     * @param[in] params Parameters that describe the migration between Location%s.
     * @return The time of going to school.
     */
    TimeSpan get_go_to_school_time(const Parameters& params) const;

    /**
     * @brief Answers the question if a Person is currently in quarantine.
     * If a Person is in quarantine this Person cannot migrate to Location%s other than Home or the Hospital.
     * @return True if the Person is in quarantine.
     */
    bool is_in_quarantine() const
    {
        return m_quarantine;
    }

    /**
     * @brief Sets the current Infection to detected and moves the Person into quarantine.
     * @param[in] t TimePoint of the detection.
     */
    void detect_infection(TimePoint t);

    /**
     * @brief Removes the quarantine status of the Person.
     */
    void remove_quarantine();

    /**
     * @brief Simulates a viral test and returns the test result of the Person.
     * If the test is positive, the Person has to quarantine.
     * If the test is negative, quarantine ends.
     * @param[in] t TimePoint of the test.
     * @param[in] params Sensitivity and specificity of the test method.
     * @return True if the test result of the Person is positive.
     */
    bool get_tested(TimePoint t, const TestParameters& params);

    /**
     * @brief Get the PersonID of the Person.
     * The PersonID should correspond to the index in m_persons in world.
     * @return The PersonID.
     */
    uint32_t get_person_id();

    /**
     * @brief Get index of Cell%s of the Person.
     * @return A vector of all Cell indices the Person visits at the current Location.
     */
    std::vector<uint32_t>& get_cells();

    const std::vector<uint32_t>& get_cells() const;

    /**
     * @brief Get the current Mask of the Person.
     * @return Reference to the Mask object of the Person.
     */
    Mask& get_mask()
    {
        return m_mask;
    }

    const Mask& get_mask() const
    {
        return m_mask;
    }

    /**
     * @brief Get the protection of the Mask.
     * A value of 1 represents full protection and a value of 0 means no protection. This depends on the MaskType of the
     * Mask the Person is wearing.
     * @param[in] params The parameters of the Infection that are the same everywhere within the World.
     * @return The reduction factor of getting an Infection when wearing the Mask.
     */
    ScalarType get_mask_protective_factor(const Parameters& params) const;

    /**
     * @brief For every #LocationType a Person has a compliance value between -1 and 1.
     * -1 means that the Person never complies to any Mask duty at the given #LocationType.
     * 1 means that the Person always wears a Mask a the #LocationType even if it is not required.
     * @param[in] preferences The vector of Mask compliance values for all #LocationType%s.
     */
    void set_mask_preferences(std::vector<ScalarType> preferences)
    {
        m_mask_compliance = preferences;
    }

    /**
     * @brief Get the Mask compliance of the Person for the current Location.
     * @param[in] location The current Location of the Person.
     * @return The probability that the Person does not comply to any Mask duty/wears a Mask even if it is not required.
     */
    ScalarType get_mask_compliance(LocationType location) const
    {
        return m_mask_compliance[static_cast<int>(location)];
    }

    /**
     * @brief Checks whether the Person wears a Mask at the target Location.
     * @param[in] target The target Location.
     * @return Whether a Person wears a Mask at the Location.
     */
    bool apply_mask_intervention(const Location& target);

    /**
     * @brief Decide if a Person is currently wearing a Mask.
     * @param[in] wear_mask If true, the protection of the Mask is considered when computing the exposure rate.
     */
    void set_wear_mask(bool wear_mask)
    {
        m_wears_mask = wear_mask;
    }

    /**
     * @brief Get the information if the Person is currently wearing a Mask.
     * @return True if the Person is currently wearing a Mask.
     */
    bool get_wear_mask() const
    {
        return m_wears_mask;
    }

    /**
     * @brief Get the multiplicative factor on how likely an Infection is due to the immune system.
     * @param[in] v VirusVariant to take into consideration.
     * @param[in] t TimePoint of check.
     * @return Protection factor of the immune system to the given VirusVariant at the given TimePoint.
     */
    ScalarType get_protection_factor(VirusVariant /*v*/, TimePoint /*t*/) const
    {
        return 1.; // put implementation in .cpp
    }

    /**
     * @brief Get the multiplicative factor on how severe a new Infection is due to the immune system.
     * @param[in] v VirusVariant to take into consideration.
     * @param[in] t TimePoint of check.
     * @return Severity factor of a new Infection with the given VirusVariant at the given TimePoint.
     */
    ScalarType get_severity_factor(VirusVariant /*v*/, TimePoint /*t*/) const
    {
        return 1.; // put implementation in .cpp
    }

    /**
     * serialize this. 
     * @see mio::serialize
     */
    template <class IOContext>
    void serialize(IOContext& io) const
    {
        auto obj = io.create_object("Person");
        obj.add_element("Index", m_person_id);
    }

    /**
     * deserialize an object of this class.
     * @see mio::deserialize
     */
    template <class IOContext>
    static IOResult<Person> deserialize(IOContext& io)
    {
        auto obj = io.expect_object("Person");
        auto id  = obj.expect_element("Index", Tag<uint32_t>{});
        return apply(
            io,
            [](auto&& id_) {
                return Location{id_};
            },
            id);
    }

private:
    observer_ptr<Location> m_location; ///< Current Location of the Person.
    std::vector<uint32_t> m_assigned_locations; /**! Vector with the indices of the assigned Locations so that the 
    Person always visits the same Home or School etc. */
    std::vector<Vaccination> m_vaccinations; ///< Vector with all Vaccination%s the Person has received.
    std::vector<Infection> m_infections; ///< Vector with all Infection%s the Person had.
    bool m_quarantine = false; ///< Whether the Person is currently in quarantine.
    AgeGroup m_age; ///< AgeGroup the Person belongs to.
    TimeSpan m_time_at_location; ///< Time the Person has spent at its current Location so far.
    double m_random_workgroup; ///< Value to determine if the Person goes to work or works from home during lockdown.
    double m_random_schoolgroup; ///< Value to determine if the Person goes to school or stays at home during lockdown.
    double m_random_goto_work_hour; ///< Value to determine at what time the Person goes to work.
    double m_random_goto_school_hour; ///< Value to determine at what time the Person goes to school.
    TimeSpan m_time_since_negative_test; ///< Time since the last negative test.
    Mask m_mask; ///< The Mask of the Person.
    bool m_wears_mask = false; ///< Whether the Person currently wears a Mask.
    std::vector<ScalarType> m_mask_compliance; ///< Vector of Mask compliance values for all #LocationType%s.
    uint32_t m_person_id; ///< Id of the Person.
    std::vector<uint32_t> m_cells; ///< Vector with all Cell%s the Person visits at its current Location.
};

} // namespace abm
} // namespace mio

#endif<|MERGE_RESOLUTION|>--- conflicted
+++ resolved
@@ -68,13 +68,8 @@
      * @brief Time passes and the Person interacts with the population at its current Location.
      * The Person might become infected.
      * @param[in] t Current time.
-<<<<<<< HEAD
-     * @param[in] dt Length of the current simulation time step.
-     * @param[in,out] params Infection parameters that are the same in all locations.
-=======
      * @param[in] dt Length of the current Simulation TimeStep.
-     * @param[in, out] global_infection_parameters Infection parameters that are the same in all Location%s.
->>>>>>> eb1864f3
+     * @param[in, out] params Infection parameters that are the same in all Location%s.
      */
     void interact(TimePoint t, TimeSpan dt, const Parameters& params);
 

--- conflicted
+++ resolved
@@ -40,6 +40,8 @@
 namespace abm
 {
 
+static constexpr uint32_t INVALID_PERSON_ID = std::numeric_limits<uint32_t>::max();
+
 /**
  * @brief Agents in the simulated Model that can carry and spread the Infection.
  */
@@ -66,36 +68,6 @@
         return (m_person_id == other.m_person_id);
     }
 
-<<<<<<< HEAD
-    /** 
-     * @brief Time passes and the Person interacts with the population at its current Location.
-     * The Person might become infected.
-     * @param[in] t Current time.
-     * @param[in] dt Length of the current Simulation TimeStep.
-     * @param[in, out] params Infection parameters that are the same in all Location%s.
-     */
-    void interact(RandomNumberGenerator& rng, TimePoint t, TimeSpan dt, const Parameters& params);
-
-    /** 
-     * @brief Move to a different Location.
-     * @param[in, out] loc_new The new Location of the Person.
-     * @param[in] cells_new The Cell%s that the Person visits at the new Location.
-     * */
-    void move_to(Location& loc_new, const std::vector<uint32_t>& cells_new = {0})
-    {
-        move_to(loc_new, TransportMode::Unknown, cells_new);
-    }
-
-    /** 
-     * @brief Move to a different Location.
-     * @param[in] loc_new The new Location of the Person.
-     * @param[in] transport_mode The TransportMode the Person used to get to the new Location.
-     * @param[in] cells_new The Cell%s that the Person visits at the new Location.
-     * */
-    void move_to(Location& loc_new, mio::abm::TransportMode transport_mode, const std::vector<uint32_t>& cells = {0});
-
-=======
->>>>>>> d59fbd78
     /**
      * @brief Get the latest #Infection of the Person.
      * @return The latest #Infection of the Person.
@@ -288,15 +260,9 @@
     bool get_tested(PersonalRandomNumberGenerator& rng, TimePoint t, const TestParameters& params);
 
     /**
-<<<<<<< HEAD
-     * @brief Get the PersonID of the Person.
-     * The PersonID should correspond to the index in m_persons in model.
-     * @return The PersonID.
-=======
      * @brief Get the PersonId of the Person.
-     * The PersonId should correspond to the index in m_persons in world.
+     * The PersonId should correspond to the index in m_persons in the Model.
      * @return The PersonId.
->>>>>>> d59fbd78
      */
     PersonId get_id() const;
 

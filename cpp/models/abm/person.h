--- conflicted
+++ resolved
@@ -348,7 +348,6 @@
     }
 
     /**
-<<<<<<< HEAD
      * @brief Get the multiplicative factor on how likely an infection is due to the immune system.
      * @param[in] t TimePoint of check.
      * @param[in] virus VirusVariant to check
@@ -357,14 +356,6 @@
      */
     template <class T>
     ScalarType get_protection_factor(TimePoint t, VirusVariant virus, const GlobalInfectionParameters params) const
-=======
-     * @brief Get the multiplicative factor on how likely an Infection is due to the immune system.
-     * @param[in] v VirusVariant to take into consideration.
-     * @param[in] t TimePoint of check.
-     * @return Protection factor of the immune system to the given VirusVariant at the given TimePoint.
-     */
-    ScalarType get_protection_factor(VirusVariant /*v*/, TimePoint /*t*/) const
->>>>>>> 5edd5f99
     {
         // If the person had not infected nor vaccinated before, the function would return 0.
         if (m_infections.empty() && m_vaccinations.empty()) {
@@ -401,20 +392,11 @@
     }
 
     /**
-<<<<<<< HEAD
      * @brief Add a new vaccination
      * @param[in] v Vaccine that is taken by the person. 
      * @param[in] t TimePoint of vaccination.
     */
     void add_new_vaccination(Vaccine v, TimePoint t)
-=======
-     * @brief Get the multiplicative factor on how severe a new Infection is due to the immune system.
-     * @param[in] v VirusVariant to take into consideration.
-     * @param[in] t TimePoint of check.
-     * @return Severity factor of a new Infection with the given VirusVariant at the given TimePoint.
-     */
-    ScalarType get_severity_factor(VirusVariant /*v*/, TimePoint /*t*/) const
->>>>>>> 5edd5f99
     {
         m_vaccinations.push_back(Vaccination(v, t));
     }

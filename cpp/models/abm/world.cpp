/* 
* Copyright (C) 2020-2024 MEmilio
*
* Authors: Daniel Abele, Majid Abedi, Elisabeth Kluth, Carlotta Gerstein, Martin J. Kuehn, David Kerkmann, Khoa Nguyen
*
* Contact: Martin J. Kuehn <Martin.Kuehn@DLR.de>
*
* Licensed under the Apache License, Version 2.0 (the "License");
* you may not use this file except in compliance with the License.
* You may obtain a copy of the License at
*
*     http://www.apache.org/licenses/LICENSE-2.0
*
* Unless required by applicable law or agreed to in writing, software
* distributed under the License is distributed on an "AS IS" BASIS,
* WITHOUT WARRANTIES OR CONDITIONS OF ANY KIND, either express or implied.
* See the License for the specific language governing permissions and
* limitations under the License.
*/
#include "abm/world.h"
#include "abm/location_type.h"
#include "abm/mask_type.h"
#include "abm/person.h"
#include "abm/location.h"
#include "abm/migration_rules.h"
#include "abm/infection.h"
#include "abm/vaccine.h"
#include "memilio/utils/logging.h"
#include "memilio/utils/mioomp.h"
#include "memilio/utils/random_number_generator.h"
#include "memilio/utils/stl_util.h"

namespace mio
{
namespace abm
{

LocationId World::add_location(LocationType type, uint32_t num_cells)
{
    LocationId id = {static_cast<uint32_t>(m_locations.size()), type};
<<<<<<< HEAD
    m_locations.emplace_back(std::make_unique<Location>(id, parameters.get_num_groups(), num_cells));
=======
    m_locations.emplace_back(std::make_unique<Location>(id, num_cells));
    m_has_locations[size_t(type)] = true;
>>>>>>> b42bbe99
    return id;
}

Person& World::add_person(const LocationId id, AgeGroup age)
{
    assert((size_t)age.size < (size_t)parameters.get_num_groups());
    uint32_t person_id = static_cast<uint32_t>(m_persons.size());
    m_persons.push_back(std::make_unique<Person>(m_rng, get_individualized_location(id), age, person_id));
    auto& person = *m_persons.back();
    person.set_assigned_location(m_cemetery_id);
    get_individualized_location(id).add_person(person);
    return person;
}

void World::evolve(TimePoint t, TimeSpan dt)
{
    begin_step(t, dt);
    log_info("ABM World interaction.");
    interaction(t, dt);
    log_info("ABM World migration.");
    migration(t, dt);
    end_step(t, dt);
}

void World::interaction(TimePoint t, TimeSpan dt)
{
    PRAGMA_OMP(parallel for)
    for (auto i = size_t(0); i < m_persons.size(); ++i) {
        auto&& person     = m_persons[i];
        auto personal_rng = Person::RandomNumberGenerator(m_rng, *person);
        person->interact(personal_rng, t, dt, parameters);
    }
}

void World::migration(TimePoint t, TimeSpan dt)
{
<<<<<<< HEAD
    std::vector<std::pair<LocationType (*)(Person::RandomNumberGenerator&, const Person&, TimePoint, TimeSpan,
                                           const Parameters&),
                          std::vector<LocationType>>>
        enhanced_migration_rules;
    for (auto rule : m_migration_rules) {
        //check if transition rule can be applied
        bool nonempty         = false;
        const auto& loc_types = rule.second;
        for (auto loc_type : loc_types) {
            nonempty = std::find_if(m_locations.begin(), m_locations.end(),
                                    [loc_type](const std::unique_ptr<Location>& location) {
                                        return location->get_type() == loc_type;
                                    }) != m_locations.end();
        }

        if (nonempty) {
            enhanced_migration_rules.push_back(rule);
        }
    }
=======
>>>>>>> b42bbe99
    PRAGMA_OMP(parallel for)
    for (auto i = size_t(0); i < m_persons.size(); ++i) {
        auto&& person     = m_persons[i];
        auto personal_rng = Person::RandomNumberGenerator(m_rng, *person);
<<<<<<< HEAD
        for (auto rule : enhanced_migration_rules) {
            //check if transition rule can be applied
            auto target_type       = rule.first(personal_rng, *person, t, dt, parameters);
=======

        auto try_migration_rule = [&](auto rule) -> bool {
            //run migration rule and check if migration can actually happen
            auto target_type       = rule(personal_rng, *person, t, dt, m_migration_parameters);
>>>>>>> b42bbe99
            auto& target_location  = find_location(target_type, *person);
            auto& current_location = person->get_location();
            if (m_testing_strategy.run_strategy(personal_rng, *person, target_location, t)) {
                if (target_location != current_location &&
                    target_location.get_number_persons() < target_location.get_capacity().persons) {
                    bool wears_mask = person->apply_mask_intervention(personal_rng, target_location);
                    if (wears_mask) {
                        person->migrate_to(target_location);
                    }
                    return true;
                }
            }
            return false;
        };

        //run migration rules one after the other if the corresponding location type exists
        //shortcutting of bool operators ensures the rules stop after the first rule is applied
        if (m_use_migration_rules) {
            (has_locations({LocationType::Cemetery}) && try_migration_rule(&get_buried)) ||
                (has_locations({LocationType::Home}) && try_migration_rule(&return_home_when_recovered)) ||
                (has_locations({LocationType::Hospital}) && try_migration_rule(&go_to_hospital)) ||
                (has_locations({LocationType::ICU}) && try_migration_rule(&go_to_icu)) ||
                (has_locations({LocationType::School, LocationType::Home}) && try_migration_rule(&go_to_school)) ||
                (has_locations({LocationType::Work, LocationType::Home}) && try_migration_rule(&go_to_work)) ||
                (has_locations({LocationType::BasicsShop, LocationType::Home}) && try_migration_rule(&go_to_shop)) ||
                (has_locations({LocationType::SocialEvent, LocationType::Home}) && try_migration_rule(&go_to_event)) ||
                (has_locations({LocationType::Home}) && try_migration_rule(&go_to_quarantine));
        }
        else {
            //no daily routine migration, just infection related
            (has_locations({LocationType::Cemetery}) && try_migration_rule(&get_buried)) ||
                (has_locations({LocationType::Home}) && try_migration_rule(&return_home_when_recovered)) ||
                (has_locations({LocationType::Hospital}) && try_migration_rule(&go_to_hospital)) ||
                (has_locations({LocationType::ICU}) && try_migration_rule(&go_to_icu)) ||
                (has_locations({LocationType::Home}) && try_migration_rule(&go_to_quarantine));
        }
    }

    // check if a person makes a trip
    bool weekend     = t.is_weekend();
    size_t num_trips = m_trip_list.num_trips(weekend);

    if (num_trips != 0) {
        while (m_trip_list.get_current_index() < num_trips &&
               m_trip_list.get_next_trip_time(weekend).seconds() < (t + dt).time_since_midnight().seconds()) {
            auto& trip        = m_trip_list.get_next_trip(weekend);
            auto& person      = m_persons[trip.person_id];
            auto personal_rng = Person::RandomNumberGenerator(m_rng, *person);
            if (!person->is_in_quarantine() && person->get_infection_state(t) != InfectionState::Dead) {
                auto& target_location = get_individualized_location(trip.migration_destination);
                if (m_testing_strategy.run_strategy(personal_rng, *person, target_location, t)) {
                    person->apply_mask_intervention(personal_rng, target_location);
                    person->migrate_to(target_location);
                }
            }
            m_trip_list.increase_index();
        }
    }
    if (((t).days() < std::floor((t + dt).days()))) {
        m_trip_list.reset_index();
    }
}

void World::begin_step(TimePoint t, TimeSpan dt)
{
    m_testing_strategy.update_activity_status(t);
    PRAGMA_OMP(parallel for)
    for (auto i = size_t(0); i < m_locations.size(); ++i) {
        auto&& location = m_locations[i];
        location->cache_exposure_rates(t, dt, parameters.get_num_groups());
    }
}

void World::end_step(TimePoint t, TimeSpan dt)
{
    PRAGMA_OMP(parallel for)
    for (auto i = size_t(0); i < m_locations.size(); ++i) {
        auto&& location = m_locations[i];
        location->store_subpopulations(t + dt);
    }
}

auto World::get_locations() const -> Range<std::pair<ConstLocationIterator, ConstLocationIterator>>
{
    return std::make_pair(ConstLocationIterator(m_locations.begin()), ConstLocationIterator(m_locations.end()));
}

auto World::get_persons() const -> Range<std::pair<ConstPersonIterator, ConstPersonIterator>>
{
    return std::make_pair(ConstPersonIterator(m_persons.begin()), ConstPersonIterator(m_persons.end()));
}

const Location& World::get_individualized_location(LocationId id) const
{
    return *m_locations[id.index];
}

Location& World::get_individualized_location(LocationId id)
{
    return *m_locations[id.index];
}

const Location& World::find_location(LocationType type, const Person& person) const
{
    auto index = person.get_assigned_location_index(type);
    assert(index != INVALID_LOCATION_INDEX && "unexpected error.");
    return get_individualized_location({index, type});
}

Location& World::find_location(LocationType type, const Person& person)
{
    auto index = person.get_assigned_location_index(type);
    assert(index != INVALID_LOCATION_INDEX && "unexpected error.");
    return get_individualized_location({index, type});
}

size_t World::get_subpopulation_combined(TimePoint t, InfectionState s, LocationType type) const
{
    return std::accumulate(m_locations.begin(), m_locations.end(), (size_t)0,
                           [t, s, type](size_t running_sum, const std::unique_ptr<Location>& loc) {
                               return loc->get_type() == type ? running_sum + loc->get_subpopulation(t, s)
                                                              : running_sum;
                           });
}

TripList& World::get_trip_list()
{
    return m_trip_list;
}

const TripList& World::get_trip_list() const
{
    return m_trip_list;
}

void World::use_migration_rules(bool param)
{
    m_use_migration_rules = param;
}

bool World::use_migration_rules() const
{
    return m_use_migration_rules;
}

TestingStrategy& World::get_testing_strategy()
{
    return m_testing_strategy;
}

const TestingStrategy& World::get_testing_strategy() const
{
    return m_testing_strategy;
}

} // namespace abm
} // namespace mio<|MERGE_RESOLUTION|>--- conflicted
+++ resolved
@@ -38,12 +38,8 @@
 LocationId World::add_location(LocationType type, uint32_t num_cells)
 {
     LocationId id = {static_cast<uint32_t>(m_locations.size()), type};
-<<<<<<< HEAD
     m_locations.emplace_back(std::make_unique<Location>(id, parameters.get_num_groups(), num_cells));
-=======
-    m_locations.emplace_back(std::make_unique<Location>(id, num_cells));
     m_has_locations[size_t(type)] = true;
->>>>>>> b42bbe99
     return id;
 }
 
@@ -80,42 +76,14 @@
 
 void World::migration(TimePoint t, TimeSpan dt)
 {
-<<<<<<< HEAD
-    std::vector<std::pair<LocationType (*)(Person::RandomNumberGenerator&, const Person&, TimePoint, TimeSpan,
-                                           const Parameters&),
-                          std::vector<LocationType>>>
-        enhanced_migration_rules;
-    for (auto rule : m_migration_rules) {
-        //check if transition rule can be applied
-        bool nonempty         = false;
-        const auto& loc_types = rule.second;
-        for (auto loc_type : loc_types) {
-            nonempty = std::find_if(m_locations.begin(), m_locations.end(),
-                                    [loc_type](const std::unique_ptr<Location>& location) {
-                                        return location->get_type() == loc_type;
-                                    }) != m_locations.end();
-        }
-
-        if (nonempty) {
-            enhanced_migration_rules.push_back(rule);
-        }
-    }
-=======
->>>>>>> b42bbe99
     PRAGMA_OMP(parallel for)
     for (auto i = size_t(0); i < m_persons.size(); ++i) {
         auto&& person     = m_persons[i];
         auto personal_rng = Person::RandomNumberGenerator(m_rng, *person);
-<<<<<<< HEAD
-        for (auto rule : enhanced_migration_rules) {
-            //check if transition rule can be applied
-            auto target_type       = rule.first(personal_rng, *person, t, dt, parameters);
-=======
 
         auto try_migration_rule = [&](auto rule) -> bool {
             //run migration rule and check if migration can actually happen
-            auto target_type       = rule(personal_rng, *person, t, dt, m_migration_parameters);
->>>>>>> b42bbe99
+            auto target_type       = rule(personal_rng, *person, t, dt, parameters);
             auto& target_location  = find_location(target_type, *person);
             auto& current_location = person->get_location();
             if (m_testing_strategy.run_strategy(personal_rng, *person, target_location, t)) {

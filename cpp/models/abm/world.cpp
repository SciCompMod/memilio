/* 
* Copyright (C) 2020-2023 German Aerospace Center (DLR-SC)
*
* Authors: Daniel Abele, Majid Abedi, Elisabeth Kluth, Carlotta Gerstein, Martin J. Kuehn , David Kerkmann, Khoa Nguyen
*
* Contact: Martin J. Kuehn <Martin.Kuehn@DLR.de>
*
* Licensed under the Apache License, Version 2.0 (the "License");
* you may not use this file except in compliance with the License.
* You may obtain a copy of the License at
*
*     http://www.apache.org/licenses/LICENSE-2.0
*
* Unless required by applicable law or agreed to in writing, software
* distributed under the License is distributed on an "AS IS" BASIS,
* WITHOUT WARRANTIES OR CONDITIONS OF ANY KIND, either express or implied.
* See the License for the specific language governing permissions and
* limitations under the License.
*/
#include "abm/world.h"
#include "abm/mask_type.h"
#include "abm/person.h"
#include "abm/location.h"
#include "abm/migration_rules.h"
#include "abm/infection.h"
#include "abm/vaccine.h"
#include "memilio/utils/logging.h"
#include "memilio/utils/mioomp.h"
#include "memilio/utils/random_number_generator.h"
#include "memilio/utils/stl_util.h"

namespace mio
{
namespace abm
{

LocationId World::add_location(LocationType type, uint32_t num_cells)
{
    LocationId id = {static_cast<uint32_t>(m_locations.size()), type};
    m_locations.emplace_back(std::make_unique<Location>(id, num_cells));
    return id;
}

Person& World::add_person(const LocationId id, AgeGroup age)
{
    uint32_t person_id = static_cast<uint32_t>(m_persons.size());
    m_persons.push_back(std::make_unique<Person>(m_rng, get_individualized_location(id), age, person_id));
    auto& person = *m_persons.back();
    person.set_assigned_location(m_cemetery_id);
    get_individualized_location(id).add_person(person);
    return person;
}

void World::evolve(TimePoint t, TimeSpan dt)
{
    begin_step(t, dt);
    log_info("ABM World interaction.");
    interaction(t, dt);
    log_info("ABM World migration.");
    migration(t, dt);
    end_step(t, dt);
}

void World::interaction(TimePoint t, TimeSpan dt)
{
    PRAGMA_OMP(parallel for)
    for (auto i = size_t(0); i < m_persons.size(); ++i) {
        auto&& person = m_persons[i];
        auto personal_rng = Person::RandomNumberGenerator(m_rng, *person);
        person->interact(personal_rng, t, dt, m_infection_parameters);
    }
}

void World::migration(TimePoint t, TimeSpan dt)
{
    std::vector<std::pair<LocationType (*)(Person::RandomNumberGenerator&, const Person&, TimePoint, TimeSpan, const MigrationParameters&),
                          std::vector<LocationType>>>
        enhanced_migration_rules;
    for (auto rule : m_migration_rules) {
        //check if transition rule can be applied
        bool nonempty         = false;
        const auto& loc_types = rule.second;
        for (auto loc_type : loc_types) {
            nonempty = std::find_if(m_locations.begin(), m_locations.end(),
                                    [loc_type](const std::unique_ptr<Location>& location) {
                                        return location->get_type() == loc_type;
                                    }) != m_locations.end();
        }

        if (nonempty) {
            enhanced_migration_rules.push_back(rule);
        }
    }
    PRAGMA_OMP(parallel for)
    for (auto i = size_t(0); i < m_persons.size(); ++i) {
        auto&& person = m_persons[i];
        auto personal_rng = Person::RandomNumberGenerator(m_rng, *person);
        for (auto rule : enhanced_migration_rules) {
            //check if transition rule can be applied
            auto target_type       = rule.first(personal_rng, *person, t, dt, m_migration_parameters);
            auto& target_location  = find_location(target_type, *person);
            auto& current_location = person->get_location();
            if (m_testing_strategy.run_strategy(personal_rng, *person, target_location, t)) {
                if (target_location != current_location &&
                    target_location.get_number_persons() < target_location.get_capacity().persons) {
                    bool wears_mask = person->apply_mask_intervention(personal_rng, target_location);
                    if (wears_mask) {
                        person->migrate_to(target_location);
                    }
                    break;
                }
            }
        }
    }

    // check if a person makes a trip
    bool weekend     = t.is_weekend();
    size_t num_trips = m_trip_list.num_trips(weekend);

    if (num_trips != 0) {
<<<<<<< HEAD
        while (m_trip_list.get_current_index() < num_trips && m_trip_list.get_next_trip_time() < t + dt) {
            auto& trip             = m_trip_list.get_next_trip();
            auto& person           = m_persons[trip.person_id];
            auto personal_rng      = Person::RandomNumberGenerator(m_rng, *person);
            auto& current_location = person->get_location();
            if (!person->is_in_quarantine() && person->get_infection_state(t) != InfectionState::Dead &&
                current_location == get_individualized_location(trip.migration_origin)) {
=======
        while (m_trip_list.get_current_index() < num_trips &&
               m_trip_list.get_next_trip_time(weekend).seconds() < (t + dt).time_since_midnight().seconds()) {
            auto& trip            = m_trip_list.get_next_trip(weekend);
            auto& person          = m_persons[trip.person_id];
            auto current_location = person->get_location();
            if (!person->is_in_quarantine() && person->get_infection_state(t) != InfectionState::Dead) {
>>>>>>> 054b2cac
                auto& target_location = get_individualized_location(trip.migration_destination);
                if (m_testing_strategy.run_strategy(personal_rng, *person, target_location, t)) {
                    person->apply_mask_intervention(personal_rng, target_location);
                    person->migrate_to(target_location);
                }
            }
            m_trip_list.increase_index();
        }
    }
    if (((t).days() < std::floor((t + dt).days()))) {
        m_trip_list.reset_index();
    }
}

void World::begin_step(TimePoint t, TimeSpan dt)
{
    m_testing_strategy.update_activity_status(t);
    PRAGMA_OMP(parallel for)
    for (auto i = size_t(0); i < m_locations.size(); ++i) {
        auto&& location = m_locations[i];
        location->cache_exposure_rates(t, dt);
    }
}

void World::end_step(TimePoint t, TimeSpan dt)
{
    PRAGMA_OMP(parallel for)
    for (auto i = size_t(0); i < m_locations.size(); ++i) {
        auto&& location = m_locations[i];
        location->store_subpopulations(t + dt);
    }
}

auto World::get_locations() const -> Range<std::pair<ConstLocationIterator, ConstLocationIterator>>
{
    return std::make_pair(ConstLocationIterator(m_locations.begin()), ConstLocationIterator(m_locations.end()));
}

auto World::get_persons() const -> Range<std::pair<ConstPersonIterator, ConstPersonIterator>>
{
    return std::make_pair(ConstPersonIterator(m_persons.begin()), ConstPersonIterator(m_persons.end()));
}

const Location& World::get_individualized_location(LocationId id) const
{
    return *m_locations[id.index];
}

Location& World::get_individualized_location(LocationId id)
{
    return *m_locations[id.index];
}

const Location& World::find_location(LocationType type, const Person& person) const
{
    auto index = person.get_assigned_location_index(type);
    assert(index != INVALID_LOCATION_INDEX && "unexpected error.");
    return get_individualized_location({index, type});
}

Location& World::find_location(LocationType type, const Person& person)
{
    auto index = person.get_assigned_location_index(type);
    assert(index != INVALID_LOCATION_INDEX && "unexpected error.");
    return get_individualized_location({index, type});
}

size_t World::get_subpopulation_combined(TimePoint t, InfectionState s, LocationType type) const
{
    return std::accumulate(m_locations.begin(), m_locations.end(), (size_t)0,
                           [t, s, type](size_t running_sum, const std::unique_ptr<Location>& loc) {
                               return loc->get_type() == type ? running_sum + loc->get_subpopulation(t, s)
                                                              : running_sum;
                           });
}

MigrationParameters& World::get_migration_parameters()
{
    return m_migration_parameters;
}

const MigrationParameters& World::get_migration_parameters() const
{
    return m_migration_parameters;
}

GlobalInfectionParameters& World::get_global_infection_parameters()
{
    return m_infection_parameters;
}

const GlobalInfectionParameters& World::get_global_infection_parameters() const
{
    return m_infection_parameters;
}

TripList& World::get_trip_list()
{
    return m_trip_list;
}

const TripList& World::get_trip_list() const
{
    return m_trip_list;
}

void World::use_migration_rules(bool param)
{
    m_use_migration_rules = param;
    // Set up global migration rules for all agents
    // check if a person has to go to the hospital, ICU or home due to quarantine/recovery
    if (m_use_migration_rules) {
        m_migration_rules = {
            std::make_pair(&get_buried, std::vector<LocationType>{LocationType::ICU, LocationType::Cemetery}),
            std::make_pair(&return_home_when_recovered,
                           std::vector<LocationType>{
                               LocationType::Home,
                               LocationType::Hospital}), //assumption: if there is an ICU, there is also an hospital
            std::make_pair(&go_to_hospital, std::vector<LocationType>{LocationType::Home, LocationType::Hospital}),
            std::make_pair(&go_to_icu, std::vector<LocationType>{LocationType::Hospital, LocationType::ICU}),
            std::make_pair(&go_to_school, std::vector<LocationType>{LocationType::School, LocationType::Home}),
            std::make_pair(&go_to_work, std::vector<LocationType>{LocationType::Home, LocationType::Work}),
            std::make_pair(&go_to_shop, std::vector<LocationType>{LocationType::Home, LocationType::BasicsShop}),
            std::make_pair(&go_to_event, std::vector<LocationType>{LocationType::Home, LocationType::SocialEvent}),
            std::make_pair(&go_to_quarantine, std::vector<LocationType>{LocationType::Home})};
    }
    else {
        m_migration_rules = {
            std::make_pair(&get_buried, std::vector<LocationType>{LocationType::ICU, LocationType::Cemetery}),
            std::make_pair(&return_home_when_recovered,
                           std::vector<LocationType>{
                               LocationType::Home,
                               LocationType::Hospital}), //assumption: if there is an ICU, there is also an hospital
            std::make_pair(&go_to_hospital, std::vector<LocationType>{LocationType::Home, LocationType::Hospital}),
            std::make_pair(&go_to_icu, std::vector<LocationType>{LocationType::Hospital, LocationType::ICU}),
            std::make_pair(&go_to_quarantine, std::vector<LocationType>{LocationType::Home})};
    }
}

bool World::use_migration_rules() const
{
    return m_use_migration_rules;
}

TestingStrategy& World::get_testing_strategy()
{
    return m_testing_strategy;
}

const TestingStrategy& World::get_testing_strategy() const
{
    return m_testing_strategy;
}

} // namespace abm
} // namespace mio<|MERGE_RESOLUTION|>--- conflicted
+++ resolved
@@ -118,22 +118,12 @@
     size_t num_trips = m_trip_list.num_trips(weekend);
 
     if (num_trips != 0) {
-<<<<<<< HEAD
-        while (m_trip_list.get_current_index() < num_trips && m_trip_list.get_next_trip_time() < t + dt) {
-            auto& trip             = m_trip_list.get_next_trip();
+        while (m_trip_list.get_current_index() < num_trips &&
+               m_trip_list.get_next_trip_time(weekend).seconds() < (t + dt).time_since_midnight().seconds()) {
+            auto& trip             = m_trip_list.get_next_trip(weekend);
             auto& person           = m_persons[trip.person_id];
             auto personal_rng      = Person::RandomNumberGenerator(m_rng, *person);
-            auto& current_location = person->get_location();
-            if (!person->is_in_quarantine() && person->get_infection_state(t) != InfectionState::Dead &&
-                current_location == get_individualized_location(trip.migration_origin)) {
-=======
-        while (m_trip_list.get_current_index() < num_trips &&
-               m_trip_list.get_next_trip_time(weekend).seconds() < (t + dt).time_since_midnight().seconds()) {
-            auto& trip            = m_trip_list.get_next_trip(weekend);
-            auto& person          = m_persons[trip.person_id];
-            auto current_location = person->get_location();
             if (!person->is_in_quarantine() && person->get_infection_state(t) != InfectionState::Dead) {
->>>>>>> 054b2cac
                 auto& target_location = get_individualized_location(trip.migration_destination);
                 if (m_testing_strategy.run_strategy(personal_rng, *person, target_location, t)) {
                     person->apply_mask_intervention(personal_rng, target_location);

/* 
* Copyright (C) 2020-2023 German Aerospace Center (DLR-SC)
*
* Authors: Daniel Abele, Majid Abedi, Elisabeth Kluth, Carlotta Gerstein, Martin J. Kuehn , David Kerkmann, Khoa Nguyen
*
* Contact: Martin J. Kuehn <Martin.Kuehn@DLR.de>
*
* Licensed under the Apache License, Version 2.0 (the "License");
* you may not use this file except in compliance with the License.
* You may obtain a copy of the License at
*
*     http://www.apache.org/licenses/LICENSE-2.0
*
* Unless required by applicable law or agreed to in writing, software
* distributed under the License is distributed on an "AS IS" BASIS,
* WITHOUT WARRANTIES OR CONDITIONS OF ANY KIND, either express or implied.
* See the License for the specific language governing permissions and
* limitations under the License.
*/
#include "abm/world.h"
#include "abm/mask_type.h"
#include "abm/person.h"
#include "abm/location.h"
#include "abm/migration_rules.h"
#include "abm/infection.h"
#include "abm/vaccine.h"
#include "memilio/utils/logging.h"
#include "memilio/utils/mioomp.h"
#include "memilio/utils/random_number_generator.h"
#include "memilio/utils/stl_util.h"

namespace mio
{
namespace abm
{

LocationId World::add_location(LocationType type, uint32_t num_cells)
{
    LocationId id = {static_cast<uint32_t>(m_locations.size()), type};
    m_locations.emplace_back(std::make_unique<Location>(id, num_cells));
    return id;
}

Person& World::add_person(const LocationId id, AgeGroup age)
{
    uint32_t person_id = static_cast<uint32_t>(m_persons.size());
    m_persons.push_back(std::make_unique<Person>(m_rng, get_individualized_location(id), age, person_id));
    auto& person = *m_persons.back();
    person.set_assigned_location(m_cemetery_id);
    get_individualized_location(id).add_person(person);
    return person;
}

void World::evolve(TimePoint t, TimeSpan dt)
{
    begin_step(t, dt);
    log_info("ABM World interaction.");
    interaction(t, dt);
    log_info("ABM World migration.");
    migration(t, dt);
    end_step(t, dt);
}

void World::interaction(TimePoint t, TimeSpan dt)
{
    PRAGMA_OMP(parallel for)
    for (auto i = size_t(0); i < m_persons.size(); ++i) {
        auto&& person     = m_persons[i];
        auto personal_rng = Person::RandomNumberGenerator(m_rng, *person);
        person->interact(personal_rng, t, dt, m_infection_parameters);
    }
}

void World::migration(TimePoint t, TimeSpan dt)
{
    std::vector<std::pair<LocationType (*)(Person::RandomNumberGenerator&, const Person&, TimePoint, TimeSpan,
                                           const MigrationParameters&),
                          std::vector<LocationType>>>
        enhanced_migration_rules;
    for (auto rule : m_migration_rules) {
        //check if transition rule can be applied
        bool nonempty         = false;
        const auto& loc_types = rule.second;
        for (auto loc_type : loc_types) {
            nonempty = std::find_if(m_locations.begin(), m_locations.end(),
                                    [loc_type](const std::unique_ptr<Location>& location) {
                                        return location->get_type() == loc_type;
                                    }) != m_locations.end();
        }

        if (nonempty) {
            enhanced_migration_rules.push_back(rule);
        }
    }
<<<<<<< HEAD

    for (auto& person : m_persons) {
        for (auto rule : m_enhanced_migration_rules) {
=======
    PRAGMA_OMP(parallel for)
    for (auto i = size_t(0); i < m_persons.size(); ++i) {
        auto&& person     = m_persons[i];
        auto personal_rng = Person::RandomNumberGenerator(m_rng, *person);
        for (auto rule : enhanced_migration_rules) {
>>>>>>> 800bdd21
            //check if transition rule can be applied
            auto target_type       = rule.first(personal_rng, *person, t, dt, m_migration_parameters);
            auto& target_location  = find_location(target_type, *person);
            auto& current_location = person->get_location();
            if (m_testing_strategy.run_strategy(personal_rng, *person, target_location, t)) {
                if (target_location != current_location &&
                    target_location.get_number_persons() < target_location.get_capacity().persons) {
                    bool wears_mask = person->apply_mask_intervention(personal_rng, target_location);
                    if (wears_mask) {
                        person->migrate_to(target_location);
                    }
                    break;
                }
            }
        }
    }

    // check if a person makes a trip
    bool weekend     = t.is_weekend();
    size_t num_trips = m_trip_list.num_trips(weekend);
<<<<<<< HEAD
    if (t.hour_of_day() == 0) {
        m_trip_list.reset_index();
    }

    if (num_trips != 0) {
        while (m_trip_list.get_current_index() < num_trips &&
               m_trip_list.get_next_trip_time(weekend).hour_of_day() < (t + dt).hour_of_day()) {
            auto& trip            = m_trip_list.get_next_trip(weekend);
            auto& person          = m_persons[trip.person_id];
            auto current_location = person->get_location();
            if (!person->is_in_quarantine() && person->get_infection_state(t) != InfectionState::Dead &&
                person->get_location().get_type() != LocationType::Hospital) {
=======

    if (num_trips != 0) {
        while (m_trip_list.get_current_index() < num_trips &&
               m_trip_list.get_next_trip_time(weekend).seconds() < (t + dt).time_since_midnight().seconds()) {
            auto& trip        = m_trip_list.get_next_trip(weekend);
            auto& person      = m_persons[trip.person_id];
            auto personal_rng = Person::RandomNumberGenerator(m_rng, *person);
            if (!person->is_in_quarantine() && person->get_infection_state(t) != InfectionState::Dead) {
>>>>>>> 800bdd21
                auto& target_location = get_individualized_location(trip.migration_destination);
                if (m_testing_strategy.run_strategy(personal_rng, *person, target_location, t)) {
                    person->apply_mask_intervention(personal_rng, target_location);
                    person->migrate_to(target_location);
                }
            }
            m_trip_list.increase_index();
        }
    }
    if (((t).days() < std::floor((t + dt).days()))) {
        m_trip_list.reset_index();
    }
}

void World::begin_step(TimePoint t, TimeSpan dt)
{
    m_testing_strategy.update_activity_status(t);
    PRAGMA_OMP(parallel for)
    for (auto i = size_t(0); i < m_locations.size(); ++i) {
        auto&& location = m_locations[i];
        location->cache_exposure_rates(t, dt);
    }
}

void World::end_step(TimePoint t, TimeSpan dt)
{
    PRAGMA_OMP(parallel for)
    for (auto i = size_t(0); i < m_locations.size(); ++i) {
        auto&& location = m_locations[i];
        location->store_subpopulations(t + dt);
    }
}

auto World::get_locations() const -> Range<std::pair<ConstLocationIterator, ConstLocationIterator>>
{
    return std::make_pair(ConstLocationIterator(m_locations.begin()), ConstLocationIterator(m_locations.end()));
}

auto World::get_persons() const -> Range<std::pair<ConstPersonIterator, ConstPersonIterator>>
{
    return std::make_pair(ConstPersonIterator(m_persons.begin()), ConstPersonIterator(m_persons.end()));
}

const Location& World::get_individualized_location(LocationId id) const
{
    return *m_locations[id.index];
}

Location& World::get_individualized_location(LocationId id)
{
    return *m_locations[id.index];
}

const Location& World::find_location(LocationType type, const Person& person) const
{
    auto index = person.get_assigned_location_index(type);
    assert(index != INVALID_LOCATION_INDEX && "unexpected error.");
    return get_individualized_location({index, type});
}

Location& World::find_location(LocationType type, const Person& person)
{
    auto index = person.get_assigned_location_index(type);
    assert(index != INVALID_LOCATION_INDEX && "unexpected error.");
    return get_individualized_location({index, type});
}

size_t World::get_subpopulation_combined(TimePoint t, InfectionState s, LocationType type) const
{
    return std::accumulate(m_locations.begin(), m_locations.end(), (size_t)0,
                           [t, s, type](size_t running_sum, const std::unique_ptr<Location>& loc) {
                               return loc->get_type() == type ? running_sum + loc->get_subpopulation(t, s)
                                                              : running_sum;
                           });
}

MigrationParameters& World::get_migration_parameters()
{
    return m_migration_parameters;
}

const MigrationParameters& World::get_migration_parameters() const
{
    return m_migration_parameters;
}

GlobalInfectionParameters& World::get_global_infection_parameters()
{
    return m_infection_parameters;
}

const GlobalInfectionParameters& World::get_global_infection_parameters() const
{
    return m_infection_parameters;
}

TripList& World::get_trip_list()
{
    return m_trip_list;
}

const TripList& World::get_trip_list() const
{
    return m_trip_list;
}

void World::use_migration_rules(bool param)
{
    m_use_migration_rules = param;
    // Set up global migration rules for all agents
    // check if a person has to go to the hospital, ICU or home due to quarantine/recovery
    if (m_use_migration_rules) {
        m_migration_rules = {
            std::make_pair(&get_buried, std::vector<LocationType>{LocationType::ICU, LocationType::Cemetery}),
            std::make_pair(&return_home_when_recovered,
                           std::vector<LocationType>{
                               LocationType::Home,
                               LocationType::Hospital}), //assumption: if there is an ICU, there is also an hospital
            std::make_pair(&go_to_hospital, std::vector<LocationType>{LocationType::Home, LocationType::Hospital}),
            std::make_pair(&go_to_icu, std::vector<LocationType>{LocationType::Hospital, LocationType::ICU}),
            std::make_pair(&go_to_school, std::vector<LocationType>{LocationType::School, LocationType::Home}),
            std::make_pair(&go_to_work, std::vector<LocationType>{LocationType::Home, LocationType::Work}),
            std::make_pair(&go_to_shop, std::vector<LocationType>{LocationType::Home, LocationType::BasicsShop}),
            std::make_pair(&go_to_event, std::vector<LocationType>{LocationType::Home, LocationType::SocialEvent}),
            std::make_pair(&go_to_quarantine, std::vector<LocationType>{LocationType::Home})};
    }
    else {
        m_migration_rules = {
            std::make_pair(&get_buried, std::vector<LocationType>{LocationType::ICU, LocationType::Cemetery}),
            std::make_pair(&return_home_when_recovered,
                           std::vector<LocationType>{
                               LocationType::Home,
                               LocationType::Hospital}), //assumption: if there is an ICU, there is also an hospital
            std::make_pair(&go_to_hospital, std::vector<LocationType>{LocationType::Home, LocationType::Hospital}),
            std::make_pair(&go_to_icu, std::vector<LocationType>{LocationType::Hospital, LocationType::ICU}),
            std::make_pair(&go_to_quarantine, std::vector<LocationType>{LocationType::Home})};
    }
}

bool World::use_migration_rules() const
{
    return m_use_migration_rules;
}

TestingStrategy& World::get_testing_strategy()
{
    return m_testing_strategy;
}

const TestingStrategy& World::get_testing_strategy() const
{
    return m_testing_strategy;
}

} // namespace abm
} // namespace mio<|MERGE_RESOLUTION|>--- conflicted
+++ resolved
@@ -92,17 +92,11 @@
             enhanced_migration_rules.push_back(rule);
         }
     }
-<<<<<<< HEAD
-
-    for (auto& person : m_persons) {
-        for (auto rule : m_enhanced_migration_rules) {
-=======
     PRAGMA_OMP(parallel for)
     for (auto i = size_t(0); i < m_persons.size(); ++i) {
         auto&& person     = m_persons[i];
         auto personal_rng = Person::RandomNumberGenerator(m_rng, *person);
         for (auto rule : enhanced_migration_rules) {
->>>>>>> 800bdd21
             //check if transition rule can be applied
             auto target_type       = rule.first(personal_rng, *person, t, dt, m_migration_parameters);
             auto& target_location  = find_location(target_type, *person);
@@ -123,20 +117,6 @@
     // check if a person makes a trip
     bool weekend     = t.is_weekend();
     size_t num_trips = m_trip_list.num_trips(weekend);
-<<<<<<< HEAD
-    if (t.hour_of_day() == 0) {
-        m_trip_list.reset_index();
-    }
-
-    if (num_trips != 0) {
-        while (m_trip_list.get_current_index() < num_trips &&
-               m_trip_list.get_next_trip_time(weekend).hour_of_day() < (t + dt).hour_of_day()) {
-            auto& trip            = m_trip_list.get_next_trip(weekend);
-            auto& person          = m_persons[trip.person_id];
-            auto current_location = person->get_location();
-            if (!person->is_in_quarantine() && person->get_infection_state(t) != InfectionState::Dead &&
-                person->get_location().get_type() != LocationType::Hospital) {
-=======
 
     if (num_trips != 0) {
         while (m_trip_list.get_current_index() < num_trips &&
@@ -145,7 +125,6 @@
             auto& person      = m_persons[trip.person_id];
             auto personal_rng = Person::RandomNumberGenerator(m_rng, *person);
             if (!person->is_in_quarantine() && person->get_infection_state(t) != InfectionState::Dead) {
->>>>>>> 800bdd21
                 auto& target_location = get_individualized_location(trip.migration_destination);
                 if (m_testing_strategy.run_strategy(personal_rng, *person, target_location, t)) {
                     person->apply_mask_intervention(personal_rng, target_location);

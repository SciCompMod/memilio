--- conflicted
+++ resolved
@@ -86,19 +86,14 @@
             auto target_type       = rule(personal_rng, *person, t, dt, parameters);
             auto& target_location  = find_location(target_type, *person);
             auto& current_location = person->get_location();
-            if (target_location != current_location) {
-                if (m_testing_strategy.run_strategy(personal_rng, *person, target_location, t)) {
-                    if (target_location.get_number_persons() < target_location.get_capacity().persons) {
-                        bool wears_mask = person->apply_mask_intervention(personal_rng, target_location);
-                        if (wears_mask) {
-                            person->migrate_to(target_location);
-                        }
-                        break;
+            if (m_testing_strategy.run_strategy(personal_rng, *person, target_location, t)) {
+                if (target_location != current_location &&
+                    target_location.get_number_persons() < target_location.get_capacity().persons) {
+                    bool wears_mask = person->apply_mask_intervention(personal_rng, target_location);
+                    if (wears_mask) {
+                        person->migrate_to(target_location);
                     }
-<<<<<<< HEAD
-=======
                     return true;
->>>>>>> fef7ce35
                 }
             }
             return false;

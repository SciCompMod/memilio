/* 
* Copyright (C) 2020-2021 German Aerospace Center (DLR-SC)
*        & Helmholtz Centre for Infection Research (HZI)
*
<<<<<<< HEAD
* Authors: Daniel Abele, Majid Abedi, Elisabeth Kluth, Carlotta Gerstein, Martin J. Kuehn, David Kerkmann, Khoa Nguyen
=======
* Authors: Daniel Abele, Majid Abedi, Elisabeth Kluth, Carlotta Gerstein, Martin J. Kuehn , David Kerkmann
>>>>>>> a87db5bc
*
* Contact: Martin J. Kuehn <Martin.Kuehn@DLR.de>
*
* Licensed under the Apache License, Version 2.0 (the "License");
* you may not use this file except in compliance with the License.
* You may obtain a copy of the License at
*
*     http://www.apache.org/licenses/LICENSE-2.0
*
* Unless required by applicable law or agreed to in writing, software
* distributed under the License is distributed on an "AS IS" BASIS,
* WITHOUT WARRANTIES OR CONDITIONS OF ANY KIND, either express or implied.
* See the License for the specific language governing permissions and
* limitations under the License.
*/
#include "abm/world.h"
#include "abm/mask_type.h"
#include "abm/person.h"
#include "abm/location.h"
#include "abm/migration_rules.h"
#include "memilio/utils/random_number_generator.h"
#include "memilio/utils/stl_util.h"
#include "abm/infection.h"
#include "abm/vaccine.h"

namespace mio
{
namespace abm
{

LocationId World::add_location(LocationType type, uint32_t num_cells)
{
    auto& locations = m_locations[(uint32_t)type];
    uint32_t index  = static_cast<uint32_t>(locations.size());
<<<<<<< HEAD
    locations.emplace_back(std::make_shared<Location>(type, index, num_cells));
=======
    locations.emplace_back(std::make_unique<Location>(type, index, num_cells));
>>>>>>> a87db5bc
    return {index, type};
}

Person& World::add_person(const LocationId id, AgeGroup age)
{
    uint32_t person_id = static_cast<uint32_t>(m_persons.size());
<<<<<<< HEAD
    auto loc           = get_individualized_location(id);
    m_persons.push_back(std::make_shared<Person>(loc, age, person_id));
    loc.add_person(m_persons.back());
    auto& person = *m_persons.back();
    return person;
=======
    m_persons.push_back(std::make_unique<Person>(get_individualized_location(id), age, person_id));
    return *m_persons.back();
>>>>>>> a87db5bc
}

void World::evolve(TimePoint t, TimeSpan dt)
{
    begin_step(t, dt);
    interaction(t, dt);
    m_testing_strategy.update_activity_status(t);
    migration(t, dt);
    end_step(t, dt);
}

void World::interaction(TimePoint t, TimeSpan dt)
{
    for (auto&& person : m_persons) {
        person->interact(t, dt, m_infection_parameters);
    }
}

void World::migration(TimePoint t, TimeSpan dt)
{
    for (auto& person : m_persons) {
        for (auto rule : m_migration_rules) {
            //check if transition rule can be applied
            const auto& locs = rule.second;
            bool nonempty    = !locs.empty();
            nonempty         = std::all_of(locs.begin(), locs.end(), [this](LocationType type) {
                return !m_locations[(uint32_t)type].empty();
            });
            if (nonempty) {
<<<<<<< HEAD
                auto target_type = rule.first(*person, t, dt, m_migration_parameters);
                auto target      = find_location(target_type, *person);
                auto current     = person->get_location();
                if (m_testing_strategy.run_strategy(*person, target, t)) {
                    if (target != current && target.get_number_persons() < target.get_capacity().persons) {
                        bool wears_mask = person->apply_mask_intervention(target);
                        if (wears_mask) {
                            person->migrate_to(current, target);
=======
                auto target_type      = rule.first(*person, t, dt, m_migration_parameters);
                auto& target_location = find_location(target_type, *person);
                auto current_location = person->get_location();
                if (m_testing_strategy.run_strategy(*person, target_location, t)) {
                    if (target_location != current_location &&
                        target_location.get_number_persons() < target_location.get_capacity().persons) {
                        bool wears_mask = person->apply_mask_intervention(target_location);
                        if (wears_mask) {
                            person->migrate_to(target_location);
>>>>>>> a87db5bc
                        }
                        break;
                    }
                }
            }
        }
    }
    // check if a person makes a trip
    size_t num_trips = m_trip_list.num_trips();
    if (num_trips != 0) {
        while (m_trip_list.get_current_index() < num_trips && m_trip_list.get_next_trip_time() < t + dt) {
<<<<<<< HEAD
            auto& trip   = m_trip_list.get_next_trip();
            auto& person = m_persons[trip.person_id];
            auto current = person->get_location();
            if (!person->is_in_quarantine() && current == get_individualized_location(trip.migration_origin)) {
                auto target = get_individualized_location(trip.migration_destination);
                if (m_testing_strategy.run_strategy(*person, target, t)) {
                    person->apply_mask_intervention(target);
                    person->migrate_to(current, target);
=======
            auto& trip            = m_trip_list.get_next_trip();
            auto& person          = m_persons[trip.person_id];
            auto current_location = person->get_location();
            if (!person->is_in_quarantine() && current_location == get_individualized_location(trip.migration_origin)) {
                auto& target_location = get_individualized_location(trip.migration_destination);
                if (m_testing_strategy.run_strategy(*person, target_location, t)) {
                    person->apply_mask_intervention(target_location);
                    person->migrate_to(target_location);
>>>>>>> a87db5bc
                }
            }
            m_trip_list.increase_index();
        }
    }
}

void World::begin_step(TimePoint t, TimeSpan dt)
{
    for (auto&& locations : m_locations) {
        for (auto& location : locations) {
            location->cache_exposure_rates(t, dt);
        }
    }
}

<<<<<<< HEAD
void World::end_step(TimePoint t, TimeSpan /*dt*/)
{
    for (auto&& locations : m_locations) {
        for (auto& location : locations) {
            location->store_subpopulations(t);
=======
void World::end_step(TimePoint t, TimeSpan dt)
{
    for (auto&& locations : m_locations) {
        for (auto& location : locations) {
            location->store_subpopulations(t + dt);
>>>>>>> a87db5bc
        }
    }
}

auto World::get_locations() const
<<<<<<< HEAD
    -> Range<std::pair<std::vector<std::vector<std::shared_ptr<Location>>>::const_iterator,
                       std::vector<std::vector<std::shared_ptr<Location>>>::const_iterator>>
=======
    -> Range<std::pair<std::vector<std::vector<std::unique_ptr<Location>>>::const_iterator,
                       std::vector<std::vector<std::unique_ptr<Location>>>::const_iterator>>
>>>>>>> a87db5bc
{
    return std::make_pair(m_locations.begin(), m_locations.end());
}

auto World::get_persons() const -> Range<std::pair<ConstPersonIterator, ConstPersonIterator>>
{
    return std::make_pair(ConstPersonIterator(m_persons.begin()), ConstPersonIterator(m_persons.end()));
}

const Location& World::get_individualized_location(LocationId id) const
{
    return *m_locations[(uint32_t)id.type][id.index];
}

Location& World::get_individualized_location(LocationId id)
{
    return *m_locations[(uint32_t)id.type][id.index];
}

Location& World::find_location(LocationType type, const Person& person)
{
    auto index = person.get_assigned_location_index(type);
    assert(index != INVALID_LOCATION_INDEX && "unexpected error.");
    return get_individualized_location({index, type});
}

<<<<<<< HEAD
int World::get_subpopulation_combined(TimePoint t, InfectionState s, LocationType type) const
{
    auto& locs = m_locations[(uint32_t)type];
    return std::accumulate(locs.begin(), locs.end(), 0, [&](int running_sum, const std::shared_ptr<Location>& loc) {
=======
size_t World::get_subpopulation_combined(TimePoint t, InfectionState s, LocationType type) const
{
    auto& locs = m_locations[(uint32_t)type];
    return std::accumulate(locs.begin(), locs.end(), 0, [&](size_t running_sum, const std::unique_ptr<Location>& loc) {
>>>>>>> a87db5bc
        return running_sum + loc->get_subpopulation(t, s);
    });
}

MigrationParameters& World::get_migration_parameters()
{
    return m_migration_parameters;
}

const MigrationParameters& World::get_migration_parameters() const
{
    return m_migration_parameters;
}

GlobalInfectionParameters& World::get_global_infection_parameters()
{
    return m_infection_parameters;
}

const GlobalInfectionParameters& World::get_global_infection_parameters() const
{
    return m_infection_parameters;
}

TripList& World::get_trip_list()
{
    return m_trip_list;
}

const TripList& World::get_trip_list() const
{
    return m_trip_list;
}

void World::use_migration_rules(bool param)
{
    m_use_migration_rules = param;
    // Set up global migration rules for all agents
    // check if a person has to go to the hospital, ICU or home due to quarantine/recovery
    if (m_use_migration_rules) {
        m_migration_rules = {
            std::make_pair(&return_home_when_recovered,
                           std::vector<LocationType>{
                               LocationType::Home,
                               LocationType::Hospital}), //assumption: if there is an ICU, there is also an hospital
            std::make_pair(&go_to_hospital, std::vector<LocationType>{LocationType::Home, LocationType::Hospital}),
            std::make_pair(&go_to_icu, std::vector<LocationType>{LocationType::Hospital, LocationType::ICU}),
            std::make_pair(&go_to_school, std::vector<LocationType>{LocationType::School, LocationType::Home}),
            std::make_pair(&go_to_work, std::vector<LocationType>{LocationType::Home, LocationType::Work}),
            std::make_pair(&go_to_shop, std::vector<LocationType>{LocationType::Home, LocationType::BasicsShop}),
            std::make_pair(&go_to_event, std::vector<LocationType>{LocationType::Home, LocationType::SocialEvent}),
            std::make_pair(&go_to_quarantine, std::vector<LocationType>{LocationType::Home})};
    }
    else {
        m_migration_rules = {
            std::make_pair(&return_home_when_recovered,
                           std::vector<LocationType>{
                               LocationType::Home,
                               LocationType::Hospital}), //assumption: if there is an ICU, there is also an hospital
            std::make_pair(&go_to_hospital, std::vector<LocationType>{LocationType::Home, LocationType::Hospital}),
            std::make_pair(&go_to_icu, std::vector<LocationType>{LocationType::Hospital, LocationType::ICU}),
            std::make_pair(&go_to_quarantine, std::vector<LocationType>{LocationType::Home})};
    }
}

bool World::use_migration_rules() const
{
    return m_use_migration_rules;
}

TestingStrategy& World::get_testing_strategy()
{
    return m_testing_strategy;
}

const TestingStrategy& World::get_testing_strategy() const
{
    return m_testing_strategy;
}

} // namespace abm
} // namespace mio<|MERGE_RESOLUTION|>--- conflicted
+++ resolved
@@ -2,11 +2,7 @@
 * Copyright (C) 2020-2021 German Aerospace Center (DLR-SC)
 *        & Helmholtz Centre for Infection Research (HZI)
 *
-<<<<<<< HEAD
 * Authors: Daniel Abele, Majid Abedi, Elisabeth Kluth, Carlotta Gerstein, Martin J. Kuehn, David Kerkmann, Khoa Nguyen
-=======
-* Authors: Daniel Abele, Majid Abedi, Elisabeth Kluth, Carlotta Gerstein, Martin J. Kuehn , David Kerkmann
->>>>>>> a87db5bc
 *
 * Contact: Martin J. Kuehn <Martin.Kuehn@DLR.de>
 *
@@ -41,27 +37,15 @@
 {
     auto& locations = m_locations[(uint32_t)type];
     uint32_t index  = static_cast<uint32_t>(locations.size());
-<<<<<<< HEAD
-    locations.emplace_back(std::make_shared<Location>(type, index, num_cells));
-=======
     locations.emplace_back(std::make_unique<Location>(type, index, num_cells));
->>>>>>> a87db5bc
     return {index, type};
 }
 
 Person& World::add_person(const LocationId id, AgeGroup age)
 {
     uint32_t person_id = static_cast<uint32_t>(m_persons.size());
-<<<<<<< HEAD
-    auto loc           = get_individualized_location(id);
-    m_persons.push_back(std::make_shared<Person>(loc, age, person_id));
-    loc.add_person(m_persons.back());
-    auto& person = *m_persons.back();
-    return person;
-=======
     m_persons.push_back(std::make_unique<Person>(get_individualized_location(id), age, person_id));
     return *m_persons.back();
->>>>>>> a87db5bc
 }
 
 void World::evolve(TimePoint t, TimeSpan dt)
@@ -91,16 +75,6 @@
                 return !m_locations[(uint32_t)type].empty();
             });
             if (nonempty) {
-<<<<<<< HEAD
-                auto target_type = rule.first(*person, t, dt, m_migration_parameters);
-                auto target      = find_location(target_type, *person);
-                auto current     = person->get_location();
-                if (m_testing_strategy.run_strategy(*person, target, t)) {
-                    if (target != current && target.get_number_persons() < target.get_capacity().persons) {
-                        bool wears_mask = person->apply_mask_intervention(target);
-                        if (wears_mask) {
-                            person->migrate_to(current, target);
-=======
                 auto target_type      = rule.first(*person, t, dt, m_migration_parameters);
                 auto& target_location = find_location(target_type, *person);
                 auto current_location = person->get_location();
@@ -110,7 +84,6 @@
                         bool wears_mask = person->apply_mask_intervention(target_location);
                         if (wears_mask) {
                             person->migrate_to(target_location);
->>>>>>> a87db5bc
                         }
                         break;
                     }
@@ -122,16 +95,6 @@
     size_t num_trips = m_trip_list.num_trips();
     if (num_trips != 0) {
         while (m_trip_list.get_current_index() < num_trips && m_trip_list.get_next_trip_time() < t + dt) {
-<<<<<<< HEAD
-            auto& trip   = m_trip_list.get_next_trip();
-            auto& person = m_persons[trip.person_id];
-            auto current = person->get_location();
-            if (!person->is_in_quarantine() && current == get_individualized_location(trip.migration_origin)) {
-                auto target = get_individualized_location(trip.migration_destination);
-                if (m_testing_strategy.run_strategy(*person, target, t)) {
-                    person->apply_mask_intervention(target);
-                    person->migrate_to(current, target);
-=======
             auto& trip            = m_trip_list.get_next_trip();
             auto& person          = m_persons[trip.person_id];
             auto current_location = person->get_location();
@@ -140,7 +103,6 @@
                 if (m_testing_strategy.run_strategy(*person, target_location, t)) {
                     person->apply_mask_intervention(target_location);
                     person->migrate_to(target_location);
->>>>>>> a87db5bc
                 }
             }
             m_trip_list.increase_index();
@@ -157,31 +119,18 @@
     }
 }
 
-<<<<<<< HEAD
-void World::end_step(TimePoint t, TimeSpan /*dt*/)
-{
-    for (auto&& locations : m_locations) {
-        for (auto& location : locations) {
-            location->store_subpopulations(t);
-=======
 void World::end_step(TimePoint t, TimeSpan dt)
 {
     for (auto&& locations : m_locations) {
         for (auto& location : locations) {
             location->store_subpopulations(t + dt);
->>>>>>> a87db5bc
         }
     }
 }
 
 auto World::get_locations() const
-<<<<<<< HEAD
-    -> Range<std::pair<std::vector<std::vector<std::shared_ptr<Location>>>::const_iterator,
-                       std::vector<std::vector<std::shared_ptr<Location>>>::const_iterator>>
-=======
     -> Range<std::pair<std::vector<std::vector<std::unique_ptr<Location>>>::const_iterator,
                        std::vector<std::vector<std::unique_ptr<Location>>>::const_iterator>>
->>>>>>> a87db5bc
 {
     return std::make_pair(m_locations.begin(), m_locations.end());
 }
@@ -208,17 +157,10 @@
     return get_individualized_location({index, type});
 }
 
-<<<<<<< HEAD
-int World::get_subpopulation_combined(TimePoint t, InfectionState s, LocationType type) const
-{
-    auto& locs = m_locations[(uint32_t)type];
-    return std::accumulate(locs.begin(), locs.end(), 0, [&](int running_sum, const std::shared_ptr<Location>& loc) {
-=======
 size_t World::get_subpopulation_combined(TimePoint t, InfectionState s, LocationType type) const
 {
     auto& locs = m_locations[(uint32_t)type];
     return std::accumulate(locs.begin(), locs.end(), 0, [&](size_t running_sum, const std::unique_ptr<Location>& loc) {
->>>>>>> a87db5bc
         return running_sum + loc->get_subpopulation(t, s);
     });
 }

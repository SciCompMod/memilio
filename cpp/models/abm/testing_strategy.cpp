--- conflicted
+++ resolved
@@ -181,15 +181,12 @@
     if (location.get_type() == mio::abm::LocationType::Home) {
         return true;
     }
-<<<<<<< HEAD
 
     // If the Person does not comply to Testing where there is a testing scheme at the target location, it is not allowed to enter.
     if (!person.is_compliant(rng, InterventionType::Testing)) {
         return false;
     }
 
-=======
->>>>>>> cb5affd6
     //lookup schemes for this specific location as well as the location type
     //lookup in std::vector instead of std::map should be much faster unless for large numbers of schemes
     for (auto key : {std::make_pair(location.get_type(), location.get_id()),

--- conflicted
+++ resolved
@@ -117,26 +117,13 @@
     m_is_active = (m_start_date <= t && t <= m_end_date);
 }
 
-<<<<<<< HEAD
-bool TestingScheme::run_scheme(Person& person, TimePoint t) const
-=======
-bool TestingScheme::run_scheme(Person::RandomNumberGenerator& rng, Person& person, const Location& location,
-                               TimePoint t) const
->>>>>>> 687fa256
+bool TestingScheme::run_scheme(Person::RandomNumberGenerator& rng, Person& person, TimePoint t) const
 {
     if (person.get_time_since_negative_test() > m_minimal_time_since_last_test) {
         double random = UniformDistribution<double>::get_instance()(rng);
         if (random < m_probability) {
-<<<<<<< HEAD
             if (m_testing_criteria.evaluate(person, t)) {
-                return !person.get_tested(t, m_test_type.get_default());
-=======
-            if (std::any_of(m_testing_criteria.begin(), m_testing_criteria.end(),
-                            [&person, &location, t](TestingCriteria tr) {
-                                return tr.evaluate(person, location, t);
-                            })) {
                 return !person.get_tested(rng, t, m_test_type.get_default());
->>>>>>> 687fa256
             }
         }
     }
@@ -185,18 +172,13 @@
     }
 }
 
-<<<<<<< HEAD
-bool TestingStrategy::run_strategy(Person& person, const Location& location, TimePoint t)
-=======
 bool TestingStrategy::run_strategy(Person::RandomNumberGenerator& rng, Person& person, const Location& location,
-                                   TimePoint t) const
->>>>>>> 687fa256
+                                   TimePoint t)
 {
     // Person who is in quarantine but not yet home should go home. Otherwise they can't because they test positive.
     if (location.get_type() == mio::abm::LocationType::Home && person.is_in_quarantine()) {
         return true;
     }
-<<<<<<< HEAD
 
     // Combine two vectors of schemes at corresponding location and location stype
     std::vector<std::vector<TestingScheme>*> schemes_vector = {
@@ -204,22 +186,13 @@
         &m_location_to_schemes_map[LocationId{INVALID_LOCATION_INDEX, location.get_type()}]};
 
     for (auto vec_ptr : schemes_vector) {
-        if (!std::all_of(vec_ptr->begin(), vec_ptr->end(), [&person, t](TestingScheme& ts) {
-                return !ts.is_active() || ts.run_scheme(person, t);
+        if (!std::all_of(vec_ptr->begin(), vec_ptr->end(), [&rng, &person, t](TestingScheme& ts) {
+                return !ts.is_active() || ts.run_scheme(rng, person, t);
             })) {
             return false;
         }
     }
     return true;
-=======
-    return std::all_of(m_testing_schemes.begin(), m_testing_schemes.end(),
-                       [&person, &location, &rng, t](const TestingScheme& ts) {
-                           if (ts.is_active()) {
-                               return ts.run_scheme(rng, person, location, t);
-                           }
-                           return true;
-                       });
->>>>>>> 687fa256
 }
 
 } // namespace abm

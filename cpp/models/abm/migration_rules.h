--- conflicted
+++ resolved
@@ -77,17 +77,15 @@
 template<typename FP=double>
 LocationType go_to_school(const Person<FP>& person, TimePoint t, TimeSpan dt, const MigrationParameters<FP>& params)
 {
-    auto current_loc = person.get_location().get_type();
-
-    if (current_loc == LocationType::Home && t < params.template get<LockdownDate>() && t.day_of_week() < 5 &&
-        person.get_go_to_school_time(params) >= t.time_since_midnight() &&
-        person.get_go_to_school_time(params) < t.time_since_midnight() + dt && person.get_age() == AgeGroup::Age5to14 &&
-        person.goes_to_school(t, params) && !person.is_in_quarantine()) {
-        return LocationType::School;
-    }
-    //return home
-    if (current_loc == LocationType::School && t.hour_of_day() >= 15) {
-        return LocationType::Home;
+    auto current_loc     = person.get_location().get_type();
+    auto make_transition = [current_loc](auto l) {
+        return std::make_pair(l, l == current_loc ? 0. : 1.);
+    };
+    if (t < params.template get<LockdownDate>()) {
+        return random_transition(current_loc, dt,
+                                 {make_transition(LocationType::Work), make_transition(LocationType::Home),
+                                  make_transition(LocationType::School), make_transition(LocationType::SocialEvent),
+                                  make_transition(LocationType::BasicsShop)});
     }
     return current_loc;
 }
@@ -209,7 +207,6 @@
 /**
  * @brief Person%s in the hospital/icu return home when they recover.
  */
-<<<<<<< HEAD
 template<typename FP=double>
 LocationType return_home_when_recovered(const Person<FP>& person, TimePoint t, TimeSpan /* dt */,
                                         const MigrationParameters<FP>& /* params */)
@@ -221,15 +218,19 @@
     }
     return current_loc;
 }
-=======
-LocationType return_home_when_recovered(const Person& person, TimePoint t, TimeSpan dt,
-                                        const MigrationParameters& params);
 
 /**
  * @brief Person%s in the icu go to cemetery when they are dead.
  */
-LocationType get_buried(const Person& person, TimePoint t, TimeSpan dt, const MigrationParameters& params);
->>>>>>> 23a49e53
+template<typename FP=double>
+LocationType get_buried(const Person<FP>& person, TimePoint t, TimeSpan /* dt */, const MigrationParameters<FP>& /* params */)
+{
+    auto current_loc = person.get_location().get_type();
+    if (person.get_infection_state(t) == InfectionState::Dead) {
+        return LocationType::Cemetery;
+    }
+    return current_loc;
+}
 /**@}*/
 
 } // namespace abm

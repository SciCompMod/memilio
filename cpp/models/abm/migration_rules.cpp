/* 
* Copyright (C) 2020-2021 German Aerospace Center (DLR-SC)
*        & Helmholtz Centre for Infection Research (HZI)
*
* Authors: Daniel Abele, Majid Abedi, Elisabeth Kluth
*
* Contact: Martin J. Kuehn <Martin.Kuehn@DLR.de>
*
* Licensed under the Apache License, Version 2.0 (the "License");
* you may not use this file except in compliance with the License.
* You may obtain a copy of the License at
*
*     http://www.apache.org/licenses/LICENSE-2.0
*
* Unless required by applicable law or agreed to in writing, software
* distributed under the License is distributed on an "AS IS" BASIS,
* WITHOUT WARRANTIES OR CONDITIONS OF ANY KIND, either express or implied.
* See the License for the specific language governing permissions and
* limitations under the License.
*/
#include "abm/migration_rules.h"
#include "abm/person.h"
#include "abm/location.h"
#include "abm/random_events.h"
#include "abm/location.h"
#include "memilio/utils/random_number_generator.h"
#include "abm/location_type.h"

#include <random>

namespace mio
{
namespace abm
{

LocationType random_migration(const Person& person, TimePoint t, TimeSpan dt, const MigrationParameters& params)
{
    auto current_loc     = person.get_location().get_type();
    auto make_transition = [current_loc](auto l) {
        return std::make_pair(l, l == current_loc ? 0. : 1.);
    };
    if (t < params.get<LockdownDate>()) {
        return random_transition(current_loc, dt,
                                 {make_transition(LocationType::Work), make_transition(LocationType::Home),
                                  make_transition(LocationType::School), make_transition(LocationType::SocialEvent),
                                  make_transition(LocationType::BasicsShop)});
    }
    return current_loc;
}

LocationType go_to_school(const Person& person, TimePoint t, TimeSpan dt, const MigrationParameters& params)
{
    auto current_loc = person.get_location().get_type();

    if (current_loc == LocationType::Home && t < params.get<LockdownDate>() && t.day_of_week() < 5 &&
        person.get_go_to_school_time(params) >= t.time_since_midnight() &&
        person.get_go_to_school_time(params) < t.time_since_midnight() + dt && person.get_age() == AgeGroup::Age5to14 &&
        person.goes_to_school(t, params) && !person.is_in_quarantine()) {
        return LocationType::School;
    }
    //return home
    if (current_loc == LocationType::School && t.hour_of_day() >= 15) {
        return LocationType::Home;
    }
    return current_loc;
}

LocationType go_to_work(const Person& person, TimePoint t, TimeSpan dt, const MigrationParameters& params)
{
    auto current_loc = person.get_location().get_type();

    if (current_loc == LocationType::Home && t < params.get<LockdownDate>() &&
        (person.get_age() == AgeGroup::Age15to34 || person.get_age() == AgeGroup::Age35to59) && t.day_of_week() < 5 &&
        t.time_since_midnight() + dt > person.get_go_to_work_time(params) &&
        t.time_since_midnight() <= person.get_go_to_work_time(params) && person.goes_to_work(t, params) &&
        !person.is_in_quarantine()) {
        return LocationType::Work;
    }
    //return home
    if (current_loc == LocationType::Work && t.hour_of_day() >= 17) {
        return LocationType::Home;
    }
    return current_loc;
}

LocationType go_to_shop(const Person& person, TimePoint t, TimeSpan dt, const MigrationParameters& params)
{
    auto current_loc = person.get_location().get_type();
    //leave
    if (t.day_of_week() < 6 && t.hour_of_day() > 7 && t.hour_of_day() < 22 && current_loc == LocationType::Home &&
        !person.is_in_quarantine()) {
        return random_transition(current_loc, dt,
                                 {{LocationType::BasicsShop, params.get<BasicShoppingRate>()[person.get_age()]}});
    }

    //return home
    if (current_loc == LocationType::BasicsShop && person.get_time_at_location() >= hours(1)) {
        return LocationType::Home;
    }

    return current_loc;
}

LocationType go_to_event(const Person& person, TimePoint t, TimeSpan dt, const MigrationParameters& params)
{
    auto current_loc = person.get_location().get_type();
    //leave
    if (current_loc == LocationType::Home && t < params.get<LockdownDate>() &&
        ((t.day_of_week() <= 4 && t.hour_of_day() >= 19) || (t.day_of_week() >= 5 && t.hour_of_day() >= 10)) &&
        !person.is_in_quarantine()) {
        return random_transition(current_loc, dt,
                                 {{LocationType::SocialEvent,
                                   params.get<SocialEventRate>().get_matrix_at(t.days())[(size_t)person.get_age()]}});
    }

    //return home
    if (current_loc == LocationType::SocialEvent && t.hour_of_day() >= 20 &&
        person.get_time_at_location() >= hours(2)) {
        return LocationType::Home;
    }

    return current_loc;
}

LocationType go_to_quarantine(const Person& person, TimePoint /*t*/, TimeSpan /*dt*/,
                              const MigrationParameters& /*params*/)
{
    auto current_loc = person.get_location().get_type();
    if (person.is_in_quarantine() && current_loc != LocationType::Hospital && current_loc != LocationType::ICU) {
        return LocationType::Home;
    }
    return current_loc;
}

LocationType go_to_hospital(const Person& person, const TimePoint t, TimeSpan /*dt*/,
                            const MigrationParameters& /*params*/)
{
<<<<<<< HEAD
    auto current_loc = person.get_location_id().type;
    if (person.get_infection_state() == InfectionState::InfectedSevere) {
=======
    auto current_loc = person.get_location().get_type();
    if (person.get_infection_state(t) == InfectionState::Infected_Severe) {
>>>>>>> ad29ab58
        return LocationType::Hospital;
    }
    return current_loc;
}

LocationType go_to_icu(const Person& person, const TimePoint t, TimeSpan /*dt*/, const MigrationParameters& /*params*/)
{
<<<<<<< HEAD
    auto current_loc = person.get_location_id().type;
    if (person.get_infection_state() == InfectionState::InfectedCritical) {
=======
    auto current_loc = person.get_location().get_type();
    if (person.get_infection_state(t) == InfectionState::Infected_Critical) {
>>>>>>> ad29ab58
        return LocationType::ICU;
    }
    return current_loc;
}

LocationType return_home_when_recovered(const Person& person, const TimePoint t, TimeSpan /*dt*/,
                                        const MigrationParameters& /*params*/)
{
    auto current_loc = person.get_location().get_type();
    if ((current_loc == LocationType::Hospital || current_loc == LocationType::ICU) &&
<<<<<<< HEAD
        person.get_infection_state() == InfectionState::Recovered) {
=======
        person.get_infection_state(t) == InfectionState::Recovered_Infected) {
>>>>>>> ad29ab58
        return LocationType::Home;
    }
    return current_loc;
}

} // namespace abm
} // namespace mio<|MERGE_RESOLUTION|>--- conflicted
+++ resolved
@@ -135,13 +135,8 @@
 LocationType go_to_hospital(const Person& person, const TimePoint t, TimeSpan /*dt*/,
                             const MigrationParameters& /*params*/)
 {
-<<<<<<< HEAD
-    auto current_loc = person.get_location_id().type;
-    if (person.get_infection_state() == InfectionState::InfectedSevere) {
-=======
     auto current_loc = person.get_location().get_type();
-    if (person.get_infection_state(t) == InfectionState::Infected_Severe) {
->>>>>>> ad29ab58
+    if (person.get_infection_state(t) == InfectionState::InfectedSevere) {
         return LocationType::Hospital;
     }
     return current_loc;
@@ -149,13 +144,8 @@
 
 LocationType go_to_icu(const Person& person, const TimePoint t, TimeSpan /*dt*/, const MigrationParameters& /*params*/)
 {
-<<<<<<< HEAD
-    auto current_loc = person.get_location_id().type;
-    if (person.get_infection_state() == InfectionState::InfectedCritical) {
-=======
     auto current_loc = person.get_location().get_type();
-    if (person.get_infection_state(t) == InfectionState::Infected_Critical) {
->>>>>>> ad29ab58
+    if (person.get_infection_state(t) == InfectionState::InfectedCritical) {
         return LocationType::ICU;
     }
     return current_loc;
@@ -166,11 +156,7 @@
 {
     auto current_loc = person.get_location().get_type();
     if ((current_loc == LocationType::Hospital || current_loc == LocationType::ICU) &&
-<<<<<<< HEAD
-        person.get_infection_state() == InfectionState::Recovered) {
-=======
-        person.get_infection_state(t) == InfectionState::Recovered_Infected) {
->>>>>>> ad29ab58
+        person.get_infection_state(t) == InfectionState::Recovered) {
         return LocationType::Home;
     }
     return current_loc;

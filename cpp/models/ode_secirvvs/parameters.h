--- conflicted
+++ resolved
@@ -193,11 +193,7 @@
     using Type = UncertainValue<FP>;
     static Type get_default(AgeGroup /*size*/)
     {
-<<<<<<< HEAD
-        return Type(0.);
-=======
         return Type(0.0);
->>>>>>> dd116d75
     }
     static std::string name()
     {
@@ -957,13 +953,8 @@
      */
     bool check_constraints() const
     {
-<<<<<<< HEAD
-        const double tol_times = 1e-1; // accepted tolerance for compartment stays
-        if (this->template get<Seasonality<FP>>().value() < 0.0 || this->template get<Seasonality<FP>>().value() > 0.5) {
-=======
         const FP tol_times = 1e-1; // accepted tolerance for compartment stays
         if (this->template get<Seasonality<FP>>() < 0.0 || this->template get<Seasonality<FP>>() > 0.5) {
->>>>>>> dd116d75
             log_error("Constraint check: Parameter Seasonality smaller {} or larger {}", 0, 0.5);
             return true;
         }

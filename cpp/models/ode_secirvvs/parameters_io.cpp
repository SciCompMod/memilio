/* 
* Copyright (C) 2020-2023 German Aerospace Center (DLR-SC)
*
* Authors: Wadim Koslow, Daniel Abele, Martin J. Kühn
*
* Contact: Martin J. Kuehn <Martin.Kuehn@DLR.de>
*
* Licensed under the Apache License, Version 2.0 (the "License");
* you may not use this file except in compliance with the License.
* You may obtain a copy of the License at
*
*     http://www.apache.org/licenses/LICENSE-2.0
*
* Unless required by applicable law or agreed to in writing, software
* distributed under the License is distributed on an "AS IS" BASIS,
* WITHOUT WARRANTIES OR CONDITIONS OF ANY KIND, either express or implied.
* See the License for the specific language governing permissions and
* limitations under the License.
*/

#include "ode_secirvvs/parameters_io.h"
#include "memilio/geography/regions.h"
#include "memilio/io/io.h"

#ifdef MEMILIO_HAS_JSONCPP

#include "memilio/io/epi_data.h"
#include "memilio/utils/memory.h"
#include "memilio/utils/uncertain_value.h"
#include "memilio/utils/stl_util.h"
#include "memilio/mobility/graph.h"
#include "memilio/mobility/meta_mobility_instant.h"
#include "memilio/epidemiology/damping.h"
#include "memilio/epidemiology/populations.h"
#include "memilio/epidemiology/uncertain_matrix.h"
#include "memilio/utils/compiler_diagnostics.h"
#include "memilio/utils/date.h"

#include <boost/filesystem.hpp>

#include <numeric>
#include <vector>
#include <iostream>
#include <string>
#include <random>
#include <fstream>

namespace mio
{
namespace osecirvvs
{
namespace details
{
//gets the county or state id of the entry if available, 0 (for whole country) otherwise
//used for comparisons of entry to integer region id
template <class EpiDataEntry>
int get_region_id(const EpiDataEntry& rki_entry)
{
    return rki_entry.county_id ? rki_entry.county_id->get()
                               : (rki_entry.state_id ? rki_entry.state_id->get()
                                                     : (rki_entry.district_id ? rki_entry.district_id->get() : 0));
}

IOResult<void> read_confirmed_cases_data(
    std::string const& path, std::vector<int> const& vregion, Date date, std::vector<std::vector<double>>& vnum_Exposed,
    std::vector<std::vector<double>>& vnum_InfectedNoSymptoms, std::vector<std::vector<double>>& vnum_InfectedSymptoms,
    std::vector<std::vector<double>>& vnum_InfectedSevere, std::vector<std::vector<double>>& vnum_icu,
    std::vector<std::vector<double>>& vnum_death, std::vector<std::vector<double>>& vnum_rec,
    const std::vector<std::vector<int>>& vt_Exposed, const std::vector<std::vector<int>>& vt_InfectedNoSymptoms,
    const std::vector<std::vector<int>>& vt_InfectedSymptoms, const std::vector<std::vector<int>>& vt_InfectedSevere,
    const std::vector<std::vector<int>>& vt_InfectedCritical, const std::vector<std::vector<double>>& vmu_C_R,
    const std::vector<std::vector<double>>& vmu_I_H, const std::vector<std::vector<double>>& vmu_H_U,
    const std::vector<double>& scaling_factor_inf)
{
    BOOST_OUTCOME_TRY(rki_data, mio::read_confirmed_cases_data(path));
    return read_confirmed_cases_data(rki_data, vregion, date, vnum_Exposed, vnum_InfectedNoSymptoms,
                                     vnum_InfectedSymptoms, vnum_InfectedSevere, vnum_icu, vnum_death, vnum_rec,
                                     vt_Exposed, vt_InfectedNoSymptoms, vt_InfectedSymptoms, vt_InfectedSevere,
                                     vt_InfectedCritical, vmu_C_R, vmu_I_H, vmu_H_U, scaling_factor_inf);
}

IOResult<void> read_confirmed_cases_data(
    const std::vector<ConfirmedCasesDataEntry>& rki_data, std::vector<int> const& vregion, Date date,
    std::vector<std::vector<double>>& vnum_Exposed, std::vector<std::vector<double>>& vnum_InfectedNoSymptoms,
    std::vector<std::vector<double>>& vnum_InfectedSymptoms, std::vector<std::vector<double>>& vnum_InfectedSevere,
    std::vector<std::vector<double>>& vnum_icu, std::vector<std::vector<double>>& vnum_death,
    std::vector<std::vector<double>>& vnum_rec, const std::vector<std::vector<int>>& vt_Exposed,
    const std::vector<std::vector<int>>& vt_InfectedNoSymptoms,
    const std::vector<std::vector<int>>& vt_InfectedSymptoms, const std::vector<std::vector<int>>& vt_InfectedSevere,
    const std::vector<std::vector<int>>& vt_InfectedCritical, const std::vector<std::vector<double>>& vmu_C_R,
    const std::vector<std::vector<double>>& vmu_I_H, const std::vector<std::vector<double>>& vmu_H_U,
    const std::vector<double>& scaling_factor_inf)
{
    auto max_date_entry = std::max_element(rki_data.begin(), rki_data.end(), [](auto&& a, auto&& b) {
        return a.date < b.date;
    });
    if (max_date_entry == rki_data.end()) {
        log_error("RKI data file is empty.");
        return failure(StatusCode::InvalidValue, "RKI data is empty.");
    }
    auto max_date = max_date_entry->date;
    if (max_date < date) {
        log_error("Specified date does not exist in RKI data");
        return failure(StatusCode::OutOfRange, "RKI data does not contain specified date.");
    }

    // shifts the initilization to the recent past if simulation starts
    // around current day and data of the future would be required.
    // Only needed for preinfection compartments, exposed and InfectedNoSymptoms.
    auto days_surplus = get_offset_in_days(max_date, date) - 6; // 6 > T_E + T_C
    if (days_surplus > 0) {
        days_surplus = 0;
    }

    for (auto&& entry : rki_data) {
        auto it = std::find_if(vregion.begin(), vregion.end(), [&entry](auto r) {
            return r == 0 || get_region_id(entry) == r;
        });
        if (it != vregion.end()) {
            auto region_idx = size_t(it - vregion.begin());

            auto& t_Exposed            = vt_Exposed[region_idx];
            auto& t_InfectedNoSymptoms = vt_InfectedNoSymptoms[region_idx];
            auto& t_InfectedSymptoms   = vt_InfectedSymptoms[region_idx];
            auto& t_InfectedSevere     = vt_InfectedSevere[region_idx];
            auto& t_InfectedCritical   = vt_InfectedCritical[region_idx];

            auto& num_InfectedNoSymptoms = vnum_InfectedNoSymptoms[region_idx];
            auto& num_InfectedSymptoms   = vnum_InfectedSymptoms[region_idx];
            auto& num_rec                = vnum_rec[region_idx];
            auto& num_Exposed            = vnum_Exposed[region_idx];
            auto& num_InfectedSevere     = vnum_InfectedSevere[region_idx];
            auto& num_death              = vnum_death[region_idx];
            auto& num_icu                = vnum_icu[region_idx];

            auto& mu_C_R = vmu_C_R[region_idx];
            auto& mu_I_H = vmu_I_H[region_idx];
            auto& mu_H_U = vmu_H_U[region_idx];

            bool read_icu = false; // params.populations.get({age, SecirCompartments::U}) == 0;

            auto age = (size_t)entry.age_group;
            if (entry.date == offset_date_by_days(date, 0)) {
                num_InfectedSymptoms[age] += scaling_factor_inf[age] * entry.num_confirmed;
                num_rec[age] += entry.num_confirmed;
            }
            if (entry.date == offset_date_by_days(date, t_InfectedNoSymptoms[age] + days_surplus)) {
                num_InfectedNoSymptoms[age] += 1 / (1 - mu_C_R[age]) * scaling_factor_inf[age] * entry.num_confirmed;
                num_Exposed[age] -= 1 / (1 - mu_C_R[age]) * scaling_factor_inf[age] * entry.num_confirmed;
            }
            if (entry.date == offset_date_by_days(date, days_surplus)) {
                num_InfectedNoSymptoms[age] -= 1 / (1 - mu_C_R[age]) * scaling_factor_inf[age] * entry.num_confirmed;
            }
            if (entry.date == offset_date_by_days(date, t_Exposed[age] + t_InfectedNoSymptoms[age] + days_surplus)) {
                num_Exposed[age] += 1 / (1 - mu_C_R[age]) * scaling_factor_inf[age] * entry.num_confirmed;
            }
            if (entry.date == offset_date_by_days(date, -t_InfectedSymptoms[age])) {
                num_InfectedSymptoms[age] -= scaling_factor_inf[age] * entry.num_confirmed;
                num_InfectedSevere[age] += mu_I_H[age] * scaling_factor_inf[age] * entry.num_confirmed;
            }
            if (entry.date == offset_date_by_days(date, -t_InfectedSymptoms[age] - t_InfectedSevere[age])) {
                num_InfectedSevere[age] -= mu_I_H[age] * scaling_factor_inf[age] * entry.num_confirmed;
                if (read_icu) {
                    num_icu[age] += mu_I_H[age] * mu_H_U[age] * scaling_factor_inf[age] * entry.num_confirmed;
                }
            }
            if (entry.date ==
                offset_date_by_days(date, -t_InfectedSymptoms[age] - t_InfectedSevere[age] - t_InfectedCritical[age])) {
                num_death[age] += entry.num_deaths;
                if (read_icu) {
                    num_icu[age] -= mu_I_H[age] * mu_H_U[age] * scaling_factor_inf[age] * entry.num_confirmed;
                }
            }
        }
    }

    for (size_t region_idx = 0; region_idx < vregion.size(); ++region_idx) {
        auto region = vregion[region_idx];

        auto& num_InfectedNoSymptoms = vnum_InfectedNoSymptoms[region_idx];
        auto& num_InfectedSymptoms   = vnum_InfectedSymptoms[region_idx];
        auto& num_rec                = vnum_rec[region_idx];
        auto& num_Exposed            = vnum_Exposed[region_idx];
        auto& num_InfectedSevere     = vnum_InfectedSevere[region_idx];
        auto& num_death              = vnum_death[region_idx];
        auto& num_icu                = vnum_icu[region_idx];

        size_t num_groups = ConfirmedCasesDataEntry::age_group_names.size();
        for (size_t i = 0; i < num_groups; i++) {
            // subtract infected confirmed cases which are not yet recovered
            // and remove dark figure scaling factor
            num_rec[i] -= num_InfectedSymptoms[i] / scaling_factor_inf[i];
            num_rec[i] -= num_InfectedSevere[i] / scaling_factor_inf[i];
            num_rec[i] -=
                num_icu[i] /
                scaling_factor_inf[i]; // TODO: this has to be adapted for scaling_factor_inf != 1 or != ***_icu
            num_rec[i] -= num_death[i] / scaling_factor_inf[i];
            auto try_fix_constraints = [region, i](double& value, double error, auto str) {
                if (value < error) {
                    // this should probably return a failure
                    // but the algorithm is not robust enough to avoid large negative
                    // values and there are tests that rely on it
                    log_error("{:s} for age group {:s} is {:.4f} for region {:d}, "
                              "exceeds expected negative value.",
                              str, ConfirmedCasesDataEntry::age_group_names[i], value, region);
                    value = 0.0;
                }
                else if (value < 0) {
                    log_info("{:s} for age group {:s} is {:.4f} for region {:d}, "
                             "automatically corrected",
                             str, ConfirmedCasesDataEntry::age_group_names[i], value, region);
                    value = 0.0;
                }
            };

            try_fix_constraints(num_InfectedSymptoms[i], -5, "InfectedSymptoms");
            try_fix_constraints(num_InfectedNoSymptoms[i], -5, "InfectedNoSymptoms");
            try_fix_constraints(num_Exposed[i], -5, "Exposed");
            try_fix_constraints(num_InfectedSevere[i], -5, "InfectedSevere");
            try_fix_constraints(num_death[i], -5, "Dead");
            try_fix_constraints(num_icu[i], -5, "InfectedCritical");
            try_fix_constraints(num_rec[i], -20, "Recovered or vaccinated");
        }
    }

    return success();
}

IOResult<void> read_confirmed_cases_data_fix_recovered(std::string const& path, std::vector<int> const& vregion,
                                                       Date date, std::vector<std::vector<double>>& vnum_rec,
                                                       double delay)
{
    BOOST_OUTCOME_TRY(rki_data, mio::read_confirmed_cases_data(path));
    return read_confirmed_cases_data_fix_recovered(rki_data, vregion, date, vnum_rec, delay);
}

IOResult<void> read_confirmed_cases_data_fix_recovered(const std::vector<ConfirmedCasesDataEntry>& rki_data,
                                                       std::vector<int> const& vregion, Date date,
                                                       std::vector<std::vector<double>>& vnum_rec, double delay)
{
    auto max_date_entry = std::max_element(rki_data.begin(), rki_data.end(), [](auto&& a, auto&& b) {
        return a.date < b.date;
    });
    if (max_date_entry == rki_data.end()) {
        log_error("RKI data is empty.");
        return failure(StatusCode::InvalidValue, "RKI data is empty.");
    }
    auto max_date = max_date_entry->date;
    if (max_date < date) {
        log_error("Specified date does not exist in RKI data");
        return failure(StatusCode::OutOfRange, "RKI data does not contain specified date.");
    }

    // shifts the initilization to the recent past if simulation starts
    // around current day and data of the future would be required.
    // Only needed for preinfection compartments, exposed and InfectedNoSymptoms.
    auto days_surplus = get_offset_in_days(max_date, date) - 6; // 6 > T_E^C + T_C^I
    if (days_surplus > 0) {
        days_surplus = 0;
    }

    for (auto&& rki_entry : rki_data) {
        auto it = std::find_if(vregion.begin(), vregion.end(), [&rki_entry](auto r) {
            return r == 0 || get_region_id(rki_entry) == r;
        });
        if (it != vregion.end()) {
            auto region_idx = size_t(it - vregion.begin());
            if (rki_entry.date == offset_date_by_days(date, int(-delay))) {
                vnum_rec[region_idx][size_t(rki_entry.age_group)] = rki_entry.num_confirmed;
            }
        }
    }

    for (size_t region_idx = 0; region_idx < vregion.size(); ++region_idx) {
        auto region   = vregion[region_idx];
        auto& num_rec = vnum_rec[region_idx];

        size_t num_groups = ConfirmedCasesDataEntry::age_group_names.size();
        for (size_t i = 0; i < num_groups; i++) {
            auto try_fix_constraints = [region, i](double& value, double error, auto str) {
                if (value < error) {
                    // this should probably return a failure
                    // but the algorithm is not robust enough to avoid large negative
                    // values and there are tests that rely on it
                    log_error("{:s} for age group {:s} is {:.4f} for region {:d}, "
                              "exceeds expected negative value.",
                              str, ConfirmedCasesDataEntry::age_group_names[i], value, region);
                    value = 0.0;
                }
                else if (value < 0) {
                    log_info("{:s} for age group {:s} is {:.4f} for region {:d}, "
                             "automatically corrected",
                             str, ConfirmedCasesDataEntry::age_group_names[i], value, region);
                    value = 0.0;
                }
            };
            try_fix_constraints(num_rec[i], 0, "Recovered");
        }
    }

    return success();
}

IOResult<void> read_divi_data(const std::string& path, const std::vector<int>& vregion, Date date,
                              std::vector<double>& vnum_icu)
{
    BOOST_OUTCOME_TRY(divi_data, mio::read_divi_data(path));
    return read_divi_data(divi_data, vregion, date, vnum_icu);
}

IOResult<void> read_divi_data(const std::vector<DiviEntry>& divi_data, const std::vector<int>& vregion, Date date,
                              std::vector<double>& vnum_icu)
{
    auto max_date_entry = std::max_element(divi_data.begin(), divi_data.end(), [](auto&& a, auto&& b) {
        return a.date < b.date;
    });
    if (max_date_entry == divi_data.end()) {
        log_error("DIVI data is empty.");
        return failure(StatusCode::InvalidValue, "DIVI data is empty.");
    }
    auto max_date = max_date_entry->date;
    if (max_date < date) {
        log_error("DIVI data does not contain the specified date.");
        return failure(StatusCode::OutOfRange, "DIVI data does not contain the specified date.");
    }

    for (auto&& entry : divi_data) {
        auto it      = std::find_if(vregion.begin(), vregion.end(), [&entry](auto r) {
            return r == 0 || r == get_region_id(entry);
        });
        auto date_df = entry.date;
        if (it != vregion.end() && date_df == date) {
            auto region_idx      = size_t(it - vregion.begin());
            vnum_icu[region_idx] = entry.num_icu;
        }
    }

    return success();
}

IOResult<std::vector<std::vector<double>>> read_population_data(const std::string& path,
                                                                const std::vector<int>& vregion)
{
    BOOST_OUTCOME_TRY(population_data, mio::read_population_data(path));
    return read_population_data(population_data, vregion);
}

IOResult<std::vector<std::vector<double>>> read_population_data(const std::vector<PopulationDataEntry>& population_data,
                                                                const std::vector<int>& vregion)
{
    std::vector<std::vector<double>> vnum_population(
        vregion.size(), std::vector<double>(ConfirmedCasesDataEntry::age_group_names.size(), 0.0));

    for (auto&& county_entry : population_data) {
        //accumulate population of states or country from population of counties
        if (!county_entry.county_id && !county_entry.district_id) {
            return failure(StatusCode::InvalidFileFormat, "File with county population expected.");
        }
        //find region that this county belongs to
        //all counties belong to the country (id = 0)
        auto it = std::find_if(vregion.begin(), vregion.end(), [&county_entry](auto r) {
            return r == 0 ||
<<<<<<< HEAD
                   (county_entry.county_id &&
                    regions::StateId(r) == regions::get_state_id(int(*county_entry.county_id))) ||
                   (county_entry.county_id && regions::CountyId(r) == *county_entry.county_id) ||
                   (county_entry.district_id && regions::DistrictId(r) == *county_entry.district_id);
=======
                   (county_entry.county_id && regions::StateId(r) == regions::get_state_id(*county_entry.county_id)) ||
                   (county_entry.county_id && regions::CountyId(r) == *county_entry.county_id);
>>>>>>> 47568d75
        });
        if (it != vregion.end()) {
            auto region_idx      = size_t(it - vregion.begin());
            auto& num_population = vnum_population[region_idx];
            for (size_t age = 0; age < num_population.size(); age++) {
                num_population[age] += county_entry.population[AgeGroup(age)];
            }
        }
    }

    return success(vnum_population);
}

IOResult<void> set_vaccination_data(std::vector<Model>& model, const std::string& path, Date date,
                                    const std::vector<int>& vregion, int num_days)
{
    BOOST_OUTCOME_TRY(vacc_data, read_vaccination_data(path));

    auto num_groups = model[0].parameters.get_num_groups();

    auto days_until_effective1 = (int)(double)model[0].parameters.get<DaysUntilEffectivePartialImmunity>()[AgeGroup(0)];
    auto days_until_effective2 =
        (int)(double)model[0].parameters.get<DaysUntilEffectiveImprovedImmunity>()[AgeGroup(0)];
    auto vaccination_distance = (int)(double)model[0].parameters.get<VaccinationGap>()[AgeGroup(0)];

    // iterate over regions (e.g., counties)
    for (size_t i = 0; i < model.size(); ++i) {
        // iterate over age groups in region
        for (auto g = AgeGroup(0); g < num_groups; ++g) {

            model[i].parameters.template get<DailyFirstVaccination>().resize(SimulationDay(num_days + 1));
            model[i].parameters.template get<DailyFullVaccination>().resize(SimulationDay(num_days + 1));
            for (auto d = SimulationDay(0); d < SimulationDay(num_days + 1); ++d) {
                model[i].parameters.template get<DailyFirstVaccination>()[{g, d}] = 0.0;
                model[i].parameters.template get<DailyFullVaccination>()[{g, d}]  = 0.0;
            }
        }
    }

    auto max_date_entry = std::max_element(vacc_data.begin(), vacc_data.end(), [](auto&& a, auto&& b) {
        return a.date < b.date;
    });
    if (max_date_entry == vacc_data.end()) {
        return failure(StatusCode::InvalidFileFormat, "Vaccination data file is empty.");
    }
    auto max_date = max_date_entry->date;

    for (auto&& vacc_data_entry : vacc_data) {
        auto it      = std::find_if(vregion.begin(), vregion.end(), [&vacc_data_entry](auto&& r) {
            return r == 0 || (vacc_data_entry.county_id && vacc_data_entry.county_id == regions::CountyId(r)) ||
<<<<<<< HEAD
                   (vacc_data_entry.state_id && vacc_data_entry.state_id == regions::StateId(r)) ||
                   (vacc_data_entry.district_id && vacc_data_entry.district_id == regions::DistrictId(r));
=======
                   (vacc_data_entry.state_id && vacc_data_entry.state_id == regions::StateId(r));
>>>>>>> 47568d75
        });
        auto date_df = vacc_data_entry.date;
        if (it != vregion.end()) {
            auto region_idx = size_t(it - vregion.begin());
            auto age        = vacc_data_entry.age_group;

            for (size_t d = 0; d < (size_t)num_days + 1; ++d) {
                int days_plus;
                // In the following, second dose means previous 'full immunization', now 'Grundimmunisierung'.
                // ---
                // date: start_date of the simulation (Input from IO call read_input_data_county_vaccmodel())
                // d: day of simulation, counted from 0 to num_days (for which we need (approximated) vaccination numbers)
                // root[i]["Vacc_completed"]: accumulated number of total second doses up to day date_df;
                //                               taken from input dataframe, single value, per county and age group
                // ----
                // An averaged distance between first and second doses (vaccination_distance) is assumed in the following
                // and the first doses are computed based on the second doses given 'vaccination_distance' days later.
                // ----
                // a person whose second dose is reported at start_date + simulation_day - days_until_effective1 + vaccination_distance
                // had the first dose on start_date + simulation_day - days_until_effective1. Furthermore, he/she has the full protection
                // of the first dose at day X = start_date + simulation_day
                // Storing its value in get<DailyFirstVaccination>() will eventually (in the simulation)
                // transfer the difference (between get<DailyFirstVaccination>() at d and d-1) of
                // N susceptible individuals to 'Susceptible Partially Vaccinated' state at day d; see secir_vaccinated.h
                auto offset_first_date =
                    offset_date_by_days(date, (int)d - days_until_effective1 + vaccination_distance);
                if (max_date >= offset_first_date) {
                    // Option 1: considered offset_first_date is available in input data frame
                    if (date_df == offset_first_date) {
                        model[region_idx].parameters.template get<DailyFirstVaccination>()[{age, SimulationDay(d)}] =
                            vacc_data_entry.num_vaccinations_completed;
                    }
                }
                else { // offset_first_date > max_date
                    // Option 2: considered offset_first_date is NOT available in input data frame
                    // Here, a constant number of first and second doses is assumed, i.e.,
                    // the the number of vaccinationes at day d (N days after max_date) will be:
                    // total number of vaccinations up to day max_date + N * number of vaccinations ON max_date
                    // (where the latter is computed as the difference between the total number at max_date and max_date-1)
                    days_plus = get_offset_in_days(offset_first_date, max_date);
                    if (date_df == offset_date_by_days(max_date, -1)) {
                        model[region_idx].parameters.template get<DailyFirstVaccination>()[{age, SimulationDay(d)}] -=
                            days_plus * vacc_data_entry.num_vaccinations_completed;
                    }
                    else if (date_df == max_date) {
                        model[region_idx].parameters.template get<DailyFirstVaccination>()[{age, SimulationDay(d)}] +=
                            (days_plus + 1) * vacc_data_entry.num_vaccinations_completed;
                    }
                }

                // a person whose second dose is reported at start_date + simulation_day - days_until_effective2
                // has the full protection of the second dose at day X = start_date + simulation_day
                // Storing its value in get<DailyFullVaccination>() will eventually (in the simulation)
                // transfer the difference (between get<DailyFullVaccination>() at d and d-1) of
                // N susceptible, partially vaccinated individuals to 'SusceptibleImprovedImmunity' state at day d; see secir_vaccinated.h
                auto offset_full_date = offset_date_by_days(date, (int)d - days_until_effective2);
                if (max_date >= offset_full_date) {
                    // Option 1: considered offset_full_date is available in input data frame
                    if (date_df == offset_full_date) {
                        model[region_idx].parameters.template get<DailyFullVaccination>()[{age, SimulationDay(d)}] =
                            vacc_data_entry.num_vaccinations_completed;
                    }
                }
                else { // offset_full_date > max_full_date
                    // Option 2: considered offset_full_date is NOT available in input data frame
                    days_plus = get_offset_in_days(offset_full_date, max_date);
                    if (date_df == offset_date_by_days(max_date, -1)) {
                        model[region_idx].parameters.template get<DailyFullVaccination>()[{age, SimulationDay(d)}] -=
                            days_plus * vacc_data_entry.num_vaccinations_completed;
                    }
                    else if (date_df == max_date) {
                        model[region_idx].parameters.template get<DailyFullVaccination>()[{age, SimulationDay(d)}] +=
                            (days_plus + 1) * vacc_data_entry.num_vaccinations_completed;
                    }
                }
            }
        }
    }
    return success();
}

} // namespace details
} // namespace osecirvvs
} // namespace mio

#endif // MEMILIO_HAS_JSONCPP<|MERGE_RESOLUTION|>--- conflicted
+++ resolved
@@ -20,6 +20,7 @@
 
 #include "ode_secirvvs/parameters_io.h"
 #include "memilio/geography/regions.h"
+#include "memilio/geography/regions.h"
 #include "memilio/io/io.h"
 
 #ifdef MEMILIO_HAS_JSONCPP
@@ -29,6 +30,7 @@
 #include "memilio/utils/uncertain_value.h"
 #include "memilio/utils/stl_util.h"
 #include "memilio/mobility/graph.h"
+#include "memilio/mobility/meta_mobility_instant.h"
 #include "memilio/mobility/meta_mobility_instant.h"
 #include "memilio/epidemiology/damping.h"
 #include "memilio/epidemiology/populations.h"
@@ -360,15 +362,10 @@
         //all counties belong to the country (id = 0)
         auto it = std::find_if(vregion.begin(), vregion.end(), [&county_entry](auto r) {
             return r == 0 ||
-<<<<<<< HEAD
                    (county_entry.county_id &&
                     regions::StateId(r) == regions::get_state_id(int(*county_entry.county_id))) ||
                    (county_entry.county_id && regions::CountyId(r) == *county_entry.county_id) ||
                    (county_entry.district_id && regions::DistrictId(r) == *county_entry.district_id);
-=======
-                   (county_entry.county_id && regions::StateId(r) == regions::get_state_id(*county_entry.county_id)) ||
-                   (county_entry.county_id && regions::CountyId(r) == *county_entry.county_id);
->>>>>>> 47568d75
         });
         if (it != vregion.end()) {
             auto region_idx      = size_t(it - vregion.begin());
@@ -419,12 +416,8 @@
     for (auto&& vacc_data_entry : vacc_data) {
         auto it      = std::find_if(vregion.begin(), vregion.end(), [&vacc_data_entry](auto&& r) {
             return r == 0 || (vacc_data_entry.county_id && vacc_data_entry.county_id == regions::CountyId(r)) ||
-<<<<<<< HEAD
                    (vacc_data_entry.state_id && vacc_data_entry.state_id == regions::StateId(r)) ||
                    (vacc_data_entry.district_id && vacc_data_entry.district_id == regions::DistrictId(r));
-=======
-                   (vacc_data_entry.state_id && vacc_data_entry.state_id == regions::StateId(r));
->>>>>>> 47568d75
         });
         auto date_df = vacc_data_entry.date;
         if (it != vregion.end()) {

--- conflicted
+++ resolved
@@ -1121,11 +1121,8 @@
                                 extrapolated_rki[county][day]((size_t)InfectionState::InfectedSevereImprovedImmunity +
                                                               age_group_offset) -
                                 extrapolated_rki[county][day]((size_t)InfectionState::InfectedCriticalImprovedImmunity +
-<<<<<<< HEAD
-=======
                                                               age_group_offset) -
                                 extrapolated_rki[county][day]((size_t)InfectionState::DeadImprovedImmunity +
->>>>>>> e375aa5f
                                                               age_group_offset),
                             std::max(0.0,
                                      double(extrapolated_rki[county][day](

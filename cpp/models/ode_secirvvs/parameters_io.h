/* 
* Copyright (C) 2020-2024 MEmilio
*
* Authors: Wadim Koslow, Daniel Abele, Martin J. Kühn
*
* Contact: Martin J. Kuehn <Martin.Kuehn@DLR.de>
*
* Licensed under the Apache License, Version 2.0 (the "License");
* you may not use this file except in compliance with the License.
* You may obtain a copy of the License at
*
*     http://www.apache.org/licenses/LICENSE-2.0
*
* Unless required by applicable law or agreed to in writing, software
* distributed under the License is distributed on an "AS IS" BASIS,
* WITHOUT WARRANTIES OR CONDITIONS OF ANY KIND, either express or implied.
* See the License for the specific language governing permissions and
* limitations under the License.
*/
#ifndef ODESECIRVVS_PARAMETERS_IO_H
#define ODESECIRVVS_PARAMETERS_IO_H

#include "memilio/config.h"

#ifdef MEMILIO_HAS_JSONCPP

#include "ode_secirvvs/model.h"
#include "memilio/io/epi_data.h"
#include "memilio/io/io.h"
#include "memilio/io/result_io.h"
#include "memilio/utils/date.h"
#include "memilio/utils/logging.h"

namespace mio
{
namespace osecirvvs
{

namespace details
{
/**
        * @brief Reads subpopulations of infection states from transformed RKI cases file.
        * @param path Path to transformed RKI cases file.
        * @param vregion vector of keys of the region of interest     
        * @param date Date for which the arrays are initialized
        * @param num_* output vector for number of people in the corresponding compartement
        * @param t_* average time it takes to get from one compartement to another (vector with one element per age group)
        * @param mu_* probabilities to get from one compartement to another (vector with one element per age group)
        * @param scaling_factor_inf Factor for scaling the confirmed cases to account for estimated undetected cases.
        * @see mio::read_confirmed_cases_data
        * @{
        */
IOResult<void> read_confirmed_cases_data(
    std::string const& path, std::vector<int> const& vregion, Date date, std::vector<std::vector<double>>& num_Exposed,
    std::vector<std::vector<double>>& num_InfectedNoSymptoms, std::vector<std::vector<double>>& num_InfectedSymptoms,
    std::vector<std::vector<double>>& num_InfectedSevere, std::vector<std::vector<double>>& num_icu,
    std::vector<std::vector<double>>& num_death, std::vector<std::vector<double>>& num_rec,
    const std::vector<std::vector<int>>& t_Exposed, const std::vector<std::vector<int>>& t_InfectedNoSymptoms,
    const std::vector<std::vector<int>>& t_InfectedSymptoms, const std::vector<std::vector<int>>& t_InfectedSevere,
    const std::vector<std::vector<int>>& t_InfectedCritical, const std::vector<std::vector<double>>& mu_C_R,
    const std::vector<std::vector<double>>& mu_I_H, const std::vector<std::vector<double>>& mu_H_U,
    const std::vector<double>& scaling_factor_inf);

IOResult<void> read_confirmed_cases_data(
    const std::vector<ConfirmedCasesDataEntry>& rki_data, std::vector<int> const& vregion, Date date,
    std::vector<std::vector<double>>& num_Exposed, std::vector<std::vector<double>>& num_InfectedNoSymptoms,
    std::vector<std::vector<double>>& num_InfectedSymptoms, std::vector<std::vector<double>>& num_InfectedSevere,
    std::vector<std::vector<double>>& num_icu, std::vector<std::vector<double>>& num_death,
    std::vector<std::vector<double>>& num_rec, const std::vector<std::vector<int>>& t_Exposed,
    const std::vector<std::vector<int>>& t_InfectedNoSymptoms, const std::vector<std::vector<int>>& t_InfectedSymptoms,
    const std::vector<std::vector<int>>& t_InfectedSevere, const std::vector<std::vector<int>>& t_InfectedCritical,
    const std::vector<std::vector<double>>& mu_C_R, const std::vector<std::vector<double>>& mu_I_H,
    const std::vector<std::vector<double>>& mu_H_U, const std::vector<double>& scaling_factor_inf);
/**@}*/

/**
        * @brief Reads confirmed cases data and translates data of day t0-delay to recovered compartment,
        * @param path Path to RKI confirmed cases file.
        * @param vregion vector of keys of the region of interest     
        * @param date Date for which the arrays are initialized
        * @param num_rec output vector for number of people in the compartement recovered
        * @param delay number of days in the past the are used to set recovered compartment.
        * @see mio::read_confirmed_cases_data
        * @{
        */
IOResult<void> read_confirmed_cases_data_fix_recovered(const std::vector<ConfirmedCasesDataEntry>& rki_data,
                                                       std::vector<int> const& vregion, Date date,
                                                       std::vector<std::vector<double>>& vnum_rec, double delay = 14.);
IOResult<void> read_confirmed_cases_data_fix_recovered(std::string const& path, std::vector<int> const& vregion,
                                                       Date date, std::vector<std::vector<double>>& vnum_rec,
                                                       double delay = 14.);
/**@}*/

/**
        * @brief sets populations data from a transformed RKI cases file into a Model.
        * @param model vector of objects in which the data is set
        * @param path Path to transformed RKI cases file
        * @param region vector of keys of the region of interest
        * @param date Date for which the arrays are initialized
        * @param scaling_factor_inf factors by which to scale the confirmed cases of
        * rki data
        */
template <class Model>
IOResult<void> set_confirmed_cases_data(std::vector<Model>& model, const std::string& path,
                                        std::vector<int> const& region, Date date,
                                        const std::vector<double>& scaling_factor_inf)
{
    auto num_age_groups = (size_t)model[0].parameters.get_num_groups();
    assert(scaling_factor_inf.size() == num_age_groups); //TODO: allow vector or scalar valued scaling factors
    assert(ConfirmedCasesDataEntry::age_group_names.size() == num_age_groups);

    BOOST_OUTCOME_TRY(auto&& rki_data, mio::read_confirmed_cases_data(path));

    std::vector<std::vector<int>> t_Exposed{model.size()};
    std::vector<std::vector<int>> t_InfectedNoSymptoms{model.size()};
    std::vector<std::vector<int>> t_InfectedSymptoms{model.size()};
    std::vector<std::vector<int>> t_InfectedSevere{model.size()};
    std::vector<std::vector<int>> t_InfectedCritical{model.size()};

    std::vector<std::vector<double>> mu_C_R{model.size()};
    std::vector<std::vector<double>> mu_I_H{model.size()};
    std::vector<std::vector<double>> mu_H_U{model.size()};

    std::vector<std::vector<double>> num_InfectedSymptoms(model.size());
    std::vector<std::vector<double>> num_death(model.size());
    std::vector<std::vector<double>> num_rec(model.size());
    std::vector<std::vector<double>> num_Exposed(model.size());
    std::vector<std::vector<double>> num_InfectedNoSymptoms(model.size());
    std::vector<std::vector<double>> num_InfectedSevere(model.size());
    std::vector<std::vector<double>> num_icu(model.size());

    /*----------- UNVACCINATED -----------*/
    for (size_t county = 0; county < model.size(); county++) {
        num_InfectedSymptoms[county]   = std::vector<double>(num_age_groups, 0.0);
        num_death[county]              = std::vector<double>(num_age_groups, 0.0);
        num_rec[county]                = std::vector<double>(num_age_groups, 0.0);
        num_Exposed[county]            = std::vector<double>(num_age_groups, 0.0);
        num_InfectedNoSymptoms[county] = std::vector<double>(num_age_groups, 0.0);
        num_InfectedSevere[county]     = std::vector<double>(num_age_groups, 0.0);
        num_icu[county]                = std::vector<double>(num_age_groups, 0.0);
        for (size_t group = 0; group < num_age_groups; group++) {

            t_Exposed[county].push_back(static_cast<int>(
                std::round(model[county].parameters.template get<TimeExposed<double>>()[(AgeGroup)group])));
            t_InfectedNoSymptoms[county].push_back(static_cast<int>(
                std::round(model[county].parameters.template get<TimeInfectedNoSymptoms<double>>()[(AgeGroup)group])));
            t_InfectedSymptoms[county].push_back(static_cast<int>(
                std::round(model[county].parameters.template get<TimeInfectedSymptoms<double>>()[(AgeGroup)group])));
            t_InfectedSevere[county].push_back(static_cast<int>(
                std::round(model[county].parameters.template get<TimeInfectedSevere<double>>()[(AgeGroup)group])));
            t_InfectedCritical[county].push_back(static_cast<int>(
                std::round(model[county].parameters.template get<TimeInfectedCritical<double>>()[(AgeGroup)group])));

            mu_C_R[county].push_back(
                model[county].parameters.template get<RecoveredPerInfectedNoSymptoms<double>>()[(AgeGroup)group]);
            mu_I_H[county].push_back(
                model[county].parameters.template get<SeverePerInfectedSymptoms<double>>()[(AgeGroup)group]);
            mu_H_U[county].push_back(
                model[county].parameters.template get<CriticalPerSevere<double>>()[(AgeGroup)group]);
        }
    }

    BOOST_OUTCOME_TRY(read_confirmed_cases_data(rki_data, region, date, num_Exposed, num_InfectedNoSymptoms,
                                                num_InfectedSymptoms, num_InfectedSevere, num_icu, num_death, num_rec,
                                                t_Exposed, t_InfectedNoSymptoms, t_InfectedSymptoms, t_InfectedSevere,
                                                t_InfectedCritical, mu_C_R, mu_I_H, mu_H_U, scaling_factor_inf));

    for (size_t county = 0; county < model.size(); county++) {
        // if (std::accumulate(num_InfectedSymptoms[county].begin(), num_InfectedSymptoms[county].end(), 0.0) > 0) {
        size_t num_groups = (size_t)model[county].parameters.get_num_groups();
        for (size_t i = 0; i < num_groups; i++) {
            model[county].populations[{AgeGroup(i), InfectionState::ExposedNaive}] = num_Exposed[county][i];
            model[county].populations[{AgeGroup(i), InfectionState::InfectedNoSymptomsNaive}] =
                num_InfectedNoSymptoms[county][i];
            model[county].populations[{AgeGroup(i), InfectionState::InfectedNoSymptomsNaiveConfirmed}] = 0;
            model[county].populations[{AgeGroup(i), InfectionState::InfectedSymptomsNaive}] =
                num_InfectedSymptoms[county][i];
            model[county].populations[{AgeGroup(i), InfectionState::InfectedSymptomsNaiveConfirmed}] = 0;
            model[county].populations[{AgeGroup(i), InfectionState::InfectedSevereNaive}] =
                num_InfectedSevere[county][i];
            model[county].populations[{AgeGroup(i), InfectionState::SusceptibleImprovedImmunity}] = num_rec[county][i];
        }

        // }
        if (std::accumulate(num_InfectedSymptoms[county].begin(), num_InfectedSymptoms[county].end(), 0.0) == 0) {
            log_warning("No infections for unvaccinated reported on date " + std::to_string(date.year) + "-" +
                        std::to_string(date.month) + "-" + std::to_string(date.day) + " for region " +
                        std::to_string(region[county]) + ". Population data has not been set.");
        }
    }

    /*----------- PARTIALLY VACCINATED -----------*/
    for (size_t county = 0; county < model.size(); county++) {
        t_InfectedNoSymptoms[county].clear();
        t_Exposed[county].clear();
        t_InfectedSymptoms[county].clear();
        t_InfectedSevere[county].clear();
        t_InfectedCritical[county].clear();

        mu_C_R[county].clear();
        mu_I_H[county].clear();
        mu_H_U[county].clear();

        num_InfectedSymptoms[county]   = std::vector<double>(num_age_groups, 0.0);
        num_death[county]              = std::vector<double>(num_age_groups, 0.0);
        num_rec[county]                = std::vector<double>(num_age_groups, 0.0);
        num_Exposed[county]            = std::vector<double>(num_age_groups, 0.0);
        num_InfectedNoSymptoms[county] = std::vector<double>(num_age_groups, 0.0);
        num_InfectedSevere[county]     = std::vector<double>(num_age_groups, 0.0);
        num_icu[county]                = std::vector<double>(num_age_groups, 0.0);
        for (size_t group = 0; group < num_age_groups; group++) {
            double reduc_t = model[0].parameters.template get<ReducTimeInfectedMild<double>>()[(AgeGroup)group];
            t_Exposed[county].push_back(static_cast<int>(
                std::round(model[county].parameters.template get<TimeExposed<double>>()[(AgeGroup)group])));
            t_InfectedNoSymptoms[county].push_back(static_cast<int>(std::round(
                model[county].parameters.template get<TimeInfectedNoSymptoms<double>>()[(AgeGroup)group] * reduc_t)));
            t_InfectedSymptoms[county].push_back(static_cast<int>(std::round(
                model[county].parameters.template get<TimeInfectedSymptoms<double>>()[(AgeGroup)group] * reduc_t)));
            t_InfectedSevere[county].push_back(static_cast<int>(
                std::round(model[county].parameters.template get<TimeInfectedSevere<double>>()[(AgeGroup)group])));
            t_InfectedCritical[county].push_back(static_cast<int>(
                std::round(model[county].parameters.template get<TimeInfectedCritical<double>>()[(AgeGroup)group])));

            double exp_fac_part_immune =
                model[county].parameters.template get<ReducExposedPartialImmunity<double>>()[(AgeGroup)group];
            double inf_fac_part_immune =
                model[county].parameters.template get<ReducInfectedSymptomsPartialImmunity<double>>()[(AgeGroup)group];
            double hosp_fac_part_immune =
                model[county]
                    .parameters.template get<ReducInfectedSevereCriticalDeadPartialImmunity<double>>()[(AgeGroup)group];
            double icu_fac_part_immune =
                model[county]
                    .parameters.template get<ReducInfectedSevereCriticalDeadPartialImmunity<double>>()[(AgeGroup)group];
            mu_C_R[county].push_back((
                1 - inf_fac_part_immune / exp_fac_part_immune *
                        (1 - model[county]
                                 .parameters.template get<RecoveredPerInfectedNoSymptoms<double>>()[(AgeGroup)group])));
            mu_I_H[county].push_back(
                hosp_fac_part_immune / inf_fac_part_immune *
                model[county].parameters.template get<SeverePerInfectedSymptoms<double>>()[(AgeGroup)group]);
            // transfer from H to U, D unchanged.
            mu_H_U[county].push_back(
                icu_fac_part_immune / hosp_fac_part_immune *
                model[county].parameters.template get<CriticalPerSevere<double>>()[(AgeGroup)group]);
        }
    }

    BOOST_OUTCOME_TRY(read_confirmed_cases_data(rki_data, region, date, num_Exposed, num_InfectedNoSymptoms,
                                                num_InfectedSymptoms, num_InfectedSevere, num_icu, num_death, num_rec,
                                                t_Exposed, t_InfectedNoSymptoms, t_InfectedSymptoms, t_InfectedSevere,
                                                t_InfectedCritical, mu_C_R, mu_I_H, mu_H_U, scaling_factor_inf));

    for (size_t county = 0; county < model.size(); county++) {
        // if (std::accumulate(num_InfectedSymptoms[county].begin(), num_InfectedSymptoms[county].end(), 0.0) > 0) {
        size_t num_groups = (size_t)model[county].parameters.get_num_groups();
        for (size_t i = 0; i < num_groups; i++) {
            model[county].populations[{AgeGroup(i), InfectionState::ExposedPartialImmunity}] = num_Exposed[county][i];
            model[county].populations[{AgeGroup(i), InfectionState::InfectedNoSymptomsPartialImmunity}] =
                num_InfectedNoSymptoms[county][i];
            model[county].populations[{AgeGroup(i), InfectionState::InfectedNoSymptomsPartialImmunityConfirmed}] = 0;
            model[county].populations[{AgeGroup(i), InfectionState::InfectedSymptomsPartialImmunity}] =
                num_InfectedSymptoms[county][i];
            model[county].populations[{AgeGroup(i), InfectionState::InfectedSymptomsPartialImmunityConfirmed}] = 0;
            model[county].populations[{AgeGroup(i), InfectionState::InfectedSeverePartialImmunity}] =
                num_InfectedSevere[county][i];
        }
        // }
        if (std::accumulate(num_InfectedSymptoms[county].begin(), num_InfectedSymptoms[county].end(), 0.0) == 0) {
            log_warning("No infections for partially vaccinated reported on date " + std::to_string(date.year) + "-" +
                        std::to_string(date.month) + "-" + std::to_string(date.day) + " for region " +
                        std::to_string(region[county]) + ". Population data has not been set.");
        }
    }

    /*----------- FULLY VACCINATED -----------*/
    for (size_t county = 0; county < model.size(); county++) {
        t_InfectedNoSymptoms[county].clear();
        t_Exposed[county].clear();
        t_InfectedSymptoms[county].clear();
        t_InfectedSevere[county].clear();
        t_InfectedCritical[county].clear();

        mu_C_R[county].clear();
        mu_I_H[county].clear();
        mu_H_U[county].clear();

        num_InfectedSymptoms[county]   = std::vector<double>(num_age_groups, 0.0);
        num_death[county]              = std::vector<double>(num_age_groups, 0.0);
        num_rec[county]                = std::vector<double>(num_age_groups, 0.0);
        num_Exposed[county]            = std::vector<double>(num_age_groups, 0.0);
        num_InfectedNoSymptoms[county] = std::vector<double>(num_age_groups, 0.0);
        num_InfectedSevere[county]     = std::vector<double>(num_age_groups, 0.0);
        num_icu[county]                = std::vector<double>(num_age_groups, 0.0);
        for (size_t group = 0; group < num_age_groups; group++) {
            double reduc_t = model[0].parameters.template get<ReducTimeInfectedMild<double>>()[(AgeGroup)group];
            t_Exposed[county].push_back(static_cast<int>(
                std::round(model[county].parameters.template get<TimeExposed<double>>()[(AgeGroup)group])));
            t_InfectedNoSymptoms[county].push_back(static_cast<int>(std::round(
                model[county].parameters.template get<TimeInfectedNoSymptoms<double>>()[(AgeGroup)group] * reduc_t)));
            t_InfectedSymptoms[county].push_back(static_cast<int>(std::round(
                model[county].parameters.template get<TimeInfectedSymptoms<double>>()[(AgeGroup)group] * reduc_t)));
            t_InfectedSevere[county].push_back(static_cast<int>(
                std::round(model[county].parameters.template get<TimeInfectedSevere<double>>()[(AgeGroup)group])));
            t_InfectedCritical[county].push_back(static_cast<int>(
                std::round(model[county].parameters.template get<TimeInfectedCritical<double>>()[(AgeGroup)group])));

            double reduc_immune_exp =
                model[county].parameters.template get<ReducExposedImprovedImmunity<double>>()[(AgeGroup)group];
            double reduc_immune_inf =
                model[county].parameters.template get<ReducInfectedSymptomsImprovedImmunity<double>>()[(AgeGroup)group];
            double reduc_immune_hosp =
                model[county].parameters.template get<ReducInfectedSevereCriticalDeadImprovedImmunity<double>>()[(
                    AgeGroup)group];
            double reduc_immune_icu =
                model[county].parameters.template get<ReducInfectedSevereCriticalDeadImprovedImmunity<double>>()[(
                    AgeGroup)group];
            mu_C_R[county].push_back((
                1 - reduc_immune_inf / reduc_immune_exp *
                        (1 - model[county]
                                 .parameters.template get<RecoveredPerInfectedNoSymptoms<double>>()[(AgeGroup)group])));
            mu_I_H[county].push_back(
                reduc_immune_hosp / reduc_immune_inf *
                model[county].parameters.template get<SeverePerInfectedSymptoms<double>>()[(AgeGroup)group]);
            // transfer from H to U, D unchanged.
            mu_H_U[county].push_back(
                reduc_immune_icu / reduc_immune_hosp *
                model[county].parameters.template get<CriticalPerSevere<double>>()[(AgeGroup)group]);
        }
    }

    BOOST_OUTCOME_TRY(read_confirmed_cases_data(rki_data, region, date, num_Exposed, num_InfectedNoSymptoms,
                                                num_InfectedSymptoms, num_InfectedSevere, num_icu, num_death, num_rec,
                                                t_Exposed, t_InfectedNoSymptoms, t_InfectedSymptoms, t_InfectedSevere,
                                                t_InfectedCritical, mu_C_R, mu_I_H, mu_H_U, scaling_factor_inf));

    for (size_t county = 0; county < model.size(); county++) {
        // if (std::accumulate(num_InfectedSymptoms[county].begin(), num_InfectedSymptoms[county].end(), 0.0) > 0) {
        size_t num_groups = (size_t)model[county].parameters.get_num_groups();
        for (size_t i = 0; i < num_groups; i++) {
            model[county].populations[{AgeGroup(i), InfectionState::ExposedImprovedImmunity}] = num_Exposed[county][i];
            model[county].populations[{AgeGroup(i), InfectionState::InfectedNoSymptomsImprovedImmunity}] =
                num_InfectedNoSymptoms[county][i];
            model[county].populations[{AgeGroup(i), InfectionState::InfectedNoSymptomsImprovedImmunityConfirmed}] = 0;
            model[county].populations[{AgeGroup(i), InfectionState::InfectedSymptomsImprovedImmunity}] =
                num_InfectedSymptoms[county][i];
            model[county].populations[{AgeGroup(i), InfectionState::InfectedSymptomsImprovedImmunityConfirmed}] = 0;
            model[county].populations[{AgeGroup(i), InfectionState::InfectedSevereImprovedImmunity}] =
                num_InfectedSevere[county][i];
        }
        // }
        if (std::accumulate(num_InfectedSymptoms[county].begin(), num_InfectedSymptoms[county].end(), 0.0) == 0) {
            log_warning("No infections for vaccinated reported on date " + std::to_string(date.year) + "-" +
                        std::to_string(date.month) + "-" + std::to_string(date.day) + " for region " +
                        std::to_string(region[county]) + ". Population data has not been set.");
        }
    }
    return success();
}

/**
        * @brief reads number of ICU patients from DIVI register into Parameters
        * @param path Path to transformed DIVI file
        * @param vregion Keys of the region of interest
        * @param date Date for which the arrays are initialized
        * @param vnum_icu number of ICU patients
        * @see mio::read_divi_data
        * @{
        */
IOResult<void> read_divi_data(const std::string& path, const std::vector<int>& vregion, Date date,
                              std::vector<double>& vnum_icu);
IOResult<void> read_divi_data(const std::vector<DiviEntry>& divi_data, const std::vector<int>& vregion, Date date,
                              std::vector<double>& vnum_icu);
/**@}*/

/**
        * @brief sets populations data from DIVI register into Model
        * @param model vector of objects in which the data is set
        * @param path Path to transformed DIVI file
        * @param vregion vector of keys of the regions of interest
        * @param date Date for which the arrays are initialized
        * @param scaling_factor_icu factor by which to scale the icu cases of divi data
        */
template <class Model>
IOResult<void> set_divi_data(std::vector<Model>& model, const std::string& path, const std::vector<int>& vregion,
                             Date date, double scaling_factor_icu)
{
    std::vector<double> sum_mu_I_U(vregion.size(), 0);
    std::vector<std::vector<double>> mu_I_U{model.size()};
    for (size_t region = 0; region < vregion.size(); region++) {
        auto num_groups = model[region].parameters.get_num_groups();
        for (auto i = AgeGroup(0); i < num_groups; i++) {
            sum_mu_I_U[region] += model[region].parameters.template get<CriticalPerSevere<double>>()[i] *
                                  model[region].parameters.template get<SeverePerInfectedSymptoms<double>>()[i];
            mu_I_U[region].push_back(model[region].parameters.template get<CriticalPerSevere<double>>()[i] *
                                     model[region].parameters.template get<SeverePerInfectedSymptoms<double>>()[i]);
        }
    }
    std::vector<double> num_icu(model.size(), 0.0);
    BOOST_OUTCOME_TRY(read_divi_data(path, vregion, date, num_icu));

    for (size_t region = 0; region < vregion.size(); region++) {
        auto num_groups = model[region].parameters.get_num_groups();
        for (auto i = AgeGroup(0); i < num_groups; i++) {
            model[region].populations[{i, InfectionState::InfectedCriticalNaive}] =
                scaling_factor_icu * num_icu[region] * mu_I_U[region][(size_t)i] / sum_mu_I_U[region];
        }
    }

    return success();
}

/**
        * @brief reads population data from census data.
        * @param path Path to population data file.
        * @param vregion vector of keys of the regions of interest
        * @see mio::read_population_data
        * @{
        */
IOResult<std::vector<std::vector<double>>> read_population_data(const std::string& path,
                                                                const std::vector<int>& vregion);
IOResult<std::vector<std::vector<double>>> read_population_data(const std::vector<PopulationDataEntry>& population_data,
                                                                const std::vector<int>& vregion);
/**@}*/

template <class Model>
IOResult<void> set_population_data(std::vector<Model>& model, const std::string& path, const std::string& path_rki,
                                   const std::vector<int>& vregion, Date date)
{
    BOOST_OUTCOME_TRY(auto&& num_population, read_population_data(path, vregion));

    auto num_age_groups = ConfirmedCasesDataEntry::age_group_names.size();
    std::vector<std::vector<double>> num_rec(model.size(), std::vector<double>(num_age_groups, 0.0));

    BOOST_OUTCOME_TRY(read_confirmed_cases_data_fix_recovered(path_rki, vregion, date, num_rec, 14.));

    for (size_t region = 0; region < vregion.size(); region++) {
        if (std::accumulate(num_population[region].begin(), num_population[region].end(), 0.0) > 0) {
            auto num_groups = model[region].parameters.get_num_groups();
            for (auto i = AgeGroup(0); i < num_groups; i++) {

<<<<<<< HEAD
                double S_v =
                    std::min(model[region].parameters.template get<DailyFullVaccination>()[{i, SimulationDay(0)}] +
                                 num_rec[region][size_t(i)],
                             num_population[region][size_t(i)]);
                double S_pv =
                    std::max(model[region].parameters.template get<DailyPartialVaccination>()[{i, SimulationDay(0)}] -
                                 model[region].parameters.template get<DailyFullVaccination>()[{i, SimulationDay(0)}],
                             0.0); // use std::max with 0
=======
                double S_v = std::min(
                    model[region].parameters.template get<DailyFullVaccination<double>>()[{i, SimulationDay(0)}] +
                        num_rec[region][size_t(i)],
                    num_population[region][size_t(i)]);
                double S_pv = std::max(
                    model[region].parameters.template get<DailyFirstVaccination<double>>()[{i, SimulationDay(0)}] -
                        model[region].parameters.template get<DailyFullVaccination<double>>()[{i, SimulationDay(0)}],
                    0.0); // use std::max with 0
>>>>>>> 575a1467
                double S;
                if (num_population[region][size_t(i)] - S_pv - S_v < 0.0) {
                    log_warning("Number of vaccinated persons greater than population in county {}, age group {}.",
                                region, size_t(i));
                    S   = 0.0;
                    S_v = num_population[region][size_t(i)] - S_pv;
                }
                else {
                    S = num_population[region][size_t(i)] - S_pv - S_v;
                }

                double denom_E =
                    1 / (S + S_pv * model[region].parameters.template get<ReducExposedPartialImmunity<double>>()[i] +
                         S_v * model[region].parameters.template get<ReducExposedImprovedImmunity<double>>()[i]);
                double denom_C =
                    1 / (S + S_pv * model[region].parameters.template get<ReducExposedPartialImmunity<double>>()[i] +
                         S_v * model[region].parameters.template get<ReducExposedImprovedImmunity<double>>()[i]);
                double denom_I =
                    1 /
                    (S +
                     S_pv * model[region].parameters.template get<ReducInfectedSymptomsPartialImmunity<double>>()[i] +
                     S_v * model[region].parameters.template get<ReducInfectedSymptomsImprovedImmunity<double>>()[i]);
                double denom_HU =
                    1 /
                    (S +
                     S_pv * model[region]
                                .parameters.template get<ReducInfectedSevereCriticalDeadPartialImmunity<double>>()[i] +
                     S_v * model[region]
                               .parameters.template get<ReducInfectedSevereCriticalDeadImprovedImmunity<double>>()[i]);

                model[region].populations[{i, InfectionState::ExposedNaive}] =
                    S * model[region].populations[{i, InfectionState::ExposedNaive}] * denom_E;
                model[region].populations[{i, InfectionState::ExposedPartialImmunity}] =
                    S_pv * model[region].parameters.template get<ReducExposedPartialImmunity<double>>()[i] *
                    model[region].populations[{i, InfectionState::ExposedPartialImmunity}] * denom_E;
                model[region].populations[{i, InfectionState::ExposedImprovedImmunity}] =
                    S_v * model[region].parameters.template get<ReducExposedImprovedImmunity<double>>()[i] *
                    model[region].populations[{i, InfectionState::ExposedImprovedImmunity}] * denom_E;

                model[region].populations[{i, InfectionState::InfectedNoSymptomsNaive}] =
                    S * model[region].populations[{i, InfectionState::InfectedNoSymptomsNaive}] * denom_C;
                model[region].populations[{i, InfectionState::InfectedNoSymptomsPartialImmunity}] =
                    S_pv * model[region].populations[{i, InfectionState::InfectedNoSymptomsPartialImmunity}] * denom_C;
                model[region].populations[{i, InfectionState::InfectedNoSymptomsImprovedImmunity}] =
                    S_v * model[region].populations[{i, InfectionState::InfectedNoSymptomsImprovedImmunity}] * denom_C;

                model[region].populations[{i, InfectionState::InfectedNoSymptomsNaiveConfirmed}] =
                    S * model[region].populations[{i, InfectionState::InfectedNoSymptomsNaiveConfirmed}] * denom_C;
                model[region].populations[{i, InfectionState::InfectedNoSymptomsPartialImmunityConfirmed}] =
                    S_pv * model[region].populations[{i, InfectionState::InfectedNoSymptomsPartialImmunityConfirmed}] *
                    denom_C;
                model[region].populations[{i, InfectionState::InfectedNoSymptomsImprovedImmunityConfirmed}] =
                    S_v * model[region].populations[{i, InfectionState::InfectedNoSymptomsImprovedImmunityConfirmed}] *
                    denom_C;

                model[region].populations[{i, InfectionState::InfectedSymptomsNaive}] =
                    S * model[region].populations[{i, InfectionState::InfectedSymptomsNaive}] * denom_I;
                model[region].populations[{i, InfectionState::InfectedSymptomsPartialImmunity}] =
                    S_pv * model[region].parameters.template get<ReducInfectedSymptomsPartialImmunity<double>>()[i] *
                    model[region].populations[{i, InfectionState::InfectedSymptomsPartialImmunity}] * denom_I;
                model[region].populations[{i, InfectionState::InfectedSymptomsImprovedImmunity}] =
                    S_v * model[region].parameters.template get<ReducInfectedSymptomsImprovedImmunity<double>>()[i] *
                    model[region].populations[{i, InfectionState::InfectedSymptomsImprovedImmunity}] * denom_I;

                model[region].populations[{i, InfectionState::InfectedSymptomsNaiveConfirmed}] =
                    S * model[region].populations[{i, InfectionState::InfectedSymptomsNaiveConfirmed}] * denom_I;
                model[region].populations[{i, InfectionState::InfectedSymptomsPartialImmunityConfirmed}] =
                    S_pv * model[region].parameters.template get<ReducInfectedSymptomsPartialImmunity<double>>()[i] *
                    model[region].populations[{i, InfectionState::InfectedSymptomsPartialImmunityConfirmed}] * denom_I;
                model[region].populations[{i, InfectionState::InfectedSymptomsImprovedImmunityConfirmed}] =
                    S_v * model[region].parameters.template get<ReducInfectedSymptomsImprovedImmunity<double>>()[i] *
                    model[region].populations[{i, InfectionState::InfectedSymptomsImprovedImmunityConfirmed}] * denom_I;

                model[region].populations[{i, InfectionState::InfectedSevereNaive}] =
                    S * model[region].populations[{i, InfectionState::InfectedSevereNaive}] * denom_HU;
                model[region].populations[{i, InfectionState::InfectedSeverePartialImmunity}] =
                    S_pv *
                    model[region].parameters.template get<ReducInfectedSevereCriticalDeadPartialImmunity<double>>()[i] *
                    model[region].populations[{i, InfectionState::InfectedSeverePartialImmunity}] * denom_HU;
                model[region].populations[{i, InfectionState::InfectedSevereImprovedImmunity}] =
                    S_v *
                    model[region]
                        .parameters.template get<ReducInfectedSevereCriticalDeadImprovedImmunity<double>>()[i] *
                    model[region].populations[{i, InfectionState::InfectedSevereImprovedImmunity}] * denom_HU;

                model[region].populations[{i, InfectionState::InfectedCriticalPartialImmunity}] =
                    S_pv *
                    model[region].parameters.template get<ReducInfectedSevereCriticalDeadPartialImmunity<double>>()[i] *
                    model[region].populations[{i, InfectionState::InfectedCriticalNaive}] * denom_HU;
                model[region].populations[{i, InfectionState::InfectedCriticalImprovedImmunity}] =
                    S_v *
                    model[region]
                        .parameters.template get<ReducInfectedSevereCriticalDeadImprovedImmunity<double>>()[i] *
                    model[region].populations[{i, InfectionState::InfectedCriticalNaive}] * denom_HU;
                model[region].populations[{i, InfectionState::InfectedCriticalNaive}] =
                    S * model[region].populations[{i, InfectionState::InfectedCriticalNaive}] * denom_HU;

                model[region].populations[{i, InfectionState::SusceptibleImprovedImmunity}] =
                    model[region].parameters.template get<DailyFullVaccination<double>>()[{i, SimulationDay(0)}] +
                    model[region].populations[{i, InfectionState::SusceptibleImprovedImmunity}] -
                    (model[region].populations[{i, InfectionState::InfectedSymptomsNaive}] +
                     model[region].populations[{i, InfectionState::InfectedSymptomsPartialImmunity}] +
                     model[region].populations[{i, InfectionState::InfectedSymptomsImprovedImmunity}] +
                     model[region].populations[{i, InfectionState::InfectedSymptomsNaiveConfirmed}] +
                     model[region].populations[{i, InfectionState::InfectedSymptomsPartialImmunityConfirmed}] +
                     model[region].populations[{i, InfectionState::InfectedSymptomsImprovedImmunityConfirmed}] +
                     model[region].populations[{i, InfectionState::InfectedSevereNaive}] +
                     model[region].populations[{i, InfectionState::InfectedSeverePartialImmunity}] +
                     model[region].populations[{i, InfectionState::InfectedSevereImprovedImmunity}] +
                     model[region].populations[{i, InfectionState::InfectedCriticalNaive}] +
                     model[region].populations[{i, InfectionState::InfectedCriticalPartialImmunity}] +
                     model[region].populations[{i, InfectionState::InfectedCriticalImprovedImmunity}] +
                     model[region].populations[{i, InfectionState::DeadNaive}] +
                     model[region].populations[{i, InfectionState::DeadPartialImmunity}] +
                     model[region].populations[{i, InfectionState::DeadImprovedImmunity}]);

                model[region].populations[{i, InfectionState::SusceptibleImprovedImmunity}] = std::min(
                    S_v - model[region].populations[{i, InfectionState::ExposedImprovedImmunity}] -
                        model[region].populations[{i, InfectionState::InfectedNoSymptomsImprovedImmunity}] -
                        model[region].populations[{i, InfectionState::InfectedNoSymptomsImprovedImmunityConfirmed}] -
                        model[region].populations[{i, InfectionState::InfectedSymptomsImprovedImmunity}] -
                        model[region].populations[{i, InfectionState::InfectedSymptomsImprovedImmunityConfirmed}] -
                        model[region].populations[{i, InfectionState::InfectedSevereImprovedImmunity}] -
                        model[region].populations[{i, InfectionState::InfectedCriticalImprovedImmunity}] -
                        model[region].populations[{i, InfectionState::DeadImprovedImmunity}],
                    std::max(0.0, double(model[region].populations[{i, InfectionState::SusceptibleImprovedImmunity}])));

                model[region].populations[{i, InfectionState::SusceptiblePartialImmunity}] = std::max(
                    0.0,
                    S_pv - model[region].populations[{i, InfectionState::ExposedPartialImmunity}] -
                        model[region].populations[{i, InfectionState::InfectedNoSymptomsPartialImmunity}] -
                        model[region].populations[{i, InfectionState::InfectedNoSymptomsPartialImmunityConfirmed}] -
                        model[region].populations[{i, InfectionState::InfectedSymptomsPartialImmunity}] -
                        model[region].populations[{i, InfectionState::InfectedSymptomsPartialImmunityConfirmed}] -
                        model[region].populations[{i, InfectionState::InfectedSeverePartialImmunity}] -
                        model[region].populations[{i, InfectionState::InfectedCriticalPartialImmunity}] -
                        model[region].populations[{i, InfectionState::DeadPartialImmunity}]);

                model[region].populations.template set_difference_from_group_total<AgeGroup>(
                    {i, InfectionState::SusceptibleNaive}, num_population[region][size_t(i)]);
            }

            for (auto i = AgeGroup(0); i < AgeGroup(6); i++) {
                for (auto j = Index<InfectionState>(0); j < InfectionState::Count; ++j) {
                    if (model[region].populations[{i, j}] < 0) {
                        log_warning("Compartment at age group {}, infection state {}, is negative: {}", size_t(i),
                                    size_t(j), model[region].populations[{i, j}] / num_population[region][size_t(i)]);
                    }
                }
            }
        }
        else {
            log_warning("No population data available for region " + std::to_string(region) +
                        ". Population data has not been set.");
        }
    }

    return success();
}

template <typename FP = double>
IOResult<void> set_vaccination_data(std::vector<Model<FP>>& model, const std::string& path, Date date,
                                    const std::vector<int>& vregion, int num_days)
{
    BOOST_OUTCOME_TRY(auto&& vacc_data, read_vaccination_data(path));

    auto num_groups = model[0].parameters.get_num_groups();

    auto days_until_effective1 =
        (int)(double)model[0].parameters.template get<DaysUntilEffectivePartialImmunity<FP>>()[AgeGroup(0)];
    auto days_until_effective2 =
        (int)(double)model[0].parameters.template get<DaysUntilEffectiveImprovedImmunity<FP>>()[AgeGroup(0)];
    auto vaccination_distance = (int)(double)model[0].parameters.template get<VaccinationGap<FP>>()[AgeGroup(0)];

    // iterate over regions (e.g., counties)
    for (size_t i = 0; i < model.size(); ++i) {
        // iterate over age groups in region
        for (auto g = AgeGroup(0); g < num_groups; ++g) {

            model[i].parameters.template get<DailyFirstVaccination<FP>>().resize(SimulationDay(num_days + 1));
            model[i].parameters.template get<DailyFullVaccination<FP>>().resize(SimulationDay(num_days + 1));
            for (auto d = SimulationDay(0); d < SimulationDay(num_days + 1); ++d) {
                model[i].parameters.template get<DailyFirstVaccination<FP>>()[{g, d}] = 0.0;
                model[i].parameters.template get<DailyFullVaccination<FP>>()[{g, d}]  = 0.0;
            }
        }
    }

    auto max_date_entry = std::max_element(vacc_data.begin(), vacc_data.end(), [](auto&& a, auto&& b) {
        return a.date < b.date;
    });
    if (max_date_entry == vacc_data.end()) {
        return failure(StatusCode::InvalidFileFormat, "Vaccination data file is empty.");
    }
    auto max_date = max_date_entry->date;

    for (auto&& vacc_data_entry : vacc_data) {
        auto it      = std::find_if(vregion.begin(), vregion.end(), [&vacc_data_entry](auto&& r) {
            return r == 0 || (vacc_data_entry.county_id && vacc_data_entry.county_id == regions::CountyId(r)) ||
                   (vacc_data_entry.state_id && vacc_data_entry.state_id == regions::StateId(r)) ||
                   (vacc_data_entry.district_id && vacc_data_entry.district_id == regions::DistrictId(r));
        });
        auto date_df = vacc_data_entry.date;
        if (it != vregion.end()) {
            auto region_idx = size_t(it - vregion.begin());
            auto age        = vacc_data_entry.age_group;

            for (size_t d = 0; d < (size_t)num_days + 1; ++d) {
                int days_plus;
                // In the following, second dose means previous 'full immunization', now 'Grundimmunisierung'.
                // ---
                // date: start_date of the simulation (Input from IO call read_input_data_county_vaccmodel())
                // d: day of simulation, counted from 0 to num_days (for which we need (approximated) vaccination numbers)
                // root[i]["Vacc_completed"]: accumulated number of total second doses up to day date_df;
                //                               taken from input dataframe, single value, per county and age group
                // ----
                // An averaged distance between first and second doses (vaccination_distance) is assumed in the following
                // and the first doses are computed based on the second doses given 'vaccination_distance' days later.
                // ----
                // a person whose second dose is reported at start_date + simulation_day - days_until_effective1 + vaccination_distance
                // had the first dose on start_date + simulation_day - days_until_effective1. Furthermore, he/she has the full protection
                // of the first dose at day X = start_date + simulation_day
                // Storing its value in get<DailyFirstVaccination>() will eventually (in the simulation)
                // transfer the difference (between get<DailyFirstVaccination>() at d and d-1) of
                // N susceptible individuals to 'Susceptible Partially Vaccinated' state at day d; see secir_vaccinated.h
                auto offset_first_date =
                    offset_date_by_days(date, (int)d - days_until_effective1 + vaccination_distance);
                if (max_date >= offset_first_date) {
                    // Option 1: considered offset_first_date is available in input data frame
                    if (date_df == offset_first_date) {
                        model[region_idx]
                            .parameters.template get<DailyFirstVaccination<FP>>()[{age, SimulationDay(d)}] =
                            vacc_data_entry.num_vaccinations_completed;
                    }
                }
                else { // offset_first_date > max_date
                    // Option 2: considered offset_first_date is NOT available in input data frame
                    // Here, a constant number of first and second doses is assumed, i.e.,
                    // the the number of vaccinationes at day d (N days after max_date) will be:
                    // total number of vaccinations up to day max_date + N * number of vaccinations ON max_date
                    // (where the latter is computed as the difference between the total number at max_date and max_date-1)
                    days_plus = get_offset_in_days(offset_first_date, max_date);
                    if (date_df == offset_date_by_days(max_date, -1)) {
                        model[region_idx]
                            .parameters.template get<DailyFirstVaccination<FP>>()[{age, SimulationDay(d)}] -=
                            days_plus * vacc_data_entry.num_vaccinations_completed;
                    }
                    else if (date_df == max_date) {
                        model[region_idx]
                            .parameters.template get<DailyFirstVaccination<FP>>()[{age, SimulationDay(d)}] +=
                            (days_plus + 1) * vacc_data_entry.num_vaccinations_completed;
                    }
                }

                // a person whose second dose is reported at start_date + simulation_day - days_until_effective2
                // has the full protection of the second dose at day X = start_date + simulation_day
                // Storing its value in get<DailyFullVaccination>() will eventually (in the simulation)
                // transfer the difference (between get<DailyFullVaccination>() at d and d-1) of
                // N susceptible, partially vaccinated individuals to 'SusceptibleImprovedImmunity' state at day d; see secir_vaccinated.h
                auto offset_full_date = offset_date_by_days(date, (int)d - days_until_effective2);
                if (max_date >= offset_full_date) {
                    // Option 1: considered offset_full_date is available in input data frame
                    if (date_df == offset_full_date) {
                        model[region_idx].parameters.template get<DailyFullVaccination<FP>>()[{age, SimulationDay(d)}] =
                            vacc_data_entry.num_vaccinations_completed;
                    }
                }
                else { // offset_full_date > max_full_date
                    // Option 2: considered offset_full_date is NOT available in input data frame
                    days_plus = get_offset_in_days(offset_full_date, max_date);
                    if (date_df == offset_date_by_days(max_date, -1)) {
                        model[region_idx]
                            .parameters.template get<DailyFullVaccination<FP>>()[{age, SimulationDay(d)}] -=
                            days_plus * vacc_data_entry.num_vaccinations_completed;
                    }
                    else if (date_df == max_date) {
                        model[region_idx]
                            .parameters.template get<DailyFullVaccination<FP>>()[{age, SimulationDay(d)}] +=
                            (days_plus + 1) * vacc_data_entry.num_vaccinations_completed;
                    }
                }
            }
        }
    }
    return success();
}

} // namespace details

#ifdef MEMILIO_HAS_HDF5

/**
    * @brief Exports the time series of extrapolated real data according to
    *   the extrapolation / approximation method used to initialize the model from
    *   real world data.
        (This is the vector-valued functionality of set_confirmed_cases_data())
    * @param model vector of objects in which the data is set
    * @param data_dir Path to transformed RKI cases files
    * @param results_dir Path to result files
    * @param start_date Start date of the time series to be exported.
    * @param region vector of keys of the region of interest
    * @param scaling_factor_inf Factor for scaling the confirmed cases to account for an estimated number of undetected cases.
    * @param scaling_factor_icu Factor for scaling the reported ICU cases to account for possibly unreported ICU cases.
    * @param num_days Number of days for which the time series is exported.
    * @param divi_data_path path to divi data file
    * @param confirmed_cases_path path to confirmed cases file
    * @param population_data_path path to population data file
    */
template <class Model>
IOResult<void> export_input_data_county_timeseries(
    const std::vector<Model>& model, const std::string& dir, std::vector<int> const& region, Date start_date,
    const std::vector<double>& scaling_factor_inf, double scaling_factor_icu, int num_days,
    const std::string& divi_data_path, const std::string& confirmed_cases_path, const std::string& population_data_path)
{
    auto num_age_groups = (size_t)model[0].parameters.get_num_groups();
    assert(scaling_factor_inf.size() == num_age_groups);
    assert(num_age_groups == ConfirmedCasesDataEntry::age_group_names.size());
    assert(model.size() == region.size());

    BOOST_OUTCOME_TRY(auto&& rki_data, read_confirmed_cases_data(confirmed_cases_path));
    BOOST_OUTCOME_TRY(auto&& population_data, read_population_data(population_data_path));
    BOOST_OUTCOME_TRY(auto&& divi_data, read_divi_data(divi_data_path));

    /* functionality copy from set_confirmed_cases_data() here splitted in params */
    /* which do not need to be reset for each day and compartments sizes that are */
    /* set later for each day */
    /*----------- UNVACCINATED -----------*/
    // data needs to be int, because access to data-specific confirmed cases
    // is done with these parameters. TODO: Rounding instead
    // of casting to int should be introduced in the future.
    std::vector<std::vector<int>> t_InfectedNoSymptoms_uv{model.size()};
    std::vector<std::vector<int>> t_Exposed_uv{model.size()};
    std::vector<std::vector<int>> t_InfectedSymptoms_uv{model.size()};
    std::vector<std::vector<int>> t_InfectedSevere_uv{model.size()};
    std::vector<std::vector<int>> t_InfectedCritical_uv{model.size()};

    std::vector<std::vector<double>> mu_C_R_uv{model.size()};
    std::vector<std::vector<double>> mu_I_H_uv{model.size()};
    std::vector<std::vector<double>> mu_H_U_uv{model.size()};
    // ICU data is not age-resolved. Use a partition of unity defined by
    // the age-dependent probability I->H->U divided by the sum over all
    // age groups of all of these probabilities.
    std::vector<double> sum_mu_I_U_uv(model.size(), 0);
    std::vector<std::vector<double>> mu_I_U_uv{model.size()};

    for (size_t county = 0; county < model.size(); county++) {
        for (size_t group = 0; group < num_age_groups; group++) {
            t_Exposed_uv[county].push_back(static_cast<int>(
                std::round(model[county].parameters.template get<TimeExposed<double>>()[(AgeGroup)group])));
            t_InfectedNoSymptoms_uv[county].push_back(static_cast<int>(
                std::round(model[county].parameters.template get<TimeInfectedNoSymptoms<double>>()[(AgeGroup)group])));
            t_InfectedSymptoms_uv[county].push_back(static_cast<int>(
                std::round(model[county].parameters.template get<TimeInfectedSymptoms<double>>()[(AgeGroup)group])));
            t_InfectedSevere_uv[county].push_back(static_cast<int>(
                std::round(model[county].parameters.template get<TimeInfectedSevere<double>>()[(AgeGroup)group])));
            t_InfectedCritical_uv[county].push_back(static_cast<int>(
                std::round(model[county].parameters.template get<TimeInfectedCritical<double>>()[(AgeGroup)group])));

            mu_C_R_uv[county].push_back(
                model[county].parameters.template get<RecoveredPerInfectedNoSymptoms<double>>()[(AgeGroup)group]);
            mu_I_H_uv[county].push_back(
                model[county].parameters.template get<SeverePerInfectedSymptoms<double>>()[(AgeGroup)group]);
            mu_H_U_uv[county].push_back(
                model[county].parameters.template get<CriticalPerSevere<double>>()[(AgeGroup)group]);

            /* begin: NOT in set_confirmed_cases_data() */
            sum_mu_I_U_uv[county] +=
                model[county].parameters.template get<CriticalPerSevere<double>>()[AgeGroup(group)] *
                model[county].parameters.template get<SeverePerInfectedSymptoms<double>>()[AgeGroup(group)];
            mu_I_U_uv[county].push_back(
                model[county].parameters.template get<CriticalPerSevere<double>>()[AgeGroup(group)] *
                model[county].parameters.template get<SeverePerInfectedSymptoms<double>>()[AgeGroup(group)]);
            /* end: NOT in set_confirmed_cases_data() */
        }
    }

    /*----------- PARTIALLY VACCINATED -----------*/
    // data needs to be int, because access to data-specific confirmed cases
    // is done with these parameters. TODO: Rounding instead
    // of casting to int should be introduced in the future.
    std::vector<std::vector<int>> t_InfectedNoSymptoms_pv{model.size()};
    std::vector<std::vector<int>> t_Exposed_pv{model.size()};
    std::vector<std::vector<int>> t_InfectedSymptoms_pv{model.size()};
    std::vector<std::vector<int>> t_InfectedSevere_pv{model.size()};
    std::vector<std::vector<int>> t_InfectedCritical_pv{model.size()};

    std::vector<std::vector<double>> mu_C_R_pv{model.size()};
    std::vector<std::vector<double>> mu_I_H_pv{model.size()};
    std::vector<std::vector<double>> mu_H_U_pv{model.size()};

    // ICU data is not age-resolved. Use a partition of unity defined by
    // the age-dependent probability I->H->U divided by the sum over all
    // age groups of all of these probabilities.
    std::vector<double> sum_mu_I_U_pv(model.size(), 0);
    std::vector<std::vector<double>> mu_I_U_pv{model.size()};
    for (size_t county = 0; county < model.size(); county++) {
        for (size_t group = 0; group < num_age_groups; group++) {
            double reduc_t = model[0].parameters.template get<ReducTimeInfectedMild<double>>()[(AgeGroup)group];
            t_Exposed_pv[county].push_back(static_cast<int>(
                std::round(model[county].parameters.template get<TimeExposed<double>>()[(AgeGroup)group])));
            t_InfectedNoSymptoms_pv[county].push_back(static_cast<int>(std::round(
                model[county].parameters.template get<TimeInfectedNoSymptoms<double>>()[(AgeGroup)group] * reduc_t)));
            t_InfectedSymptoms_pv[county].push_back(static_cast<int>(std::round(
                model[county].parameters.template get<TimeInfectedSymptoms<double>>()[(AgeGroup)group] * reduc_t)));
            t_InfectedSevere_pv[county].push_back(static_cast<int>(
                std::round(model[county].parameters.template get<TimeInfectedSevere<double>>()[(AgeGroup)group])));
            t_InfectedCritical_pv[county].push_back(static_cast<int>(
                std::round(model[county].parameters.template get<TimeInfectedCritical<double>>()[(AgeGroup)group])));

            double exp_fact_part_immune =
                model[county].parameters.template get<ReducExposedPartialImmunity<double>>()[(AgeGroup)group];
            double inf_fact_part_immune =
                model[county].parameters.template get<ReducInfectedSymptomsPartialImmunity<double>>()[(AgeGroup)group];
            double hosp_fact_part_immune =
                model[county]
                    .parameters.template get<ReducInfectedSevereCriticalDeadPartialImmunity<double>>()[(AgeGroup)group];
            double icu_fact_part_immune =
                model[county]
                    .parameters.template get<ReducInfectedSevereCriticalDeadPartialImmunity<double>>()[(AgeGroup)group];
            mu_C_R_pv[county].push_back((
                1 - inf_fact_part_immune / exp_fact_part_immune *
                        (1 - model[county]
                                 .parameters.template get<RecoveredPerInfectedNoSymptoms<double>>()[(AgeGroup)group])));
            mu_I_H_pv[county].push_back(
                hosp_fact_part_immune / inf_fact_part_immune *
                model[county].parameters.template get<SeverePerInfectedSymptoms<double>>()[(AgeGroup)group]);
            // transfer from H to U, D unchanged.
            mu_H_U_pv[county].push_back(
                icu_fact_part_immune / hosp_fact_part_immune *
                model[county].parameters.template get<CriticalPerSevere<double>>()[(AgeGroup)group]);

            sum_mu_I_U_pv[county] +=
                icu_fact_part_immune / hosp_fact_part_immune *
                model[county].parameters.template get<CriticalPerSevere<double>>()[AgeGroup(group)] *
                hosp_fact_part_immune / inf_fact_part_immune *
                model[county].parameters.template get<SeverePerInfectedSymptoms<double>>()[AgeGroup(group)];
            mu_I_U_pv[county].push_back(
                icu_fact_part_immune / hosp_fact_part_immune *
                model[county].parameters.template get<CriticalPerSevere<double>>()[AgeGroup(group)] *
                hosp_fact_part_immune / inf_fact_part_immune *
                model[county].parameters.template get<SeverePerInfectedSymptoms<double>>()[AgeGroup(group)]);
        }
    }

    /*----------- FULLY VACCINATED -----------*/
    // data needs to be int, because access to data-specific confirmed cases
    // is done with these parameters. TODO: Rounding instead
    // of casting to int should be introduced in the future.
    std::vector<std::vector<int>> t_InfectedNoSymptoms_fv{model.size()};
    std::vector<std::vector<int>> t_Exposed_fv{model.size()};
    std::vector<std::vector<int>> t_InfectedSymptoms_fv{model.size()};
    std::vector<std::vector<int>> t_InfectedSevere_fv{model.size()};
    std::vector<std::vector<int>> t_InfectedCritical_fv{model.size()};

    std::vector<std::vector<double>> mu_C_R_fv{model.size()};
    std::vector<std::vector<double>> mu_I_H_fv{model.size()};
    std::vector<std::vector<double>> mu_H_U_fv{model.size()};
    // ICU data is not age-resolved. Use a partition of unity defined by
    // the age-dependent probability I->H->U divided by the sum over all
    // age groups of all of these probabilities.
    std::vector<double> sum_mu_I_U_fv(model.size(), 0);
    std::vector<std::vector<double>> mu_I_U_fv{model.size()};
    for (size_t county = 0; county < model.size(); county++) {
        for (size_t group = 0; group < num_age_groups; group++) {
            double reduc_t = model[0].parameters.template get<ReducTimeInfectedMild<double>>()[(AgeGroup)group];
            t_Exposed_fv[county].push_back(static_cast<int>(
                std::round(model[county].parameters.template get<TimeExposed<double>>()[(AgeGroup)group])));
            t_InfectedNoSymptoms_fv[county].push_back(static_cast<int>(std::round(
                model[county].parameters.template get<TimeInfectedNoSymptoms<double>>()[(AgeGroup)group] * reduc_t)));
            t_InfectedSymptoms_fv[county].push_back(static_cast<int>(std::round(
                model[county].parameters.template get<TimeInfectedSymptoms<double>>()[(AgeGroup)group] * reduc_t)));
            t_InfectedSevere_fv[county].push_back(static_cast<int>(
                std::round(model[county].parameters.template get<TimeInfectedSevere<double>>()[(AgeGroup)group])));
            t_InfectedCritical_fv[county].push_back(static_cast<int>(
                std::round(model[county].parameters.template get<TimeInfectedCritical<double>>()[(AgeGroup)group])));

            double reduc_immune_exp =
                model[county].parameters.template get<ReducExposedImprovedImmunity<double>>()[(AgeGroup)group];
            double reduc_immune_inf =
                model[county].parameters.template get<ReducInfectedSymptomsImprovedImmunity<double>>()[(AgeGroup)group];
            double reduc_immune_hosp =
                model[county].parameters.template get<ReducInfectedSevereCriticalDeadImprovedImmunity<double>>()[(
                    AgeGroup)group];
            double reduc_immune_icu =
                model[county].parameters.template get<ReducInfectedSevereCriticalDeadImprovedImmunity<double>>()[(
                    AgeGroup)group];
            mu_C_R_fv[county].push_back((
                1 - reduc_immune_inf / reduc_immune_exp *
                        (1 - model[county]
                                 .parameters.template get<RecoveredPerInfectedNoSymptoms<double>>()[(AgeGroup)group])));
            mu_I_H_fv[county].push_back(
                reduc_immune_hosp / reduc_immune_inf *
                model[county].parameters.template get<SeverePerInfectedSymptoms<double>>()[(AgeGroup)group]);
            // transfer from H to U, D unchanged.
            mu_H_U_fv[county].push_back(
                reduc_immune_icu / reduc_immune_hosp *
                model[county].parameters.template get<CriticalPerSevere<double>>()[(AgeGroup)group]);

            sum_mu_I_U_fv[county] +=
                reduc_immune_icu / reduc_immune_hosp *
                model[county].parameters.template get<CriticalPerSevere<double>>()[AgeGroup(group)] *
                reduc_immune_hosp / reduc_immune_inf *
                model[county].parameters.template get<SeverePerInfectedSymptoms<double>>()[AgeGroup(group)];
            mu_I_U_fv[county].push_back(
                reduc_immune_icu / reduc_immune_hosp *
                model[county].parameters.template get<CriticalPerSevere<double>>()[AgeGroup(group)] *
                reduc_immune_hosp / reduc_immune_inf *
                model[county].parameters.template get<SeverePerInfectedSymptoms<double>>()[AgeGroup(group)]);
        }
    }
    std::vector<TimeSeries<double>> extrapolated_rki(
        model.size(), TimeSeries<double>::zero(num_days + 1, (size_t)InfectionState::Count * num_age_groups));

    for (size_t day = 0; day <= static_cast<size_t>(num_days); day++) {
        auto date = offset_date_by_days(start_date, int(day));

        // unvaccinated
        std::vector<std::vector<double>> num_Exposed_uv(model.size(), std::vector<double>(num_age_groups, 0.0));
        std::vector<std::vector<double>> num_InfectedNoSymptoms_uv(model.size(),
                                                                   std::vector<double>(num_age_groups, 0.0));
        std::vector<std::vector<double>> num_InfectedSymptoms_uv(model.size(),
                                                                 std::vector<double>(num_age_groups, 0.0));
        // potential TODO: these confirmed are only confirmed by commuting, set to zero here. Adapt if generalized!
        std::vector<std::vector<double>> num_InfectedNoSymptomsConfirmed_uv(model.size(),
                                                                            std::vector<double>(num_age_groups, 0.0));
        std::vector<std::vector<double>> num_InfectedSymptomsConfirmed_uv(model.size(),
                                                                          std::vector<double>(num_age_groups, 0.0));
        // end TODO
        std::vector<std::vector<double>> num_rec_uv(model.size(), std::vector<double>(num_age_groups, 0.0));
        std::vector<std::vector<double>> num_InfectedSevere_uv(model.size(), std::vector<double>(num_age_groups, 0.0));
        std::vector<std::vector<double>> num_death_uv(model.size(), std::vector<double>(num_age_groups, 0.0));
        std::vector<std::vector<double>> dummy_icu(model.size(), std::vector<double>(num_age_groups, 0.0));
        BOOST_OUTCOME_TRY(details::read_confirmed_cases_data(
            rki_data, region, date, num_Exposed_uv, num_InfectedNoSymptoms_uv, num_InfectedSymptoms_uv,
            num_InfectedSevere_uv, dummy_icu, num_death_uv, num_rec_uv, t_Exposed_uv, t_InfectedNoSymptoms_uv,
            t_InfectedSymptoms_uv, t_InfectedSevere_uv, t_InfectedCritical_uv, mu_C_R_uv, mu_I_H_uv, mu_H_U_uv,
            scaling_factor_inf));

        // partially vaccinated
        std::vector<std::vector<double>> num_Exposed_pv(model.size(), std::vector<double>(num_age_groups, 0.0));
        std::vector<std::vector<double>> num_InfectedNoSymptoms_pv(model.size(),
                                                                   std::vector<double>(num_age_groups, 0.0));
        std::vector<std::vector<double>> num_InfectedSymptoms_pv(model.size(),
                                                                 std::vector<double>(num_age_groups, 0.0));
        std::vector<std::vector<double>> num_InfectedSevere_pv(model.size(), std::vector<double>(num_age_groups, 0.0));
        // potential TODO: these confirmed are only confirmed by commuting, set to zero here. Adapt if generalized!
        std::vector<std::vector<double>> num_InfectedNoSymptomsConfirmed_pv(model.size(),
                                                                            std::vector<double>(num_age_groups, 0.0));
        std::vector<std::vector<double>> num_InfectedSymptomsConfirmed_pv(model.size(),
                                                                          std::vector<double>(num_age_groups, 0.0));
        // end TODO
        std::vector<std::vector<double>> dummy_death(model.size(), std::vector<double>(num_age_groups, 0.0));
        std::vector<std::vector<double>> dummy_rec(model.size(), std::vector<double>(num_age_groups, 0.0));
        for (size_t county = 0; county < model.size(); county++) {
            dummy_death[county] = std::vector<double>(num_age_groups, 0.0);
            dummy_icu[county]   = std::vector<double>(num_age_groups, 0.0);
        }
        BOOST_OUTCOME_TRY(details::read_confirmed_cases_data(
            rki_data, region, date, num_Exposed_pv, num_InfectedNoSymptoms_pv, num_InfectedSymptoms_pv,
            num_InfectedSevere_pv, dummy_icu, dummy_death, dummy_rec, t_Exposed_pv, t_InfectedNoSymptoms_pv,
            t_InfectedSymptoms_pv, t_InfectedSevere_pv, t_InfectedCritical_pv, mu_C_R_pv, mu_I_H_pv, mu_H_U_pv,
            scaling_factor_inf));

        // fully vaccinated
        std::vector<std::vector<double>> num_Exposed_fv(model.size(), std::vector<double>(num_age_groups, 0.0));
        std::vector<std::vector<double>> num_InfectedNoSymptoms_fv(model.size(),
                                                                   std::vector<double>(num_age_groups, 0.0));
        std::vector<std::vector<double>> num_InfectedSymptoms_fv(model.size(),
                                                                 std::vector<double>(num_age_groups, 0.0));
        // potential TODO: these confirmed are only confirmed by commuting, set to zero here. Adapt if generalized!
        std::vector<std::vector<double>> num_InfectedNoSymptomsConfirmed_fv(model.size(),
                                                                            std::vector<double>(num_age_groups, 0.0));
        std::vector<std::vector<double>> num_InfectedSymptomsConfirmed_fv(model.size(),
                                                                          std::vector<double>(num_age_groups, 0.0));
        // end TODO
        std::vector<std::vector<double>> num_InfectedSevere_fv(model.size(), std::vector<double>(num_age_groups, 0.0));
        for (size_t county = 0; county < model.size(); county++) {
            dummy_rec[county]   = std::vector<double>(num_age_groups, 0.0);
            dummy_death[county] = std::vector<double>(num_age_groups, 0.0);
            dummy_icu[county]   = std::vector<double>(num_age_groups, 0.0);
        }
        BOOST_OUTCOME_TRY(details::read_confirmed_cases_data(
            rki_data, region, date, num_Exposed_fv, num_InfectedNoSymptoms_fv, num_InfectedSymptoms_fv,
            num_InfectedSevere_fv, dummy_icu, dummy_death, dummy_rec, t_Exposed_fv, t_InfectedNoSymptoms_fv,
            t_InfectedSymptoms_fv, t_InfectedSevere_fv, t_InfectedCritical_fv, mu_C_R_fv, mu_I_H_fv, mu_H_U_fv,
            scaling_factor_inf));

        // ICU only read for compartment InfectionState::InfectedCritical and then distributed later
        std::vector<double> dummy_icu2(model.size(), 0.0);
        BOOST_OUTCOME_TRY(details::read_divi_data(divi_data, region, date, dummy_icu2));

        std::vector<std::vector<double>> num_icu(model.size(), std::vector<double>(num_age_groups, 0.0));
        for (size_t county = 0; county < region.size(); county++) {
            for (size_t age = 0; age < num_age_groups; age++) {
                num_icu[county][age] =
                    scaling_factor_icu * dummy_icu2[county] * mu_I_U_uv[county][age] / sum_mu_I_U_uv[county];
            }
        }

        // read population basics
        BOOST_OUTCOME_TRY(auto&& num_population, details::read_population_data(population_data, region));

        std::vector<std::vector<double>> num_rec(model.size(), std::vector<double>(num_age_groups, 0.0));
        BOOST_OUTCOME_TRY(details::read_confirmed_cases_data_fix_recovered(rki_data, region, date, num_rec, 14.));

        for (size_t county = 0; county < region.size(); county++) {
            if (std::accumulate(num_population[county].begin(), num_population[county].end(), 0.0) > 0) {
                for (size_t age = 0; age < num_age_groups; age++) {

                    auto age_group_offset = age * (size_t)InfectionState::Count;
<<<<<<< HEAD
                    double S_v            = std::min(
                        model[county]
                                .parameters.template get<DailyFullVaccination>()[{AgeGroup(age), SimulationDay(day)}] +
                            num_rec[county][age],
                        num_population[county][age]);
                    double S_pv = std::max(
                        model[county]
                                .parameters.template get<DailyPartialVaccination>()[{AgeGroup(age), SimulationDay(day)}] -
                            model[county]
                                .parameters.template get<DailyFullVaccination>()[{AgeGroup(age), SimulationDay(day)}],
                        0.0); // use std::max with 0
=======
                    double S_v  = std::min(model[county].parameters.template get<DailyFullVaccination<double>>()[{
                                              AgeGroup(age), SimulationDay(day)}] +
                                               num_rec[county][age],
                                           num_population[county][age]);
                    double S_pv = std::max(model[county].parameters.template get<DailyFirstVaccination<double>>()[{
                                               AgeGroup(age), SimulationDay(day)}] -
                                               model[county].parameters.template get<DailyFullVaccination<double>>()[{
                                                   AgeGroup(age), SimulationDay(day)}],
                                           0.0); // use std::max with 0
>>>>>>> 575a1467
                    double S;
                    if (num_population[county][age] - S_pv - S_v < 0.0) {
                        log_warning("Number of vaccinated greater than population at county {}, age group {}: {} + "
                                    "{} > {}.",
                                    county, age, S_pv, S_v, num_population[county][age]);
                        S   = 0.0;
                        S_v = num_population[county][age] - S_pv;
                    }
                    else {
                        S = num_population[county][age] - S_pv - S_v;
                    }

                    double denom_E =
                        1 / (S +
                             S_pv * model[county]
                                        .parameters.template get<ReducExposedPartialImmunity<double>>()[AgeGroup(age)] +
                             S_v * model[county]
                                       .parameters.template get<ReducExposedImprovedImmunity<double>>()[AgeGroup(age)]);
                    double denom_C =
                        1 / (S +
                             S_pv * model[county]
                                        .parameters.template get<ReducExposedPartialImmunity<double>>()[AgeGroup(age)] +
                             S_v * model[county]
                                       .parameters.template get<ReducExposedImprovedImmunity<double>>()[AgeGroup(age)]);
                    double denom_I =
                        1 / (S +
                             S_pv * model[county]
                                        .parameters
                                        .template get<ReducInfectedSymptomsPartialImmunity<double>>()[AgeGroup(age)] +
                             S_v * model[county]
                                       .parameters
                                       .template get<ReducInfectedSymptomsImprovedImmunity<double>>()[AgeGroup(age)]);
                    double denom_HU =
                        1 / (S +
                             S_pv * model[county]
                                        .parameters.template get<
                                            ReducInfectedSevereCriticalDeadPartialImmunity<double>>()[AgeGroup(age)] +
                             S_v * model[county]
                                       .parameters.template get<
                                           ReducInfectedSevereCriticalDeadImprovedImmunity<double>>()[AgeGroup(age)]);

                    extrapolated_rki[county][day]((size_t)InfectionState::ExposedNaive + age_group_offset) =
                        S * denom_E * num_Exposed_uv[county][age];
                    extrapolated_rki[county][day]((size_t)InfectionState::ExposedPartialImmunity + age_group_offset) =
                        S_pv *
                        model[county].parameters.template get<ReducExposedPartialImmunity<double>>()[AgeGroup(age)] *
                        denom_E * num_Exposed_pv[county][age];
                    extrapolated_rki[county][day]((size_t)InfectionState::ExposedImprovedImmunity + age_group_offset) =
                        S_v *
                        model[county].parameters.template get<ReducExposedImprovedImmunity<double>>()[AgeGroup(age)] *
                        denom_E * num_Exposed_fv[county][age];

                    extrapolated_rki[county][day]((size_t)InfectionState::InfectedNoSymptomsNaive + age_group_offset) =
                        S * denom_C * num_InfectedNoSymptoms_uv[county][age];
                    extrapolated_rki[county][day]((size_t)InfectionState::InfectedNoSymptomsPartialImmunity +
                                                  age_group_offset) =
                        S_pv * denom_C * num_InfectedNoSymptoms_pv[county][age];
                    extrapolated_rki[county][day]((size_t)InfectionState::InfectedNoSymptomsImprovedImmunity +
                                                  age_group_offset) =
                        S_v * denom_C * num_InfectedNoSymptoms_fv[county][age];

                    extrapolated_rki[county][day]((size_t)InfectionState::InfectedNoSymptomsNaiveConfirmed +
                                                  age_group_offset) =
                        S * denom_C * num_InfectedNoSymptomsConfirmed_uv[county][age];
                    extrapolated_rki[county][day]((size_t)InfectionState::InfectedNoSymptomsPartialImmunityConfirmed +
                                                  age_group_offset) =
                        S_pv * denom_C * num_InfectedNoSymptomsConfirmed_pv[county][age];
                    extrapolated_rki[county][day]((size_t)InfectionState::InfectedNoSymptomsImprovedImmunityConfirmed +
                                                  age_group_offset) =
                        S_v * denom_C * num_InfectedNoSymptomsConfirmed_fv[county][age];

                    extrapolated_rki[county][day]((size_t)InfectionState::InfectedSymptomsNaive + age_group_offset) =
                        S * denom_I * num_InfectedSymptoms_uv[county][age];
                    extrapolated_rki[county][day]((size_t)InfectionState::InfectedSymptomsPartialImmunity +
                                                  age_group_offset) =
                        S_pv *
                        model[county]
                            .parameters.template get<ReducInfectedSymptomsPartialImmunity<double>>()[AgeGroup(age)] *
                        denom_I * num_InfectedSymptoms_pv[county][age];
                    extrapolated_rki[county][day]((size_t)InfectionState::InfectedSymptomsImprovedImmunity +
                                                  age_group_offset) =
                        S_v *
                        model[county]
                            .parameters.template get<ReducInfectedSymptomsImprovedImmunity<double>>()[AgeGroup(age)] *
                        denom_I * num_InfectedSymptoms_fv[county][age];

                    extrapolated_rki[county][day]((size_t)InfectionState::InfectedSymptomsNaiveConfirmed +
                                                  age_group_offset) =
                        S * denom_I * num_InfectedSymptomsConfirmed_uv[county][age];
                    extrapolated_rki[county][day]((size_t)InfectionState::InfectedSymptomsPartialImmunityConfirmed +
                                                  age_group_offset) =
                        S_pv *
                        model[county]
                            .parameters.template get<ReducInfectedSymptomsPartialImmunity<double>>()[AgeGroup(age)] *
                        denom_I * num_InfectedSymptomsConfirmed_pv[county][age];
                    extrapolated_rki[county][day]((size_t)InfectionState::InfectedSymptomsImprovedImmunityConfirmed +
                                                  age_group_offset) =
                        S_v *
                        model[county]
                            .parameters.template get<ReducInfectedSymptomsImprovedImmunity<double>>()[AgeGroup(age)] *
                        denom_I * num_InfectedSymptomsConfirmed_fv[county][age];

                    extrapolated_rki[county][day]((size_t)InfectionState::InfectedSevereNaive + age_group_offset) =
                        S * denom_HU * num_InfectedSevere_uv[county][age];
                    extrapolated_rki[county][day]((size_t)InfectionState::InfectedSeverePartialImmunity +
                                                  age_group_offset) =
                        S_pv *
                        model[county]
                            .parameters
                            .template get<ReducInfectedSevereCriticalDeadPartialImmunity<double>>()[AgeGroup(age)] *
                        denom_HU * num_InfectedSevere_pv[county][age];
                    extrapolated_rki[county][day]((size_t)InfectionState::InfectedSevereImprovedImmunity +
                                                  age_group_offset) =
                        S_v *
                        model[county]
                            .parameters
                            .template get<ReducInfectedSevereCriticalDeadImprovedImmunity<double>>()[AgeGroup(age)] *
                        denom_HU * num_InfectedSevere_fv[county][age];

                    extrapolated_rki[county][day]((size_t)InfectionState::InfectedCriticalNaive + age_group_offset) =
                        S * denom_HU * num_icu[county][age];
                    extrapolated_rki[county][day]((size_t)InfectionState::InfectedCriticalPartialImmunity +
                                                  age_group_offset) =
                        S_pv *
                        model[county]
                            .parameters
                            .template get<ReducInfectedSevereCriticalDeadPartialImmunity<double>>()[AgeGroup(age)] *
                        denom_HU * num_icu[county][age];
                    extrapolated_rki[county][day]((size_t)InfectionState::InfectedCriticalImprovedImmunity +
                                                  age_group_offset) =
                        S_v *
                        model[county]
                            .parameters
                            .template get<ReducInfectedSevereCriticalDeadImprovedImmunity<double>>()[AgeGroup(age)] *
                        denom_HU * num_icu[county][age];

                    extrapolated_rki[county][day]((size_t)InfectionState::SusceptibleImprovedImmunity +
                                                  age_group_offset) =
                        model[county].parameters.template get<DailyFullVaccination<double>>()[{AgeGroup(age),
                                                                                               SimulationDay(day)}] +
                        num_rec_uv[county][age] -
                        (extrapolated_rki[county][day]((size_t)InfectionState::InfectedSymptomsNaive +
                                                       age_group_offset) +
                         extrapolated_rki[county][day]((size_t)InfectionState::InfectedSymptomsPartialImmunity +
                                                       age_group_offset) +
                         extrapolated_rki[county][day]((size_t)InfectionState::InfectedSymptomsImprovedImmunity +
                                                       age_group_offset) +
                         extrapolated_rki[county][day]((size_t)InfectionState::InfectedSymptomsNaiveConfirmed +
                                                       age_group_offset) +
                         extrapolated_rki[county][day](
                             (size_t)InfectionState::InfectedSymptomsPartialImmunityConfirmed + age_group_offset) +
                         extrapolated_rki[county][day](
                             (size_t)InfectionState::InfectedSymptomsImprovedImmunityConfirmed + age_group_offset) +
                         extrapolated_rki[county][day]((size_t)InfectionState::InfectedSevereNaive + age_group_offset) +
                         extrapolated_rki[county][day]((size_t)InfectionState::InfectedSeverePartialImmunity +
                                                       age_group_offset) +
                         extrapolated_rki[county][day]((size_t)InfectionState::InfectedSevereImprovedImmunity +
                                                       age_group_offset) +
                         extrapolated_rki[county][day]((size_t)InfectionState::InfectedCriticalNaive +
                                                       age_group_offset) +
                         extrapolated_rki[county][day]((size_t)InfectionState::InfectedCriticalPartialImmunity +
                                                       age_group_offset) +
                         extrapolated_rki[county][day]((size_t)InfectionState::InfectedCriticalImprovedImmunity +
                                                       age_group_offset) +
                         extrapolated_rki[county][day]((size_t)InfectionState::DeadNaive + age_group_offset) +
                         extrapolated_rki[county][day]((size_t)InfectionState::DeadPartialImmunity + age_group_offset) +
                         extrapolated_rki[county][day]((size_t)InfectionState::DeadImprovedImmunity +
                                                       age_group_offset));

                    extrapolated_rki[county][day]((size_t)InfectionState::SusceptibleImprovedImmunity +
                                                  age_group_offset) =
                        std::min(
                            S_v -
                                extrapolated_rki[county][day]((size_t)InfectionState::ExposedImprovedImmunity +
                                                              age_group_offset) -
                                extrapolated_rki[county][day](
                                    (size_t)InfectionState::InfectedNoSymptomsImprovedImmunity + age_group_offset) -
                                extrapolated_rki[county][day](
                                    (size_t)InfectionState::InfectedNoSymptomsImprovedImmunityConfirmed +
                                    age_group_offset) -
                                extrapolated_rki[county][day]((size_t)InfectionState::InfectedSymptomsImprovedImmunity +
                                                              age_group_offset) -
                                extrapolated_rki[county][day](
                                    (size_t)InfectionState::InfectedSymptomsImprovedImmunityConfirmed +
                                    age_group_offset) -
                                extrapolated_rki[county][day]((size_t)InfectionState::InfectedSevereImprovedImmunity +
                                                              age_group_offset) -
                                extrapolated_rki[county][day]((size_t)InfectionState::InfectedCriticalImprovedImmunity +
                                                              age_group_offset) -
                                extrapolated_rki[county][day]((size_t)InfectionState::DeadImprovedImmunity +
                                                              age_group_offset),
                            std::max(0.0,
                                     double(extrapolated_rki[county][day](
                                         (size_t)InfectionState::SusceptibleImprovedImmunity + age_group_offset))));

                    extrapolated_rki[county][day]((size_t)InfectionState::SusceptiblePartialImmunity +
                                                  age_group_offset) =
                        std::max(0.0,
                                 S_pv -
                                     extrapolated_rki[county][day]((size_t)InfectionState::ExposedPartialImmunity +
                                                                   age_group_offset) -
                                     extrapolated_rki[county][day](
                                         (size_t)InfectionState::InfectedNoSymptomsPartialImmunity + age_group_offset) -
                                     extrapolated_rki[county][day](
                                         (size_t)InfectionState::InfectedNoSymptomsPartialImmunityConfirmed +
                                         age_group_offset) -
                                     extrapolated_rki[county][day](
                                         (size_t)InfectionState::InfectedSymptomsPartialImmunity + age_group_offset) -
                                     extrapolated_rki[county][day](
                                         (size_t)InfectionState::InfectedSymptomsPartialImmunityConfirmed +
                                         age_group_offset) -
                                     extrapolated_rki[county][day](
                                         (size_t)InfectionState::InfectedSeverePartialImmunity + age_group_offset) -
                                     extrapolated_rki[county][day](
                                         (size_t)InfectionState::InfectedCriticalPartialImmunity + age_group_offset) -
                                     extrapolated_rki[county][day]((size_t)InfectionState::DeadPartialImmunity +
                                                                   age_group_offset));

                    extrapolated_rki[county][day]((size_t)InfectionState::SusceptibleNaive + age_group_offset) =
                        num_population[county][age] -
                        (extrapolated_rki[county][day]((size_t)InfectionState::SusceptiblePartialImmunity +
                                                       age_group_offset) +
                         extrapolated_rki[county][day]((size_t)InfectionState::SusceptibleImprovedImmunity +
                                                       age_group_offset) +
                         extrapolated_rki[county][day]((size_t)InfectionState::ExposedNaive + age_group_offset) +
                         extrapolated_rki[county][day]((size_t)InfectionState::ExposedPartialImmunity +
                                                       age_group_offset) +
                         extrapolated_rki[county][day]((size_t)InfectionState::ExposedImprovedImmunity +
                                                       age_group_offset) +
                         extrapolated_rki[county][day]((size_t)InfectionState::InfectedNoSymptomsNaive +
                                                       age_group_offset) +
                         extrapolated_rki[county][day]((size_t)InfectionState::InfectedNoSymptomsPartialImmunity +
                                                       age_group_offset) +
                         extrapolated_rki[county][day]((size_t)InfectionState::InfectedNoSymptomsImprovedImmunity +
                                                       age_group_offset) +
                         extrapolated_rki[county][day]((size_t)InfectionState::InfectedSymptomsNaive +
                                                       age_group_offset) +
                         extrapolated_rki[county][day]((size_t)InfectionState::InfectedSymptomsPartialImmunity +
                                                       age_group_offset) +
                         extrapolated_rki[county][day]((size_t)InfectionState::InfectedSymptomsImprovedImmunity +
                                                       age_group_offset) +
                         extrapolated_rki[county][day]((size_t)InfectionState::InfectedSevereNaive + age_group_offset) +
                         extrapolated_rki[county][day]((size_t)InfectionState::InfectedSeverePartialImmunity +
                                                       age_group_offset) +
                         extrapolated_rki[county][day]((size_t)InfectionState::InfectedSevereImprovedImmunity +
                                                       age_group_offset) +
                         extrapolated_rki[county][day]((size_t)InfectionState::InfectedCriticalNaive +
                                                       age_group_offset) +
                         extrapolated_rki[county][day]((size_t)InfectionState::InfectedCriticalPartialImmunity +
                                                       age_group_offset) +
                         extrapolated_rki[county][day]((size_t)InfectionState::InfectedCriticalImprovedImmunity +
                                                       age_group_offset) +
                         extrapolated_rki[county][day]((size_t)InfectionState::DeadNaive + age_group_offset) +
                         extrapolated_rki[county][day]((size_t)InfectionState::DeadPartialImmunity + age_group_offset) +
                         extrapolated_rki[county][day]((size_t)InfectionState::DeadImprovedImmunity +
                                                       age_group_offset));

                    // in set_confirmed_cases_data initilization, deaths are now set to 0. In order to visualize
                    // the extrapolated real number of deaths, they have to be set here. In the comparison of data
                    // it has to be paid attention to the fact, the the simulation starts with deaths=0
                    // while this method starts with deaths=number of reported deaths so far...
                    // Additionally, we set the number of reported deaths to DeadNaive since no information on that is
                    // available here.
                    // Do only add deaths after substraction.
                    extrapolated_rki[county][day]((size_t)InfectionState::DeadNaive + age_group_offset) =
                        num_death_uv[county][age];
                }
            }
            else {
                log_warning("No population data available for region " + std::to_string(county) +
                            ". Population data has not been set.");
            }
        }
        log_info("extrapolated real data for date: {}-{}-{}", date.day, date.month, date.year);
    }
    /* end: similar functionality in set_confirmed_cases_data(), here only for vector of TimeSeries */
    auto num_groups = (int)(size_t)model[0].parameters.get_num_groups();
    BOOST_OUTCOME_TRY(save_result(extrapolated_rki, region, num_groups, path_join(dir, "Results_rki.h5")));

    auto extrapolated_rki_data_sum = sum_nodes(std::vector<std::vector<TimeSeries<double>>>{extrapolated_rki});
    BOOST_OUTCOME_TRY(
        save_result({extrapolated_rki_data_sum[0][0]}, {0}, num_groups, path_join(dir, "Results_rki_sum.h5")));

    return success();
}

template <class Model>
IOResult<void>
export_input_data_county_timeseries(std::vector<Model>&& model, const std::string& dir, std::vector<int> const& region,
                                    Date date, const std::vector<double>& scaling_factor_inf, double scaling_factor_icu,
                                    int num_days, const std::string& divi_data_path,
                                    const std::string& confirmed_cases_path, const std::string& population_data_path,
                                    bool set_vaccination_data, const std::string& vaccination_data_path)
{
    if (set_vaccination_data) {
        BOOST_OUTCOME_TRY(details::set_vaccination_data(model, vaccination_data_path, date, region, num_days));
    }

    BOOST_OUTCOME_TRY(export_input_data_county_timeseries(model, dir, region, date, scaling_factor_inf,
                                                          scaling_factor_icu, num_days, divi_data_path,
                                                          confirmed_cases_path, population_data_path));

    return success();
}
#else
template <class Model>
IOResult<void> export_input_data_county_timeseries(std::vector<Model>&, const std::string&, std::vector<int> const&,
                                                   Date, const std::vector<double>&, double, int, const std::string&,
                                                   const std::string&, const std::string&)
{
    mio::log_warning("HDF5 not available. Cannot export time series of extrapolated real data.");
    return success();
}

template <class Model>
IOResult<void> export_input_data_county_timeseries(std::vector<Model>&&, const std::string&, std::vector<int> const&,
                                                   Date, const std::vector<double>&, double, int, const std::string&,
                                                   const std::string&, const std::string&, bool, const std::string&)
{
    mio::log_warning("HDF5 not available. Cannot export time series of extrapolated real data.");
    return success();
}

#endif //MEMILIO_HAS_HDF5

/**
    * Reads compartments for German counties at a specified date from data files.
    * Estimates all compartments from available data using the model parameters, so the 
    * model parameters must be set before calling this function.
    * Uses data files that contain centered 7-day moving average.
    * @param model Vector of SECIRVVS models, one per county.
    * @param date Date for which the data should be read.
    * @param county Ids of the counties.
    * @param scaling_factor_inf Factor of confirmed cases to account for undetected cases in each county.
    * @param scaling_factor_icu Factor of ICU cases to account for underreporting.
    * @param dir Directory that contains the data files.
    * @param num_days Number of days to be simulated; required to load data for vaccinations during the simulation.
    * @param export_time_series If true, reads data for each day of simulation and writes it in the same directory as the input files.
    */
template <class Model>
IOResult<void> read_input_data_county(std::vector<Model>& model, Date date, const std::vector<int>& county,
                                      const std::vector<double>& scaling_factor_inf, double scaling_factor_icu,
                                      const std::string& dir, int num_days, bool export_time_series = false)
{
    BOOST_OUTCOME_TRY(details::set_vaccination_data(
        model, path_join(dir, "pydata/Germany", "all_county_ageinf_vacc_ma7.json"), date, county, num_days));

    // TODO: Reuse more code, e.g., set_divi_data (in secir) and a set_divi_data (here) only need a different ModelType.
    // TODO: add option to set ICU data from confirmed cases if DIVI or other data is not available.
    if (date > Date(2020, 4, 23)) {
        BOOST_OUTCOME_TRY(details::set_divi_data(model, path_join(dir, "pydata/Germany", "county_divi_ma7.json"),
                                                 county, date, scaling_factor_icu));
    }
    else {
        log_warning("No DIVI data available for this date");
    }

    BOOST_OUTCOME_TRY(details::set_confirmed_cases_data(
        model, path_join(dir, "pydata/Germany", "cases_all_county_age_ma7.json"), county, date, scaling_factor_inf));
    BOOST_OUTCOME_TRY(
        details::set_population_data(model, path_join(dir, "pydata/Germany", "county_current_population.json"),
                                     path_join(dir, "pydata/Germany", "cases_all_county_age_ma7.json"), county, date));

    if (export_time_series) {
        // Use only if extrapolated real data is needed for comparison. EXPENSIVE !
        // Run time equals run time of the previous functions times the num_days !
        // (This only represents the vectorization of the previous function over all simulation days...)
        log_warning("Exporting time series of extrapolated real data. This may take some minutes. "
                    "For simulation runs over the same time period, deactivate it.");
        BOOST_OUTCOME_TRY(
            export_input_data_county_timeseries(model, dir, county, date, scaling_factor_inf, scaling_factor_icu,
                                                num_days, path_join(dir, "pydata/Germany", "county_divi_ma7.json"),
                                                path_join(dir, "pydata/Germany", "cases_all_county_age_ma7.json"),
                                                path_join(dir, "pydata/Germany", "county_current_population.json")));
    }

    return success();
}

/**
    * Reads compartments for German counties at a specified date from data files.
    * Estimates all compartments from available data using the model parameters, so the 
    * model parameters must be set before calling this function.
    * Uses data files that contain centered 7-day moving average.
    * @param model Vector of SECIRVVS models, one per county.
    * @param date Date for which the data should be read.
    * @param county Ids of the counties.
    * @param scaling_factor_inf Factor of confirmed cases to account for undetected cases in each county.
    * @param scaling_factor_icu Factor of ICU cases to account for underreporting.
    * @param dir Directory that contains the data files.
    * @param num_days Number of days to be simulated; required to load data for vaccinations during the simulation.
    * @param export_time_series If true, reads data for each day of simulation and writes it in the same directory as the input files.
    */
template <class Model>
IOResult<void> read_input_data(std::vector<Model>& model, Date date, const std::vector<int>& node_ids,
                               const std::vector<double>& scaling_factor_inf, double scaling_factor_icu,
                               const std::string& data_dir, int num_days, bool export_time_series = false)
{

    BOOST_OUTCOME_TRY(
        details::set_vaccination_data(model, path_join(data_dir, "vaccination_data.json"), date, node_ids, num_days));

    // TODO: Reuse more code, e.g., set_divi_data (in secir) and a set_divi_data (here) only need a different ModelType.
    // TODO: add option to set ICU data from confirmed cases if DIVI or other data is not available.
    if (date > Date(2020, 4, 23)) {
        BOOST_OUTCOME_TRY(details::set_divi_data(model, path_join(data_dir, "critical_cases.json"), node_ids, date,
                                                 scaling_factor_icu));
    }
    else {
        log_warning("No DIVI data available for this date");
    }

    BOOST_OUTCOME_TRY(details::set_confirmed_cases_data(model, path_join(data_dir, "confirmed_cases.json"), node_ids,
                                                        date, scaling_factor_inf));
    BOOST_OUTCOME_TRY(details::set_population_data(model, path_join(data_dir, "population_data.json"),
                                                   path_join(data_dir, "confirmed_cases.json"), node_ids, date));

    if (export_time_series) {
        // Use only if extrapolated real data is needed for comparison. EXPENSIVE !
        // Run time equals run time of the previous functions times the num_days !
        // (This only represents the vectorization of the previous function over all simulation days...)
        log_warning("Exporting time series of extrapolated real data. This may take some minutes. "
                    "For simulation runs over the same time period, deactivate it.");
        BOOST_OUTCOME_TRY(export_input_data_county_timeseries(
            model, data_dir, node_ids, date, scaling_factor_inf, scaling_factor_icu, num_days,
            path_join(data_dir, "critical_cases.json"), path_join(data_dir, "confirmed_cases.json"),
            path_join(data_dir, "population_data.json")));
    }

    return success();
}

} // namespace osecirvvs
} // namespace mio

#endif // MEMILIO_HAS_JSONCPP

#endif // ODESECIRVVS_PARAMETERS_IO_H<|MERGE_RESOLUTION|>--- conflicted
+++ resolved
@@ -438,25 +438,14 @@
             auto num_groups = model[region].parameters.get_num_groups();
             for (auto i = AgeGroup(0); i < num_groups; i++) {
 
-<<<<<<< HEAD
-                double S_v =
-                    std::min(model[region].parameters.template get<DailyFullVaccination>()[{i, SimulationDay(0)}] +
-                                 num_rec[region][size_t(i)],
-                             num_population[region][size_t(i)]);
-                double S_pv =
-                    std::max(model[region].parameters.template get<DailyPartialVaccination>()[{i, SimulationDay(0)}] -
-                                 model[region].parameters.template get<DailyFullVaccination>()[{i, SimulationDay(0)}],
-                             0.0); // use std::max with 0
-=======
                 double S_v = std::min(
                     model[region].parameters.template get<DailyFullVaccination<double>>()[{i, SimulationDay(0)}] +
                         num_rec[region][size_t(i)],
                     num_population[region][size_t(i)]);
                 double S_pv = std::max(
-                    model[region].parameters.template get<DailyFirstVaccination<double>>()[{i, SimulationDay(0)}] -
+                    model[region].parameters.template get<DailyPartialVaccination<double>>()[{i, SimulationDay(0)}] -
                         model[region].parameters.template get<DailyFullVaccination<double>>()[{i, SimulationDay(0)}],
                     0.0); // use std::max with 0
->>>>>>> 575a1467
                 double S;
                 if (num_population[region][size_t(i)] - S_pv - S_v < 0.0) {
                     log_warning("Number of vaccinated persons greater than population in county {}, age group {}.",
@@ -1067,29 +1056,15 @@
                 for (size_t age = 0; age < num_age_groups; age++) {
 
                     auto age_group_offset = age * (size_t)InfectionState::Count;
-<<<<<<< HEAD
-                    double S_v            = std::min(
-                        model[county]
-                                .parameters.template get<DailyFullVaccination>()[{AgeGroup(age), SimulationDay(day)}] +
-                            num_rec[county][age],
-                        num_population[county][age]);
-                    double S_pv = std::max(
-                        model[county]
-                                .parameters.template get<DailyPartialVaccination>()[{AgeGroup(age), SimulationDay(day)}] -
-                            model[county]
-                                .parameters.template get<DailyFullVaccination>()[{AgeGroup(age), SimulationDay(day)}],
-                        0.0); // use std::max with 0
-=======
                     double S_v  = std::min(model[county].parameters.template get<DailyFullVaccination<double>>()[{
                                               AgeGroup(age), SimulationDay(day)}] +
-                                               num_rec[county][age],
-                                           num_population[county][age]);
-                    double S_pv = std::max(model[county].parameters.template get<DailyFirstVaccination<double>>()[{
+                                              num_rec[county][age],
+                                          num_population[county][age]);
+                    double S_pv = std::max(model[county].parameters.template get<DailyPartialVaccination<double>>()[{
                                                AgeGroup(age), SimulationDay(day)}] -
                                                model[county].parameters.template get<DailyFullVaccination<double>>()[{
                                                    AgeGroup(age), SimulationDay(day)}],
                                            0.0); // use std::max with 0
->>>>>>> 575a1467
                     double S;
                     if (num_population[county][age] - S_pv - S_v < 0.0) {
                         log_warning("Number of vaccinated greater than population at county {}, age group {}: {} + "

/* 
* Copyright (C) 2020-2024 MEmilio
*
* Authors: Henrik Zunker, Wadim Koslow, Daniel Abele, Martin J. Kühn
*
* Contact: Martin J. Kuehn <Martin.Kuehn@DLR.de>
*
* Licensed under the Apache License, Version 2.0 (the "License");
* you may not use this file except in compliance with the License.
* You may obtain a copy of the License at
*
*     http://www.apache.org/licenses/LICENSE-2.0
*
* Unless required by applicable law or agreed to in writing, software
* distributed under the License is distributed on an "AS IS" BASIS,
* WITHOUT WARRANTIES OR CONDITIONS OF ANY KIND, either express or implied.
* See the License for the specific language governing permissions and
* limitations under the License.
*/
#ifndef ODESECIRVVS_PARAMETERS_IO_H
#define ODESECIRVVS_PARAMETERS_IO_H

#include "memilio/config.h"

#ifdef MEMILIO_HAS_JSONCPP

#include "ode_secirvvs/model.h"
#include "ode_secirvvs/analyze_result.h"
#include "memilio/math/eigen_util.h"
#include "memilio/mobility/graph.h"
#include "memilio/mobility/metapopulation_mobility_instant.h"
#include "memilio/io/epi_data.h"
#include "memilio/io/io.h"
#include "memilio/io/json_serializer.h"
#include "memilio/io/result_io.h"
#include "memilio/utils/logging.h"
#include "memilio/utils/date.h"

namespace mio
{
namespace osecirvvs
{

namespace details
{
/**
        * @brief Reads subpopulations of infection states from transformed RKI cases file.
        * @param path Path to transformed RKI cases file.
        * @param vregion vector of keys of the region of interest     
        * @param date Date for which the arrays are initialized
        * @param num_* output vector for number of people in the corresponding compartement
        * @param t_* average time it takes to get from one compartement to another (vector with one element per age group)
        * @param mu_* probabilities to get from one compartement to another (vector with one element per age group)
        * @param scaling_factor_inf Factor for scaling the confirmed cases to account for estimated undetected cases.
        * @see mio::read_confirmed_cases_data
        * @{
        */
IOResult<void> read_confirmed_cases_data(
    std::string const& path, std::vector<int> const& vregion, Date date, std::vector<std::vector<double>>& num_Exposed,
    std::vector<std::vector<double>>& num_InfectedNoSymptoms, std::vector<std::vector<double>>& num_InfectedSymptoms,
    std::vector<std::vector<double>>& num_InfectedSevere, std::vector<std::vector<double>>& num_icu,
    std::vector<std::vector<double>>& num_death, std::vector<std::vector<double>>& vnum_timm_i,
    const std::vector<std::vector<int>>& t_Exposed, const std::vector<std::vector<int>>& t_InfectedNoSymptoms,
    const std::vector<std::vector<int>>& t_InfectedSymptoms, const std::vector<std::vector<int>>& t_InfectedSevere,
    const std::vector<std::vector<int>>& t_InfectedCritical, const std::vector<std::vector<int>>& vt_imm_interval_i,
    const std::vector<std::vector<double>>& mu_C_R, const std::vector<std::vector<double>>& mu_I_H,
    const std::vector<std::vector<double>>& mu_H_U, const std::vector<double>& scaling_factor_inf);

IOResult<void> read_confirmed_cases_data(
    const std::vector<ConfirmedCasesDataEntry>& rki_data, std::vector<int> const& vregion, Date date,
    std::vector<std::vector<double>>& num_Exposed, std::vector<std::vector<double>>& num_InfectedNoSymptoms,
    std::vector<std::vector<double>>& num_InfectedSymptoms, std::vector<std::vector<double>>& num_InfectedSevere,
    std::vector<std::vector<double>>& num_icu, std::vector<std::vector<double>>& num_death,
    std::vector<std::vector<double>>& vnum_timm_i, const std::vector<std::vector<int>>& t_Exposed,
    const std::vector<std::vector<int>>& t_InfectedNoSymptoms, const std::vector<std::vector<int>>& t_InfectedSymptoms,
    const std::vector<std::vector<int>>& t_InfectedSevere, const std::vector<std::vector<int>>& t_InfectedCritical,
    const std::vector<std::vector<int>>& vt_imm_interval_i, const std::vector<std::vector<double>>& mu_C_R,
    const std::vector<std::vector<double>>& mu_I_H, const std::vector<std::vector<double>>& mu_H_U,
    const std::vector<double>& scaling_factor_inf);
/**@}*/

IOResult<std::vector<std::vector<double>>> read_immunity_population(const std::string& path,
                                                                    const size_t& num_age_groups);
/**@}*/

/**
        * @brief sets infected and immun compartment(s) from a transformed RKI cases file into a Model.
        * @param model vector of objects in which the data is set
        * @param path Path to transformed RKI cases file
        * @param region vector of keys of the region of interest
        * @param date Date for which the arrays are initialized
        * @param scaling_factor_inf factors by which to scale the confirmed cases of
        * @param immunity_data_path Path to immunity data file
        */
template <class Model>
IOResult<void>
set_confirmed_cases_data(std::vector<Model>& model, const std::string& path, std::vector<int> const& region, Date date,
                         const std::vector<double>& scaling_factor_inf, const std::string& immunity_data_path)
{
    auto num_age_groups = (size_t)model[0].parameters.get_num_groups();
    assert(scaling_factor_inf.size() == num_age_groups); //TODO: allow vector or scalar valued scaling factors
    assert(ConfirmedCasesDataEntry::age_group_names.size() == num_age_groups);

<<<<<<< HEAD
    BOOST_OUTCOME_TRY(immunity_population, read_immunity_population(immunity_data_path, num_age_groups));

    BOOST_OUTCOME_TRY(rki_data, mio::read_confirmed_cases_data(path));
=======
    BOOST_OUTCOME_TRY(auto&& rki_data, mio::read_confirmed_cases_data(path));
>>>>>>> f0191b64

    std::vector<std::vector<int>> t_Exposed{model.size()};
    std::vector<std::vector<int>> t_InfectedNoSymptoms{model.size()};
    std::vector<std::vector<int>> t_InfectedSymptoms{model.size()};
    std::vector<std::vector<int>> t_InfectedSevere{model.size()};
    std::vector<std::vector<int>> t_InfectedCritical{model.size()};
    std::vector<std::vector<int>> t_imm_interval1{model.size()};
    std::vector<std::vector<int>> t_imm_interval2{model.size()};

    std::vector<std::vector<double>> mu_C_R{model.size()};
    std::vector<std::vector<double>> mu_I_H{model.size()};
    std::vector<std::vector<double>> mu_H_U{model.size()};

    std::vector<std::vector<double>> num_InfectedSymptoms(model.size());
    std::vector<std::vector<double>> num_death(model.size());
    std::vector<std::vector<double>> num_Exposed(model.size());
    std::vector<std::vector<double>> num_InfectedNoSymptoms(model.size());
    std::vector<std::vector<double>> num_InfectedSevere(model.size());
    std::vector<std::vector<double>> num_icu(model.size());
    std::vector<std::vector<double>> num_timm1(model.size());
    std::vector<std::vector<double>> num_timm2(model.size());

    std::vector<double> denom_E(num_age_groups, 0.0);
    std::vector<double> denom_I_NS(num_age_groups, 0.0);
    std::vector<double> denom_I_Sy(num_age_groups, 0.0);
    std::vector<double> denom_I_Sev(num_age_groups, 0.0);

    /*----------- UNVACCINATED -----------*/
    for (size_t county = 0; county < model.size(); county++) {
        num_InfectedSymptoms[county]   = std::vector<double>(num_age_groups, 0.0);
        num_death[county]              = std::vector<double>(num_age_groups, 0.0);
        num_Exposed[county]            = std::vector<double>(num_age_groups, 0.0);
        num_InfectedNoSymptoms[county] = std::vector<double>(num_age_groups, 0.0);
        num_InfectedSevere[county]     = std::vector<double>(num_age_groups, 0.0);
        num_icu[county]                = std::vector<double>(num_age_groups, 0.0);
        num_timm1[county]              = std::vector<double>(num_age_groups, 0.0);
        num_timm2[county]              = std::vector<double>(num_age_groups, 0.0);
        for (size_t group = 0; group < num_age_groups; group++) {

            t_Exposed[county].push_back(
                static_cast<int>(std::round(model[county].parameters.template get<TimeExposed>()[(AgeGroup)group])));
            t_InfectedNoSymptoms[county].push_back(static_cast<int>(
                std::round(model[county].parameters.template get<TimeInfectedNoSymptoms>()[(AgeGroup)group])));
            t_InfectedSymptoms[county].push_back(static_cast<int>(
                std::round(model[county].parameters.template get<TimeInfectedSymptoms>()[(AgeGroup)group])));
            t_InfectedSevere[county].push_back(static_cast<int>(
                std::round(model[county].parameters.template get<TimeInfectedSevere>()[(AgeGroup)group])));
            t_InfectedCritical[county].push_back(static_cast<int>(
                std::round(model[county].parameters.template get<TimeInfectedCritical>()[(AgeGroup)group])));
            t_imm_interval1[county].push_back(
                static_cast<int>(model[county].parameters.template get<TimeTemporaryImmunityPI>()[(AgeGroup)group]));
            t_imm_interval2[county].push_back(
                static_cast<int>(model[county].parameters.template get<TimeTemporaryImmunityII>()[(AgeGroup)group]));

            mu_C_R[county].push_back(
                model[county].parameters.template get<RecoveredPerInfectedNoSymptoms>()[(AgeGroup)group]);
            mu_I_H[county].push_back(
                model[county].parameters.template get<SeverePerInfectedSymptoms>()[(AgeGroup)group]);
            mu_H_U[county].push_back(model[county].parameters.template get<CriticalPerSevere>()[(AgeGroup)group]);

            // calculate the denominators to split the reported case numbers to the different immunity layers.
            denom_E[group] =
                1 / (immunity_population[0][group] +
                     immunity_population[1][group] *
                         model[county].parameters.template get<ReducExposedPartialImmunity>()[(AgeGroup)group] +
                     immunity_population[2][group] *
                         model[county].parameters.template get<ReducExposedImprovedImmunity>()[(AgeGroup)group]);

            denom_I_NS[group] =
                1 / (immunity_population[0][group] +
                     immunity_population[1][group] *
                         model[county].parameters.template get<ReducExposedPartialImmunity>()[(AgeGroup)group] +
                     immunity_population[2][group] *
                         model[county].parameters.template get<ReducExposedImprovedImmunity>()[(AgeGroup)group]);

            denom_I_Sy[group] =
                1 /
                (immunity_population[0][group] +
                 immunity_population[1][group] *
                     model[county].parameters.template get<ReducInfectedSymptomsPartialImmunity>()[(AgeGroup)group] +
                 immunity_population[2][group] *
                     model[county].parameters.template get<ReducInfectedSymptomsImprovedImmunity>()[(AgeGroup)group]);

            denom_I_Sev[group] =
                1 /
                (immunity_population[0][group] +
                 immunity_population[1][group] *
                     model[county]
                         .parameters.template get<ReducInfectedSevereCriticalDeadPartialImmunity>()[(AgeGroup)group] +
                 immunity_population[2][group] *
                     model[county]
                         .parameters.template get<ReducInfectedSevereCriticalDeadImprovedImmunity>()[(AgeGroup)group]);
        }
    }

    BOOST_OUTCOME_TRY(read_confirmed_cases_data(
        rki_data, region, date, num_Exposed, num_InfectedNoSymptoms, num_InfectedSymptoms, num_InfectedSevere, num_icu,
        num_death, num_timm1, t_Exposed, t_InfectedNoSymptoms, t_InfectedSymptoms, t_InfectedSevere, t_InfectedCritical,
        t_imm_interval1, mu_C_R, mu_I_H, mu_H_U, scaling_factor_inf));

    for (size_t county = 0; county < model.size(); county++) {
        // if (std::accumulate(num_InfectedSymptoms[county].begin(), num_InfectedSymptoms[county].end(), 0.0) > 0) {
        size_t num_groups = (size_t)model[county].parameters.get_num_groups();
        for (size_t i = 0; i < num_groups; i++) {
            model[county].populations[{AgeGroup(i), InfectionState::ExposedNaive}] =
                immunity_population[0][i] * denom_E[i] * num_Exposed[county][i];
            model[county].populations[{AgeGroup(i), InfectionState::InfectedNoSymptomsNaive}] =
                immunity_population[0][i] * denom_I_NS[i] * num_InfectedNoSymptoms[county][i];
            model[county].populations[{AgeGroup(i), InfectionState::InfectedNoSymptomsNaiveConfirmed}] = 0;
            model[county].populations[{AgeGroup(i), InfectionState::InfectedSymptomsNaive}] =
                immunity_population[0][i] * denom_I_Sy[i] * num_InfectedSymptoms[county][i];
            model[county].populations[{AgeGroup(i), InfectionState::InfectedSymptomsNaiveConfirmed}] = 0;
            model[county].populations[{AgeGroup(i), InfectionState::InfectedSevereNaive}] =
                immunity_population[0][i] * denom_I_Sev[i] * num_InfectedSevere[county][i];
        }

        // }
        if (std::accumulate(num_InfectedSymptoms[county].begin(), num_InfectedSymptoms[county].end(), 0.0) == 0) {
            log_warning("No infections for unvaccinated reported on date " + std::to_string(date.year) + "-" +
                        std::to_string(date.month) + "-" + std::to_string(date.day) + " for region " +
                        std::to_string(region[county]) + ". Population data has not been set.");
        }
    }

    /*----------- PARTIALLY VACCINATED -----------*/
    for (size_t county = 0; county < model.size(); county++) {
        t_InfectedNoSymptoms[county].clear();
        t_Exposed[county].clear();
        t_InfectedSymptoms[county].clear();
        t_InfectedSevere[county].clear();
        t_InfectedCritical[county].clear();

        mu_C_R[county].clear();
        mu_I_H[county].clear();
        mu_H_U[county].clear();

        num_InfectedSymptoms[county]   = std::vector<double>(num_age_groups, 0.0);
        num_death[county]              = std::vector<double>(num_age_groups, 0.0);
        num_Exposed[county]            = std::vector<double>(num_age_groups, 0.0);
        num_InfectedNoSymptoms[county] = std::vector<double>(num_age_groups, 0.0);
        num_InfectedSevere[county]     = std::vector<double>(num_age_groups, 0.0);
        num_icu[county]                = std::vector<double>(num_age_groups, 0.0);
        for (size_t group = 0; group < num_age_groups; group++) {

            double reduc_t = model[0].parameters.template get<ReducTimeInfectedMild>()[(AgeGroup)group];
            t_Exposed[county].push_back(
                static_cast<int>(std::round(model[county].parameters.template get<TimeExposed>()[(AgeGroup)group])));
            t_InfectedNoSymptoms[county].push_back(static_cast<int>(std::round(
                model[county].parameters.template get<TimeInfectedNoSymptoms>()[(AgeGroup)group] * reduc_t)));
            t_InfectedSymptoms[county].push_back(static_cast<int>(
                std::round(model[county].parameters.template get<TimeInfectedSymptoms>()[(AgeGroup)group] * reduc_t)));
            t_InfectedSevere[county].push_back(static_cast<int>(
                std::round(model[county].parameters.template get<TimeInfectedSevere>()[(AgeGroup)group])));
            t_InfectedCritical[county].push_back(static_cast<int>(
                std::round(model[county].parameters.template get<TimeInfectedCritical>()[(AgeGroup)group])));

            double exp_fac_part_immune =
                model[county].parameters.template get<ReducExposedPartialImmunity>()[(AgeGroup)group];
            double inf_fac_part_immune =
                model[county].parameters.template get<ReducInfectedSymptomsPartialImmunity>()[(AgeGroup)group];
            double hosp_fac_part_immune =
                model[county]
                    .parameters.template get<ReducInfectedSevereCriticalDeadPartialImmunity>()[(AgeGroup)group];
            double icu_fac_part_immune =
                model[county]
                    .parameters.template get<ReducInfectedSevereCriticalDeadPartialImmunity>()[(AgeGroup)group];
            mu_C_R[county].push_back(
                (1 -
                 inf_fac_part_immune / exp_fac_part_immune *
                     (1 - model[county].parameters.template get<RecoveredPerInfectedNoSymptoms>()[(AgeGroup)group])));
            mu_I_H[county].push_back(
                hosp_fac_part_immune / inf_fac_part_immune *
                model[county].parameters.template get<SeverePerInfectedSymptoms>()[(AgeGroup)group]);
            // transfer from H to U, D unchanged.
            mu_H_U[county].push_back(icu_fac_part_immune / hosp_fac_part_immune *
                                     model[county].parameters.template get<CriticalPerSevere>()[(AgeGroup)group]);
        }
    }

    BOOST_OUTCOME_TRY(read_confirmed_cases_data(
        rki_data, region, date, num_Exposed, num_InfectedNoSymptoms, num_InfectedSymptoms, num_InfectedSevere, num_icu,
        num_death, num_timm1, t_Exposed, t_InfectedNoSymptoms, t_InfectedSymptoms, t_InfectedSevere, t_InfectedCritical,
        t_imm_interval1, mu_C_R, mu_I_H, mu_H_U, scaling_factor_inf));

    for (size_t county = 0; county < model.size(); county++) {
        // if (std::accumulate(num_InfectedSymptoms[county].begin(), num_InfectedSymptoms[county].end(), 0.0) > 0) {
        size_t num_groups = (size_t)model[county].parameters.get_num_groups();
        for (size_t i = 0; i < num_groups; i++) {
            model[county].populations[{AgeGroup(i), InfectionState::ExposedPartialImmunity}] =
                immunity_population[1][i] *
                model[county].parameters.template get<ReducExposedPartialImmunity>()[(AgeGroup)i] * denom_E[i] *
                num_Exposed[county][i];
            model[county].populations[{AgeGroup(i), InfectionState::InfectedNoSymptomsPartialImmunity}] =
                immunity_population[1][i] *
                model[county].parameters.template get<ReducExposedPartialImmunity>()[(AgeGroup)i] * denom_I_NS[i] *
                num_InfectedNoSymptoms[county][i];
            model[county].populations[{AgeGroup(i), InfectionState::InfectedNoSymptomsPartialImmunityConfirmed}] = 0;
            model[county].populations[{AgeGroup(i), InfectionState::InfectedSymptomsPartialImmunity}] =
                immunity_population[1][i] *
                model[county].parameters.template get<ReducInfectedSymptomsPartialImmunity>()[(AgeGroup)i] *
                denom_I_Sy[i] * num_InfectedSymptoms[county][i];
            model[county].populations[{AgeGroup(i), InfectionState::InfectedSymptomsPartialImmunityConfirmed}] = 0;
            model[county].populations[{AgeGroup(i), InfectionState::InfectedSeverePartialImmunity}] =
                immunity_population[1][i] *
                model[county].parameters.template get<ReducInfectedSevereCriticalDeadPartialImmunity>()[(AgeGroup)i] *
                denom_I_Sev[i] * num_InfectedSevere[county][i];
            // the += is necessary because we already set the previous vaccinated individuals
            model[county].populations[{AgeGroup(i), InfectionState::TemporaryImmunPartialImmunity}] +=
                immunity_population[1][i] *
                model[county].parameters.template get<ReducExposedPartialImmunity>()[(AgeGroup)i] * denom_E[i] *
                num_timm1[county][i];
        }
        // }
        if (std::accumulate(num_InfectedSymptoms[county].begin(), num_InfectedSymptoms[county].end(), 0.0) == 0) {
            log_warning("No infections for partially vaccinated reported on date " + std::to_string(date.year) + "-" +
                        std::to_string(date.month) + "-" + std::to_string(date.day) + " for region " +
                        std::to_string(region[county]) + ". Population data has not been set.");
        }
    }

    /*----------- FULLY VACCINATED -----------*/
    for (size_t county = 0; county < model.size(); county++) {
        t_InfectedNoSymptoms[county].clear();
        t_Exposed[county].clear();
        t_InfectedSymptoms[county].clear();
        t_InfectedSevere[county].clear();
        t_InfectedCritical[county].clear();

        mu_C_R[county].clear();
        mu_I_H[county].clear();
        mu_H_U[county].clear();

        num_InfectedSymptoms[county]   = std::vector<double>(num_age_groups, 0.0);
        num_death[county]              = std::vector<double>(num_age_groups, 0.0);
        num_Exposed[county]            = std::vector<double>(num_age_groups, 0.0);
        num_InfectedNoSymptoms[county] = std::vector<double>(num_age_groups, 0.0);
        num_InfectedSevere[county]     = std::vector<double>(num_age_groups, 0.0);
        num_icu[county]                = std::vector<double>(num_age_groups, 0.0);
        for (size_t group = 0; group < num_age_groups; group++) {

            double reduc_t = model[0].parameters.template get<ReducTimeInfectedMild>()[(AgeGroup)group];
            t_Exposed[county].push_back(
                static_cast<int>(std::round(model[county].parameters.template get<TimeExposed>()[(AgeGroup)group])));
            t_InfectedNoSymptoms[county].push_back(static_cast<int>(std::round(
                model[county].parameters.template get<TimeInfectedNoSymptoms>()[(AgeGroup)group] * reduc_t)));
            t_InfectedSymptoms[county].push_back(static_cast<int>(
                std::round(model[county].parameters.template get<TimeInfectedSymptoms>()[(AgeGroup)group] * reduc_t)));
            t_InfectedSevere[county].push_back(static_cast<int>(
                std::round(model[county].parameters.template get<TimeInfectedSevere>()[(AgeGroup)group])));
            t_InfectedCritical[county].push_back(static_cast<int>(
                std::round(model[county].parameters.template get<TimeInfectedCritical>()[(AgeGroup)group])));

            double reduc_immune_exp =
                model[county].parameters.template get<ReducExposedImprovedImmunity>()[(AgeGroup)group];
            double reduc_immune_inf =
                model[county].parameters.template get<ReducInfectedSymptomsImprovedImmunity>()[(AgeGroup)group];
            double reduc_immune_hosp =
                model[county]
                    .parameters.template get<ReducInfectedSevereCriticalDeadImprovedImmunity>()[(AgeGroup)group];
            double reduc_immune_icu =
                model[county]
                    .parameters.template get<ReducInfectedSevereCriticalDeadImprovedImmunity>()[(AgeGroup)group];
            mu_C_R[county].push_back(
                (1 -
                 reduc_immune_inf / reduc_immune_exp *
                     (1 - model[county].parameters.template get<RecoveredPerInfectedNoSymptoms>()[(AgeGroup)group])));
            mu_I_H[county].push_back(
                reduc_immune_hosp / reduc_immune_inf *
                model[county].parameters.template get<SeverePerInfectedSymptoms>()[(AgeGroup)group]);
            // transfer from H to U, D unchanged.
            mu_H_U[county].push_back(reduc_immune_icu / reduc_immune_hosp *
                                     model[county].parameters.template get<CriticalPerSevere>()[(AgeGroup)group]);
        }
    }

    BOOST_OUTCOME_TRY(read_confirmed_cases_data(
        rki_data, region, date, num_Exposed, num_InfectedNoSymptoms, num_InfectedSymptoms, num_InfectedSevere, num_icu,
        num_death, num_timm2, t_Exposed, t_InfectedNoSymptoms, t_InfectedSymptoms, t_InfectedSevere, t_InfectedCritical,
        t_imm_interval2, mu_C_R, mu_I_H, mu_H_U, scaling_factor_inf));

    for (size_t county = 0; county < model.size(); county++) {
        // if (std::accumulate(num_InfectedSymptoms[county].begin(), num_InfectedSymptoms[county].end(), 0.0) > 0) {
        size_t num_groups = (size_t)model[county].parameters.get_num_groups();
        for (size_t i = 0; i < num_groups; i++) {
            model[county].populations[{AgeGroup(i), InfectionState::ExposedImprovedImmunity}] =
                immunity_population[2][i] *
                model[county].parameters.template get<ReducExposedImprovedImmunity>()[(AgeGroup)i] * denom_E[i] *
                num_Exposed[county][i];
            model[county].populations[{AgeGroup(i), InfectionState::InfectedNoSymptomsImprovedImmunity}] =
                immunity_population[2][i] *
                model[county].parameters.template get<ReducExposedImprovedImmunity>()[(AgeGroup)i] * denom_I_NS[i] *
                num_InfectedNoSymptoms[county][i];
            model[county].populations[{AgeGroup(i), InfectionState::InfectedNoSymptomsImprovedImmunityConfirmed}] = 0;
            model[county].populations[{AgeGroup(i), InfectionState::InfectedSymptomsImprovedImmunity}] =
                immunity_population[2][i] *
                model[county].parameters.template get<ReducInfectedSymptomsImprovedImmunity>()[(AgeGroup)i] *
                denom_I_Sy[i] * num_InfectedSymptoms[county][i];
            model[county].populations[{AgeGroup(i), InfectionState::InfectedSymptomsImprovedImmunityConfirmed}] = 0;
            model[county].populations[{AgeGroup(i), InfectionState::InfectedSevereImprovedImmunity}] =
                immunity_population[2][i] *
                model[county].parameters.template get<ReducInfectedSevereCriticalDeadImprovedImmunity>()[(AgeGroup)i] *
                denom_I_Sev[i] * num_InfectedSevere[county][i];
            // the += is necessary because we already set the previous vaccinated individuals
            model[county].populations[{AgeGroup(i), InfectionState::TemporaryImmunImprovedImmunity}] +=
                immunity_population[2][i] *
                model[county].parameters.template get<ReducExposedImprovedImmunity>()[(AgeGroup)i] * denom_E[i] *
                num_timm2[county][i];
        }
        // }
        if (std::accumulate(num_InfectedSymptoms[county].begin(), num_InfectedSymptoms[county].end(), 0.0) == 0) {
            log_warning("No infections for vaccinated reported on date " + std::to_string(date.year) + "-" +
                        std::to_string(date.month) + "-" + std::to_string(date.day) + " for region " +
                        std::to_string(region[county]) + ". Population data has not been set.");
        }
    }
    return success();
}

/**
        * @brief reads number of ICU patients from DIVI register into Parameters
        * @param path Path to transformed DIVI file
        * @param vregion Keys of the region of interest
        * @param date Date for which the arrays are initialized
        * @param vnum_icu number of ICU patients
        * @see mio::read_divi_data
        * @{
        */
IOResult<void> read_divi_data(const std::string& path, const std::vector<int>& vregion, Date date,
                              std::vector<double>& vnum_icu);
IOResult<void> read_divi_data(const std::vector<DiviEntry>& divi_data, const std::vector<int>& vregion, Date date,
                              std::vector<double>& vnum_icu);
/**@}*/

/**
        * @brief sets populations data from DIVI register into Model
        * @param model vector of objects in which the data is set
        * @param path Path to transformed DIVI file
        * @param vregion vector of keys of the regions of interest
        * @param date Date for which the arrays are initialized
        * @param scaling_factor_icu factor by which to scale the icu cases of divi data
        */
template <class Model>
IOResult<void> set_divi_data(std::vector<Model>& model, const std::string& path, const std::vector<int>& vregion,
                             Date date, double scaling_factor_icu)
{
    std::vector<double> sum_mu_I_U(vregion.size(), 0);
    std::vector<std::vector<double>> mu_I_U{model.size()};
    for (size_t region = 0; region < vregion.size(); region++) {
        auto num_groups = model[region].parameters.get_num_groups();
        for (auto i = AgeGroup(0); i < num_groups; i++) {
            sum_mu_I_U[region] += model[region].parameters.template get<CriticalPerSevere>()[i] *
                                  model[region].parameters.template get<SeverePerInfectedSymptoms>()[i];
            mu_I_U[region].push_back(model[region].parameters.template get<CriticalPerSevere>()[i] *
                                     model[region].parameters.template get<SeverePerInfectedSymptoms>()[i]);
        }
    }
    std::vector<double> num_icu(model.size(), 0.0);
    BOOST_OUTCOME_TRY(read_divi_data(path, vregion, date, num_icu));

    for (size_t region = 0; region < vregion.size(); region++) {
        auto num_groups = model[region].parameters.get_num_groups();
        for (auto i = AgeGroup(0); i < num_groups; i++) {
            model[region].populations[{i, InfectionState::InfectedCriticalNaive}] =
                scaling_factor_icu * num_icu[region] * mu_I_U[region][(size_t)i] / sum_mu_I_U[region];
        }
    }

    return success();
}

/**
        * @brief reads population data from census data.
        * @param path Path to population data file.
        * @param vregion vector of keys of the regions of interest
        * @see mio::read_population_data
        * @{
        */
IOResult<std::vector<std::vector<double>>> read_population_data(const std::string& path,
                                                                const std::vector<int>& vregion);
IOResult<std::vector<std::vector<double>>> read_population_data(const std::vector<PopulationDataEntry>& population_data,
                                                                const std::vector<int>& vregion);
/**@}*/

template <class Model>
IOResult<void> set_population_data(std::vector<Model>& model, const std::string& path, const std::vector<int>& vregion,
                                   const std::string& immunity_data_path)
{
    BOOST_OUTCOME_TRY(auto&& num_population, read_population_data(path, vregion));

    auto num_age_groups = ConfirmedCasesDataEntry::age_group_names.size();
    BOOST_OUTCOME_TRY(immunity_population, read_immunity_population(immunity_data_path, num_age_groups));

    for (size_t region = 0; region < vregion.size(); region++) {
        if (std::accumulate(num_population[region].begin(), num_population[region].end(), 0.0) > 0) {
            auto num_groups = model[region].parameters.get_num_groups();
            for (auto i = AgeGroup(0); i < num_groups; i++) {

                double SN  = num_population[region][size_t(i)] * immunity_population[0][size_t(i)];
                double SPI = num_population[region][size_t(i)] * immunity_population[1][size_t(i)];
                double SII = num_population[region][size_t(i)] - SN - SPI;

                model[region].populations[{i, InfectionState::SusceptibleImprovedImmunity}] =
                    SII - (model[region].populations[{i, InfectionState::InfectedSymptomsImprovedImmunity}] +
                           model[region].populations[{i, InfectionState::InfectedSymptomsImprovedImmunityConfirmed}] +
                           model[region].populations[{i, InfectionState::InfectedSevereImprovedImmunity}] +
                           model[region].populations[{i, InfectionState::InfectedCriticalImprovedImmunity}] +
                           model[region].populations[{i, InfectionState::DeadImprovedImmunity}] +
                           model[region].populations[{i, InfectionState::TemporaryImmunImprovedImmunity}]);

                model[region].populations[{i, InfectionState::SusceptibleImprovedImmunity}] = std::min(
                    SII,
                    std::max(0.0, double(model[region].populations[{i, InfectionState::SusceptibleImprovedImmunity}])));

                model[region].populations[{i, InfectionState::SusceptiblePartialImmunity}] = std::max(
                    0.0,
                    SPI - model[region].populations[{i, InfectionState::ExposedPartialImmunity}] -
                        model[region].populations[{i, InfectionState::InfectedNoSymptomsPartialImmunity}] -
                        model[region].populations[{i, InfectionState::InfectedNoSymptomsPartialImmunityConfirmed}] -
                        model[region].populations[{i, InfectionState::InfectedSymptomsPartialImmunity}] -
                        model[region].populations[{i, InfectionState::InfectedSymptomsPartialImmunityConfirmed}] -
                        model[region].populations[{i, InfectionState::InfectedSeverePartialImmunity}] -
                        model[region].populations[{i, InfectionState::InfectedCriticalPartialImmunity}] -
                        model[region].populations[{i, InfectionState::DeadPartialImmunity}] -
                        model[region].populations[{i, InfectionState::TemporaryImmunPartialImmunity}]);

                model[region].populations.template set_difference_from_group_total<AgeGroup>(
                    {i, InfectionState::SusceptibleNaive}, num_population[region][size_t(i)]);
            }

            for (auto i = AgeGroup(0); i < AgeGroup(6); i++) {
                for (auto j = Index<InfectionState>(0); j < InfectionState::Count; ++j) {
                    if (model[region].populations[{i, j}] < 0) {
                        log_warning("Compartment at age group {}, infection state {}, is negative: {}", size_t(i),
                                    size_t(j), model[region].populations[{i, j}] / num_population[region][size_t(i)]);
                    }
                }
            }
        }
        else {
            log_warning("No population data available for region " + std::to_string(region) +
                        ". Population data has not been set.");
        }
    }

    return success();
}

IOResult<void> set_vaccination_data(std::vector<Model>& model, const std::string& path, Date date,
                                    const std::vector<int>& vregion, int num_days);
} // namespace details

#ifdef MEMILIO_HAS_HDF5

/**
    * @brief Exports the time series of extrapolated real data according to
    *   the extrapolation / approximation method used to initialize the model from
    *   real world data.
        (This is the vector-valued functionality of set_confirmed_cases_data())
    * @param model vector of objects in which the data is set
    * @param data_dir Path to transformed RKI cases files
    * @param results_dir Path to result files
    * @param start_date Start date of the time series to be exported.
    * @param region vector of keys of the region of interest
    * @param scaling_factor_inf Factor for scaling the confirmed cases to account for an estimated number of undetected cases.
    * @param scaling_factor_icu Factor for scaling the reported ICU cases to account for possibly unreported ICU cases.
    * @param num_days Number of days for which the time series is exported.
    * @param divi_data_path path to divi data file
    * @param confirmed_cases_path path to confirmed cases file
    * @param population_data_path path to population data file
    * @param immunity_data_path path to immunity data file
    */
template <class Model>
IOResult<void> export_input_data_county_timeseries(
    const std::vector<Model>& model, const std::string& dir, std::vector<int> const& region, Date start_date,
    const std::vector<double>& scaling_factor_inf, double scaling_factor_icu, int num_days,
    const std::string& divi_data_path, const std::string& confirmed_cases_path, const std::string& population_data_path,
    const std::string& immunity_data_path)
{
    auto num_age_groups = (size_t)model[0].parameters.get_num_groups();
    BOOST_OUTCOME_TRY(immunity_population, details::read_immunity_population(immunity_data_path, num_age_groups));

    assert(scaling_factor_inf.size() == num_age_groups);
    assert(num_age_groups == ConfirmedCasesDataEntry::age_group_names.size());
    assert(model.size() == region.size());

    BOOST_OUTCOME_TRY(auto&& rki_data, read_confirmed_cases_data(confirmed_cases_path));
    BOOST_OUTCOME_TRY(auto&& population_data, read_population_data(population_data_path));
    BOOST_OUTCOME_TRY(auto&& divi_data, read_divi_data(divi_data_path));

    /* functionality copy from set_confirmed_cases_data() here splitted in params */
    /* which do not need to be reset for each day and compartments sizes that are */
    /* set later for each day */
    /*----------- UNVACCINATED -----------*/
    // data needs to be int, because access to data-specific confirmed cases
    // is done with these parameters. TODO: Rounding instead
    // of casting to int should be introduced in the future.
    std::vector<std::vector<int>> t_InfectedNoSymptoms_n{model.size()};
    std::vector<std::vector<int>> t_Exposed_n{model.size()};
    std::vector<std::vector<int>> t_InfectedSymptoms_n{model.size()};
    std::vector<std::vector<int>> t_InfectedSevere_n{model.size()};
    std::vector<std::vector<int>> t_InfectedCritical_n{model.size()};
    std::vector<std::vector<int>> t_imm_interval1{model.size()};
    std::vector<std::vector<int>> t_imm_interval2{model.size()};

    std::vector<std::vector<double>> mu_C_R_n{model.size()};
    std::vector<std::vector<double>> mu_I_H_n{model.size()};
    std::vector<std::vector<double>> mu_H_U_n{model.size()};
    // ICU data is not age-resolved. Use a partition of unity defined by
    // the age-dependent probability I->H->U divided by the sum over all
    // age groups of all of these probabilities.
    std::vector<double> sum_mu_I_U_n(model.size(), 0);
    std::vector<std::vector<double>> mu_I_U_n{model.size()};

    for (size_t county = 0; county < model.size(); county++) {
        for (size_t group = 0; group < num_age_groups; group++) {

            t_Exposed_n[county].push_back(
                static_cast<int>(std::round(model[county].parameters.template get<TimeExposed>()[(AgeGroup)group])));
            t_InfectedNoSymptoms_n[county].push_back(static_cast<int>(
                std::round(model[county].parameters.template get<TimeInfectedNoSymptoms>()[(AgeGroup)group])));
            t_InfectedSymptoms_n[county].push_back(static_cast<int>(
                std::round(model[county].parameters.template get<TimeInfectedSymptoms>()[(AgeGroup)group])));
            t_InfectedSevere_n[county].push_back(static_cast<int>(
                std::round(model[county].parameters.template get<TimeInfectedSevere>()[(AgeGroup)group])));
            t_InfectedCritical_n[county].push_back(static_cast<int>(
                std::round(model[county].parameters.template get<TimeInfectedCritical>()[(AgeGroup)group])));
            t_imm_interval1[county].push_back(
                static_cast<int>(model[county].parameters.template get<TimeTemporaryImmunityPI>()[(AgeGroup)group]));
            t_imm_interval2[county].push_back(
                static_cast<int>(model[county].parameters.template get<TimeTemporaryImmunityII>()[(AgeGroup)group]));

            mu_C_R_n[county].push_back(
                model[county].parameters.template get<RecoveredPerInfectedNoSymptoms>()[(AgeGroup)group]);
            mu_I_H_n[county].push_back(
                model[county].parameters.template get<SeverePerInfectedSymptoms>()[(AgeGroup)group]);
            mu_H_U_n[county].push_back(model[county].parameters.template get<CriticalPerSevere>()[(AgeGroup)group]);

            /* begin: NOT in set_confirmed_cases_data() */
            sum_mu_I_U_n[county] += model[county].parameters.template get<CriticalPerSevere>()[AgeGroup(group)] *
                                    model[county].parameters.template get<SeverePerInfectedSymptoms>()[AgeGroup(group)];
            mu_I_U_n[county].push_back(
                model[county].parameters.template get<CriticalPerSevere>()[AgeGroup(group)] *
                model[county].parameters.template get<SeverePerInfectedSymptoms>()[AgeGroup(group)]);
            /* end: NOT in set_confirmed_cases_data() */
        }
    }

    /*----------- PARTIALLY VACCINATED -----------*/
    // data needs to be int, because access to data-specific confirmed cases
    // is done with these parameters. TODO: Rounding instead
    // of casting to int should be introduced in the future.
    std::vector<std::vector<int>> t_InfectedNoSymptoms_pi{model.size()};
    std::vector<std::vector<int>> t_Exposed_pi{model.size()};
    std::vector<std::vector<int>> t_InfectedSymptoms_pi{model.size()};
    std::vector<std::vector<int>> t_InfectedSevere_pi{model.size()};
    std::vector<std::vector<int>> t_InfectedCritical_pi{model.size()};

    std::vector<std::vector<double>> mu_C_R_pi{model.size()};
    std::vector<std::vector<double>> mu_I_H_pi{model.size()};
    std::vector<std::vector<double>> mu_H_U_pi{model.size()};

    // ICU data is not age-resolved. Use a partition of unity defined by
    // the age-dependent probability I->H->U divided by the sum over all
    // age groups of all of these probabilities.
    std::vector<double> sum_mu_I_U_pi(model.size(), 0);
    std::vector<std::vector<double>> mu_I_U_pi{model.size()};
    for (size_t county = 0; county < model.size(); county++) {
        for (size_t group = 0; group < num_age_groups; group++) {

            double reduc_t = model[0].parameters.template get<ReducTimeInfectedMild>()[(AgeGroup)group];
            t_Exposed_pi[county].push_back(
                static_cast<int>(std::round(model[county].parameters.template get<TimeExposed>()[(AgeGroup)group])));
            t_InfectedNoSymptoms_pi[county].push_back(static_cast<int>(std::round(
                model[county].parameters.template get<TimeInfectedNoSymptoms>()[(AgeGroup)group] * reduc_t)));
            t_InfectedSymptoms_pi[county].push_back(static_cast<int>(
                std::round(model[county].parameters.template get<TimeInfectedSymptoms>()[(AgeGroup)group] * reduc_t)));
            t_InfectedSevere_pi[county].push_back(static_cast<int>(
                std::round(model[county].parameters.template get<TimeInfectedSevere>()[(AgeGroup)group])));
            t_InfectedCritical_pi[county].push_back(static_cast<int>(
                std::round(model[county].parameters.template get<TimeInfectedCritical>()[(AgeGroup)group])));

            double exp_fact_part_immune =
                model[county].parameters.template get<ReducExposedPartialImmunity>()[(AgeGroup)group];
            double inf_fact_part_immune =
                model[county].parameters.template get<ReducInfectedSymptomsPartialImmunity>()[(AgeGroup)group];
            double hosp_fact_part_immune =
                model[county]
                    .parameters.template get<ReducInfectedSevereCriticalDeadPartialImmunity>()[(AgeGroup)group];
            double icu_fact_part_immune =
                model[county]
                    .parameters.template get<ReducInfectedSevereCriticalDeadPartialImmunity>()[(AgeGroup)group];
            mu_C_R_pi[county].push_back(
                (1 -
                 inf_fact_part_immune / exp_fact_part_immune *
                     (1 - model[county].parameters.template get<RecoveredPerInfectedNoSymptoms>()[(AgeGroup)group])));
            mu_I_H_pi[county].push_back(
                hosp_fact_part_immune / inf_fact_part_immune *
                model[county].parameters.template get<SeverePerInfectedSymptoms>()[(AgeGroup)group]);
            // transfer from H to U, D unchanged.
            mu_H_U_pi[county].push_back(icu_fact_part_immune / hosp_fact_part_immune *
                                        model[county].parameters.template get<CriticalPerSevere>()[(AgeGroup)group]);

            sum_mu_I_U_pi[county] +=
                icu_fact_part_immune / hosp_fact_part_immune *
                model[county].parameters.template get<CriticalPerSevere>()[AgeGroup(group)] * hosp_fact_part_immune /
                inf_fact_part_immune *
                model[county].parameters.template get<SeverePerInfectedSymptoms>()[AgeGroup(group)];
            mu_I_U_pi[county].push_back(
                icu_fact_part_immune / hosp_fact_part_immune *
                model[county].parameters.template get<CriticalPerSevere>()[AgeGroup(group)] * hosp_fact_part_immune /
                inf_fact_part_immune *
                model[county].parameters.template get<SeverePerInfectedSymptoms>()[AgeGroup(group)]);
        }
    }

    /*----------- FULLY VACCINATED -----------*/
    // data needs to be int, because access to data-specific confirmed cases
    // is done with these parameters. TODO: Rounding instead
    // of casting to int should be introduced in the future.
    std::vector<std::vector<int>> t_InfectedNoSymptoms_ii{model.size()};
    std::vector<std::vector<int>> t_Exposed_ii{model.size()};
    std::vector<std::vector<int>> t_InfectedSymptoms_ii{model.size()};
    std::vector<std::vector<int>> t_InfectedSevere_ii{model.size()};
    std::vector<std::vector<int>> t_InfectedCritical_ii{model.size()};

    std::vector<std::vector<double>> mu_C_R_ii{model.size()};
    std::vector<std::vector<double>> mu_I_H_ii{model.size()};
    std::vector<std::vector<double>> mu_H_U_ii{model.size()};
    // ICU data is not age-resolved. Use a partition of unity defined by
    // the age-dependent probability I->H->U divided by the sum over all
    // age groups of all of these probabilities.
    std::vector<double> sum_mu_I_U_ii(model.size(), 0);
    std::vector<std::vector<double>> mu_I_U_ii{model.size()};
    for (size_t county = 0; county < model.size(); county++) {
        for (size_t group = 0; group < num_age_groups; group++) {

            double reduc_t = model[0].parameters.template get<ReducTimeInfectedMild>()[(AgeGroup)group];
            t_Exposed_ii[county].push_back(
                static_cast<int>(std::round(model[county].parameters.template get<TimeExposed>()[(AgeGroup)group])));
            t_InfectedNoSymptoms_ii[county].push_back(static_cast<int>(std::round(
                model[county].parameters.template get<TimeInfectedNoSymptoms>()[(AgeGroup)group] * reduc_t)));
            t_InfectedSymptoms_ii[county].push_back(static_cast<int>(
                std::round(model[county].parameters.template get<TimeInfectedSymptoms>()[(AgeGroup)group] * reduc_t)));
            t_InfectedSevere_ii[county].push_back(static_cast<int>(
                std::round(model[county].parameters.template get<TimeInfectedSevere>()[(AgeGroup)group])));
            t_InfectedCritical_ii[county].push_back(static_cast<int>(
                std::round(model[county].parameters.template get<TimeInfectedCritical>()[(AgeGroup)group])));

            double reduc_immune_exp =
                model[county].parameters.template get<ReducExposedImprovedImmunity>()[(AgeGroup)group];
            double reduc_immune_inf =
                model[county].parameters.template get<ReducInfectedSymptomsImprovedImmunity>()[(AgeGroup)group];
            double reduc_immune_hosp =
                model[county]
                    .parameters.template get<ReducInfectedSevereCriticalDeadImprovedImmunity>()[(AgeGroup)group];
            double reduc_immune_icu =
                model[county]
                    .parameters.template get<ReducInfectedSevereCriticalDeadImprovedImmunity>()[(AgeGroup)group];
            mu_C_R_ii[county].push_back(
                (1 -
                 reduc_immune_inf / reduc_immune_exp *
                     (1 - model[county].parameters.template get<RecoveredPerInfectedNoSymptoms>()[(AgeGroup)group])));
            mu_I_H_ii[county].push_back(
                reduc_immune_hosp / reduc_immune_inf *
                model[county].parameters.template get<SeverePerInfectedSymptoms>()[(AgeGroup)group]);
            // transfer from H to U, D unchanged.
            mu_H_U_ii[county].push_back(reduc_immune_icu / reduc_immune_hosp *
                                        model[county].parameters.template get<CriticalPerSevere>()[(AgeGroup)group]);

            sum_mu_I_U_ii[county] +=
                reduc_immune_icu / reduc_immune_hosp *
                model[county].parameters.template get<CriticalPerSevere>()[AgeGroup(group)] * reduc_immune_hosp /
                reduc_immune_inf * model[county].parameters.template get<SeverePerInfectedSymptoms>()[AgeGroup(group)];
            mu_I_U_ii[county].push_back(
                reduc_immune_icu / reduc_immune_hosp *
                model[county].parameters.template get<CriticalPerSevere>()[AgeGroup(group)] * reduc_immune_hosp /
                reduc_immune_inf * model[county].parameters.template get<SeverePerInfectedSymptoms>()[AgeGroup(group)]);
        }
    }
    std::vector<TimeSeries<double>> extrapolated_rki(
        model.size(), TimeSeries<double>::zero(num_days + 1, (size_t)InfectionState::Count * num_age_groups));

    for (size_t day = 0; day <= static_cast<size_t>(num_days); day++) {
        auto date = offset_date_by_days(start_date, int(day));

        // unvaccinated
        std::vector<std::vector<double>> num_Exposed_n(model.size(), std::vector<double>(num_age_groups, 0.0));
        std::vector<std::vector<double>> num_InfectedNoSymptoms_n(model.size(),
                                                                  std::vector<double>(num_age_groups, 0.0));
        std::vector<std::vector<double>> num_InfectedSymptoms_n(model.size(), std::vector<double>(num_age_groups, 0.0));
        // potential TODO: these confirmed are only confirmed by commuting, set to zero here. Adapt if generalized!
        std::vector<std::vector<double>> num_InfectedNoSymptomsConfirmed_n(model.size(),
                                                                           std::vector<double>(num_age_groups, 0.0));
        std::vector<std::vector<double>> num_InfectedSymptomsConfirmed_n(model.size(),
                                                                         std::vector<double>(num_age_groups, 0.0));
        // end TODO
        std::vector<std::vector<double>> num_InfectedSevere_n(model.size(), std::vector<double>(num_age_groups, 0.0));
        std::vector<std::vector<double>> num_death_n(model.size(), std::vector<double>(num_age_groups, 0.0));
        std::vector<std::vector<double>> dummy_icu(model.size(), std::vector<double>(num_age_groups, 0.0));
        std::vector<std::vector<double>> dummy_timm(model.size(), std::vector<double>(num_age_groups, 0.0));
        std::vector<std::vector<double>> num_timm1(model.size(), std::vector<double>(num_age_groups, 0.0));
        std::vector<std::vector<double>> num_timm2(model.size(), std::vector<double>(num_age_groups, 0.0));
        BOOST_OUTCOME_TRY(details::read_confirmed_cases_data(
            rki_data, region, date, num_Exposed_n, num_InfectedNoSymptoms_n, num_InfectedSymptoms_n,
            num_InfectedSevere_n, dummy_icu, num_death_n, dummy_timm, t_Exposed_n, t_InfectedNoSymptoms_n,
            t_InfectedSymptoms_n, t_InfectedSevere_n, t_InfectedCritical_n, t_imm_interval1, mu_C_R_n, mu_I_H_n,
            mu_H_U_n, scaling_factor_inf));

        // partially vaccinated
        std::vector<std::vector<double>> num_Exposed_pi(model.size(), std::vector<double>(num_age_groups, 0.0));
        std::vector<std::vector<double>> num_InfectedNoSymptoms_pi(model.size(),
                                                                   std::vector<double>(num_age_groups, 0.0));
        std::vector<std::vector<double>> num_InfectedSymptoms_pi(model.size(),
                                                                 std::vector<double>(num_age_groups, 0.0));
        std::vector<std::vector<double>> num_InfectedSevere_pi(model.size(), std::vector<double>(num_age_groups, 0.0));
        // potential TODO: these confirmed are only confirmed by commuting, set to zero here. Adapt if generalized!
        std::vector<std::vector<double>> num_InfectedNoSymptomsConfirmed_pi(model.size(),
                                                                            std::vector<double>(num_age_groups, 0.0));
        std::vector<std::vector<double>> num_InfectedSymptomsConfirmed_pi(model.size(),
                                                                          std::vector<double>(num_age_groups, 0.0));
        // end TODO
        std::vector<std::vector<double>> dummy_death(model.size(), std::vector<double>(num_age_groups, 0.0));
        for (size_t county = 0; county < model.size(); county++) {
            dummy_death[county] = std::vector<double>(num_age_groups, 0.0);
            dummy_icu[county]   = std::vector<double>(num_age_groups, 0.0);
        }
        BOOST_OUTCOME_TRY(details::read_confirmed_cases_data(
            rki_data, region, date, num_Exposed_pi, num_InfectedNoSymptoms_pi, num_InfectedSymptoms_pi,
            num_InfectedSevere_pi, dummy_icu, dummy_death, num_timm1, t_Exposed_pi, t_InfectedNoSymptoms_pi,
            t_InfectedSymptoms_pi, t_InfectedSevere_pi, t_InfectedCritical_pi, t_imm_interval1, mu_C_R_pi, mu_I_H_pi,
            mu_H_U_pi, scaling_factor_inf));

        // fully vaccinated
        std::vector<std::vector<double>> num_Exposed_ii(model.size(), std::vector<double>(num_age_groups, 0.0));
        std::vector<std::vector<double>> num_InfectedNoSymptoms_ii(model.size(),
                                                                   std::vector<double>(num_age_groups, 0.0));
        std::vector<std::vector<double>> num_InfectedSymptoms_ii(model.size(),
                                                                 std::vector<double>(num_age_groups, 0.0));
        // potential TODO: these confirmed are only confirmed by commuting, set to zero here. Adapt if generalized!
        std::vector<std::vector<double>> num_InfectedNoSymptomsConfirmed_ii(model.size(),
                                                                            std::vector<double>(num_age_groups, 0.0));
        std::vector<std::vector<double>> num_InfectedSymptomsConfirmed_ii(model.size(),
                                                                          std::vector<double>(num_age_groups, 0.0));
        // end TODO
        std::vector<std::vector<double>> num_InfectedSevere_ii(model.size(), std::vector<double>(num_age_groups, 0.0));
        for (size_t county = 0; county < model.size(); county++) {
            dummy_death[county] = std::vector<double>(num_age_groups, 0.0);
            dummy_icu[county]   = std::vector<double>(num_age_groups, 0.0);
        }
        BOOST_OUTCOME_TRY(details::read_confirmed_cases_data(
            rki_data, region, date, num_Exposed_ii, num_InfectedNoSymptoms_ii, num_InfectedSymptoms_ii,
            num_InfectedSevere_ii, dummy_icu, dummy_death, num_timm2, t_Exposed_ii, t_InfectedNoSymptoms_ii,
            t_InfectedSymptoms_ii, t_InfectedSevere_ii, t_InfectedCritical_ii, t_imm_interval2, mu_C_R_ii, mu_I_H_ii,
            mu_H_U_ii, scaling_factor_inf));

        // ICU only read for compartment InfectionState::InfectedCritical and then distributed later
        std::vector<double> dummy_icu2(model.size(), 0.0);
        BOOST_OUTCOME_TRY(details::read_divi_data(divi_data, region, date, dummy_icu2));

        std::vector<std::vector<double>> num_icu(model.size(), std::vector<double>(num_age_groups, 0.0));
        for (size_t county = 0; county < region.size(); county++) {
            for (size_t age = 0; age < num_age_groups; age++) {
                num_icu[county][age] =
                    scaling_factor_icu * dummy_icu2[county] * mu_I_U_n[county][age] / sum_mu_I_U_n[county];
            }
        }

        // read population basics
        BOOST_OUTCOME_TRY(auto&& num_population, details::read_population_data(population_data, region));

        for (size_t county = 0; county < region.size(); county++) {
            if (std::accumulate(num_population[county].begin(), num_population[county].end(), 0.0) > 0) {
                for (size_t age = 0; age < num_age_groups; age++) {
                    auto age_group_offset = age * (size_t)InfectionState::Count;
<<<<<<< HEAD
                    double SN             = num_population[county][size_t(age)] * immunity_population[0][size_t(age)];
                    double SPI            = num_population[county][size_t(age)] * immunity_population[1][size_t(age)];
                    double SII            = num_population[county][size_t(age)] - SN - SPI;
=======
                    double S_v            = std::min(
                                   model[county]
                                           .parameters.template get<DailyFullVaccination>()[{AgeGroup(age), SimulationDay(day)}] +
                                       num_rec[county][age],
                                   num_population[county][age]);
                    double S_pv = std::max(
                        model[county]
                                .parameters.template get<DailyFirstVaccination>()[{AgeGroup(age), SimulationDay(day)}] -
                            model[county]
                                .parameters.template get<DailyFullVaccination>()[{AgeGroup(age), SimulationDay(day)}],
                        0.0); // use std::max with 0
                    double S;
                    if (num_population[county][age] - S_pv - S_v < 0.0) {
                        log_warning("Number of vaccinated greater than population at county {}, age group {}: {} + "
                                    "{} > {}.",
                                    county, age, S_pv, S_v, num_population[county][age]);
                        S   = 0.0;
                        S_v = num_population[county][age] - S_pv;
                    }
                    else {
                        S = num_population[county][age] - S_pv - S_v;
                    }
>>>>>>> f0191b64

                    double denom_E =
                        1 /
                        (SN +
                         SPI * model[county].parameters.template get<ReducExposedPartialImmunity>()[AgeGroup(age)] +
                         SII * model[county].parameters.template get<ReducExposedImprovedImmunity>()[AgeGroup(age)]);
                    double denom_C =
                        1 /
                        (SN +
                         SPI * model[county].parameters.template get<ReducExposedPartialImmunity>()[AgeGroup(age)] +
                         SII * model[county].parameters.template get<ReducExposedImprovedImmunity>()[AgeGroup(age)]);
                    double denom_I =
                        1 /
                        (SN +
                         SPI * model[county]
                                   .parameters.template get<ReducInfectedSymptomsPartialImmunity>()[AgeGroup(age)] +
                         SII * model[county]
                                   .parameters.template get<ReducInfectedSymptomsImprovedImmunity>()[AgeGroup(age)]);
                    double denom_HU =
                        1 / (SN +
                             SPI * model[county]
                                       .parameters
                                       .template get<ReducInfectedSevereCriticalDeadPartialImmunity>()[AgeGroup(age)] +
                             SII * model[county]
                                       .parameters
                                       .template get<ReducInfectedSevereCriticalDeadImprovedImmunity>()[AgeGroup(age)]);

                    extrapolated_rki[county][day]((size_t)InfectionState::ExposedNaive + age_group_offset) =
                        SN * denom_E * num_Exposed_n[county][age];
                    extrapolated_rki[county][day]((size_t)InfectionState::ExposedPartialImmunity + age_group_offset) =
                        SPI * model[county].parameters.template get<ReducExposedPartialImmunity>()[AgeGroup(age)] *
                        denom_E * num_Exposed_pi[county][age];
                    extrapolated_rki[county][day]((size_t)InfectionState::ExposedImprovedImmunity + age_group_offset) =
                        SII * model[county].parameters.template get<ReducExposedImprovedImmunity>()[AgeGroup(age)] *
                        denom_E * num_Exposed_ii[county][age];

                    extrapolated_rki[county][day]((size_t)InfectionState::InfectedNoSymptomsNaive + age_group_offset) =
                        SN * denom_C * num_InfectedNoSymptoms_n[county][age];
                    extrapolated_rki[county][day]((size_t)InfectionState::InfectedNoSymptomsPartialImmunity +
                                                  age_group_offset) =
                        SPI * denom_C * num_InfectedNoSymptoms_pi[county][age];
                    extrapolated_rki[county][day]((size_t)InfectionState::InfectedNoSymptomsImprovedImmunity +
                                                  age_group_offset) =
                        SII * denom_C * num_InfectedNoSymptoms_ii[county][age];

                    extrapolated_rki[county][day]((size_t)InfectionState::InfectedNoSymptomsNaiveConfirmed +
                                                  age_group_offset) =
                        SN * denom_C * num_InfectedNoSymptomsConfirmed_n[county][age];
                    extrapolated_rki[county][day]((size_t)InfectionState::InfectedNoSymptomsPartialImmunityConfirmed +
                                                  age_group_offset) =
                        SPI * denom_C * num_InfectedNoSymptomsConfirmed_pi[county][age];
                    extrapolated_rki[county][day]((size_t)InfectionState::InfectedNoSymptomsImprovedImmunityConfirmed +
                                                  age_group_offset) =
                        SII * denom_C * num_InfectedNoSymptomsConfirmed_ii[county][age];

                    extrapolated_rki[county][day]((size_t)InfectionState::InfectedSymptomsNaive + age_group_offset) =
                        SN * denom_I * num_InfectedSymptoms_n[county][age];
                    extrapolated_rki[county][day]((size_t)InfectionState::InfectedSymptomsPartialImmunity +
                                                  age_group_offset) =
                        SPI *
                        model[county].parameters.template get<ReducInfectedSymptomsPartialImmunity>()[AgeGroup(age)] *
                        denom_I * num_InfectedSymptoms_pi[county][age];
                    extrapolated_rki[county][day]((size_t)InfectionState::InfectedSymptomsImprovedImmunity +
                                                  age_group_offset) =
                        SII *
                        model[county].parameters.template get<ReducInfectedSymptomsImprovedImmunity>()[AgeGroup(age)] *
                        denom_I * num_InfectedSymptoms_ii[county][age];

                    extrapolated_rki[county][day]((size_t)InfectionState::InfectedSymptomsNaiveConfirmed +
                                                  age_group_offset) =
                        SN * denom_I * num_InfectedSymptomsConfirmed_n[county][age];
                    extrapolated_rki[county][day]((size_t)InfectionState::InfectedSymptomsPartialImmunityConfirmed +
                                                  age_group_offset) =
                        SPI *
                        model[county].parameters.template get<ReducInfectedSymptomsPartialImmunity>()[AgeGroup(age)] *
                        denom_I * num_InfectedSymptomsConfirmed_pi[county][age];
                    extrapolated_rki[county][day]((size_t)InfectionState::InfectedSymptomsImprovedImmunityConfirmed +
                                                  age_group_offset) =
                        SII *
                        model[county].parameters.template get<ReducInfectedSymptomsImprovedImmunity>()[AgeGroup(age)] *
                        denom_I * num_InfectedSymptomsConfirmed_ii[county][age];

                    extrapolated_rki[county][day]((size_t)InfectionState::InfectedSevereNaive + age_group_offset) =
                        SN * denom_HU * num_InfectedSevere_n[county][age];
                    extrapolated_rki[county][day]((size_t)InfectionState::InfectedSeverePartialImmunity +
                                                  age_group_offset) =
                        SPI *
                        model[county]
                            .parameters.template get<ReducInfectedSevereCriticalDeadPartialImmunity>()[AgeGroup(age)] *
                        denom_HU * num_InfectedSevere_pi[county][age];
                    extrapolated_rki[county][day]((size_t)InfectionState::InfectedSevereImprovedImmunity +
                                                  age_group_offset) =
                        SII *
                        model[county]
                            .parameters.template get<ReducInfectedSevereCriticalDeadImprovedImmunity>()[AgeGroup(age)] *
                        denom_HU * num_InfectedSevere_ii[county][age];

                    extrapolated_rki[county][day]((size_t)InfectionState::InfectedCriticalNaive + age_group_offset) =
                        SN * denom_HU * num_icu[county][age];
                    extrapolated_rki[county][day]((size_t)InfectionState::InfectedCriticalPartialImmunity +
                                                  age_group_offset) =
                        SPI *
                        model[county]
                            .parameters.template get<ReducInfectedSevereCriticalDeadPartialImmunity>()[AgeGroup(age)] *
                        denom_HU * num_icu[county][age];
                    extrapolated_rki[county][day]((size_t)InfectionState::InfectedCriticalImprovedImmunity +
                                                  age_group_offset) =
                        SII *
                        model[county]
                            .parameters.template get<ReducInfectedSevereCriticalDeadImprovedImmunity>()[AgeGroup(age)] *
                        denom_HU * num_icu[county][age];

                    extrapolated_rki[county][day]((size_t)InfectionState::TemporaryImmunPartialImmunity +
                                                  age_group_offset) =
                        num_timm1[county][age] * immunity_population[0][size_t(age)];
                    extrapolated_rki[county][day]((size_t)InfectionState::TemporaryImmunImprovedImmunity +
                                                  age_group_offset) =
                        num_timm2[county][age] * immunity_population[1][size_t(age)] +
                        immunity_population[2][size_t(age)] * immunity_population[2][size_t(age)];

                    extrapolated_rki[county][day]((size_t)InfectionState::SusceptibleImprovedImmunity +
                                                  age_group_offset) =
                        SII -
                        (extrapolated_rki[county][day]((size_t)InfectionState::InfectedSymptomsImprovedImmunity +
                                                       age_group_offset) +
                         extrapolated_rki[county][day](
                             (size_t)InfectionState::InfectedSymptomsImprovedImmunityConfirmed + age_group_offset) +
                         extrapolated_rki[county][day]((size_t)InfectionState::InfectedSevereImprovedImmunity +
                                                       age_group_offset) +
                         extrapolated_rki[county][day]((size_t)InfectionState::InfectedCriticalImprovedImmunity +
                                                       age_group_offset) +
                         extrapolated_rki[county][day]((size_t)InfectionState::DeadImprovedImmunity +
                                                       age_group_offset) +
                         extrapolated_rki[county][day]((size_t)InfectionState::TemporaryImmunImprovedImmunity +
                                                       age_group_offset));

                    extrapolated_rki[county][day]((size_t)InfectionState::SusceptibleImprovedImmunity +
                                                  age_group_offset) =
                        std::min(
                            SII - (extrapolated_rki[county][day](
                                       (size_t)InfectionState::InfectedSymptomsImprovedImmunity + age_group_offset) +
                                   extrapolated_rki[county][day](
                                       (size_t)InfectionState::InfectedSymptomsImprovedImmunityConfirmed +
                                       age_group_offset) +
                                   extrapolated_rki[county][day](
                                       (size_t)InfectionState::InfectedSevereImprovedImmunity + age_group_offset) +
                                   extrapolated_rki[county][day](
                                       (size_t)InfectionState::InfectedCriticalImprovedImmunity + age_group_offset) +
                                   extrapolated_rki[county][day]((size_t)InfectionState::DeadImprovedImmunity +
                                                                 age_group_offset) +
                                   extrapolated_rki[county][day](
                                       (size_t)InfectionState::TemporaryImmunImprovedImmunity + age_group_offset)),
                            std::max(0.0,
                                     double(extrapolated_rki[county][day](
                                         (size_t)InfectionState::SusceptibleImprovedImmunity + age_group_offset))));

                    /////////////////
                    extrapolated_rki[county][day]((size_t)InfectionState::SusceptiblePartialImmunity +
                                                  age_group_offset) =
                        SPI -
                        (extrapolated_rki[county][day]((size_t)InfectionState::InfectedSymptomsPartialImmunity +
                                                       age_group_offset) +
                         extrapolated_rki[county][day](
                             (size_t)InfectionState::InfectedSymptomsPartialImmunityConfirmed + age_group_offset) +
                         extrapolated_rki[county][day]((size_t)InfectionState::InfectedSeverePartialImmunity +
                                                       age_group_offset) +
                         extrapolated_rki[county][day]((size_t)InfectionState::InfectedCriticalPartialImmunity +
                                                       age_group_offset) +
                         extrapolated_rki[county][day]((size_t)InfectionState::DeadPartialImmunity + age_group_offset) +
                         extrapolated_rki[county][day]((size_t)InfectionState::TemporaryImmunImprovedImmunity +
                                                       age_group_offset));

                    extrapolated_rki[county][day]((size_t)InfectionState::SusceptiblePartialImmunity +
                                                  age_group_offset) =
                        std::min(SPI, std::max(0.0, double(extrapolated_rki[county][day](
                                                        (size_t)InfectionState::SusceptiblePartialImmunity +
                                                        age_group_offset))));

                    /////////////////
                    extrapolated_rki[county][day]((size_t)InfectionState::SusceptibleNaive + age_group_offset) =
                        SPI -
                        (extrapolated_rki[county][day]((size_t)InfectionState::InfectedSymptomsNaive +
                                                       age_group_offset) +
                         extrapolated_rki[county][day]((size_t)InfectionState::InfectedSymptomsNaiveConfirmed +
                                                       age_group_offset) +
                         extrapolated_rki[county][day]((size_t)InfectionState::InfectedSevereNaive + age_group_offset) +
                         extrapolated_rki[county][day]((size_t)InfectionState::InfectedCriticalNaive +
                                                       age_group_offset) +
                         extrapolated_rki[county][day]((size_t)InfectionState::DeadNaive + age_group_offset));

                    extrapolated_rki[county][day]((size_t)InfectionState::SusceptibleNaive + age_group_offset) =
                        std::min(SN, std::max(0.0, double(extrapolated_rki[county][day](
                                                       (size_t)InfectionState::SusceptibleNaive + age_group_offset))));

                    // in set_confirmed_cases_data initilization, deaths are now set to 0. In order to visualize
                    // the extrapolated real number of deaths, they have to be set here. In the comparison of data
                    // it has to be paid attention to the fact, the the simulation starts with deaths=0
                    // while this method starts with deaths=number of reported deaths so far...
                    // Additionally, we set the number of reported deaths to DeadNaive since no information on that is
                    // available here.
                    // Do only add deaths after substraction.
                    extrapolated_rki[county][day]((size_t)InfectionState::DeadNaive + age_group_offset) =
                        num_death_n[county][age];
                }
            }
            else {
                log_warning("No population data available for region " + std::to_string(county) +
                            ". Population data has not been set.");
            }
        }
        log_info("extrapolated real data for date: {}-{}-{}", date.day, date.month, date.year);
    }
    /* end: similar functionality in set_confirmed_cases_data(), here only for vector of TimeSeries */
    auto num_groups = (int)(size_t)model[0].parameters.get_num_groups();
    BOOST_OUTCOME_TRY(save_result(extrapolated_rki, region, num_groups, path_join(dir, "Results_rki.h5")));

    auto extrapolated_rki_data_sum = sum_nodes(std::vector<std::vector<TimeSeries<double>>>{extrapolated_rki});
    BOOST_OUTCOME_TRY(
        save_result({extrapolated_rki_data_sum[0][0]}, {0}, num_groups, path_join(dir, "Results_rki_sum.h5")));

    return success();
}

template <class Model>
IOResult<void> export_input_data_county_timeseries(
    std::vector<Model>&& model, const std::string& dir, std::vector<int> const& region, Date date,
    const std::vector<double>& scaling_factor_inf, double scaling_factor_icu, int num_days,
    const std::string& divi_data_path, const std::string& confirmed_cases_path, const std::string& population_data_path,
    bool set_vaccination_data, const std::string& vaccination_data_path, const std::string& immunity_data_path)
{
    if (set_vaccination_data) {
        BOOST_OUTCOME_TRY(details::set_vaccination_data(model, vaccination_data_path, date, region, num_days));
    }

    BOOST_OUTCOME_TRY(export_input_data_county_timeseries(
        model, dir, region, date, scaling_factor_inf, scaling_factor_icu, num_days, divi_data_path,
        confirmed_cases_path, population_data_path, immunity_data_path));

    return success();
}
#else
template <class Model>
IOResult<void> export_input_data_county_timeseries(std::vector<Model>&, const std::string&, std::vector<int> const&,
                                                   Date, const std::vector<double>&, double, int, const std::string&,
                                                   const std::string&, const std::string&)
{
    mio::log_warning("HDF5 not available. Cannot export time series of extrapolated real data.");
    return success();
}

template <class Model>
IOResult<void> export_input_data_county_timeseries(std::vector<Model>&&, const std::string&, std::vector<int> const&,
                                                   Date, const std::vector<double>&, double, int, const std::string&,
                                                   const std::string&, const std::string&, bool, const std::string&)
{
    mio::log_warning("HDF5 not available. Cannot export time series of extrapolated real data.");
    return success();
}

#endif //MEMILIO_HAS_HDF5

/**
    * Reads compartments for German counties at a specified date from data files.
    * Estimates all compartments from available data using the model parameters, so the 
    * model parameters must be set before calling this function.
    * Uses data files that contain centered 7-day moving average.
    * @param model Vector of SECIRS-type models, one per county.
    * @param date Date for which the data should be read.
    * @param county Ids of the counties.
    * @param scaling_factor_inf Factor of confirmed cases to account for undetected cases in each county.
    * @param scaling_factor_icu Factor of ICU cases to account for underreporting.
    * @param dir Directory that contains the data files.
    * @param num_days Number of days to be simulated; required to load data for vaccinations during the simulation.
    * @param export_time_series If true, reads data for each day of simulation and writes it in the same directory as the input files.
    */
template <class Model>
IOResult<void> read_input_data_county(std::vector<Model>& model, Date date, const std::vector<int>& county,
                                      const std::vector<double>& scaling_factor_inf, double scaling_factor_icu,
                                      const std::string& dir, int num_days, bool export_time_series = false)
{
    BOOST_OUTCOME_TRY(details::set_vaccination_data(
        model, path_join(dir, "pydata/Germany", "all_county_ageinf_vacc_ma7.json"), date, county, num_days));

    // TODO: Reuse more code, e.g., set_divi_data (in secir) and a set_divi_data (here) only need a different ModelType.
    // TODO: add option to set ICU data from confirmed cases if DIVI or other data is not available.
    if (date > Date(2020, 4, 23)) {
        BOOST_OUTCOME_TRY(details::set_divi_data(model, path_join(dir, "pydata/Germany", "county_divi_ma7.json"),
                                                 county, date, scaling_factor_icu));
    }
    else {
        log_warning("No DIVI data available for this date");
    }

    BOOST_OUTCOME_TRY(details::set_confirmed_cases_data(
        model, path_join(dir, "pydata/Germany", "cases_all_county_age_ma7.json"), county, date, scaling_factor_inf,
        path_join(dir, "pydata/Germany", "immunity_population.txt")));
    BOOST_OUTCOME_TRY(
        details::set_population_data(model, path_join(dir, "pydata/Germany", "county_current_population.json"), county,
                                     path_join(dir, "pydata/Germany", "immunity_population.txt")));

    if (export_time_series) {
        // Use only if extrapolated real data is needed for comparison. EXPENSIVE !
        // Run time equals run time of the previous functions times the num_days !
        // (This only represents the vectorization of the previous function over all simulation days...)
        log_warning("Exporting time series of extrapolated real data. This may take some minutes. "
                    "For simulation runs over the same time period, deactivate it.");
        BOOST_OUTCOME_TRY(
            export_input_data_county_timeseries(model, dir, county, date, scaling_factor_inf, scaling_factor_icu,
                                                num_days, path_join(dir, "pydata/Germany", "county_divi_ma7.json"),
                                                path_join(dir, "pydata/Germany", "cases_all_county_age_ma7.json"),
                                                path_join(dir, "pydata/Germany", "county_current_population.json"),
                                                path_join(dir, "pydata/Germany", "immunity_population.txt")));
    }

    return success();
}

/**
    * Reads compartments for German counties at a specified date from data files.
    * Estimates all compartments from available data using the model parameters, so the 
    * model parameters must be set before calling this function.
    * Uses data files that contain centered 7-day moving average.
    * @param model Vector of SECIRS-type models, one per county.
    * @param date Date for which the data should be read.
    * @param county Ids of the counties.
    * @param scaling_factor_inf Factor of confirmed cases to account for undetected cases in each county.
    * @param scaling_factor_icu Factor of ICU cases to account for underreporting.
    * @param dir Directory that contains the data files.
    * @param num_days Number of days to be simulated; required to load data for vaccinations during the simulation.
    * @param export_time_series If true, reads data for each day of simulation and writes it in the same directory as the input files.
    */
template <class Model>
IOResult<void> read_input_data(std::vector<Model>& model, Date date, const std::vector<int>& node_ids,
                               const std::vector<double>& scaling_factor_inf, double scaling_factor_icu,
                               const std::string& data_dir, int num_days, bool export_time_series = false)
{

    BOOST_OUTCOME_TRY(
        details::set_vaccination_data(model, path_join(data_dir, "vaccination_data.json"), date, node_ids, num_days));

    // TODO: Reuse more code, e.g., set_divi_data (in secir) and a set_divi_data (here) only need a different ModelType.
    // TODO: add option to set ICU data from confirmed cases if DIVI or other data is not available.
    if (date > Date(2020, 4, 23)) {
        BOOST_OUTCOME_TRY(details::set_divi_data(model, path_join(data_dir, "critical_cases.json"), node_ids, date,
                                                 scaling_factor_icu));
    }
    else {
        log_warning("No DIVI data available for this date");
    }

    BOOST_OUTCOME_TRY(details::set_confirmed_cases_data(model, path_join(data_dir, "confirmed_cases.json"), node_ids,
                                                        date, scaling_factor_inf,
                                                        path_join(data_dir, "immunity_population.txt")));
    BOOST_OUTCOME_TRY(details::set_population_data(model, path_join(data_dir, "population_data.json"), node_ids,
                                                   path_join(data_dir, "immunity_population.txt")));

    if (export_time_series) {
        // Use only if extrapolated real data is needed for comparison. EXPENSIVE !
        // Run time equals run time of the previous functions times the num_days !
        // (This only represents the vectorization of the previous function over all simulation days...)
        log_warning("Exporting time series of extrapolated real data. This may take some minutes. "
                    "For simulation runs over the same time period, deactivate it.");
        BOOST_OUTCOME_TRY(export_input_data_county_timeseries(
            model, data_dir, node_ids, date, scaling_factor_inf, scaling_factor_icu, num_days,
            path_join(data_dir, "critical_cases.json"), path_join(data_dir, "confirmed_cases.json"),
            path_join(data_dir, "population_data.json"), path_join(data_dir, "immunity_population.txt")));
    }

    return success();
}

} // namespace osecirvvs
} // namespace mio

#endif // MEMILIO_HAS_JSONCPP

#endif // ODESECIRVVS_PARAMETERS_IO_H<|MERGE_RESOLUTION|>--- conflicted
+++ resolved
@@ -101,13 +101,7 @@
     assert(scaling_factor_inf.size() == num_age_groups); //TODO: allow vector or scalar valued scaling factors
     assert(ConfirmedCasesDataEntry::age_group_names.size() == num_age_groups);
 
-<<<<<<< HEAD
-    BOOST_OUTCOME_TRY(immunity_population, read_immunity_population(immunity_data_path, num_age_groups));
-
-    BOOST_OUTCOME_TRY(rki_data, mio::read_confirmed_cases_data(path));
-=======
     BOOST_OUTCOME_TRY(auto&& rki_data, mio::read_confirmed_cases_data(path));
->>>>>>> f0191b64
 
     std::vector<std::vector<int>> t_Exposed{model.size()};
     std::vector<std::vector<int>> t_InfectedNoSymptoms{model.size()};
@@ -882,16 +876,11 @@
             if (std::accumulate(num_population[county].begin(), num_population[county].end(), 0.0) > 0) {
                 for (size_t age = 0; age < num_age_groups; age++) {
                     auto age_group_offset = age * (size_t)InfectionState::Count;
-<<<<<<< HEAD
-                    double SN             = num_population[county][size_t(age)] * immunity_population[0][size_t(age)];
-                    double SPI            = num_population[county][size_t(age)] * immunity_population[1][size_t(age)];
-                    double SII            = num_population[county][size_t(age)] - SN - SPI;
-=======
                     double S_v            = std::min(
-                                   model[county]
-                                           .parameters.template get<DailyFullVaccination>()[{AgeGroup(age), SimulationDay(day)}] +
-                                       num_rec[county][age],
-                                   num_population[county][age]);
+                        model[county]
+                                .parameters.template get<DailyFullVaccination>()[{AgeGroup(age), SimulationDay(day)}] +
+                            num_rec[county][age],
+                        num_population[county][age]);
                     double S_pv = std::max(
                         model[county]
                                 .parameters.template get<DailyFirstVaccination>()[{AgeGroup(age), SimulationDay(day)}] -
@@ -909,7 +898,6 @@
                     else {
                         S = num_population[county][age] - S_pv - S_v;
                     }
->>>>>>> f0191b64
 
                     double denom_E =
                         1 /

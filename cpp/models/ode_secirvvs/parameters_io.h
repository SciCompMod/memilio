--- conflicted
+++ resolved
@@ -1598,8 +1598,35 @@
     return success();
 }
 
+/** 
+ * @brief Converts input data from one range of models to another with different type.
+ * 
+ * @tparam FP Floating point type.
+ * @param[in] model_from VectorRange of Node%s each containing a Model with the input data.
+ * @param[in,out] model_to VectorRange of Node%s each containing a Model to be initialized with data.
+ * 
+ * @return An IOResult indicating success or failure.
+ */
+template <class FP>
+IOResult<void> convert_model_data_type(mio::VectorRange<Node<Model<ScalarType>>> model_from,
+                                       mio::VectorRange<Node<Model<FP>>> model_to)
+{
+    assert(model_from.size() == model_to.size());
+    assert((size_t)model_from[0].property.parameters.get_num_groups() ==
+           (size_t)model_to[0].property.parameters.get_num_groups());
+    // Todo: Add conversion of ParameterSet and then re-use code from all model parameters io
+    //       OR call set_vacination_data with FP to set correct parameters
+
+    for (size_t region_idx = 0; region_idx < model_from.size(); ++region_idx) {
+        // convert populations to mio::UncertainValue<FP>
+        // needs 2 converts as mio::UncertainValue<ScalarType> -> mio::UncertainValue<FP> does not work
+        model_to[region_idx].property.populations = model_from[region_idx].property.populations.template convert<FP>();
+    }
+
+    return mio::success();
+}
+
 /**
-<<<<<<< HEAD
  * @brief Sets initial values of model based on LHA data, if available, for specified counties, and based on RKI data 
  * for remaining counties.
  * 
@@ -1690,32 +1717,7 @@
     //           << graph_model.nodes()[9]
     //                  .property.populations[{(AgeGroup)2, mio::osecirvvs::InfectionState::InfectedSymptomsNaive}]
     //           << std::endl;
-
-=======
- * @brief Converts input data from one range of models to another with different type.
- * 
- * @tparam FP Floating point type.
- * @param[in] model_from VectorRange of Node%s each containing a Model with the input data.
- * @param[in,out] model_to VectorRange of Node%s each containing a Model to be initialized with data.
- * 
- * @return An IOResult indicating success or failure.
- */
-template <class FP>
-IOResult<void> convert_model_data_type(mio::VectorRange<Node<Model<ScalarType>>> model_from,
-                                       mio::VectorRange<Node<Model<FP>>> model_to)
-{
-    assert(model_from.size() == model_to.size());
-    assert((size_t)model_from[0].property.parameters.get_num_groups() ==
-           (size_t)model_to[0].property.parameters.get_num_groups());
-    // Todo: Add conversion of ParameterSet and then re-use code from all model parameters io
-    //       OR call set_vacination_data with FP to set correct parameters
-
-    for (size_t region_idx = 0; region_idx < model_from.size(); ++region_idx) {
-        // convert populations to mio::UncertainValue<FP>
-        // needs 2 converts as mio::UncertainValue<ScalarType> -> mio::UncertainValue<FP> does not work
-        model_to[region_idx].property.populations = model_from[region_idx].property.populations.template convert<FP>();
-    }
->>>>>>> 2b609bfe
+    
     return mio::success();
 }
 

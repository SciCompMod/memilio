--- conflicted
+++ resolved
@@ -666,14 +666,9 @@
     Eigen::Ref<Vector<FP>> advance(FP tmax)
     {
         auto& t_end_dyn_npis   = this->get_model().parameters.get_end_dynamic_npis();
-<<<<<<< HEAD
-        auto& dyn_npis         = this->get_model().parameters.template get<DynamicNPIsInfectedSymptoms>();
-        auto& contact_patterns = this->get_model().parameters.template get<ContactPatterns>();
-=======
         auto& dyn_npis         = this->get_model().parameters.template get<DynamicNPIsInfectedSymptoms<FP>>();
         auto& contact_patterns = this->get_model().parameters.template get<ContactPatterns<FP>>();
         // const size_t num_groups = (size_t)this->get_model().parameters.get_num_groups();
->>>>>>> 8f9a34c1
 
         // in the apply_variant function, we adjust the TransmissionProbabilityOnContact parameter. We need to store
         // the base value to use it in the apply_variant function and also to reset the parameter after the simulation.

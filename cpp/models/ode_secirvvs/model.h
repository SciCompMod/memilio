--- conflicted
+++ resolved
@@ -330,13 +330,9 @@
 
             // InfectedNoSymptoms
             flows[get_flat_flow_index<InfectionState::InfectedNoSymptomsNaive,
-<<<<<<< HEAD
                                       InfectionState::TemporaryImmunPartialImmunity>({i})] =
-                params.get<RecoveredPerInfectedNoSymptoms>()[i] * rateINS * y[INSNi];
-=======
-                                      InfectionState::SusceptibleImprovedImmunity>({i})] =
-                params.get<RecoveredPerInfectedNoSymptoms>()[i] / params.get<TimeInfectedNoSymptoms>()[i] * y[INSNi];
->>>>>>> d829c0f7
+                params.get<RecoveredPerInfectedNoSymptoms>()[i] * (1 / params.get<TimeInfectedNoSymptoms>()[i]) *
+                y[INSNi];
             flows[get_flat_flow_index<InfectionState::InfectedNoSymptomsNaive, InfectionState::InfectedSymptomsNaive>(
                 {i})] = (1 - params.get<RecoveredPerInfectedNoSymptoms>()[i]) /
                         params.get<TimeInfectedNoSymptoms>()[i] * y[INSNi];
@@ -345,13 +341,9 @@
                 (1 - params.get<RecoveredPerInfectedNoSymptoms>()[i]) / params.get<TimeInfectedNoSymptoms>()[i] *
                 y[INSNCi];
             flows[get_flat_flow_index<InfectionState::InfectedNoSymptomsNaiveConfirmed,
-<<<<<<< HEAD
                                       InfectionState::TemporaryImmunPartialImmunity>({i})] =
-                params.get<RecoveredPerInfectedNoSymptoms>()[i] * rateINS * y[INSNCi];
-=======
-                                      InfectionState::SusceptibleImprovedImmunity>({i})] =
-                params.get<RecoveredPerInfectedNoSymptoms>()[i] / params.get<TimeInfectedNoSymptoms>()[i] * y[INSNCi];
->>>>>>> d829c0f7
+                params.get<RecoveredPerInfectedNoSymptoms>()[i] * (1 / params.get<TimeInfectedNoSymptoms>()[i]) *
+                y[INSNCi];
 
             // // InfectedSymptoms
             flows[get_flat_flow_index<InfectionState::InfectedSymptomsNaive, InfectionState::InfectedSevereNaive>(

/*
* Copyright (C) 2020-2025 MEmilio
*
* Authors: Wadim Koslow, Daniel Abele, Martin J. Kühn
*
* Contact: Martin J. Kuehn <Martin.Kuehn@DLR.de>
*
* Licensed under the Apache License, Version 2.0 (the "License");
* you may not use this file except in compliance with the License.
* You may obtain a copy of the License at
*
*     http://www.apache.org/licenses/LICENSE-2.0
*
* Unless required by applicable law or agreed to in writing, software
* distributed under the License is distributed on an "AS IS" BASIS,
* WITHOUT WARRANTIES OR CONDITIONS OF ANY KIND, either express or implied.
* See the License for the specific language governing permissions and
* limitations under the License.
*/
#ifndef MIO_ODE_SECIRVVS_MODEL_H
#define MIO_ODE_SECIRVVS_MODEL_H

#include "memilio/compartments/flow_model.h"
#include "memilio/compartments/simulation.h"
#include "memilio/compartments/flow_simulation.h"
#include "memilio/epidemiology/populations.h"
#include "ode_secirvvs/analyze_result.h"
#include "ode_secirvvs/infection_state.h"
#include "ode_secirvvs/parameters.h"
#include "memilio/math/smoother.h"
#include "memilio/math/eigen_util.h"

#include <numbers>

namespace mio
{
namespace osecirvvs
{
// clang-format off
using Flows = TypeList<
    //naive
    Flow<InfectionState::SusceptibleNaive,                            InfectionState::ExposedNaive>,
    Flow<InfectionState::ExposedNaive,                                InfectionState::InfectedNoSymptomsNaive>,
    Flow<InfectionState::InfectedNoSymptomsNaive,                     InfectionState::InfectedSymptomsNaive>,
    Flow<InfectionState::InfectedNoSymptomsNaive,                     InfectionState::SusceptibleImprovedImmunity>,
    Flow<InfectionState::InfectedNoSymptomsNaiveConfirmed,            InfectionState::InfectedSymptomsNaiveConfirmed>,
    Flow<InfectionState::InfectedNoSymptomsNaiveConfirmed,            InfectionState::SusceptibleImprovedImmunity>,
    Flow<InfectionState::InfectedSymptomsNaive,                       InfectionState::InfectedSevereNaive>,
    Flow<InfectionState::InfectedSymptomsNaive,                       InfectionState::SusceptibleImprovedImmunity>,
    Flow<InfectionState::InfectedSymptomsNaiveConfirmed,              InfectionState::InfectedSevereNaive>,
    Flow<InfectionState::InfectedSymptomsNaiveConfirmed,              InfectionState::SusceptibleImprovedImmunity>,
    Flow<InfectionState::InfectedSevereNaive,                         InfectionState::InfectedCriticalNaive>,
    Flow<InfectionState::InfectedSevereNaive,                         InfectionState::SusceptibleImprovedImmunity>,
    Flow<InfectionState::InfectedSevereNaive,                         InfectionState::DeadNaive>,
    Flow<InfectionState::InfectedCriticalNaive,                       InfectionState::DeadNaive>,
    Flow<InfectionState::InfectedCriticalNaive,                       InfectionState::SusceptibleImprovedImmunity>,
    //partial immunity
    Flow<InfectionState::SusceptiblePartialImmunity,                  InfectionState::ExposedPartialImmunity>,
    Flow<InfectionState::ExposedPartialImmunity,                      InfectionState::InfectedNoSymptomsPartialImmunity>,
    Flow<InfectionState::InfectedNoSymptomsPartialImmunity,           InfectionState::InfectedSymptomsPartialImmunity>,
    Flow<InfectionState::InfectedNoSymptomsPartialImmunity,           InfectionState::SusceptibleImprovedImmunity>,
    Flow<InfectionState::InfectedNoSymptomsPartialImmunityConfirmed,  InfectionState::InfectedSymptomsPartialImmunityConfirmed>,
    Flow<InfectionState::InfectedNoSymptomsPartialImmunityConfirmed,  InfectionState::SusceptibleImprovedImmunity>,
    Flow<InfectionState::InfectedSymptomsPartialImmunity,             InfectionState::InfectedSeverePartialImmunity>,
    Flow<InfectionState::InfectedSymptomsPartialImmunity,             InfectionState::SusceptibleImprovedImmunity>,
    Flow<InfectionState::InfectedSymptomsPartialImmunityConfirmed,    InfectionState::InfectedSeverePartialImmunity>,
    Flow<InfectionState::InfectedSymptomsPartialImmunityConfirmed,    InfectionState::SusceptibleImprovedImmunity>,
    Flow<InfectionState::InfectedSeverePartialImmunity,               InfectionState::InfectedCriticalPartialImmunity>,
    Flow<InfectionState::InfectedSeverePartialImmunity,               InfectionState::SusceptibleImprovedImmunity>,
    Flow<InfectionState::InfectedSeverePartialImmunity,               InfectionState::DeadPartialImmunity>,
    Flow<InfectionState::InfectedCriticalPartialImmunity,             InfectionState::DeadPartialImmunity>,
    Flow<InfectionState::InfectedCriticalPartialImmunity,             InfectionState::SusceptibleImprovedImmunity>,
    //improved immunity
    Flow<InfectionState::SusceptibleImprovedImmunity,                 InfectionState::ExposedImprovedImmunity>,
    Flow<InfectionState::ExposedImprovedImmunity,                     InfectionState::InfectedNoSymptomsImprovedImmunity>,
    Flow<InfectionState::InfectedNoSymptomsImprovedImmunity,          InfectionState::InfectedSymptomsImprovedImmunity>,
    Flow<InfectionState::InfectedNoSymptomsImprovedImmunity,          InfectionState::SusceptibleImprovedImmunity>,
    Flow<InfectionState::InfectedNoSymptomsImprovedImmunityConfirmed, InfectionState::InfectedSymptomsImprovedImmunityConfirmed>,
    Flow<InfectionState::InfectedNoSymptomsImprovedImmunityConfirmed, InfectionState::SusceptibleImprovedImmunity>,
    Flow<InfectionState::InfectedSymptomsImprovedImmunity,            InfectionState::InfectedSevereImprovedImmunity>,
    Flow<InfectionState::InfectedSymptomsImprovedImmunity,            InfectionState::SusceptibleImprovedImmunity>,
    Flow<InfectionState::InfectedSymptomsImprovedImmunityConfirmed,   InfectionState::InfectedSevereImprovedImmunity>,
    Flow<InfectionState::InfectedSymptomsImprovedImmunityConfirmed,   InfectionState::SusceptibleImprovedImmunity>,
    Flow<InfectionState::InfectedSevereImprovedImmunity,              InfectionState::InfectedCriticalImprovedImmunity>,
    Flow<InfectionState::InfectedSevereImprovedImmunity,              InfectionState::SusceptibleImprovedImmunity>,
    Flow<InfectionState::InfectedSevereImprovedImmunity,              InfectionState::DeadImprovedImmunity>,
    Flow<InfectionState::InfectedCriticalImprovedImmunity,            InfectionState::DeadImprovedImmunity>,
    Flow<InfectionState::InfectedCriticalImprovedImmunity,            InfectionState::SusceptibleImprovedImmunity>>;
// clang-format on

template <typename FP>
class Model
    : public FlowModel<FP, InfectionState, mio::Populations<FP, AgeGroup, InfectionState>, Parameters<FP>, Flows>
{
    using Base = FlowModel<FP, InfectionState, mio::Populations<FP, AgeGroup, InfectionState>, Parameters<FP>, Flows>;

public:
    using typename Base::ParameterSet;
    using typename Base::Populations;

    Model(const Populations& pop, const ParameterSet& params)
        : Base(pop, params)
    {
    }

    Model(int num_agegroups)
        : Model(Populations({AgeGroup(num_agegroups), InfectionState::Count}), ParameterSet(AgeGroup(num_agegroups)))
    {
    }

    void get_flows(Eigen::Ref<const Eigen::VectorX<FP>> pop, Eigen::Ref<const Eigen::VectorX<FP>> y, FP t,
                   Eigen::Ref<Eigen::VectorX<FP>> flows) const override
    {
        auto const& params   = this->parameters;
        AgeGroup n_agegroups = params.get_num_groups();

        ContactMatrixGroup<FP> const& contact_matrix = params.template get<ContactPatterns<FP>>();

        FP icu_occupancy           = 0.0;
        FP test_and_trace_required = 0.0;
        for (auto i = AgeGroup(0); i < n_agegroups; ++i) {

            // const FP& RecoveredPerInfectedNoSymptoms = params.template get<RecoveredPerInfectedNoSymptoms<FP>>()[i];
            // const FP& TimeInfectedNoSymptoms = params.template get<TimeInfectedNoSymptoms<FP>>()[i];
            test_and_trace_required += 
                (1 - params.template get<RecoveredPerInfectedNoSymptoms<FP>>()[i].value()) /
                params.template get<TimeInfectedNoSymptoms<FP>>()[i].value() *
                (this->populations.get_from(pop, {i, InfectionState::InfectedNoSymptomsNaive}) +
                 this->populations.get_from(pop, {i, InfectionState::InfectedNoSymptomsPartialImmunity}) +
                 this->populations.get_from(pop, {i, InfectionState::InfectedNoSymptomsImprovedImmunity}) +
                 this->populations.get_from(pop, {i, InfectionState::InfectedNoSymptomsNaiveConfirmed}) +
                 this->populations.get_from(pop, {i, InfectionState::InfectedNoSymptomsPartialImmunityConfirmed}) +
                 this->populations.get_from(pop, {i, InfectionState::InfectedNoSymptomsImprovedImmunityConfirmed}));
            icu_occupancy += this->populations.get_from(pop, {i, InfectionState::InfectedCriticalNaive}) +
                             this->populations.get_from(pop, {i, InfectionState::InfectedCriticalPartialImmunity}) +
                             this->populations.get_from(pop, {i, InfectionState::InfectedCriticalImprovedImmunity});
        }

        for (auto i = AgeGroup(0); i < n_agegroups; i++) {

            size_t SNi    = this->populations.get_flat_index({i, InfectionState::SusceptibleNaive});
            size_t ENi    = this->populations.get_flat_index({i, InfectionState::ExposedNaive});
            size_t INSNi  = this->populations.get_flat_index({i, InfectionState::InfectedNoSymptomsNaive});
            size_t ISyNi  = this->populations.get_flat_index({i, InfectionState::InfectedSymptomsNaive});
            size_t ISevNi = this->populations.get_flat_index({i, InfectionState::InfectedSevereNaive});
            size_t ICrNi  = this->populations.get_flat_index({i, InfectionState::InfectedCriticalNaive});

            size_t INSNCi = this->populations.get_flat_index({i, InfectionState::InfectedNoSymptomsNaiveConfirmed});
            size_t ISyNCi = this->populations.get_flat_index({i, InfectionState::InfectedSymptomsNaiveConfirmed});

            size_t SPIi    = this->populations.get_flat_index({i, InfectionState::SusceptiblePartialImmunity});
            size_t EPIi    = this->populations.get_flat_index({i, InfectionState::ExposedPartialImmunity});
            size_t INSPIi  = this->populations.get_flat_index({i, InfectionState::InfectedNoSymptomsPartialImmunity});
            size_t ISyPIi  = this->populations.get_flat_index({i, InfectionState::InfectedSymptomsPartialImmunity});
            size_t ISevPIi = this->populations.get_flat_index({i, InfectionState::InfectedSeverePartialImmunity});
            size_t ICrPIi  = this->populations.get_flat_index({i, InfectionState::InfectedCriticalPartialImmunity});

            size_t INSPICi =
                this->populations.get_flat_index({i, InfectionState::InfectedNoSymptomsPartialImmunityConfirmed});
            size_t ISyPICi =
                this->populations.get_flat_index({i, InfectionState::InfectedSymptomsPartialImmunityConfirmed});

            size_t EIIi    = this->populations.get_flat_index({i, InfectionState::ExposedImprovedImmunity});
            size_t INSIIi  = this->populations.get_flat_index({i, InfectionState::InfectedNoSymptomsImprovedImmunity});
            size_t ISyIIi  = this->populations.get_flat_index({i, InfectionState::InfectedSymptomsImprovedImmunity});
            size_t ISevIIi = this->populations.get_flat_index({i, InfectionState::InfectedSevereImprovedImmunity});
            size_t ICrIIi  = this->populations.get_flat_index({i, InfectionState::InfectedCriticalImprovedImmunity});

            size_t INSIICi =
                this->populations.get_flat_index({i, InfectionState::InfectedNoSymptomsImprovedImmunityConfirmed});
            size_t ISyIICi =
                this->populations.get_flat_index({i, InfectionState::InfectedSymptomsImprovedImmunityConfirmed});

            size_t SIIi = this->populations.get_flat_index({i, InfectionState::SusceptibleImprovedImmunity});

<<<<<<< HEAD
            const FP& reducExposedPartialImmunity  = params.template get<ReducExposedPartialImmunity<FP>>()[i];
            const FP& reducExposedImprovedImmunity = params.template get<ReducExposedImprovedImmunity<FP>>()[i];
            const FP& reducInfectedSymptomsPartialImmunity =
                params.template get<ReducInfectedSymptomsPartialImmunity<FP>>()[i];
            const FP& reducInfectedSymptomsImprovedImmunity =
                params.template get<ReducInfectedSymptomsImprovedImmunity<FP>>()[i];
            const FP& reducInfectedSevereCriticalDeadPartialImmunity =
                params.template get<ReducInfectedSevereCriticalDeadPartialImmunity<FP>>()[i];
            const FP& reducInfectedSevereCriticalDeadImprovedImmunity =
                params.template get<ReducInfectedSevereCriticalDeadImprovedImmunity<FP>>()[i];
            const FP& reducTimeInfectedMild = params.template get<ReducTimeInfectedMild<FP>>()[i];

            //symptomatic are less well quarantined when testing and tracing is overwhelmed so they infect more people
            FP riskFromInfectedSymptomatic =
                smoother_cosine<FP>(test_and_trace_required, params.template get<TestAndTraceCapacity<FP>>().value(),
                                params.template get<TestAndTraceCapacity<FP>>().value() *
                                    params.template get<TestAndTraceCapacityMaxRiskSymptoms<FP>>().value(),
                                params.template get<RiskOfInfectionFromSymptomatic<FP>>()[i].value(),
                                params.template get<MaxRiskOfInfectionFromSymptomatic<FP>>()[i].value());

            FP riskFromInfectedNoSymptoms =
                smoother_cosine<FP>(test_and_trace_required, params.template get<TestAndTraceCapacity<FP>>().value(),
                                params.template get<TestAndTraceCapacity<FP>>().value() *
                                    params.template get<TestAndTraceCapacityMaxRiskNoSymptoms<FP>>().value(),
                                params.template get<RelativeTransmissionNoSymptoms<FP>>()[i].value(), 1.0);
=======
            FP reducExposedPartialImmunity  = params.template get<ReducExposedPartialImmunity<FP>>()[i];
            FP reducExposedImprovedImmunity = params.template get<ReducExposedImprovedImmunity<FP>>()[i];
            FP reducInfectedSymptomsPartialImmunity =
                params.template get<ReducInfectedSymptomsPartialImmunity<FP>>()[i];
            FP reducInfectedSymptomsImprovedImmunity =
                params.template get<ReducInfectedSymptomsImprovedImmunity<FP>>()[i];
            FP reducInfectedSevereCriticalDeadPartialImmunity =
                params.template get<ReducInfectedSevereCriticalDeadPartialImmunity<FP>>()[i];
            FP reducInfectedSevereCriticalDeadImprovedImmunity =
                params.template get<ReducInfectedSevereCriticalDeadImprovedImmunity<FP>>()[i];
            FP reducTimeInfectedMild = params.template get<ReducTimeInfectedMild<FP>>()[i];

            //symptomatic are less well quarantined when testing and tracing is overwhelmed so they infect more people
            auto riskFromInfectedSymptomatic =
                smoother_cosine<FP>(test_and_trace_required, params.template get<TestAndTraceCapacity<FP>>(),
                                    params.template get<TestAndTraceCapacity<FP>>() *
                                        params.template get<TestAndTraceCapacityMaxRiskSymptoms<FP>>(),
                                    params.template get<RiskOfInfectionFromSymptomatic<FP>>()[i],
                                    params.template get<MaxRiskOfInfectionFromSymptomatic<FP>>()[i]);

            auto riskFromInfectedNoSymptoms =
                smoother_cosine<FP>(test_and_trace_required, params.template get<TestAndTraceCapacity<FP>>(),
                                    params.template get<TestAndTraceCapacity<FP>>() *
                                        params.template get<TestAndTraceCapacityMaxRiskNoSymptoms<FP>>(),
                                    params.template get<RelativeTransmissionNoSymptoms<FP>>()[i], 1.0);
>>>>>>> dd116d75

            for (auto j = AgeGroup(0); j < n_agegroups; j++) {
                size_t SNj    = this->populations.get_flat_index({j, InfectionState::SusceptibleNaive});
                size_t ENj    = this->populations.get_flat_index({j, InfectionState::ExposedNaive});
                size_t INSNj  = this->populations.get_flat_index({j, InfectionState::InfectedNoSymptomsNaive});
                size_t ISyNj  = this->populations.get_flat_index({j, InfectionState::InfectedSymptomsNaive});
                size_t ISevNj = this->populations.get_flat_index({j, InfectionState::InfectedSevereNaive});
                size_t ICrNj  = this->populations.get_flat_index({j, InfectionState::InfectedCriticalNaive});
                size_t SIIj   = this->populations.get_flat_index({j, InfectionState::SusceptibleImprovedImmunity});

                size_t INSNCj = this->populations.get_flat_index({j, InfectionState::InfectedNoSymptomsNaiveConfirmed});
                size_t ISyNCj = this->populations.get_flat_index({j, InfectionState::InfectedSymptomsNaiveConfirmed});

                size_t SPIj = this->populations.get_flat_index({j, InfectionState::SusceptiblePartialImmunity});
                size_t EPIj = this->populations.get_flat_index({j, InfectionState::ExposedPartialImmunity});
                size_t INSPIj =
                    this->populations.get_flat_index({j, InfectionState::InfectedNoSymptomsPartialImmunity});
                size_t ISyPIj  = this->populations.get_flat_index({j, InfectionState::InfectedSymptomsPartialImmunity});
                size_t ISevPIj = this->populations.get_flat_index({j, InfectionState::InfectedSeverePartialImmunity});
                size_t ICrPIj  = this->populations.get_flat_index({j, InfectionState::InfectedCriticalPartialImmunity});

                size_t INSPICj =
                    this->populations.get_flat_index({j, InfectionState::InfectedNoSymptomsPartialImmunityConfirmed});
                size_t ISyPICj =
                    this->populations.get_flat_index({j, InfectionState::InfectedSymptomsPartialImmunityConfirmed});

                size_t EIIj = this->populations.get_flat_index({j, InfectionState::ExposedImprovedImmunity});
                size_t INSIIj =
                    this->populations.get_flat_index({j, InfectionState::InfectedNoSymptomsImprovedImmunity});
                size_t ISyIIj = this->populations.get_flat_index({j, InfectionState::InfectedSymptomsImprovedImmunity});
                size_t ISevIIj = this->populations.get_flat_index({j, InfectionState::InfectedSevereImprovedImmunity});
                size_t ICrIIj = this->populations.get_flat_index({j, InfectionState::InfectedCriticalImprovedImmunity});

                size_t INSIICj =
                    this->populations.get_flat_index({j, InfectionState::InfectedNoSymptomsImprovedImmunityConfirmed});
                size_t ISyIICj =
                    this->populations.get_flat_index({j, InfectionState::InfectedSymptomsImprovedImmunityConfirmed});

                // effective contact rate by contact rate between groups i and j and damping j
<<<<<<< HEAD
                FP season_val =
                    (1 + params.template get<Seasonality<FP>>().value() *
                             sin(3.141592653589793 * ((params.template get<StartDay>() + t) / 182.5 + 0.5)));
                FP cont_freq_eff = season_val * contact_matrix.get_matrix_at(t)(static_cast<Eigen::Index>((size_t)i),
                                                                                static_cast<Eigen::Index>((size_t)j));

=======
                FP season_val = (1 + params.template get<Seasonality<FP>>() *
                                         sin(std::numbers::pi_v<ScalarType> *
                                             ((params.template get<StartDay<FP>>() + t) / 182.5 + 0.5)));
                FP cont_freq_eff =
                    season_val * contact_matrix.get_matrix_at(SimulationTime<FP>(t))(
                                     static_cast<Eigen::Index>((size_t)i), static_cast<Eigen::Index>((size_t)j));
>>>>>>> dd116d75
                // without died people
                FP Nj = pop[SNj] + pop[ENj] + pop[INSNj] + pop[ISyNj] + pop[ISevNj] + pop[ICrNj] + pop[INSNCj] +
                        pop[ISyNCj] + pop[SPIj] + pop[EPIj] + pop[INSPIj] + pop[ISyPIj] + pop[ISevPIj] + pop[ICrPIj] +
                        pop[INSPICj] + pop[ISyPICj] + pop[SIIj] + pop[EIIj] + pop[INSIIj] + pop[ISyIIj] + pop[ISevIIj] +
                        pop[ICrIIj] + pop[INSIICj] + pop[ISyIICj];
<<<<<<< HEAD
                const FP divNj = (Nj < Limits<FP>::zero_tolerance()) ? FP(0.0) : 1.0 / Nj;
=======
                const FP divNj = (Nj < Limits<FP>::zero_tolerance()) ? FP(0.0) : FP(1.0 / Nj);
>>>>>>> dd116d75

                FP ext_inf_force_dummy = cont_freq_eff * divNj *
                                         params.template get<TransmissionProbabilityOnContact<FP>>()[(AgeGroup)i].value() *
                                         (riskFromInfectedNoSymptoms * (pop[INSNj] + pop[INSPIj] + pop[INSIIj]) +
                                          riskFromInfectedSymptomatic * (pop[ISyNj] + pop[ISyPIj] + pop[ISyIIj]));

                FP dummy_SN = y[SNi] * ext_inf_force_dummy;

                FP dummy_SPI = y[SPIi] * reducExposedPartialImmunity * ext_inf_force_dummy;

                FP dummy_SII = y[SIIi] * reducExposedImprovedImmunity * ext_inf_force_dummy;

                flows[this->template get_flat_flow_index<InfectionState::SusceptibleNaive,
                                                         InfectionState::ExposedNaive>({i})] += dummy_SN;
                flows[this->template get_flat_flow_index<InfectionState::SusceptiblePartialImmunity,
                                                         InfectionState::ExposedPartialImmunity>({i})] += dummy_SPI;
                flows[this->template get_flat_flow_index<InfectionState::SusceptibleImprovedImmunity,
                                                         InfectionState::ExposedImprovedImmunity>({i})] += dummy_SII;
            }

            // ICU capacity shortage is close
            // TODO: if this is used with vaccination model, it has to be adapted if CriticalPerSevere
            // is different for different vaccination status. This is not the case here and in addition, ICUCapacity
            // is set to infinity and this functionality is deactivated, so this is OK for the moment.
            FP criticalPerSevereAdjusted = smoother_cosine<FP>(
<<<<<<< HEAD
                icu_occupancy, 0.90 * params.template get<ICUCapacity<FP>>().value(), params.template get<ICUCapacity<FP>>().value(),
                params.template get<CriticalPerSevere<FP>>()[i].value(), 0);
=======
                icu_occupancy, 0.90 * params.template get<ICUCapacity<FP>>(), params.template get<ICUCapacity<FP>>(),
                params.template get<CriticalPerSevere<FP>>()[i], 0);
>>>>>>> dd116d75

            FP deathsPerSevereAdjusted = params.template get<CriticalPerSevere<FP>>()[i].value() - criticalPerSevereAdjusted;

            /**** path of immune-naive ***/
            // Exposed
            flows[this->template get_flat_flow_index<InfectionState::ExposedNaive,
                                                     InfectionState::InfectedNoSymptomsNaive>({i})] +=
                y[ENi] / params.template get<TimeExposed<FP>>()[i].value();

            // InfectedNoSymptoms
            flows[this->template get_flat_flow_index<InfectionState::InfectedNoSymptomsNaive,
                                                     InfectionState::SusceptibleImprovedImmunity>({i})] =
                params.template get<RecoveredPerInfectedNoSymptoms<FP>>()[i].value() /
                params.template get<TimeInfectedNoSymptoms<FP>>()[i].value() * y[INSNi];
            flows[this->template get_flat_flow_index<InfectionState::InfectedNoSymptomsNaive,
                                                     InfectionState::InfectedSymptomsNaive>({i})] =
                (1 - params.template get<RecoveredPerInfectedNoSymptoms<FP>>()[i].value()) /
                params.template get<TimeInfectedNoSymptoms<FP>>()[i].value() * y[INSNi];
            flows[this->template get_flat_flow_index<InfectionState::InfectedNoSymptomsNaiveConfirmed,
                                                     InfectionState::InfectedSymptomsNaiveConfirmed>({i})] =
                (1 - params.template get<RecoveredPerInfectedNoSymptoms<FP>>()[i].value()) /
                params.template get<TimeInfectedNoSymptoms<FP>>()[i].value() * y[INSNCi];
            flows[this->template get_flat_flow_index<InfectionState::InfectedNoSymptomsNaiveConfirmed,
                                                     InfectionState::SusceptibleImprovedImmunity>({i})] =
                params.template get<RecoveredPerInfectedNoSymptoms<FP>>()[i].value() /
                params.template get<TimeInfectedNoSymptoms<FP>>()[i].value() * y[INSNCi];

            // InfectedSymptoms
            flows[this->template get_flat_flow_index<InfectionState::InfectedSymptomsNaive,
                                                     InfectionState::InfectedSevereNaive>({i})] =
                params.template get<SeverePerInfectedSymptoms<FP>>()[i].value() /
                params.template get<TimeInfectedSymptoms<FP>>()[i].value() * y[ISyNi];

            flows[this->template get_flat_flow_index<InfectionState::InfectedSymptomsNaive,
                                                     InfectionState::SusceptibleImprovedImmunity>({i})] =
                (1 - params.template get<SeverePerInfectedSymptoms<FP>>()[i].value()) /
                params.template get<TimeInfectedSymptoms<FP>>()[i].value() * y[ISyNi];

            flows[this->template get_flat_flow_index<InfectionState::InfectedSymptomsNaiveConfirmed,
                                                     InfectionState::InfectedSevereNaive>({i})] =
                params.template get<SeverePerInfectedSymptoms<FP>>()[i].value() /
                params.template get<TimeInfectedSymptoms<FP>>()[i].value() * y[ISyNCi];

            flows[this->template get_flat_flow_index<InfectionState::InfectedSymptomsNaiveConfirmed,
                                                     InfectionState::SusceptibleImprovedImmunity>({i})] =
                (1 - params.template get<SeverePerInfectedSymptoms<FP>>()[i].value()) /
                params.template get<TimeInfectedSymptoms<FP>>()[i].value() * y[ISyNCi];

            // InfectedSevere
            flows[this->template get_flat_flow_index<InfectionState::InfectedSevereNaive,
                                                     InfectionState::InfectedCriticalNaive>({i})] =
                criticalPerSevereAdjusted / params.template get<TimeInfectedSevere<FP>>()[i].value() * y[ISevNi];

            flows[this->template get_flat_flow_index<InfectionState::InfectedSevereNaive,
                                                     InfectionState::SusceptibleImprovedImmunity>({i})] =
                (1 - params.template get<CriticalPerSevere<FP>>()[i].value()) /
                params.template get<TimeInfectedSevere<FP>>()[i].value() * y[ISevNi];

            flows[this->template get_flat_flow_index<InfectionState::InfectedSevereNaive, InfectionState::DeadNaive>(
                {i})] = deathsPerSevereAdjusted / params.template get<TimeInfectedSevere<FP>>()[i].value() * y[ISevNi];

            // InfectedCritical
            flows[this->template get_flat_flow_index<InfectionState::InfectedCriticalNaive, InfectionState::DeadNaive>(
                {i})] = params.template get<DeathsPerCritical<FP>>()[i].value() /
                        params.template get<TimeInfectedCritical<FP>>()[i].value() * y[ICrNi];

            flows[this->template get_flat_flow_index<InfectionState::InfectedCriticalNaive,
                                                     InfectionState::SusceptibleImprovedImmunity>({i})] =
                (1 - params.template get<DeathsPerCritical<FP>>()[i].value()) /
                params.template get<TimeInfectedCritical<FP>>()[i].value() * y[ICrNi];

            // /**** path of partially immune (e.g., one dose of vaccination) ***/
            // Exposed
            flows[this->template get_flat_flow_index<InfectionState::ExposedPartialImmunity,
                                                     InfectionState::InfectedNoSymptomsPartialImmunity>({i})] +=
                y[EPIi] / params.template get<TimeExposed<FP>>()[i].value();

            // InfectedNoSymptoms
            flows[this->template get_flat_flow_index<InfectionState::InfectedNoSymptomsPartialImmunity,
                                                     InfectionState::SusceptibleImprovedImmunity>({i})] =
                (1 - (reducInfectedSymptomsPartialImmunity / reducExposedPartialImmunity) *
                         (1 - params.template get<RecoveredPerInfectedNoSymptoms<FP>>()[i].value())) /
                (params.template get<TimeInfectedNoSymptoms<FP>>()[i].value() * reducTimeInfectedMild) * y[INSPIi];

            flows[this->template get_flat_flow_index<InfectionState::InfectedNoSymptomsPartialImmunity,
                                                     InfectionState::InfectedSymptomsPartialImmunity>({i})] =
                (reducInfectedSymptomsPartialImmunity / reducExposedPartialImmunity) *
                (1 - params.template get<RecoveredPerInfectedNoSymptoms<FP>>()[i].value()) /
                (params.template get<TimeInfectedNoSymptoms<FP>>()[i].value() * reducTimeInfectedMild) * y[INSPIi];

            flows[this->template get_flat_flow_index<InfectionState::InfectedNoSymptomsPartialImmunityConfirmed,
                                                     InfectionState::InfectedSymptomsPartialImmunityConfirmed>({i})] =
                (reducInfectedSymptomsPartialImmunity / reducExposedPartialImmunity) *
                (1 - params.template get<RecoveredPerInfectedNoSymptoms<FP>>()[i].value()) /
                (params.template get<TimeInfectedNoSymptoms<FP>>()[i].value() * reducTimeInfectedMild) * y[INSPICi];

            flows[this->template get_flat_flow_index<InfectionState::InfectedNoSymptomsPartialImmunityConfirmed,
                                                     InfectionState::SusceptibleImprovedImmunity>({i})] =
                (1 - (reducInfectedSymptomsPartialImmunity / reducExposedPartialImmunity) *
                         (1 - params.template get<RecoveredPerInfectedNoSymptoms<FP>>()[i].value())) /
                (params.template get<TimeInfectedNoSymptoms<FP>>()[i].value() * reducTimeInfectedMild) * y[INSPICi];

            // InfectedSymptoms
            flows[this->template get_flat_flow_index<InfectionState::InfectedSymptomsPartialImmunity,
                                                     InfectionState::InfectedSeverePartialImmunity>({i})] =
                reducInfectedSevereCriticalDeadPartialImmunity / reducInfectedSymptomsPartialImmunity *
                params.template get<SeverePerInfectedSymptoms<FP>>()[i].value() /
                (params.template get<TimeInfectedSymptoms<FP>>()[i].value() * reducTimeInfectedMild) * y[ISyPIi];

            flows[this->template get_flat_flow_index<InfectionState::InfectedSymptomsPartialImmunity,
                                                     InfectionState::SusceptibleImprovedImmunity>({i})] =
                (1 - (reducInfectedSevereCriticalDeadPartialImmunity / reducInfectedSymptomsPartialImmunity) *
                         params.template get<SeverePerInfectedSymptoms<FP>>()[i].value()) /
                (params.template get<TimeInfectedSymptoms<FP>>()[i].value() * reducTimeInfectedMild) * y[ISyPIi];

            flows[this->template get_flat_flow_index<InfectionState::InfectedSymptomsPartialImmunityConfirmed,
                                                     InfectionState::InfectedSeverePartialImmunity>({i})] =
                reducInfectedSevereCriticalDeadPartialImmunity / reducInfectedSymptomsPartialImmunity *
                params.template get<SeverePerInfectedSymptoms<FP>>()[i].value() /
                (params.template get<TimeInfectedSymptoms<FP>>()[i].value() * reducTimeInfectedMild) * y[ISyPICi];

            flows[this->template get_flat_flow_index<InfectionState::InfectedSymptomsPartialImmunityConfirmed,
                                                     InfectionState::SusceptibleImprovedImmunity>({i})] =
                (1 - (reducInfectedSevereCriticalDeadPartialImmunity / reducInfectedSymptomsPartialImmunity) *
                         params.template get<SeverePerInfectedSymptoms<FP>>()[i].value()) /
                (params.template get<TimeInfectedSymptoms<FP>>()[i].value() * reducTimeInfectedMild) * y[ISyPICi];

            // InfectedSevere
            flows[this->template get_flat_flow_index<InfectionState::InfectedSeverePartialImmunity,
                                                     InfectionState::InfectedCriticalPartialImmunity>({i})] =
                reducInfectedSevereCriticalDeadPartialImmunity / reducInfectedSevereCriticalDeadPartialImmunity *
                criticalPerSevereAdjusted / params.template get<TimeInfectedSevere<FP>>()[i].value() * y[ISevPIi];

            flows[this->template get_flat_flow_index<InfectionState::InfectedSeverePartialImmunity,
                                                     InfectionState::SusceptibleImprovedImmunity>({i})] =
                (1 - (reducInfectedSevereCriticalDeadPartialImmunity / reducInfectedSevereCriticalDeadPartialImmunity) *
                         params.template get<CriticalPerSevere<FP>>()[i].value()) /
                params.template get<TimeInfectedSevere<FP>>()[i].value() * y[ISevPIi];

            flows[this->template get_flat_flow_index<InfectionState::InfectedSeverePartialImmunity,
                                                     InfectionState::DeadPartialImmunity>({i})] =
                (reducInfectedSevereCriticalDeadPartialImmunity / reducInfectedSevereCriticalDeadPartialImmunity) *
                deathsPerSevereAdjusted / params.template get<TimeInfectedSevere<FP>>()[i].value() * y[ISevPIi];

            // InfectedCritical
            flows[this->template get_flat_flow_index<InfectionState::InfectedCriticalPartialImmunity,
                                                     InfectionState::DeadPartialImmunity>({i})] =
                (reducInfectedSevereCriticalDeadPartialImmunity / reducInfectedSevereCriticalDeadPartialImmunity) *
                params.template get<DeathsPerCritical<FP>>()[i].value() / params.template get<TimeInfectedCritical<FP>>()[i].value() *
                y[ICrPIi];

            flows[this->template get_flat_flow_index<InfectionState::InfectedCriticalPartialImmunity,
                                                     InfectionState::SusceptibleImprovedImmunity>({i})] =
                (1 - (reducInfectedSevereCriticalDeadPartialImmunity / reducInfectedSevereCriticalDeadPartialImmunity) *
                         params.template get<DeathsPerCritical<FP>>()[i].value()) /
                params.template get<TimeInfectedCritical<FP>>()[i].value() * y[ICrPIi];

            // /**** path of twice vaccinated, here called immune although reinfection is possible now ***/
            // Exposed
            flows[this->template get_flat_flow_index<InfectionState::ExposedImprovedImmunity,
                                                     InfectionState::InfectedNoSymptomsImprovedImmunity>({i})] +=
                y[EIIi] / params.template get<TimeExposed<FP>>()[i].value();

            // InfectedNoSymptoms
            flows[this->template get_flat_flow_index<InfectionState::InfectedNoSymptomsImprovedImmunity,
                                                     InfectionState::SusceptibleImprovedImmunity>({i})] =
                (1 - (reducInfectedSymptomsImprovedImmunity / reducExposedImprovedImmunity) *
                         (1 - params.template get<RecoveredPerInfectedNoSymptoms<FP>>()[i].value())) /
                (params.template get<TimeInfectedNoSymptoms<FP>>()[i].value() * reducTimeInfectedMild) * y[INSIIi];

            flows[this->template get_flat_flow_index<InfectionState::InfectedNoSymptomsImprovedImmunity,
                                                     InfectionState::InfectedSymptomsImprovedImmunity>({i})] =
                (reducInfectedSymptomsImprovedImmunity / reducExposedImprovedImmunity) *
                (1 - params.template get<RecoveredPerInfectedNoSymptoms<FP>>()[i].value()) /
                (params.template get<TimeInfectedNoSymptoms<FP>>()[i].value() * reducTimeInfectedMild) * y[INSIIi];

            flows[this->template get_flat_flow_index<InfectionState::InfectedNoSymptomsImprovedImmunityConfirmed,
                                                     InfectionState::InfectedSymptomsImprovedImmunityConfirmed>({i})] =
                (reducInfectedSymptomsImprovedImmunity / reducExposedImprovedImmunity) *
                (1 - params.template get<RecoveredPerInfectedNoSymptoms<FP>>()[i].value()) /
                (params.template get<TimeInfectedNoSymptoms<FP>>()[i].value() * reducTimeInfectedMild) * y[INSIICi];
                
            flows[this->template get_flat_flow_index<InfectionState::InfectedNoSymptomsImprovedImmunityConfirmed,
                                                     InfectionState::SusceptibleImprovedImmunity>({i})] =
                (1 - (reducInfectedSymptomsImprovedImmunity / reducExposedImprovedImmunity) *
                         (1 - params.template get<RecoveredPerInfectedNoSymptoms<FP>>()[i].value())) /
                (params.template get<TimeInfectedNoSymptoms<FP>>()[i].value() * reducTimeInfectedMild) * y[INSIICi];

            // InfectedSymptoms
            flows[this->template get_flat_flow_index<InfectionState::InfectedSymptomsImprovedImmunity,
                                                     InfectionState::InfectedSevereImprovedImmunity>({i})] =
                reducInfectedSevereCriticalDeadImprovedImmunity / reducInfectedSymptomsImprovedImmunity *
                params.template get<SeverePerInfectedSymptoms<FP>>()[i].value() /
                (params.template get<TimeInfectedSymptoms<FP>>()[i].value() * reducTimeInfectedMild) * y[ISyIIi];

            flows[this->template get_flat_flow_index<InfectionState::InfectedSymptomsImprovedImmunity,
                                                     InfectionState::SusceptibleImprovedImmunity>({i})] =
                (1 - (reducInfectedSevereCriticalDeadImprovedImmunity / reducInfectedSymptomsImprovedImmunity) *
                         params.template get<SeverePerInfectedSymptoms<FP>>()[i].value()) /
                (params.template get<TimeInfectedSymptoms<FP>>()[i].value() * reducTimeInfectedMild) * y[ISyIIi];

            flows[this->template get_flat_flow_index<InfectionState::InfectedSymptomsImprovedImmunityConfirmed,
                                                     InfectionState::InfectedSevereImprovedImmunity>({i})] =
                reducInfectedSevereCriticalDeadImprovedImmunity / reducInfectedSymptomsImprovedImmunity *
                params.template get<SeverePerInfectedSymptoms<FP>>()[i].value() /
                (params.template get<TimeInfectedSymptoms<FP>>()[i].value() * reducTimeInfectedMild) * y[ISyIICi];

            flows[this->template get_flat_flow_index<InfectionState::InfectedSymptomsImprovedImmunityConfirmed,
                                                     InfectionState::SusceptibleImprovedImmunity>({i})] =
                (1 - (reducInfectedSevereCriticalDeadImprovedImmunity / reducInfectedSymptomsImprovedImmunity) *
                         params.template get<SeverePerInfectedSymptoms<FP>>()[i].value()) /
                (params.template get<TimeInfectedSymptoms<FP>>()[i].value() * reducTimeInfectedMild) * y[ISyIICi];

            // InfectedSevere
            flows[this->template get_flat_flow_index<InfectionState::InfectedSevereImprovedImmunity,
                                                     InfectionState::InfectedCriticalImprovedImmunity>({i})] =
                reducInfectedSevereCriticalDeadImprovedImmunity / reducInfectedSevereCriticalDeadImprovedImmunity *
                criticalPerSevereAdjusted / params.template get<TimeInfectedSevere<FP>>()[i].value() * y[ISevIIi];

            flows[this->template get_flat_flow_index<InfectionState::InfectedSevereImprovedImmunity,
                                                     InfectionState::SusceptibleImprovedImmunity>({i})] =
                (1 -
                 (reducInfectedSevereCriticalDeadImprovedImmunity / reducInfectedSevereCriticalDeadImprovedImmunity) *
                     params.template get<CriticalPerSevere<FP>>()[i].value()) /
                params.template get<TimeInfectedSevere<FP>>()[i].value() * y[ISevIIi];

            flows[this->template get_flat_flow_index<InfectionState::InfectedSevereImprovedImmunity,
                                                     InfectionState::DeadImprovedImmunity>({i})] =
                (reducInfectedSevereCriticalDeadImprovedImmunity / reducInfectedSevereCriticalDeadImprovedImmunity) *
                deathsPerSevereAdjusted / params.template get<TimeInfectedSevere<FP>>()[i].value() * y[ISevIIi];

            // InfectedCritical
            flows[this->template get_flat_flow_index<InfectionState::InfectedCriticalImprovedImmunity,
                                                     InfectionState::DeadImprovedImmunity>({i})] =
                (reducInfectedSevereCriticalDeadImprovedImmunity / reducInfectedSevereCriticalDeadImprovedImmunity) *
                params.template get<DeathsPerCritical<FP>>()[i].value() / params.template get<TimeInfectedCritical<FP>>()[i].value() *
                y[ICrIIi];

            flows[this->template get_flat_flow_index<InfectionState::InfectedCriticalImprovedImmunity,
                                                     InfectionState::SusceptibleImprovedImmunity>({i})] =
                (1 -
                 (reducInfectedSevereCriticalDeadImprovedImmunity / reducInfectedSevereCriticalDeadImprovedImmunity) *
                     params.template get<DeathsPerCritical<FP>>()[i].value()) /
                params.template get<TimeInfectedCritical<FP>>()[i].value() * y[ICrIIi];
        }
    }

    /**
    * serialize this.
    * @see mio::serialize
    */
    template <class IOContext>
    void serialize(IOContext& io) const
    {
        auto obj = io.create_object("Model");
        obj.add_element("Parameters", this->parameters);
        obj.add_element("Populations", this->populations);
    }

    /**
    * deserialize an object of this class.
    * @see mio::deserialize
    */
    template <class IOContext>
    static IOResult<Model> deserialize(IOContext& io)
    {
        auto obj = io.expect_object("Model");
        auto par = obj.expect_element("Parameters", Tag<ParameterSet>{});
        auto pop = obj.expect_element("Populations", Tag<Populations>{});
        return apply(
            io,
            [](auto&& par_, auto&& pop_) {
                return Model{pop_, par_};
            },
            par, pop);
    }
};

//forward declaration, see below.
template <typename FP, class Base = mio::Simulation<FP, Model<FP>>>
class Simulation;

/**
* get percentage of infections per total population.
* @param model the compartment model with initial values.
* @param t current simulation time.
* @param y current value of compartments.
* @tparam Base simulation type that uses a secir compartment model. see Simulation.
*/
template <typename FP, class Base = mio::Simulation<FP, Model<FP>>>
FP get_infections_relative(const Simulation<FP, Base>& model, FP t, const Eigen::Ref<const Eigen::VectorX<FP>>& y);

/**
 * specialization of compartment model simulation for the SECIRVVS model.
 * @tparam FP floating point type, e.g., double.
 * @tparam BaseT simulation type, default mio::Simulation. For testing purposes only!
 */
template <typename FP, class BaseT>
class Simulation : public BaseT
{
public:
    /**
     * construct a simulation.
     * @param model the model to simulate.
     * @param t0 start time
     * @param dt time steps
     */
    Simulation(mio::osecirvvs::Model<FP> const& model, FP t0 = 0., FP dt = 0.1)
        : BaseT(model, t0, dt)
        , m_t_last_npi_check(t0)
    {
    }

    /**
    * @brief Applies the effect of a new variant of a disease to the transmission probability of the model.
    *
    * This function adjusts the transmission probability of the disease for each age group based on the share of the new variant.
    * The share of the new variant is calculated based on the time `t` and the start day of the new variant.
    * The transmission probability is then updated for each age group in the model.
    *
    * Based on Equation (35) and (36) in doi.org/10.1371/journal.pcbi.1010054
    *
    * @param [in] t The current time.
    * @param [in] base_infectiousness The base infectiousness of the old variant for each age group.
    */
    void apply_variant(const FP t, const CustomIndexArray<UncertainValue<FP>, AgeGroup> base_infectiousness)
    {
        using std::min;
<<<<<<< HEAD
        auto start_day             = this->get_model().parameters.template get<StartDay>();
        auto start_day_new_variant = this->get_model().parameters.template get<StartDayNewVariant>();

        if (start_day + t >= start_day_new_variant - 1e-10) {
            const FP days_variant      = t - (start_day_new_variant - start_day);
            const FP share_new_variant = min(1.0, 0.01 * pow(2, (1. / 7) * days_variant));
            const auto num_groups          = this->get_model().parameters.get_num_groups();
            for (auto i = AgeGroup(0); i < num_groups; ++i) {
                FP new_transmission =
                    (1 - share_new_variant) * base_infectiousness[i].value() +
                    share_new_variant * base_infectiousness[i].value() *
                        this->get_model().parameters.template get<InfectiousnessNewVariant<FP>>()[i];
=======
        using std::pow;

        auto start_day             = this->get_model().parameters.template get<StartDay<FP>>();
        auto start_day_new_variant = this->get_model().parameters.template get<StartDayNewVariant<FP>>();

        if (start_day + t >= start_day_new_variant - 1e-10) {
            const FP days_variant      = t - (start_day_new_variant - start_day);
            const FP share_new_variant = min<FP>(1.0, 0.01 * pow(2, (1. / 7) * days_variant));
            const auto num_groups      = this->get_model().parameters.get_num_groups();
            for (auto i = AgeGroup(0); i < num_groups; ++i) {
                FP new_transmission = (1 - share_new_variant) * base_infectiousness[i] +
                                      share_new_variant * base_infectiousness[i] *
                                          this->get_model().parameters.template get<InfectiousnessNewVariant<FP>>()[i];
>>>>>>> dd116d75
                this->get_model().parameters.template get<TransmissionProbabilityOnContact<FP>>()[i] = new_transmission;
            }
        }
    }

    void apply_vaccination(FP t)
    {
<<<<<<< HEAD
        auto t_idx        = SimulationDay((size_t)ad::value(t));
=======
        using std::floor;
        auto t_idx        = SimulationDay(size_t(floor(t)));
>>>>>>> dd116d75
        auto& params      = this->get_model().parameters;
        size_t num_groups = (size_t)params.get_num_groups();
        auto last_value   = this->get_result().get_last_value();

        auto count = (size_t)InfectionState::Count;
        auto S     = (size_t)InfectionState::SusceptibleNaive;
        auto SV    = (size_t)InfectionState::SusceptiblePartialImmunity;
        auto R     = (size_t)InfectionState::SusceptibleImprovedImmunity;

        for (size_t i = 0; i < num_groups; ++i) {

            FP first_vacc;
            FP full_vacc;
            if (t_idx == SimulationDay(0)) {
                first_vacc = params.template get<DailyPartialVaccinations<FP>>()[{(AgeGroup)i, t_idx}];
                full_vacc  = params.template get<DailyFullVaccinations<FP>>()[{(AgeGroup)i, t_idx}];
            }
            else {
                first_vacc =
                    params.template get<DailyPartialVaccinations<FP>>()[{(AgeGroup)i, t_idx}] -
                    params.template get<DailyPartialVaccinations<FP>>()[{(AgeGroup)i, t_idx - SimulationDay(1)}];
                full_vacc = params.template get<DailyFullVaccinations<FP>>()[{(AgeGroup)i, t_idx}] -
                            params.template get<DailyFullVaccinations<FP>>()[{(AgeGroup)i, t_idx - SimulationDay(1)}];
            }

            if (last_value(count * i + S) - first_vacc < 0) {
                FP corrected = 0.99 * last_value(count * i + S);
                log_warning("too many first vaccinated at time {}: setting first_vacc from {} to {}", t, first_vacc,
                            corrected);
                first_vacc = corrected;
            }

            last_value(count * i + S) -= first_vacc;
            last_value(count * i + SV) += first_vacc;

            if (last_value(count * i + SV) - full_vacc < 0) {
                FP corrected = 0.99 * last_value(count * i + SV);
                log_warning("too many fully vaccinated at time {}: setting full_vacc from {} to {}", t, full_vacc,
                            corrected);
                full_vacc = corrected;
            }

            last_value(count * i + SV) -= full_vacc;
            last_value(count * i + R) += full_vacc;
        }
    }

    /**
     * @brief advance simulation to tmax.
     * Overwrites Simulation::advance and includes a check for dynamic NPIs in regular intervals.
     * @see Simulation::advance
     * @param tmax next stopping point of simulation
     * @return value at tmax
     */
    Eigen::Ref<Eigen::VectorX<FP>> advance(FP tmax)
    {
        using std::floor;
        using std::min;
<<<<<<< HEAD
=======

>>>>>>> dd116d75
        auto& t_end_dyn_npis   = this->get_model().parameters.get_end_dynamic_npis();
        auto& dyn_npis         = this->get_model().parameters.template get<DynamicNPIsInfectedSymptoms<FP>>();
        auto& contact_patterns = this->get_model().parameters.template get<ContactPatterns<FP>>();
        // const size_t num_groups = (size_t)this->get_model().parameters.get_num_groups();

        // in the apply_variant function, we adjust the TransmissionProbabilityOnContact parameter. We need to store
        // the base value to use it in the apply_variant function and also to reset the parameter after the simulation.
        auto base_infectiousness = this->get_model().parameters.template get<TransmissionProbabilityOnContact<FP>>();

        FP delay_npi_implementation;
<<<<<<< HEAD
        auto t        = BaseT::get_result().get_last_time();
        const auto dt = dyn_npis.get_thresholds().size() > 0 ? dyn_npis.get_interval().get() : tmax;
        while (t < tmax) {

            auto dt_eff = min(min(dt, tmax - t), m_t_last_npi_check + dt - t);
=======
        FP t        = BaseT::get_result().get_last_time();
        const FP dt = dyn_npis.get_thresholds().size() > 0 ? dyn_npis.get_interval().get() : tmax;
        while (t < tmax) {

            FP dt_eff = min<FP>(dt, tmax - t);
            dt_eff    = min<FP>(dt_eff, m_t_last_npi_check + dt - t);

>>>>>>> dd116d75
            if (dt_eff >= 1.0) {
                dt_eff = 1.0;
            }

            if (t == 0) {
                //this->apply_vaccination(t); // done in init now?
                this->apply_variant(t, base_infectiousness);
            }
            BaseT::advance(t + dt_eff);
            if (t + 0.5 + dt_eff - floor(t + 0.5) >= 1) {
                this->apply_vaccination(t + 0.5 + dt_eff);
                this->apply_variant(t, base_infectiousness);
            }

            if (t > 0) {
                delay_npi_implementation =
                    this->get_model().parameters.template get<DynamicNPIsImplementationDelay<FP>>().value();
            }
            else { // DynamicNPIs for t=0 are 'misused' to be from-start NPIs. I.e., do not enforce delay.
                delay_npi_implementation = 0;
            }
            t = t + dt_eff;

            if (dyn_npis.get_thresholds().size() > 0) {
<<<<<<< HEAD
                if (floating_point_greater_equal(t, static_cast<FP>(m_t_last_npi_check + dt))) {
=======
                if (floating_point_greater_equal<FP>(t, m_t_last_npi_check + dt)) {
>>>>>>> dd116d75
                    if (t < t_end_dyn_npis) {
                        FP inf_rel = get_infections_relative<FP>(*this, t, this->get_result().get_last_value()) *
                                       dyn_npis.get_base_value();
                        auto exceeded_threshold = dyn_npis.get_max_exceeded_threshold(inf_rel);
                        if (exceeded_threshold != dyn_npis.get_thresholds().end() &&
                            (exceeded_threshold->first > m_dynamic_npi.first ||
                             t > FP(m_dynamic_npi.second))) { //old npi was weaker or is expired

                            auto t_start = SimulationTime<FP>(t + delay_npi_implementation);
                            auto t_end   = t_start + SimulationTime<FP>(dyn_npis.get_duration());
<<<<<<< HEAD
                            this->get_model().parameters.get_start_commuter_detection() = (FP)t_start;
                            this->get_model().parameters.get_end_commuter_detection()   = (FP)t_end;
=======
                            this->get_model().parameters.get_start_commuter_detection() = t_start.get();
                            this->get_model().parameters.get_end_commuter_detection()   = t_end.get();
>>>>>>> dd116d75
                            m_dynamic_npi = std::make_pair(exceeded_threshold->first, t_end);
                            implement_dynamic_npis(contact_patterns.get_cont_freq_mat(), exceeded_threshold->second,
                                                   t_start, t_end, [](auto& g) {
                                                       return make_contact_damping_matrix(g);
                                                   });
                        }
                    }
                    m_t_last_npi_check = t;
                }
            }
            else {
                m_t_last_npi_check = t;
            }
        }
        // reset TransmissionProbabilityOnContact. This is important for the graph simulation where the advance
        // function is called multiple times for the same model.
        this->get_model().parameters.template get<TransmissionProbabilityOnContact<FP>>() = base_infectiousness;

        return this->get_result().get_last_value();
    }

private:
    FP m_t_last_npi_check;
<<<<<<< HEAD
    std::pair<FP, SimulationTime<FP>> m_dynamic_npi = {-std::numeric_limits<FP>::max(), SimulationTime<FP>(FP(0.))};
=======
    std::pair<FP, SimulationTime<FP>> m_dynamic_npi = {-std::numeric_limits<FP>::max(), SimulationTime<FP>(0)};
>>>>>>> dd116d75
};

/**
 * @brief Specialization of simulate for SECIRVVS models using Simulation.
 *
 * @tparam FP floating point type, e.g., double.
 * @param[in] t0 start time.
 * @param[in] tmax end time.
 * @param[in] dt time step.
 * @param[in] model SECIRVVS model to simulate.
 * @param[in] integrator_core optional IntegratorCore, uses rk45 if nullptr.
 * 
 * @return Returns the result of the simulation.
 */
template <typename FP>
inline auto simulate(FP t0, FP tmax, FP dt, const Model<FP>& model,
                     std::unique_ptr<OdeIntegratorCore<FP>>&& integrator_core = nullptr)
{
    return mio::simulate<FP, Model<FP>, Simulation<FP>>(t0, tmax, dt, model, std::move(integrator_core));
}

/**
 * @brief Specialization of simulate for SECIRVVS models using the FlowSimulation.
 *
 * @tparam FP floating point type, e.g., double.
 * @param[in] t0 start time.
 * @param[in] tmax end time.
 * @param[in] dt time step.
 * @param[in] model SECIRVVS model to simulate.
 * @param[in] integrator_core optional IntegratorCore, uses rk45 if nullptr.
 * 
 * @return Returns the result of the Flowsimulation.
  */
template <typename FP>
inline auto simulate_flows(FP t0, FP tmax, FP dt, const Model<FP>& model,
                           std::unique_ptr<OdeIntegratorCore<FP>>&& integrator_core = nullptr)
{
    return mio::simulate_flows<FP, Model<FP>, Simulation<FP, mio::FlowSimulation<FP, Model<FP>>>>(
        t0, tmax, dt, model, std::move(integrator_core));
}

//see declaration above.
template <typename FP, class Base>
FP get_infections_relative(const Simulation<FP, Base>& sim, FP /*t*/, const Eigen::Ref<const Eigen::VectorX<FP>>& y)
{
    FP sum_inf = 0;
    for (auto i = AgeGroup(0); i < sim.get_model().parameters.get_num_groups(); ++i) {
        sum_inf += sim.get_model().populations.get_from(y, {i, InfectionState::InfectedSymptomsNaive});
        sum_inf += sim.get_model().populations.get_from(y, {i, InfectionState::InfectedSymptomsNaiveConfirmed});
        sum_inf += sim.get_model().populations.get_from(y, {i, InfectionState::InfectedSymptomsPartialImmunity});
        sum_inf += sim.get_model().populations.get_from(y, {i, InfectionState::InfectedSymptomsImprovedImmunity});
        sum_inf +=
            sim.get_model().populations.get_from(y, {i, InfectionState::InfectedSymptomsPartialImmunityConfirmed});
        sum_inf +=
            sim.get_model().populations.get_from(y, {i, InfectionState::InfectedSymptomsImprovedImmunityConfirmed});
    }
    FP inf_rel = sum_inf / sim.get_model().populations.get_total();

    return inf_rel;
}

/**
 * Get mobility factors.
 * Used by mobility graph simulation.
 * Like infection risk, mobility of infected individuals is reduced if they are well isolated.
 * @param model the compartment model with initial values.
 * @param t current simulation time.
 * @param y current value of compartments.
 * @return vector expression, same size as y, with mobility factors per compartment.
 * @tparam Base simulation type that uses a secir compartment model. see Simulation.
 */
template <typename FP, class Base = mio::Simulation<Model<FP>, FP>>
auto get_mobility_factors(const Simulation<Base>& sim, FP /*t*/, const Eigen::Ref<const Eigen::VectorX<FP>>& y)

{
    auto& params = sim.get_model().parameters;
    //parameters as arrays
    auto& p_asymp   = params.template get<RecoveredPerInfectedNoSymptoms<FP>>().array().template cast<FP>();
    auto& p_inf     = params.template get<RiskOfInfectionFromSymptomatic<FP>>().array().template cast<FP>();
    auto& p_inf_max = params.template get<MaxRiskOfInfectionFromSymptomatic<FP>>().array().template cast<FP>();
    //slice of InfectedNoSymptoms
    auto y_INS = slice(y, {Eigen::Index(InfectionState::InfectedNoSymptomsNaive),
                           Eigen::Index(size_t(params.get_num_groups())), Eigen::Index(InfectionState::Count)}) +
                 slice(y, {Eigen::Index(InfectionState::InfectedNoSymptomsPartialImmunity),
                           Eigen::Index(size_t(params.get_num_groups())), Eigen::Index(InfectionState::Count)}) +
                 slice(y, {Eigen::Index(InfectionState::InfectedNoSymptomsImprovedImmunity),
                           Eigen::Index(size_t(params.get_num_groups())), Eigen::Index(InfectionState::Count)});

    //compute isolation, same as infection risk from main model
    auto test_and_trace_required =
<<<<<<< HEAD
        ((1 - p_asymp) / params.template get<TimeInfectedNoSymptoms<FP>>().array().template cast<FP>() *
         y_INS.array())
            .sum();
    auto riskFromInfectedSymptomatic =
        smoother_cosine<FP>(test_and_trace_required, params.template get<TestAndTraceCapacity<FP>>(),
                        params.template get<TestAndTraceCapacity<FP>>() *
                            params.template get<TestAndTraceCapacityMaxRiskSymptoms<FP>>(),
                        p_inf.matrix(), p_inf_max.matrix());
=======
        ((1 - p_asymp) / params.template get<TimeInfectedNoSymptoms<FP>>().array().template cast<FP>() * y_INS.array())
            .sum();
    auto riskFromInfectedSymptomatic =
        smoother_cosine<FP>(test_and_trace_required, FP(params.template get<TestAndTraceCapacity<FP>>()),
                            params.template get<TestAndTraceCapacity<FP>>() *
                                params.template get<TestAndTraceCapacityMaxRiskSymptoms<FP>>(),
                            p_inf.matrix(), p_inf_max.matrix());
>>>>>>> dd116d75

    //set factor for infected
    auto factors = Eigen::VectorX<FP>::Ones(y.rows()).eval();
    slice(factors, {Eigen::Index(InfectionState::InfectedSymptomsNaive), Eigen::Index(size_t(params.get_num_groups())),
                    Eigen::Index(InfectionState::Count)})
        .array() = riskFromInfectedSymptomatic;
    slice(factors, {Eigen::Index(InfectionState::InfectedSymptomsPartialImmunity),
                    Eigen::Index(size_t(params.get_num_groups())), Eigen::Index(InfectionState::Count)})
        .array() = riskFromInfectedSymptomatic;
    slice(factors, {Eigen::Index(InfectionState::InfectedSymptomsImprovedImmunity),
                    Eigen::Index(size_t(params.get_num_groups())), Eigen::Index(InfectionState::Count)})
        .array() = riskFromInfectedSymptomatic;
    return factors;
}

template <typename FP, class Base = mio::Simulation<Model<FP>, FP>>
auto test_commuters(Simulation<FP, Base>& sim, Eigen::Ref<Eigen::VectorX<FP>> mobile_population, FP time)
{
    auto& model     = sim.get_model();
    FP nondetection = 1.0;
    if (time >= model.parameters.get_start_commuter_detection() &&
        time < model.parameters.get_end_commuter_detection()) {
        nondetection = (FP)model.parameters.get_commuter_nondetection();
    }
    for (auto i = AgeGroup(0); i < model.parameters.get_num_groups(); ++i) {
        auto ISyNi  = model.populations.get_flat_index({i, InfectionState::InfectedSymptomsNaive});
        auto ISyNCi = model.populations.get_flat_index({i, InfectionState::InfectedSymptomsNaiveConfirmed});
        auto INSNi  = model.populations.get_flat_index({i, InfectionState::InfectedNoSymptomsNaive});
        auto INSNCi = model.populations.get_flat_index({i, InfectionState::InfectedNoSymptomsNaiveConfirmed});

        auto ISPIi  = model.populations.get_flat_index({i, InfectionState::InfectedSymptomsPartialImmunity});
        auto ISPICi = model.populations.get_flat_index({i, InfectionState::InfectedSymptomsPartialImmunityConfirmed});
        auto INSPIi = model.populations.get_flat_index({i, InfectionState::InfectedNoSymptomsPartialImmunity});
        auto INSPICi =
            model.populations.get_flat_index({i, InfectionState::InfectedNoSymptomsPartialImmunityConfirmed});

        auto ISyIIi  = model.populations.get_flat_index({i, InfectionState::InfectedSymptomsImprovedImmunity});
        auto ISyIICi = model.populations.get_flat_index({i, InfectionState::InfectedSymptomsImprovedImmunityConfirmed});
        auto INSIIi  = model.populations.get_flat_index({i, InfectionState::InfectedNoSymptomsImprovedImmunity});
        auto INSIICi =
            model.populations.get_flat_index({i, InfectionState::InfectedNoSymptomsImprovedImmunityConfirmed});

        //put detected commuters in their own compartment so they don't contribute to infections in their home node
        sim.get_result().get_last_value()[ISyNi] -= mobile_population[ISyNi] * (1 - nondetection);
        sim.get_result().get_last_value()[ISyNCi] += mobile_population[ISyNi] * (1 - nondetection);
        sim.get_result().get_last_value()[INSNi] -= mobile_population[INSNi] * (1 - nondetection);
        sim.get_result().get_last_value()[INSNCi] += mobile_population[INSNi] * (1 - nondetection);

        sim.get_result().get_last_value()[ISPIi] -= mobile_population[ISPIi] * (1 - nondetection);
        sim.get_result().get_last_value()[ISPICi] += mobile_population[ISPIi] * (1 - nondetection);
        sim.get_result().get_last_value()[INSPIi] -= mobile_population[INSPIi] * (1 - nondetection);
        sim.get_result().get_last_value()[INSPICi] += mobile_population[INSPIi] * (1 - nondetection);

        sim.get_result().get_last_value()[ISyIIi] -= mobile_population[ISyIIi] * (1 - nondetection);
        sim.get_result().get_last_value()[ISyIICi] += mobile_population[ISyIIi] * (1 - nondetection);
        sim.get_result().get_last_value()[INSIIi] -= mobile_population[INSIIi] * (1 - nondetection);
        sim.get_result().get_last_value()[INSIICi] += mobile_population[INSIIi] * (1 - nondetection);

        //reduce the number of commuters
        mobile_population[ISyNi] *= nondetection;
        mobile_population[INSNi] *= nondetection;

        mobile_population[ISPIi] *= nondetection;
        mobile_population[INSPIi] *= nondetection;

        mobile_population[ISyIIi] *= nondetection;
        mobile_population[INSIIi] *= nondetection;
    }
}

} // namespace osecirvvs
} // namespace mio

#endif //MIO_ODE_SECIRVVS_MODEL_H<|MERGE_RESOLUTION|>--- conflicted
+++ resolved
@@ -173,33 +173,6 @@
 
             size_t SIIi = this->populations.get_flat_index({i, InfectionState::SusceptibleImprovedImmunity});
 
-<<<<<<< HEAD
-            const FP& reducExposedPartialImmunity  = params.template get<ReducExposedPartialImmunity<FP>>()[i];
-            const FP& reducExposedImprovedImmunity = params.template get<ReducExposedImprovedImmunity<FP>>()[i];
-            const FP& reducInfectedSymptomsPartialImmunity =
-                params.template get<ReducInfectedSymptomsPartialImmunity<FP>>()[i];
-            const FP& reducInfectedSymptomsImprovedImmunity =
-                params.template get<ReducInfectedSymptomsImprovedImmunity<FP>>()[i];
-            const FP& reducInfectedSevereCriticalDeadPartialImmunity =
-                params.template get<ReducInfectedSevereCriticalDeadPartialImmunity<FP>>()[i];
-            const FP& reducInfectedSevereCriticalDeadImprovedImmunity =
-                params.template get<ReducInfectedSevereCriticalDeadImprovedImmunity<FP>>()[i];
-            const FP& reducTimeInfectedMild = params.template get<ReducTimeInfectedMild<FP>>()[i];
-
-            //symptomatic are less well quarantined when testing and tracing is overwhelmed so they infect more people
-            FP riskFromInfectedSymptomatic =
-                smoother_cosine<FP>(test_and_trace_required, params.template get<TestAndTraceCapacity<FP>>().value(),
-                                params.template get<TestAndTraceCapacity<FP>>().value() *
-                                    params.template get<TestAndTraceCapacityMaxRiskSymptoms<FP>>().value(),
-                                params.template get<RiskOfInfectionFromSymptomatic<FP>>()[i].value(),
-                                params.template get<MaxRiskOfInfectionFromSymptomatic<FP>>()[i].value());
-
-            FP riskFromInfectedNoSymptoms =
-                smoother_cosine<FP>(test_and_trace_required, params.template get<TestAndTraceCapacity<FP>>().value(),
-                                params.template get<TestAndTraceCapacity<FP>>().value() *
-                                    params.template get<TestAndTraceCapacityMaxRiskNoSymptoms<FP>>().value(),
-                                params.template get<RelativeTransmissionNoSymptoms<FP>>()[i].value(), 1.0);
-=======
             FP reducExposedPartialImmunity  = params.template get<ReducExposedPartialImmunity<FP>>()[i];
             FP reducExposedImprovedImmunity = params.template get<ReducExposedImprovedImmunity<FP>>()[i];
             FP reducInfectedSymptomsPartialImmunity =
@@ -225,7 +198,6 @@
                                     params.template get<TestAndTraceCapacity<FP>>() *
                                         params.template get<TestAndTraceCapacityMaxRiskNoSymptoms<FP>>(),
                                     params.template get<RelativeTransmissionNoSymptoms<FP>>()[i], 1.0);
->>>>>>> dd116d75
 
             for (auto j = AgeGroup(0); j < n_agegroups; j++) {
                 size_t SNj    = this->populations.get_flat_index({j, InfectionState::SusceptibleNaive});
@@ -265,31 +237,18 @@
                     this->populations.get_flat_index({j, InfectionState::InfectedSymptomsImprovedImmunityConfirmed});
 
                 // effective contact rate by contact rate between groups i and j and damping j
-<<<<<<< HEAD
-                FP season_val =
-                    (1 + params.template get<Seasonality<FP>>().value() *
-                             sin(3.141592653589793 * ((params.template get<StartDay>() + t) / 182.5 + 0.5)));
-                FP cont_freq_eff = season_val * contact_matrix.get_matrix_at(t)(static_cast<Eigen::Index>((size_t)i),
-                                                                                static_cast<Eigen::Index>((size_t)j));
-
-=======
                 FP season_val = (1 + params.template get<Seasonality<FP>>() *
                                          sin(std::numbers::pi_v<ScalarType> *
                                              ((params.template get<StartDay<FP>>() + t) / 182.5 + 0.5)));
                 FP cont_freq_eff =
                     season_val * contact_matrix.get_matrix_at(SimulationTime<FP>(t))(
                                      static_cast<Eigen::Index>((size_t)i), static_cast<Eigen::Index>((size_t)j));
->>>>>>> dd116d75
                 // without died people
                 FP Nj = pop[SNj] + pop[ENj] + pop[INSNj] + pop[ISyNj] + pop[ISevNj] + pop[ICrNj] + pop[INSNCj] +
                         pop[ISyNCj] + pop[SPIj] + pop[EPIj] + pop[INSPIj] + pop[ISyPIj] + pop[ISevPIj] + pop[ICrPIj] +
                         pop[INSPICj] + pop[ISyPICj] + pop[SIIj] + pop[EIIj] + pop[INSIIj] + pop[ISyIIj] + pop[ISevIIj] +
                         pop[ICrIIj] + pop[INSIICj] + pop[ISyIICj];
-<<<<<<< HEAD
-                const FP divNj = (Nj < Limits<FP>::zero_tolerance()) ? FP(0.0) : 1.0 / Nj;
-=======
                 const FP divNj = (Nj < Limits<FP>::zero_tolerance()) ? FP(0.0) : FP(1.0 / Nj);
->>>>>>> dd116d75
 
                 FP ext_inf_force_dummy = cont_freq_eff * divNj *
                                          params.template get<TransmissionProbabilityOnContact<FP>>()[(AgeGroup)i].value() *
@@ -315,13 +274,8 @@
             // is different for different vaccination status. This is not the case here and in addition, ICUCapacity
             // is set to infinity and this functionality is deactivated, so this is OK for the moment.
             FP criticalPerSevereAdjusted = smoother_cosine<FP>(
-<<<<<<< HEAD
-                icu_occupancy, 0.90 * params.template get<ICUCapacity<FP>>().value(), params.template get<ICUCapacity<FP>>().value(),
-                params.template get<CriticalPerSevere<FP>>()[i].value(), 0);
-=======
                 icu_occupancy, 0.90 * params.template get<ICUCapacity<FP>>(), params.template get<ICUCapacity<FP>>(),
                 params.template get<CriticalPerSevere<FP>>()[i], 0);
->>>>>>> dd116d75
 
             FP deathsPerSevereAdjusted = params.template get<CriticalPerSevere<FP>>()[i].value() - criticalPerSevereAdjusted;
 
@@ -650,20 +604,6 @@
     void apply_variant(const FP t, const CustomIndexArray<UncertainValue<FP>, AgeGroup> base_infectiousness)
     {
         using std::min;
-<<<<<<< HEAD
-        auto start_day             = this->get_model().parameters.template get<StartDay>();
-        auto start_day_new_variant = this->get_model().parameters.template get<StartDayNewVariant>();
-
-        if (start_day + t >= start_day_new_variant - 1e-10) {
-            const FP days_variant      = t - (start_day_new_variant - start_day);
-            const FP share_new_variant = min(1.0, 0.01 * pow(2, (1. / 7) * days_variant));
-            const auto num_groups          = this->get_model().parameters.get_num_groups();
-            for (auto i = AgeGroup(0); i < num_groups; ++i) {
-                FP new_transmission =
-                    (1 - share_new_variant) * base_infectiousness[i].value() +
-                    share_new_variant * base_infectiousness[i].value() *
-                        this->get_model().parameters.template get<InfectiousnessNewVariant<FP>>()[i];
-=======
         using std::pow;
 
         auto start_day             = this->get_model().parameters.template get<StartDay<FP>>();
@@ -677,7 +617,6 @@
                 FP new_transmission = (1 - share_new_variant) * base_infectiousness[i] +
                                       share_new_variant * base_infectiousness[i] *
                                           this->get_model().parameters.template get<InfectiousnessNewVariant<FP>>()[i];
->>>>>>> dd116d75
                 this->get_model().parameters.template get<TransmissionProbabilityOnContact<FP>>()[i] = new_transmission;
             }
         }
@@ -685,12 +624,8 @@
 
     void apply_vaccination(FP t)
     {
-<<<<<<< HEAD
-        auto t_idx        = SimulationDay((size_t)ad::value(t));
-=======
         using std::floor;
         auto t_idx        = SimulationDay(size_t(floor(t)));
->>>>>>> dd116d75
         auto& params      = this->get_model().parameters;
         size_t num_groups = (size_t)params.get_num_groups();
         auto last_value   = this->get_result().get_last_value();
@@ -749,10 +684,7 @@
     {
         using std::floor;
         using std::min;
-<<<<<<< HEAD
-=======
-
->>>>>>> dd116d75
+
         auto& t_end_dyn_npis   = this->get_model().parameters.get_end_dynamic_npis();
         auto& dyn_npis         = this->get_model().parameters.template get<DynamicNPIsInfectedSymptoms<FP>>();
         auto& contact_patterns = this->get_model().parameters.template get<ContactPatterns<FP>>();
@@ -763,13 +695,6 @@
         auto base_infectiousness = this->get_model().parameters.template get<TransmissionProbabilityOnContact<FP>>();
 
         FP delay_npi_implementation;
-<<<<<<< HEAD
-        auto t        = BaseT::get_result().get_last_time();
-        const auto dt = dyn_npis.get_thresholds().size() > 0 ? dyn_npis.get_interval().get() : tmax;
-        while (t < tmax) {
-
-            auto dt_eff = min(min(dt, tmax - t), m_t_last_npi_check + dt - t);
-=======
         FP t        = BaseT::get_result().get_last_time();
         const FP dt = dyn_npis.get_thresholds().size() > 0 ? dyn_npis.get_interval().get() : tmax;
         while (t < tmax) {
@@ -777,7 +702,6 @@
             FP dt_eff = min<FP>(dt, tmax - t);
             dt_eff    = min<FP>(dt_eff, m_t_last_npi_check + dt - t);
 
->>>>>>> dd116d75
             if (dt_eff >= 1.0) {
                 dt_eff = 1.0;
             }
@@ -802,11 +726,7 @@
             t = t + dt_eff;
 
             if (dyn_npis.get_thresholds().size() > 0) {
-<<<<<<< HEAD
-                if (floating_point_greater_equal(t, static_cast<FP>(m_t_last_npi_check + dt))) {
-=======
                 if (floating_point_greater_equal<FP>(t, m_t_last_npi_check + dt)) {
->>>>>>> dd116d75
                     if (t < t_end_dyn_npis) {
                         FP inf_rel = get_infections_relative<FP>(*this, t, this->get_result().get_last_value()) *
                                        dyn_npis.get_base_value();
@@ -817,13 +737,8 @@
 
                             auto t_start = SimulationTime<FP>(t + delay_npi_implementation);
                             auto t_end   = t_start + SimulationTime<FP>(dyn_npis.get_duration());
-<<<<<<< HEAD
-                            this->get_model().parameters.get_start_commuter_detection() = (FP)t_start;
-                            this->get_model().parameters.get_end_commuter_detection()   = (FP)t_end;
-=======
                             this->get_model().parameters.get_start_commuter_detection() = t_start.get();
                             this->get_model().parameters.get_end_commuter_detection()   = t_end.get();
->>>>>>> dd116d75
                             m_dynamic_npi = std::make_pair(exceeded_threshold->first, t_end);
                             implement_dynamic_npis(contact_patterns.get_cont_freq_mat(), exceeded_threshold->second,
                                                    t_start, t_end, [](auto& g) {
@@ -847,11 +762,7 @@
 
 private:
     FP m_t_last_npi_check;
-<<<<<<< HEAD
-    std::pair<FP, SimulationTime<FP>> m_dynamic_npi = {-std::numeric_limits<FP>::max(), SimulationTime<FP>(FP(0.))};
-=======
     std::pair<FP, SimulationTime<FP>> m_dynamic_npi = {-std::numeric_limits<FP>::max(), SimulationTime<FP>(0)};
->>>>>>> dd116d75
 };
 
 /**
@@ -942,16 +853,6 @@
 
     //compute isolation, same as infection risk from main model
     auto test_and_trace_required =
-<<<<<<< HEAD
-        ((1 - p_asymp) / params.template get<TimeInfectedNoSymptoms<FP>>().array().template cast<FP>() *
-         y_INS.array())
-            .sum();
-    auto riskFromInfectedSymptomatic =
-        smoother_cosine<FP>(test_and_trace_required, params.template get<TestAndTraceCapacity<FP>>(),
-                        params.template get<TestAndTraceCapacity<FP>>() *
-                            params.template get<TestAndTraceCapacityMaxRiskSymptoms<FP>>(),
-                        p_inf.matrix(), p_inf_max.matrix());
-=======
         ((1 - p_asymp) / params.template get<TimeInfectedNoSymptoms<FP>>().array().template cast<FP>() * y_INS.array())
             .sum();
     auto riskFromInfectedSymptomatic =
@@ -959,7 +860,6 @@
                             params.template get<TestAndTraceCapacity<FP>>() *
                                 params.template get<TestAndTraceCapacityMaxRiskSymptoms<FP>>(),
                             p_inf.matrix(), p_inf_max.matrix());
->>>>>>> dd116d75
 
     //set factor for infected
     auto factors = Eigen::VectorX<FP>::Ones(y.rows()).eval();

--- conflicted
+++ resolved
@@ -44,25 +44,16 @@
 {
 public:
     UncertainContactMatrix(size_t num_matrices = 1, Eigen::Index num_groups = 1)
-<<<<<<< HEAD
-        : UncertainContactMatrix(ContactMatrixGroup<FP>(num_matrices, num_groups))
-=======
         : UncertainContactMatrix<FP>(ContactMatrixGroup<FP>(num_matrices, num_groups))
->>>>>>> dd116d75
     {
     }
 
     UncertainContactMatrix(const ContactMatrixGroup<FP>& cont_freq)
         : m_cont_freq(cont_freq)
         , m_dampings()
-<<<<<<< HEAD
-        , m_school_holiday_damping(FP(0.0), mio::DampingLevel(0), mio::DampingType(0), mio::SimulationTime<FP>(0), {},
-                                   Eigen::Matrix<FP, Eigen::Dynamic, 1>::Zero(cont_freq.get_num_groups()))
-=======
         , m_school_holiday_damping(mio::UncertainValue<FP>(0.0), mio::DampingLevel(0), mio::DampingType(0),
                                    mio::SimulationTime<FP>(0.0), {},
                                    Eigen::VectorX<FP>::Zero(cont_freq.get_num_groups()))
->>>>>>> dd116d75
         , m_school_holidays()
     {
     }
@@ -71,11 +62,7 @@
      * @brief Conversion to const ContactMatrix reference by returning the 
      *        ContactMatrix contained in UncertainContactMatrix
      */
-<<<<<<< HEAD
-    operator ContactMatrixGroup<FP> const &() const
-=======
     operator ContactMatrixGroup<FP> const&() const
->>>>>>> dd116d75
     {
         return m_cont_freq;
     }
@@ -93,11 +80,7 @@
      * @brief Set an UncertainContactMatrix from a ContactMatrix, 
      *        all distributions remain unchanged.
      */
-<<<<<<< HEAD
-    UncertainContactMatrix& operator=(const ContactMatrixGroup<FP>& cont_freq)
-=======
     UncertainContactMatrix<FP>& operator=(const ContactMatrixGroup<FP>& cont_freq)
->>>>>>> dd116d75
     {
         m_cont_freq = cont_freq;
         return *this;

/*
* Copyright (C) 2020-2025 MEmilio
*
* Authors: Martin J. Kuehn, Daniel Abele
*
* Contact: Martin J. Kuehn <Martin.Kuehn@DLR.de>
*
* Licensed under the Apache License, Version 2.0 (the "License");
* you may not use this file except in compliance with the License.
* You may obtain a copy of the License at
*
*     http://www.apache.org/licenses/LICENSE-2.0
*
* Unless required by applicable law or agreed to in writing, software
* distributed under the License is distributed on an "AS IS" BASIS,
* WITHOUT WARRANTIES OR CONDITIONS OF ANY KIND, either express or implied.
* See the License for the specific language governing permissions and
* limitations under the License.
*/
#ifndef EPI_ODE_CONTACT_FREQUENCY_MATRIX_H
#define EPI_ODE_CONTACT_FREQUENCY_MATRIX_H

#include "memilio/epidemiology/damping.h"
#include "memilio/math/matrix_shape.h"
#include "memilio/math/math_utils.h"
#include "memilio/utils/stl_util.h"
#include "memilio/utils/logging.h"

#include <numeric>
#include <ostream>
#include <vector>

namespace mio
{

/**
 * represents the coefficient wise matrix (or vector) expression B - D * M
 * where B is a baseline, M is a minimum and D is some time dependent complex damping factor.
 * Base class for e.g. time dependent contact matrices.
 * Coefficient wise expression, so B, D, M matrices must have the same shape.
 * @see Damping
 * @see ContactMatrix
 * @tparam FP floating point, e.g. double
 * @tparam D instance of Dampings or compatible type
 */
template <typename FP, class D>
class DampingMatrixExpression
{
public:
    using DampingsType = D;
    using Shape        = typename DampingsType::Shape;
    using Matrix       = typename Shape::Matrix;

    /**
     * construct with baseline and minimum contacts and zero dampings.
     * @param baseline matrix expression
     * @param minimum matrix expression, must be same size as baseline
     * @tparam M, K matrix expressions compatible with Matrix type
     */
    template <class M, class K>
    DampingMatrixExpression(const Eigen::MatrixBase<M>& baseline, const Eigen::MatrixBase<K>& minimum)
        : m_baseline(baseline)
        , m_minimum(minimum)
        , m_dampings(Shape::get_shape_of(m_baseline))
    {
        assert(Shape::get_shape_of(m_minimum) == Shape::get_shape_of(m_baseline));
    }

    /**
     * construct with only baseline, minimum and dampings is zero.
     * @param baseline matrix expression
     * @tparam M matrix expressions compatible with Matrix type
     */
    template <class M>
    explicit DampingMatrixExpression(const Eigen::MatrixBase<M>& baseline)
        : DampingMatrixExpression(
              baseline, Matrix::Zero(Shape::get_shape_of(baseline).rows(), Shape::get_shape_of(baseline).cols()))
    {
    }

    /**
     * construct with shape.
     * baseline, minimum and dampings all zero.
     * @param shape_args shape arguments.
     * @tparam T shape arguments.
     */
    template <class... T, class = std::enable_if_t<std::is_constructible<Shape, T...>::value, void>>
    explicit DampingMatrixExpression(T... shape_args)
        : DampingMatrixExpression(Matrix::Zero(Shape(shape_args...).rows(), Shape(shape_args...).cols()))
    {
    }

    /**
     * adds a damping.
     * @see Dampings::add
     */
    template <class... T>
    void add_damping(T&&... t)
    {
        m_dampings.add(std::forward<T>(t)...);
    }

    /**
     * remove a damping.
     * @param i index to remove.
     */
    void remove_damping(size_t i)
    {
        m_dampings.remove(i);
    }

    /**
     * remove all dampings.
     */
    void clear_dampings()
    {
        m_dampings.clear();
    }

    /**
     * list of dampings.
     */
    auto get_dampings() const
    {
        return make_range(m_dampings.begin(), m_dampings.end());
    }
    auto get_dampings()
    {
        return make_range(m_dampings.begin(), m_dampings.end());
    }

    /**
     * get the baseline matrix.
     */
    const Matrix& get_baseline() const
    {
        return m_baseline;
    }
    Matrix& get_baseline()
    {
        return m_baseline;
    }

    /**
     * get the minimum matrix.
     */
    const Matrix& get_minimum() const
    {
        return m_minimum;
    }
    Matrix& get_minimum()
    {
        return m_minimum;
    }

    /**
     * dimensions of the matrix.
     */
    Shape get_shape() const
    {
        return Shape::get_shape_of(m_baseline);
    }

    /**
     * equality operators.
     */
    bool operator==(const DampingMatrixExpression& other) const
    {
        return m_baseline == other.m_baseline && m_minimum == other.m_minimum && m_dampings == other.m_dampings;
    }
    bool operator!=(const DampingMatrixExpression& other) const
    {
        return !(*this == other);
    }

    /**
     * Enable/disable automatic cache update of the dampings.
     * @see Dampings::set_automatic_cache_update
     */
    void set_automatic_cache_update(bool b)
    {
        m_dampings.set_automatic_cache_update(b);
    }

    /**
     * Applies dampings to compute the real contact frequency at a point in time.
     * Uses lazy evaluation, coefficients are calculated on indexed access.
     * @param t time in the simulation
     * @return matrix expression (num_groups x num_groups)
     */
<<<<<<< HEAD
    template <typename FP = double>
=======
>>>>>>> dd116d75
    auto get_matrix_at(SimulationTime<FP> t) const
    {
        assert(Shape::get_shape_of(m_dampings.get_matrix_at(t)) == Shape::get_shape_of(m_baseline));
        return m_baseline - (m_dampings.get_matrix_at(t).array() * (m_baseline - m_minimum).array()).matrix();
    }
<<<<<<< HEAD

    template <typename FP = double>
    auto get_matrix_at(FP t) const
    {
        return get_matrix_at(SimulationTime<FP>(t));
    }
=======
>>>>>>> dd116d75

    /**
     * gtest printer.
     */
    friend void PrintTo(const DampingMatrixExpression& self, std::ostream* os)
    {
        *os << '\n' << self.m_baseline;
        *os << '\n' << self.m_minimum;
        PrintTo(self.m_dampings, os);
    }

    /**
     * serialize this.
     * @see mio::serialize
     */
    template <class IOContext>
    void serialize(IOContext& io) const
    {
        auto obj = io.create_object("DampingMatrixExpression");
        obj.add_element("Baseline", get_baseline());
        obj.add_element("Minimum", get_minimum());
        obj.add_list("Dampings", get_dampings().begin(), get_dampings().end());
    }

protected:
    /**
     * deserialize an object of a class derived from this.
     */
    template <class IOContext, class Derived>
    static IOResult<Derived> deserialize(IOContext& io, Tag<Derived>)
    {
        auto obj = io.expect_object("DampingMatrixExpression");
        auto b   = obj.expect_element("Baseline", Tag<Matrix>{});
        auto m   = obj.expect_element("Minimum", Tag<Matrix>{});
        auto d   = obj.expect_list("Dampings", Tag<typename DampingsType::value_type>{});
        return apply(
            io,
            [](auto&& b_, auto&& m_, auto&& d_) -> IOResult<Derived> {
                if (Shape::get_shape_of(b_) != Shape::get_shape_of(m_)) {
                    return failure(StatusCode::InvalidValue, "Baseline and Minimum must have the same shape.");
                }
                auto r = Derived(b_, m_);
                for (auto&& e : d_) {
                    if (e.get_shape() != Shape::get_shape_of(b_)) {
                        return failure(StatusCode::InvalidValue, "Dampings must have the same shape as the Baseline.");
                    }
                    r.add_damping(e);
                }
                return success(r);
            },
            b, m, d);
    }

public:
    /**
     * deserialize an object of this class.
     * @see mio::deserialize
     */
    template <class IOContext>
    static IOResult<DampingMatrixExpression> deserialize(IOContext& io)
    {
        return deserialize(io, Tag<DampingMatrixExpression>{});
    }

private:
    Matrix m_baseline;
    Matrix m_minimum;
    DampingsType m_dampings;
};

/**
 * represents a collection of DampingMatrixExpressions that are summed up.
 * @param FP floating point, e.g. double
 * @tparam E some instance of DampingMatrixExpression or compatible type.
 */
template <typename FP, class E>
class DampingMatrixExpressionGroup
{
public:
    using value_type      = E;
    using reference       = value_type&;
    using const_reference = const value_type&;
    using iterator        = typename std::vector<value_type>::iterator;
    using const_iterator  = typename std::vector<value_type>::const_iterator;

    using Shape        = typename value_type::Shape;
    using Matrix       = typename value_type::Matrix;
    using DampingsType = typename value_type::DampingsType;

    /**
     * create a collection.
     * @param num_groups number of groups.
     * @param num_matrices number of matrices.
     */
    template <class... T, class = std::enable_if_t<std::is_constructible<Shape, T...>::value, int>>
    explicit DampingMatrixExpressionGroup(size_t num_matrices, T... shape_args)
        : m_matrices(num_matrices, value_type{shape_args...})
    {
        assert(num_matrices > 0);
    }

    /**
     * create a collection that contains these matrices.
     * @param il initializer list of matrices, must all be the same size.
     */
    DampingMatrixExpressionGroup(std::initializer_list<value_type> il)
        : m_matrices(il)
    {
        assert(il.size() > 0);
    }

    DampingMatrixExpressionGroup(const std::vector<value_type>& v)
        : m_matrices(v)
    {
        assert(v.size() > 0);
    }

    /**
     * access one matrix.
     */
    reference operator[](size_t i)
    {
        return m_matrices[i];
    }
    const_reference operator[](size_t i) const
    {
        return m_matrices[i];
    }

    /**
     * get the number of matrices.
     */
    size_t get_num_matrices() const
    {
        return m_matrices.size();
    }

    /**
     * Get the dimensions of the matrices.
     */
    Shape get_shape() const
    {
        return m_matrices[0].get_shape();
    }

    /**
     * equality operators.
     */
    bool operator==(const DampingMatrixExpressionGroup& other) const
    {
        return m_matrices == other.m_matrices;
    }
    bool operator!=(const DampingMatrixExpressionGroup& other) const
    {
        return !(*this == other);
    }

    /**
     * add the same damping to all matrices.
     * @see ContactMatrix::add_damping
     */
    template <class... T>
    void add_damping(T&&... t)
    {
        for (auto& m : *this) {
            m.add_damping(std::forward<T>(t)...);
        }
    }

    /**
     * remove all dampings from all matrices.
     */
    void clear_dampings()
    {
        for (auto& m : *this) {
            m.clear_dampings();
        }
    }

    /**
     * Enable/disable automatic cache update for each contained matrix.
     * @see Dampings::set_automatic_cache_update
     */
    void set_automatic_cache_update(bool b)
    {
        for (auto& m : *this) {
            m.set_automatic_cache_update(b);
        }
    }

    /**
     * get the real contact frequency at a point in time.
     * sum of all contained matrices.
     * @param t point in time
     * @return matrix expression of size num_groups x num_groups
     */
<<<<<<< HEAD
    template <class FP>
    auto get_matrix_at(FP t) const
    {
        return Eigen::Matrix<FP, Eigen::Dynamic, Eigen::Dynamic>::NullaryExpr(
            get_shape().rows(), get_shape().cols(), [t, this](Eigen::Index i, Eigen::Index j) {
                FP sum(0.0);
                for (size_t k = 0; k < m_matrices.size(); ++k) {
                    sum += m_matrices[k].get_matrix_at(t)(i, j);
                }


                return sum;
=======
    auto get_matrix_at(SimulationTime<FP> t) const
    {
        return Eigen::Matrix<FP, Eigen::Dynamic, Eigen::Dynamic>::NullaryExpr(
            get_shape().rows(), get_shape().cols(), [t, this](Eigen::Index i, Eigen::Index j) {
                return std::accumulate(m_matrices.begin(), m_matrices.end(), FP(0.0), [t, i, j](FP s, auto& m) {
                    return evaluate_intermediate<FP>(s + m.get_matrix_at(t)(i, j));
                });
>>>>>>> dd116d75
            });
    }

    /**
     * STL iterators over matrices.
     */
    iterator begin()
    {
        return m_matrices.begin();
    }
    iterator end()
    {
        return m_matrices.end();
    }
    const_iterator begin() const
    {
        return m_matrices.begin();
    }
    const_iterator end() const
    {
        return m_matrices.end();
    }

    /**
     * gtest printer.
     */
    friend void PrintTo(const DampingMatrixExpressionGroup& self, std::ostream* os)
    {
        for (auto& m : self.m_matrices) {
            PrintTo(m, os);
            *os << '\n';
        }
    }

    /**
     * serialize this.
     * @see mio::serialize
     */
    template <class IOContext>
    void serialize(IOContext& io) const
    {
        auto obj = io.create_object("DampingMatrixExpressionGroup");
        obj.add_list("Matrices", begin(), end());
    }

protected:
    /**
     * deserialize an object of a class derived from this.
     * @see mio::deserialize
     */
    template <class IOContext, class Derived>
    static IOResult<Derived> deserialize(IOContext& io, Tag<Derived>)
    {
        auto obj = io.expect_object("DampingMatrixExpressionGroup");
        auto m   = obj.expect_list("Matrices", Tag<value_type>{});
        return apply(
            io,
            [](auto&& m_) -> IOResult<Derived> {
                //validation
                if (m_.empty()) {
                    return failure(StatusCode::InvalidValue,
                                   "DampingMatrixExpressionGroup must have at least one matrix.");
                }
                auto shape = m_[0].get_shape();
                for (size_t i = 1; i < m_.size(); ++i) {
                    if (m_[i].get_shape() != shape) {
                        return failure(StatusCode::InvalidValue,
                                       "Elements of DampingMatrixExpressionGroup must all have the same shape.");
                    }
                }

                return success(Derived(m_));
            },
            m);
    }

public:
    /**
     * deserialize an object of this class.
     * @see mio::deserialize
     */
    template <class IOContext>
    static IOResult<DampingMatrixExpressionGroup> deserialize(IOContext& io)
    {
        return deserialize(io, Tag<DampingMatrixExpressionGroup>{});
    }

private:
    std::vector<value_type> m_matrices;
};

/**
 * represents time dependent contact frequencies between groups.
 * consists of constant baseline and irreducible minimum contacts.
 * actual contacts are adjusted over time by dampings.
 * The effective contacts are B - D * (B - M), where B is the baseline, D are
 * combined dampings and M is the minimum.
 * The minimum is not necessarily smaller than the baseline in every entry,
 * but it reflects the state at maximum lockdown. In places where the
 * minimum is greater than the baseline, a positive damping increases
 * instead of reduces contacts.
 * All these members are matrix valued, e.g. B_ij are the normal contacts
 * that one person in group i has with persons in group j.
 */
<<<<<<< HEAD
template <typename FP = double>
class ContactMatrix : public DampingMatrixExpression<SquareDampings<FP>>
{
public:
    using Base = DampingMatrixExpression<SquareDampings<FP>>;
=======
template <typename FP>
class ContactMatrix : public DampingMatrixExpression<FP, SquareDampings<FP>>
{
public:
    using Base = DampingMatrixExpression<FP, SquareDampings<FP>>;
>>>>>>> dd116d75
    using Base::Base;

    /**
     * get the number of groups.
     */
    Eigen::Index get_num_groups() const
    {
        return Base::get_shape().rows();
    }

    /**
     * deserialize an object of this class.
     * @see mio::deserialize
     */
    template <class IOContext>
    static IOResult<ContactMatrix> deserialize(IOContext& io)
    {
        return Base::deserialize(io, Tag<ContactMatrix>{});
    }
};

/**
 * represents a collection of contact frequency matrices that whose sum is the total
 * number of contacts.
 * can separate matrices of contacts in different contexts, e.g. work, leisure, etc.
 */
<<<<<<< HEAD
template <typename FP = double>
class ContactMatrixGroup : public DampingMatrixExpressionGroup<ContactMatrix<FP>>
{
public:
    using Base = DampingMatrixExpressionGroup<ContactMatrix<FP>>;
=======
template <typename FP>
class ContactMatrixGroup : public DampingMatrixExpressionGroup<FP, ContactMatrix<FP>>
{
public:
    using Base = DampingMatrixExpressionGroup<FP, ContactMatrix<FP>>;
>>>>>>> dd116d75
    using Base::Base;

    /**
     * get the number of groups.
     */
    Eigen::Index get_num_groups() const
    {
        return (*this)[0].get_num_groups();
    }

    /**
     * deserialize an object of this class.
     * @see mio::deserialize
     */
    template <class IOContext>
    static IOResult<ContactMatrixGroup> deserialize(IOContext& io)
    {
        return Base::deserialize(io, Tag<ContactMatrixGroup>{});
    }
};

} // namespace mio

#endif //EPI_ODE_CONTACT_FREQUENCY_MATRIX_H<|MERGE_RESOLUTION|>--- conflicted
+++ resolved
@@ -188,24 +188,11 @@
      * @param t time in the simulation
      * @return matrix expression (num_groups x num_groups)
      */
-<<<<<<< HEAD
-    template <typename FP = double>
-=======
->>>>>>> dd116d75
     auto get_matrix_at(SimulationTime<FP> t) const
     {
         assert(Shape::get_shape_of(m_dampings.get_matrix_at(t)) == Shape::get_shape_of(m_baseline));
         return m_baseline - (m_dampings.get_matrix_at(t).array() * (m_baseline - m_minimum).array()).matrix();
     }
-<<<<<<< HEAD
-
-    template <typename FP = double>
-    auto get_matrix_at(FP t) const
-    {
-        return get_matrix_at(SimulationTime<FP>(t));
-    }
-=======
->>>>>>> dd116d75
 
     /**
      * gtest printer.
@@ -402,20 +389,6 @@
      * @param t point in time
      * @return matrix expression of size num_groups x num_groups
      */
-<<<<<<< HEAD
-    template <class FP>
-    auto get_matrix_at(FP t) const
-    {
-        return Eigen::Matrix<FP, Eigen::Dynamic, Eigen::Dynamic>::NullaryExpr(
-            get_shape().rows(), get_shape().cols(), [t, this](Eigen::Index i, Eigen::Index j) {
-                FP sum(0.0);
-                for (size_t k = 0; k < m_matrices.size(); ++k) {
-                    sum += m_matrices[k].get_matrix_at(t)(i, j);
-                }
-
-
-                return sum;
-=======
     auto get_matrix_at(SimulationTime<FP> t) const
     {
         return Eigen::Matrix<FP, Eigen::Dynamic, Eigen::Dynamic>::NullaryExpr(
@@ -423,7 +396,6 @@
                 return std::accumulate(m_matrices.begin(), m_matrices.end(), FP(0.0), [t, i, j](FP s, auto& m) {
                     return evaluate_intermediate<FP>(s + m.get_matrix_at(t)(i, j));
                 });
->>>>>>> dd116d75
             });
     }
 
@@ -528,19 +500,11 @@
  * All these members are matrix valued, e.g. B_ij are the normal contacts
  * that one person in group i has with persons in group j.
  */
-<<<<<<< HEAD
-template <typename FP = double>
-class ContactMatrix : public DampingMatrixExpression<SquareDampings<FP>>
-{
-public:
-    using Base = DampingMatrixExpression<SquareDampings<FP>>;
-=======
 template <typename FP>
 class ContactMatrix : public DampingMatrixExpression<FP, SquareDampings<FP>>
 {
 public:
     using Base = DampingMatrixExpression<FP, SquareDampings<FP>>;
->>>>>>> dd116d75
     using Base::Base;
 
     /**
@@ -567,19 +531,11 @@
  * number of contacts.
  * can separate matrices of contacts in different contexts, e.g. work, leisure, etc.
  */
-<<<<<<< HEAD
-template <typename FP = double>
-class ContactMatrixGroup : public DampingMatrixExpressionGroup<ContactMatrix<FP>>
-{
-public:
-    using Base = DampingMatrixExpressionGroup<ContactMatrix<FP>>;
-=======
 template <typename FP>
 class ContactMatrixGroup : public DampingMatrixExpressionGroup<FP, ContactMatrix<FP>>
 {
 public:
     using Base = DampingMatrixExpressionGroup<FP, ContactMatrix<FP>>;
->>>>>>> dd116d75
     using Base::Base;
 
     /**

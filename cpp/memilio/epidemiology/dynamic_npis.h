--- conflicted
+++ resolved
@@ -174,17 +174,10 @@
     static IOResult<DynamicNPIs> deserialize(IOContext& io)
     {
         auto obj = io.expect_object("DynamicNPIs");
-<<<<<<< HEAD
-        auto t   = obj.expect_list("Thresholds", Tag<std::pair<double, std::vector<DampingSampling<FP>>>>{});
-        auto d   = obj.expect_element("Duration", Tag<SimulationTime<FP>>{});
-        auto i   = obj.expect_element("Interval", Tag<SimulationTime<FP>>{});
-        auto b   = obj.expect_element("BaseValue", Tag<double>{});
-=======
         auto t   = obj.expect_list("Thresholds", Tag<std::pair<FP, std::vector<DampingSampling<FP>>>>{});
         auto d   = obj.expect_element("Duration", Tag<SimulationTime<FP>>{});
         auto i   = obj.expect_element("Interval", Tag<SimulationTime<FP>>{});
         auto b   = obj.expect_element("BaseValue", Tag<FP>{});
->>>>>>> dd116d75
         return apply(
             io,
             [](auto&& t_, auto&& d_, auto&& i_, auto&& b_) {
@@ -201,17 +194,10 @@
     }
 
 private:
-<<<<<<< HEAD
-    std::vector<std::pair<double, std::vector<DampingSampling<FP>>>> m_thresholds;
-    SimulationTime<FP> m_duration{14.0};
-    SimulationTime<FP> m_interval{3.0};
-    double m_base{1.0};
-=======
     std::vector<std::pair<FP, std::vector<DampingSampling<FP>>>> m_thresholds;
     SimulationTime<FP> m_duration{14.0};
     SimulationTime<FP> m_interval{3.0};
     FP m_base{1.0};
->>>>>>> dd116d75
 };
 
 /**
@@ -226,23 +212,14 @@
  * @param end end of the time span that contains the dampings.
  * @return list of indices in range damping_expr.get_dampings()
  */
-<<<<<<< HEAD
-template <typename FP = double, class DampingExpr>
-=======
 template <typename FP, class DampingExpr>
->>>>>>> dd116d75
 std::vector<size_t> get_damping_indices(const DampingExpr& damping_expr, DampingLevel lvl, DampingType type,
                                         SimulationTime<FP> begin, SimulationTime<FP> end)
 {
     std::vector<size_t> indices;
     for (size_t i = 0; i < damping_expr.get_dampings().size(); ++i) {
         const auto d = damping_expr.get_dampings()[i];
-<<<<<<< HEAD
-        if (d.get_level() == lvl && d.get_type() == type && FP(d.get_time()) > FP(begin) &&
-            FP(d.get_time()) < FP(end)) {
-=======
         if (d.get_level() == lvl && d.get_type() == type && d.get_time() > begin && d.get_time() < end) {
->>>>>>> dd116d75
             indices.push_back(i);
         }
     }
@@ -260,21 +237,13 @@
  * @return matrix of damping coefficients if active damping is found.
  *         zero matrix otherwise.
  */
-<<<<<<< HEAD
-template <typename FP = double, class DampingExpr>
-=======
 template <typename FP, class DampingExpr>
->>>>>>> dd116d75
 Eigen::Ref<const typename DampingExpr::Matrix> get_active_damping(const DampingExpr& damping_expr, DampingLevel lvl,
                                                                   DampingType type, SimulationTime<FP> t)
 {
     auto ub =
         std::find_if(damping_expr.get_dampings().rbegin(), damping_expr.get_dampings().rend(), [lvl, type, t](auto& d) {
-<<<<<<< HEAD
-            return d.get_level() == lvl && d.get_type() == type && FP(d.get_time()) <= FP(t);
-=======
             return d.get_level() == lvl && d.get_type() == type && d.get_time() <= t;
->>>>>>> dd116d75
         });
     if (ub != damping_expr.get_dampings().rend()) {
         return ub->get_coeffs();
@@ -318,17 +287,10 @@
             auto level         = npi.get_level();
             auto& damping_expr = damping_expr_group[mat_idx];
 
-<<<<<<< HEAD
-            auto active = get_active_damping(damping_expr, level, type, begin);
-            auto active_end =
-                get_active_damping(damping_expr, level, type, end).eval(); //copy because it may be removed or changed
-            auto value = make_matrix(FP(npi.get_value()) * npi.get_group_weights());
-=======
             auto active     = get_active_damping<FP>(damping_expr, level, type, begin);
             auto active_end = get_active_damping<FP>(damping_expr, level, type, end)
                                   .eval(); //copy because it may be removed or changed
             auto value = make_matrix(npi.get_value().value() * npi.get_group_weights());
->>>>>>> dd116d75
 
             auto npi_implemented = false;
 

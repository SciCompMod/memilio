/* 
* Copyright (C) 2020-2024 MEmilio
*
* Authors: Jan Kleinert, Daniel Abele
*
* Contact: Martin J. Kuehn <Martin.Kuehn@DLR.de>
*
* Licensed under the Apache License, Version 2.0 (the "License");
* you may not use this file except in compliance with the License.
* You may obtain a copy of the License at
*
*     http://www.apache.org/licenses/LICENSE-2.0
*
* Unless required by applicable law or agreed to in writing, software
* distributed under the License is distributed on an "AS IS" BASIS,
* WITHOUT WARRANTIES OR CONDITIONS OF ANY KIND, either express or implied.
* See the License for the specific language governing permissions and
* limitations under the License.
*/
#ifndef MIO_EPI_POPULATIONS_H
#define MIO_EPI_POPULATIONS_H

#include "memilio/config.h"
#include "memilio/utils/uncertain_value.h"
#include "memilio/utils/custom_index_array.h"
#include "memilio/math/eigen.h"

#include <numeric>

namespace mio
{

/**
 * @brief A class template for compartment populations
 *
 * Populations can be split up into different Categories, e.g. by
 * age group, yearly income group, gender etc. Compartmental models
 * introduce the additional category of infection type. For the SEIR
 * model these are Susceptible, Exposed, Infected and Removed. Every category
 * is assumed to contain a finite number of groups.
 *
 * This template can be instantiated given an arbitrary set of Categories.
 * The Categories are assumed to be an enum class with a member Count refering to
 * the number of elements in the enum.
 *
 * The class created from this template contains a "flat array" of compartment
 * populations and some functions for retrieving or setting the populations.
 *
 */

template <typename FP = ScalarType, class... Categories>
class Populations : public CustomIndexArray<UncertainValue<FP>, Categories...>
{
public:
    using Base  = CustomIndexArray<UncertainValue<FP>, Categories...>;
    using Index = typename Base::Index;

    template <class... Ts,
              typename std::enable_if_t<std::is_constructible<UncertainValue<FP>, Ts...>::value>* = nullptr>
    explicit Populations(Index const& sizes, Ts... args)
        : Base(sizes, args...)
    {
    }

    /**
     * @brief get_num_compartments returns the number of compartments
     *
     * This corresponds to the product of the category sizes
     *
     * @return number of compartments
     */
    size_t get_num_compartments() const
    {
        return this->numel();
    }

    /**
     * @brief get_compartments returns an Eigen copy of the vector of populations. This can be used
     * as initial conditions for the ODE solver
     * @return Eigen::VectorXd  of populations
     */
    inline Vector<FP> get_compartments() const
    {
        return this->array().template cast<FP>();
    }

    /**
     * @brief get_from returns the value of a flat container
     * at the flat index corresponding to set of enum values.
     * It is the same as get, except that it takes the values
     * from an outside reference flat container, rather than the
     * initial values stored within this class
     *
     * TODO: It would be better, to have CustomIndexArray be able to
     * operate on shared data. Maybe using an Eigen::Map
     *
     * @param y a reference to a flat container
     * @param cats enum values for each category
     * @return the population of compartment
     */
    template <class Arr>
    decltype(auto) get_from(Arr&& y, Index const& cats) const
    {
        static_assert(std::is_lvalue_reference<Arr>::value, "get_from is disabled for temporary arrays.");
        return y[this->get_flat_index(cats)];
    }

    /**
     * @brief get_group_total returns the total population of a group in one category
     * @param T enum class for the category
     * @param group_idx enum value of the group
     * @return total population of the group
     */
    template <class T>
    ScalarType get_group_total(mio::Index<T> group_idx) const
    {
        auto const s = this->template slice<T>({(size_t)group_idx, 1});
        return std::accumulate(s.begin(), s.end(), 0.);
    }

    /**
     * @brief set_group_total sets the total population for a given group
     *
     * This function rescales all the compartments populations proportionally. If all compartments
     * have zero population, the total population gets distributed equally over all
     * compartments
     *
     * @param T The enum class of the category of the group
     * @param group_idx The enum value of the group within the category
     * @param value the new value for the total population
     */
    template <class T>
    void set_group_total(mio::Index<T> group_idx, ScalarType value)
    {
        ScalarType current_population = get_group_total(group_idx);
        auto s                        = this->template slice<T>({(size_t)group_idx, 1});

        if (fabs(current_population) < 1e-12) {
            for (auto& v : s) {
                v = value / s.numel();
            }
        }
        else {
            for (auto& v : s) {
                v *= value / current_population;
            }
        }
    }

    /**
     * @brief get_total returns the total population of all compartments
     * @return total population
     */
    ScalarType get_total() const
    {
        return this->array().template cast<ScalarType>().sum();
    }

    /**
     * @brief set_difference_from_group_total sets the total population for a given group from a difference
     *
     * This function sets the population size 
     *
     * @param total_population the new value for the total population
     * @param indices The indices of the compartment
     * @param T The enum class of the category of the group
     * @param group_idx The enum of the group within the category
     */
    template <class T>
    void set_difference_from_group_total(Index const& midx, ScalarType total_group_population)

    {
        auto group_idx                = mio::get<T>(midx);
        ScalarType current_population = get_group_total(group_idx);
        size_t idx                    = this->get_flat_index(midx);
        current_population -= this->array()[idx];

        assert(current_population <= total_group_population + 1e-10);

        this->array()[idx] = total_group_population - current_population;
    }

    /**
     * @brief set_total sets the total population
     *
     * This function rescales all the compartments populations proportionally. If all compartments
     * have zero population, the total population gets distributed equally over all
     * compartments. 
     *
     * @param value the new value for the total population
     */
    void set_total(ScalarType value)
    {
        double current_population = get_total();
        if (fabs(current_population) < 1e-12) {
            double ysize = double(this->array().size());
            for (size_t i = 0; i < this->get_num_compartments(); i++) {
                this->array()[(Eigen::Index)i] = value / ysize;
            }
        }
        else {
            for (size_t i = 0; i < this->get_num_compartments(); i++) {
                this->array()[(Eigen::Index)i] *= value / current_population;
            }
        }
    }

    /**
     * @brief set_difference_from_total takes a total population as input and sets the compartment
     * of a given index to have the difference between the input total population and the current
     * population in all other compartments
     * @param indices the index of the compartment
     * @param total_population the new value for the total population
     */
    void set_difference_from_total(Index midx, double total_population)
    {
        double current_population = get_total();
        size_t idx                = this->get_flat_index(midx);
        current_population -= this->array()[idx];

        assert(current_population <= total_population);

        this->array()[idx] = total_population - current_population;
    }

    /**
     * @brief Checks whether all compartments have non-negative values. 
     * This function can be used to prevent slighly negative function values in compartment sizes that came out
     * due to roundoff errors if, e.g., population sizes were computed in a complex way.
     *
<<<<<<< HEAD
     * Attention: This function should be used with care. It is necessary for some test problems to run through quickly,
     *            but in a manual execution of an example, check_constraints() may be preferred. Note that the apply_constraints()
     *            function can and will not set compartments to meaningful values in a sense of a particular scenario,
     *            it only sets negative values to zero.
     */
    void apply_constraints()
=======
     * Attention: This function should be used with care. It can not and will not set model parameters and 
     *            compartments to meaningful values. In most cases it is preferable to use check_constraints,
     *            and correct values manually before proceeding with the simulation.
     *            The main usage for apply_constraints is in automated tests using random values for initialization.
     *
     * @return Returns true if one (or more) constraint(s) were corrected, otherwise false.
    */
    bool apply_constraints()
>>>>>>> 7518ea39
    {
        bool corrected = false;
        for (int i = 0; i < this->array().size(); i++) {
            if (this->array()[i] < 0) {
                log_warning("Constraint check: Compartment size {:d} changed from {:.4f} to {:d}", i, this->array()[i],
                            0);
                this->array()[i] = 0;
                corrected        = true;
            }
        }
        return corrected;
    }

    /**
<<<<<<< HEAD
     * @brief Checks whether all compartments have non-negative values and 
     *  logs an error if constraint is not satisfied.
     * @return Returns true if one (or more) constraint(s) are not satisfied, otherwise false. 
=======
     * @brief Checks whether all compartments have non-negative values and logs an error if constraint is not satisfied.
     * @return Returns true if one or more constraints are not satisfied, false otherwise.
>>>>>>> 7518ea39
     */
    bool check_constraints() const
    {
        for (int i = 0; i < this->array().size(); i++) {
            FP value = this->array()[i];
            if (value < 0.) {
                log_error("Constraint check: Compartment size {} is {} and smaller {}", i, value, 0);
                return true;
            }
        }
        return false;
    }

    /**
     * deserialize an object of this class.
     * @see mio::deserialize
     */
    template <class IOContext>
    static IOResult<Populations> deserialize(IOContext& io)
    {
        return Base::deserialize(io, Tag<Populations>{});
    }
};

} // namespace mio

#endif // MIO_EPI_POPULATIONS_H<|MERGE_RESOLUTION|>--- conflicted
+++ resolved
@@ -228,14 +228,6 @@
      * This function can be used to prevent slighly negative function values in compartment sizes that came out
      * due to roundoff errors if, e.g., population sizes were computed in a complex way.
      *
-<<<<<<< HEAD
-     * Attention: This function should be used with care. It is necessary for some test problems to run through quickly,
-     *            but in a manual execution of an example, check_constraints() may be preferred. Note that the apply_constraints()
-     *            function can and will not set compartments to meaningful values in a sense of a particular scenario,
-     *            it only sets negative values to zero.
-     */
-    void apply_constraints()
-=======
      * Attention: This function should be used with care. It can not and will not set model parameters and 
      *            compartments to meaningful values. In most cases it is preferable to use check_constraints,
      *            and correct values manually before proceeding with the simulation.
@@ -244,7 +236,6 @@
      * @return Returns true if one (or more) constraint(s) were corrected, otherwise false.
     */
     bool apply_constraints()
->>>>>>> 7518ea39
     {
         bool corrected = false;
         for (int i = 0; i < this->array().size(); i++) {
@@ -259,14 +250,8 @@
     }
 
     /**
-<<<<<<< HEAD
-     * @brief Checks whether all compartments have non-negative values and 
-     *  logs an error if constraint is not satisfied.
-     * @return Returns true if one (or more) constraint(s) are not satisfied, otherwise false. 
-=======
      * @brief Checks whether all compartments have non-negative values and logs an error if constraint is not satisfied.
      * @return Returns true if one or more constraints are not satisfied, false otherwise.
->>>>>>> 7518ea39
      */
     bool check_constraints() const
     {

--- conflicted
+++ resolved
@@ -31,20 +31,6 @@
 {
 
 /**
-<<<<<<< HEAD
-=======
- * @brief Struct defining an influence for a second-order adoption.
- * The population having "status" is multiplied with "factor."
- * @tparam Status An infection state enum.
- */
-template <typename FP, class Status>
-struct Influence {
-    Status status;
-    FP factor;
-};
-
-/**
->>>>>>> fbaf0eb9
  * @brief Struct defining a possible status adoption in a Model based on Poisson Processes.
  * The AdoptionRate is considered to be of second-order if there are any "influences".
  * In the d_abm and smm simulations, "from" is implicitly an influence, scaled by "factor". This is multiplied by
@@ -52,11 +38,7 @@
  * @tparam Status An infection state enum.
  * @tparam Groups Additional grouping indices.
  */
-<<<<<<< HEAD
-template <class Status, class... Groups>
-=======
-template <typename FP, class Status>
->>>>>>> fbaf0eb9
+template <typename FP, class Status, class... Groups>
 struct AdoptionRate {
 
     /**
@@ -69,7 +51,7 @@
  */
     struct Influence {
         Status status;
-        ScalarType factor;
+        FP factor;
         std::optional<mio::regions::Region> region = std::nullopt;
         std::tuple<Groups...> group_indices{};
     };
@@ -77,14 +59,9 @@
     Status from; // i
     Status to; // j
     mio::regions::Region region; // k
-<<<<<<< HEAD
-    ScalarType factor; // gammahat_{ij}^k
+    FP factor; // gammahat_{ij}^k
     std::vector<Influence> influences; // influences[tau] = ( Psi_{i,j,tau} , gamma_{i,j,tau} )
     std::tuple<Groups...> group_indices{};
-=======
-    FP factor; // gammahat_{ij}^k
-    std::vector<Influence<FP, Status>> influences; // influences[tau] = ( Psi_{i,j,tau} , gamma_{i,j,tau} )
->>>>>>> fbaf0eb9
 };
 
 } // namespace mio

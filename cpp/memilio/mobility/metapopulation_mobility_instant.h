--- conflicted
+++ resolved
@@ -116,17 +116,11 @@
 using MovementCoefficientGroup = DampingMatrixExpressionGroup<MovementCoefficients>;
 
 /**
-<<<<<<< HEAD
  * parameters that influence movement.
- */
+ * @tparam FP the underlying floating point type, e.g., double
+ */
+template <typename FP = ScalarType>
 class MovementParameters
-=======
- * parameters that influence migration.
- * @tparam FP the underlying floating point type, e.g., double
- */
-template <typename FP = ScalarType>
-class MigrationParameters
->>>>>>> d439941b
 {
 public:
     /**
@@ -163,7 +157,7 @@
 
     /**
      * Get/Setthe movement coefficients.
-     * The coefficients represent the (time-dependent) percentage of people migrating 
+     * The coefficients represent the (time-dependent) percentage of people moving 
      * from one node to another by age and infection compartment. 
      * @{
      */
@@ -231,15 +225,9 @@
     template <class IOContext>
     static IOResult<MovementParameters> deserialize(IOContext& io)
     {
-<<<<<<< HEAD
         auto obj = io.expect_object("MovementParameters");
         auto c   = obj.expect_element("Coefficients", Tag<MovementCoefficientGroup>{});
-        auto d   = obj.expect_element("DynamicNPIs", Tag<DynamicNPIs>{});
-=======
-        auto obj = io.expect_object("MigrationParameters");
-        auto c   = obj.expect_element("Coefficients", Tag<MigrationCoefficientGroup>{});
         auto d   = obj.expect_element("DynamicNPIs", Tag<DynamicNPIs<FP>>{});
->>>>>>> d439941b
         return apply(
             io,
             [](auto&& c_, auto&& d_) {
@@ -251,62 +239,45 @@
     }
 
 private:
-<<<<<<< HEAD
     MovementCoefficientGroup m_coefficients; //one per group and compartment
-    DynamicNPIs m_dynamic_npis;
-=======
-    MigrationCoefficientGroup m_coefficients; //one per group and compartment
     DynamicNPIs<FP> m_dynamic_npis;
->>>>>>> d439941b
 };
 
 /** 
  * represents the movement between two nodes.
  */
-<<<<<<< HEAD
+template <typename FP = double>
 class MovementEdge
-=======
-template <typename FP = double>
-class MigrationEdge
->>>>>>> d439941b
 {
 public:
     /**
      * create edge with coefficients.
-     * @param coeffs % of people in each group and compartment that migrate in each time step.
-     */
-<<<<<<< HEAD
-    MovementEdge(const MovementParameters& params)
-=======
-    MigrationEdge(const MigrationParameters<FP>& params)
->>>>>>> d439941b
+     * @param coeffs % of people in each group and compartment that move in each time step.
+     */
+    MovementEdge(const MovementParameters<FP>& params)
         : m_parameters(params)
-        , m_migrated(params.get_coefficients().get_shape().rows())
+        , m_moved(params.get_coefficients().get_shape().rows())
         , m_return_times(0)
-        , m_return_migrated(false)
+        , m_return_moved(false)
     {
     }
 
     /**
      * create edge with coefficients.
-     * @param coeffs % of people in each group and compartment that migrate in each time step.
+     * @param coeffs % of people in each group and compartment that move in each time step.
      */
     MovementEdge(const Eigen::VectorXd& coeffs)
         : m_parameters(coeffs)
-        , m_migrated(coeffs.rows())
+        , m_moved(coeffs.rows())
         , m_return_times(0)
-        , m_return_migrated(false)
+        , m_return_moved(false)
     {
     }
 
     /**
      * get the movement parameters.
      */
-<<<<<<< HEAD
-    const MovementParameters& get_parameters() const
-=======
-    const MigrationParameters<FP>& get_parameters() const
->>>>>>> d439941b
+    const MovementParameters<FP>& get_parameters() const
     {
         return m_parameters;
     }
@@ -314,55 +285,42 @@
     /**
      * compute movement from node_from to node_to.
      * movement is based on coefficients.
-     * migrants are added to the current state of node_to, subtracted from node_from.
-     * on return, migrants (adjusted for infections) are subtracted from node_to, added to node_from.
+     * moved persons are added to the current state of node_to, subtracted from node_from.
+     * on return, moved persons (adjusted for infections) are subtracted from node_to, added to node_from.
      * @param t current time
      * @param dt last time step (fixed to 0.5 for movement model)
-     * @param node_from node that people migrated from, return to
-     * @param node_to node that people migrated to, return from
+     * @param node_from node that people moved from, return to
+     * @param node_to node that people moved to, return from
      */
     template <class Sim>
-<<<<<<< HEAD
-    void apply_movement(double t, double dt, SimulationNode<Sim>& node_from, SimulationNode<Sim>& node_to);
+    void apply_movement(FP t, FP dt, SimulationNode<Sim>& node_from, SimulationNode<Sim>& node_to);
 
 private:
-    MovementParameters m_parameters;
-=======
-    void apply_migration(FP t, FP dt, SimulationNode<Sim>& node_from, SimulationNode<Sim>& node_to);
-
-private:
-    MigrationParameters<FP> m_parameters;
->>>>>>> d439941b
-    TimeSeries<double> m_migrated;
+    MovementParameters<FP> m_parameters;
+    TimeSeries<double> m_moved;
     TimeSeries<double> m_return_times;
-    bool m_return_migrated;
+    bool m_return_moved;
     double m_t_last_dynamic_npi_check               = -std::numeric_limits<double>::infinity();
     std::pair<double, SimulationTime> m_dynamic_npi = {-std::numeric_limits<double>::max(), SimulationTime(0)};
 };
 
 /**
- * adjust number of migrated people when they return according to the model.
+ * adjust number of moved people when they return according to the model.
  * E.g. during the time in the other node, some people who left as susceptible will return exposed.
  * Implemented for general compartmentmodel simulations, overload for your custom model if necessary
  * so that it can be found with argument-dependent lookup, i.e. in the same namespace as the model.
- * @param[inout] migrated number of people that migrated as input, number of people that return as output
- * @param params parameters of model in the node that the people migrated to.
- * @param total total population in the node that the people migrated to.
+ * @param[inout] moved number of people that moved as input, number of people that return as output
+ * @param params parameters of model in the node that the people moved to.
+ * @param total total population in the node that the people moved to.
  * @param t time of movement
  * @param dt time between movement and return
  */
-<<<<<<< HEAD
-template <class Sim, class = std::enable_if_t<is_compartment_model_simulation<Sim>::value>>
-void calculate_movement_returns(Eigen::Ref<TimeSeries<double>::Vector> migrated, const Sim& sim,
-                                 Eigen::Ref<const TimeSeries<double>::Vector> total, double t, double dt)
-=======
 template <typename FP, class Sim, class = std::enable_if_t<is_compartment_model_simulation<FP, Sim>::value>>
-void calculate_migration_returns(Eigen::Ref<typename TimeSeries<FP>::Vector> migrated, const Sim& sim,
+void calculate_movement_returns(Eigen::Ref<typename TimeSeries<FP>::Vector> moved, const Sim& sim,
                                  Eigen::Ref<const typename TimeSeries<FP>::Vector> total, FP t, FP dt)
->>>>>>> d439941b
-{
-    auto y0 = migrated.eval();
-    auto y1 = migrated;
+{
+    auto y0 = moved.eval();
+    auto y1 = moved;
     EulerIntegratorCore<FP>().step(
         [&](auto&& y, auto&& t_, auto&& dydt) {
             sim.get_model().get_derivatives(total, y, t_, dydt);
@@ -438,32 +396,28 @@
     std::declval<Sim&>(), std::declval<Eigen::Ref<const Eigen::VectorXd>&>(), std::declval<double>()));
 
 /**
- * Test persons when migrating from their source node.
+ * Test persons when moving from their source node.
  * May transfer persons between compartments, e.g., if an infection was detected.
  * This feature is optional, default implementation does nothing.
  * In order to support this feature for your model, implement a test_commuters overload 
  * that can be found with argument-dependent lookup.
  * @param node a node of a movement graph.
- * @param migrated mutable reference to vector of persons per compartment that migrate.
+ * @param moved mutable reference to vector of persons per compartment that move.
  * @param t the current simulation time.
  */
 template <class Sim, std::enable_if_t<!is_expression_valid<test_commuters_expr_t, Sim>::value, void*> = nullptr>
-void test_commuters(SimulationNode<Sim>& /*node*/, Eigen::Ref<Eigen::VectorXd> /*migrated*/, double /*time*/)
+void test_commuters(SimulationNode<Sim>& /*node*/, Eigen::Ref<Eigen::VectorXd> /*moved*/, double /*time*/)
 {
 }
 template <class Sim, std::enable_if_t<is_expression_valid<test_commuters_expr_t, Sim>::value, void*> = nullptr>
-void test_commuters(SimulationNode<Sim>& node, Eigen::Ref<Eigen::VectorXd> migrated, double time)
-{
-    return test_commuters(node.get_simulation(), migrated, time);
+void test_commuters(SimulationNode<Sim>& node, Eigen::Ref<Eigen::VectorXd> moved, double time)
+{
+    return test_commuters(node.get_simulation(), moved, time);
 }
 
 template <typename FP>
 template <class Sim>
-<<<<<<< HEAD
-void MovementEdge::apply_movement(double t, double dt, SimulationNode<Sim>& node_from, SimulationNode<Sim>& node_to)
-=======
-void MigrationEdge<FP>::apply_migration(FP t, FP dt, SimulationNode<Sim>& node_from, SimulationNode<Sim>& node_to)
->>>>>>> d439941b
+void MovementEdge<FP>::apply_movement(FP t, FP dt, SimulationNode<Sim>& node_from, SimulationNode<Sim>& node_to)
 {
     //check dynamic npis
     if (m_t_last_dynamic_npi_check == -std::numeric_limits<double>::infinity()) {
@@ -491,19 +445,15 @@
     //returns
     for (Eigen::Index i = m_return_times.get_num_time_points() - 1; i >= 0; --i) {
         if (m_return_times.get_time(i) <= t) {
-            auto v0 = find_value_reverse(node_to.get_result(), m_migrated.get_time(i), 1e-10, 1e-10);
+            auto v0 = find_value_reverse(node_to.get_result(), m_moved.get_time(i), 1e-10, 1e-10);
             assert(v0 != node_to.get_result().rend() && "unexpected error.");
-<<<<<<< HEAD
-            calculate_movement_returns(m_migrated[i], node_to.get_simulation(), *v0, m_migrated.get_time(i), dt);
-=======
-            calculate_migration_returns<FP, Sim>(m_migrated[i], node_to.get_simulation(), *v0, m_migrated.get_time(i),
+            calculate_movement_returns<FP, Sim>(m_moved[i], node_to.get_simulation(), *v0, m_moved.get_time(i),
                                                  dt);
->>>>>>> d439941b
 
             //the lower-order return calculation may in rare cases produce negative compartments,
             //especially at the beginning of the simulation.
             //fix by subtracting the supernumerous returns from the biggest compartment of the age group.
-            Eigen::VectorXd remaining_after_return = (node_to.get_result().get_last_value() - m_migrated[i]).eval();
+            Eigen::VectorXd remaining_after_return = (node_to.get_result().get_last_value() - m_moved[i]).eval();
             for (Eigen::Index j = 0; j < node_to.get_result().get_last_value().size(); ++j) {
                 if (remaining_after_return(j) < 0) {
                     auto num_comparts = (Eigen::Index)Sim::Model::Compartments::Count;
@@ -516,31 +466,31 @@
                     slice(remaining_after_return, {group * num_comparts, num_comparts}).maxCoeff(&max_index);
                     log_info("Transferring to compartment {}", max_index);
                     max_index += group * num_comparts;
-                    m_migrated[i](max_index) -= remaining_after_return(j);
-                    m_migrated[i](j) += remaining_after_return(j);
+                    m_moved[i](max_index) -= remaining_after_return(j);
+                    m_moved[i](j) += remaining_after_return(j);
                 }
             }
-            node_from.get_result().get_last_value() += m_migrated[i];
-            node_to.get_result().get_last_value() -= m_migrated[i];
-            m_migrated.remove_time_point(i);
+            node_from.get_result().get_last_value() += m_moved[i];
+            node_to.get_result().get_last_value() -= m_moved[i];
+            m_moved.remove_time_point(i);
             m_return_times.remove_time_point(i);
         }
     }
 
-    if (!m_return_migrated && (m_parameters.get_coefficients().get_matrix_at(t).array() > 0.0).any()) {
+    if (!m_return_moved && (m_parameters.get_coefficients().get_matrix_at(t).array() > 0.0).any()) {
         //normal daily movement
-        m_migrated.add_time_point(
+        m_moved.add_time_point(
             t, (node_from.get_last_state().array() * m_parameters.get_coefficients().get_matrix_at(t).array() *
                 get_movement_factors(node_from, t, node_from.get_last_state()).array())
                    .matrix());
         m_return_times.add_time_point(t + dt);
 
-        test_commuters(node_from, m_migrated.get_last_value(), t);
-
-        node_to.get_result().get_last_value() += m_migrated.get_last_value();
-        node_from.get_result().get_last_value() -= m_migrated.get_last_value();
-    }
-    m_return_migrated = !m_return_migrated;
+        test_commuters(node_from, m_moved.get_last_value(), t);
+
+        node_to.get_result().get_last_value() += m_moved.get_last_value();
+        node_from.get_result().get_last_value() -= m_moved.get_last_value();
+    }
+    m_return_moved = !m_return_moved;
 }
 
 /**
@@ -557,13 +507,8 @@
  * edge functor for movement simulation.
  * @see MovementEdge::apply_movement
  */
-<<<<<<< HEAD
-template <class Sim>
-void apply_movement(double t, double dt, MovementEdge& movementEdge, SimulationNode<Sim>& node_from,
-=======
 template <typename FP, class Sim>
-void apply_migration(FP t, FP dt, MigrationEdge<FP>& migrationEdge, SimulationNode<Sim>& node_from,
->>>>>>> d439941b
+void apply_movement(FP t, FP dt, MovementEdge<FP>& movementEdge, SimulationNode<Sim>& node_from,
                      SimulationNode<Sim>& node_to)
 {
     movementEdge.apply_movement(t, dt, node_from, node_to);
@@ -572,44 +517,29 @@
 /**
  * create a movement simulation.
  * After every second time step, for each edge a portion of the population corresponding to the coefficients of the edge
- * moves from one node to the other. In the next timestep, the migrated population return to their "home" node. 
+ * moves from one node to the other. In the next timestep, the moved population return to their "home" node. 
  * Returns are adjusted based on the development in the target node. 
  * @param t0 start time of the simulation
  * @param dt time step between movements
  * @param graph set up for movement simulation
  * @{
  */
-<<<<<<< HEAD
-template <class Sim>
-GraphSimulation<Graph<SimulationNode<Sim>, MovementEdge>>
-make_movement_sim(double t0, double dt, const Graph<SimulationNode<Sim>, MovementEdge>& graph)
-{
-    return make_graph_sim(t0, dt, graph, &evolve_model<Sim>, &apply_movement<Sim>);
-}
-
-template <class Sim>
-GraphSimulation<Graph<SimulationNode<Sim>, MovementEdge>>
-make_movement_sim(double t0, double dt, Graph<SimulationNode<Sim>, MovementEdge>&& graph)
-{
-    return make_graph_sim(t0, dt, std::move(graph), &evolve_model<Sim>, &apply_movement<Sim>);
-=======
 template <typename FP, class Sim>
-GraphSimulation<Graph<SimulationNode<Sim>, MigrationEdge<FP>>>
-make_migration_sim(FP t0, FP dt, const Graph<SimulationNode<Sim>, MigrationEdge<FP>>& graph)
+GraphSimulation<Graph<SimulationNode<Sim>, MovementEdge<FP>>>
+make_movement_sim(FP t0, FP dt, const Graph<SimulationNode<Sim>, MovementEdge<FP>>& graph)
 {
     return make_graph_sim(t0, dt, graph, &evolve_model<Sim>,
-                          static_cast<void (*)(FP, FP, MigrationEdge<FP>&, SimulationNode<Sim>&, SimulationNode<Sim>&)>(
-                              &apply_migration<FP, Sim>));
+                          static_cast<void (*)(FP, FP, MovementEdge<FP>&, SimulationNode<Sim>&, SimulationNode<Sim>&)>(
+                              &apply_movement<FP, Sim>));
 }
 
 template <typename FP, class Sim>
-GraphSimulation<Graph<SimulationNode<Sim>, MigrationEdge<FP>>>
-make_migration_sim(FP t0, FP dt, Graph<SimulationNode<Sim>, MigrationEdge<FP>>&& graph)
+GraphSimulation<Graph<SimulationNode<Sim>, MovementEdge<FP>>>
+make_movement_sim(FP t0, FP dt, Graph<SimulationNode<Sim>, MovementEdge<FP>>&& graph)
 {
     return make_graph_sim(t0, dt, std::move(graph), &evolve_model<Sim>,
-                          static_cast<void (*)(FP, FP, MigrationEdge<FP>&, SimulationNode<Sim>&, SimulationNode<Sim>&)>(
-                              &apply_migration<FP, Sim>));
->>>>>>> d439941b
+                          static_cast<void (*)(FP, FP, MovementEdge<FP>&, SimulationNode<Sim>&, SimulationNode<Sim>&)>(
+                              &apply_movement<FP, Sim>));
 }
 
 /** @} */

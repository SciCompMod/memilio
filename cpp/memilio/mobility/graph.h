/* 
* Copyright (C) 2020-2025 MEmilio
*
* Authors: Daniel Abele, Martin J. Kuehn
*
* Contact: Martin J. Kuehn <Martin.Kuehn@DLR.de>
*
* Licensed under the Apache License, Version 2.0 (the "License");
* you may not use this file except in compliance with the License.
* You may obtain a copy of the License at
*
*     http://www.apache.org/licenses/LICENSE-2.0
*
* Unless required by applicable law or agreed to in writing, software
* distributed under the License is distributed on an "AS IS" BASIS,
* WITHOUT WARRANTIES OR CONDITIONS OF ANY KIND, either express or implied.
* See the License for the specific language governing permissions and
* limitations under the License.
*/
#ifndef GRAPH_H
#define GRAPH_H

#include "memilio/utils/stl_util.h"
#include "memilio/epidemiology/age_group.h"
#include "memilio/utils/date.h"
#include "memilio/utils/uncertain_value.h"
#include "memilio/utils/parameter_distributions.h"
#include "memilio/epidemiology/damping.h"
#include "memilio/geography/regions.h"
#include <algorithm>
#include <functional>
#include <iostream>
<<<<<<< HEAD
#include <functional>
#include <concepts>
=======
#include <ranges>
>>>>>>> 86188d3b

#include "boost/filesystem.hpp"

//is used to provide some paths as function arguments
namespace fs = boost::filesystem;

namespace mio
{

struct OutEdgeBase {
    OutEdgeBase(size_t start)
        : start_node_idx(start)
    {
    }
    size_t start_node_idx;
};
struct InEdgeBase {
    InEdgeBase(size_t end)
        : end_node_idx(end)
    {
    }
    size_t end_node_idx;
};
struct EdgeBase : public OutEdgeBase, public InEdgeBase {
    EdgeBase(size_t start, size_t end)
        : OutEdgeBase(start)
        , InEdgeBase(end)
    {
    }
};

/**
 * @brief represents a node of the graph
 * @param id unique id for the node (e.g. regional keys)
 */
template <class NodePropertyT>
struct Node {
    template <class... Args>
    Node(int node_id, Args&&... args)
        : id{node_id}
        , property(std::forward<Args>(args)...)
    {
    }
    int id;
    NodePropertyT property;
};

/**
 * @brief represents an edge of the graph
 */
template <class EdgePropertyT>
struct Edge : public EdgeBase {
    template <class... Args>
    Edge(size_t start, size_t end, Args&&... args)
        : EdgeBase{start, end}
        , property(std::forward<Args>(args)...)
    {
    }

    EdgePropertyT property;
};

/**
 * @brief comparison operator if node property type is equality comparable
 */
template <class T>
std::enable_if_t<has_eq_op<T>::value, bool> operator==(const Node<T>& n1, const Node<T>& n2)
{
    return n1.id == n2.id && n1.property == n2.property;
}
template <class T>
std::enable_if_t<has_eq_op<T>::value, bool> operator!=(const Node<T>& n1, const Node<T>& n2)
{
    return !(n1 == n2);
}

/**
 * @brief comparison operator if edge property type is equality comparable
 */
template <class T>
std::enable_if_t<has_eq_op<T>::value, bool> operator==(const Edge<T>& e1, const Edge<T>& e2)
{
    return e1.start_node_idx == e2.start_node_idx && e1.end_node_idx == e2.end_node_idx && e1.property == e2.property;
}
template <class T>
std::enable_if_t<has_eq_op<T>::value, bool> operator!=(const Edge<T>& e1, const Edge<T>& e2)
{
    return !(e1 == e2);
}

/**
 * @brief out stream operator for edges if edge property type has stream operator defined
 */
template <class T>
std::enable_if_t<has_ostream_op<T>::value, std::ostream&> operator<<(std::ostream& os, const Edge<T>& e)
{
    os << e.start_node_idx << " > " << e.end_node_idx << " : " << e.property;
    return os;
}

/**
 * @brief out stream operator for edges if edge property type does not have stream operator defined
 */
template <class T>
std::enable_if_t<!has_ostream_op<T>::value, std::ostream&> operator<<(std::ostream& os, const Edge<T>& e)
{
    os << e.start_node_idx << " > " << e.end_node_idx;
    return os;
}

/**
 * @brief generic graph structure
 */
template <class NodePropertyT, class EdgePropertyT>
class Graph
    //ensure correct std::is_copy_constructible; it's not correct by default because the nodes and edges are stored in std::vector
    : not_copyable_if_t<
          !conjunction<std::is_copy_constructible<NodePropertyT>, std::is_copy_constructible<EdgePropertyT>>::value>
{
public:
    using NodeProperty = NodePropertyT;
    using EdgeProperty = EdgePropertyT;

    Graph() = default;
    Graph(std::vector<Node<NodePropertyT>>&& nodes, std::vector<Edge<EdgePropertyT>>&& edges)
        : m_nodes(std::move(nodes))
        , m_edges(std::move(edges))
    {
    }

    /**
<<<<<<< HEAD
     * @brief Construct graph without edges from pairs of node_ids and node_properties.
     */
    Graph(const std::vector<int>& node_ids, const std::vector<NodePropertyT>& node_properties)
    {
        assert(node_ids.size() == node_properties.size());

        for (auto i = size_t(0); i < node_ids.size(); ++i) {
            add_node(node_ids[i], node_properties[i]);
        }
    }

    /**
     * @brief Construct graph without edges from node_properties with default node ids [0, 1, ...].
     */
    Graph(std::vector<NodePropertyT>& node_properties)
    {
        for (auto i = size_t(0); i < node_properties.size(); ++i) {
            add_node(i, node_properties[i]);
        }
    }

    /**
     * @brief Construct graph without edges, creating a node for each id in node_ids from the same node_args.
     */
    template <class... Args> requires std::constructible_from<NodePropertyT, Args...>
    Graph(const std::vector<int>& node_ids, Args&&... node_args)
    {
        for (int id : node_ids) {
            add_node(id, std::forward<Args>(node_args)...);
        }
    }

    /**
     * @brief Construct graph without edges, creating each node from the same node_args with default node ids [0, 1, ...].
     */
    template <class... Args> requires std::constructible_from<NodePropertyT, Args...>
    Graph(const int number_of_nodes, Args&&... args)
    {
        for (int id = 0; id < number_of_nodes; ++id) {
            add_node(id, std::forward<Args>(args)...);
        }
    }

    Graph() = default;

    /**
     * @brief add a node to the graph. property of the node is constructed from arguments.
     */
    template <class... Args> requires std::constructible_from<NodePropertyT, Args...>
    Node<NodePropertyT>& add_node(int id, Args&&... args)
=======
     * @brief add a node to the graph. The property of the node is constructed from arguments.
     *
     * @param id id for the node
     * @tparam args additional arguments for node construction
     */
    template <class... Args>
    void add_node(int id, Args&&... args)
>>>>>>> 86188d3b
    {
        m_nodes.emplace_back(id, std::forward<Args>(args)...);
    }

    /**
     * @brief add an edge to the graph. The property of the edge is constructed from arguments.
     * @param start_node_idx id of start node
     * @param end_node_idx id of end node
     * @tparam args additional arguments for edge construction
     *
     * If an edge with the same start and end node indices already exists, it is replaced by the newly constructed edge.
     */
<<<<<<< HEAD
    template <class... Args> requires std::constructible_from<EdgePropertyT, Args...>
    Edge<EdgePropertyT>& add_edge(size_t start_node_idx, size_t end_node_idx, Args&&... args)
=======
    template <class... Args>
    void add_edge(size_t start_node_idx, size_t end_node_idx, Args&&... args)
>>>>>>> 86188d3b
    {
        assert(m_nodes.size() > start_node_idx && m_nodes.size() > end_node_idx);
        insert_sorted_replace(m_edges, Edge<EdgePropertyT>(start_node_idx, end_node_idx, std::forward<Args>(args)...),
                              [](auto&& e1, auto&& e2) {
                                  return e1.start_node_idx == e2.start_node_idx ? e1.end_node_idx < e2.end_node_idx
                                                                                : e1.start_node_idx < e2.start_node_idx;
                              });
    }

    /**
     * @brief range of nodes
     */
    auto nodes()
    {
        return make_range(begin(m_nodes), end(m_nodes));
    }

    /**
     * @brief range of nodes
     */
    auto nodes() const
    {
        return make_range(begin(m_nodes), end(m_nodes));
    };

    /**
     * @brief range of edges
     */
    auto edges()
    {
        return make_range(begin(m_edges), end(m_edges));
    }

    /**
     * @brief range of edges
     */
    auto edges() const
    {
        return make_range(begin(m_edges), end(m_edges));
    }

    /**
     * @brief range of edges going out from a specific node
     */
    auto out_edges(size_t node_idx)
    {
        return out_edges(begin(m_edges), end(m_edges), node_idx);
    }

    /**
     * @brief range of edges going out from a specific node
     */
    auto out_edges(size_t node_idx) const
    {
        return out_edges(begin(m_edges), end(m_edges), node_idx);
    }

private:
    template <typename Iter>
    static auto out_edges(Iter b, Iter e, size_t idx)
    {
        return make_range(std::equal_range(b, e, OutEdgeBase(idx), [](auto&& e1, auto&& e2) {
            return e1.start_node_idx < e2.start_node_idx;
        }));
    }

private:
    std::vector<Node<NodePropertyT>> m_nodes;
    std::vector<Edge<EdgePropertyT>> m_edges;
}; // namespace mio

/**
 * @brief Sets the graph nodes for counties or districts.
 * Reads the node ids which could refer to districts or counties and the epidemiological
 * data from json files and creates one node for each id. Every node contains a model.
 * @param[in] params Model Parameters that are used for every node.
 * @param[in] start_date Start date for which the data should be read.
 * @param[in] end_data End date for which the data should be read.
 * @param[in] data_dir Directory that contains the data files.
 * @param[in] population_data_path Path to json file containing the population data.
 * @param[in] is_node_for_county Specifies whether the node ids should be county ids (true) or district ids (false).
 * @param[in, out] params_graph Graph whose nodes are set by the function.
 * @param[in] read_func Function that reads input data for german counties and sets Model compartments.
 * @param[in] node_func Function that returns the county ids.
 * @param[in] scaling_factor_inf Factor of confirmed cases to account for undetected cases in each county.
 * @param[in] scaling_factor_icu Factor of ICU cases to account for underreporting.
 * @param[in] tnt_capacity_factor Factor for test and trace capacity.
 * @param[in] num_days Number of days to be simulated; required to load data for vaccinations during the simulation.
 * @param[in] export_time_series If true, reads data for each day of simulation and writes it in the same directory as the input files.
 * @param[in] rki_age_groups Specifies whether rki-age_groups should be used.
 */
template <typename FP, class TestAndTrace, class ContactPattern, class Model, class MobilityParams, class Parameters,
          class ReadFunction, class NodeIdFunction>
IOResult<void> set_nodes(const Parameters& params, Date start_date, Date end_date, const fs::path& data_dir,
                         const std::string& population_data_path, bool is_node_for_county,
                         Graph<Model, MobilityParams>& params_graph, ReadFunction&& read_func,
                         NodeIdFunction&& node_func, const std::vector<FP>& scaling_factor_inf, FP scaling_factor_icu,
                         FP tnt_capacity_factor, int num_days = 0, bool export_time_series = false,
                         bool rki_age_groups = true)

{
    BOOST_OUTCOME_TRY(auto&& node_ids, node_func(population_data_path, is_node_for_county, rki_age_groups));
    std::vector<Model> nodes(node_ids.size(), Model(int(size_t(params.get_num_groups()))));
    for (auto& node : nodes) {
        node.parameters = params;
    }

    BOOST_OUTCOME_TRY(read_func(nodes, start_date, node_ids, scaling_factor_inf, scaling_factor_icu, data_dir.string(),
                                num_days, export_time_series));

    for (size_t node_idx = 0; node_idx < nodes.size(); ++node_idx) {

        auto tnt_capacity = nodes[node_idx].populations.get_total() * tnt_capacity_factor;

        //local parameters
        auto& tnt_value = nodes[node_idx].parameters.template get<TestAndTrace>();
        tnt_value       = UncertainValue<FP>(0.5 * (1.2 * tnt_capacity + 0.8 * tnt_capacity));
        tnt_value.set_distribution(mio::ParameterDistributionUniform(0.8 * tnt_capacity, 1.2 * tnt_capacity));

        auto id = 0;
        if (is_node_for_county) {
            id = int(regions::CountyId(node_ids[node_idx]));
        }
        else {
            id = int(regions::DistrictId(node_ids[node_idx]));
        }
        //holiday periods
        auto holiday_periods = regions::get_holidays(regions::get_state_id(id), start_date, end_date);
        auto& contacts       = nodes[node_idx].parameters.template get<ContactPattern>();
        contacts.get_school_holidays() =
            std::vector<std::pair<mio::SimulationTime<FP>, mio::SimulationTime<FP>>>(holiday_periods.size());
        std::transform(
            holiday_periods.begin(), holiday_periods.end(), contacts.get_school_holidays().begin(), [=](auto& period) {
                return std::make_pair(mio::SimulationTime<FP>(mio::get_offset_in_days(period.first, start_date)),
                                      mio::SimulationTime<FP>(mio::get_offset_in_days(period.second, start_date)));
            });

        //uncertainty in populations
        for (auto i = mio::AgeGroup(0); i < params.get_num_groups(); i++) {
            for (auto j = Index<typename Model::Compartments>(0); j < Model::Compartments::Count; ++j) {
                auto& compartment_value = nodes[node_idx].populations[{i, j}];
                compartment_value =
                    UncertainValue<FP>(0.5 * (1.1 * compartment_value.value() + 0.9 * compartment_value.value()));
                compartment_value.set_distribution(mio::ParameterDistributionUniform(0.9 * compartment_value.value(),
                                                                                     1.1 * compartment_value.value()));
            }
        }

        params_graph.add_node(node_ids[node_idx], nodes[node_idx]);
    }
    return success();
}

/**
 * @brief Sets the graph edges.
 * Reads the commuting matrices from txt files and sets the graph edges with that.
 * @param[in] mobility_data_file File that contains the commuting matrix.
 * @param[in, out] params_graph Graph whose nodes are set by the function.
 * @param[in] mobile_compartments Compartments that commute.
 * @param[in] contact_locations_size Number of contact locations.
 * @param[in] read_func Function that reads commuting matrices.
 * @param[in] commuting_weights Vector with a commuting weight for every AgeGroup.
 * @param[in] indices_of_saved_edges Vector of vectors with indices of the compartments that should be saved on the edges.
 */
template <typename FP, class ContactLocation, class Model, class MobilityParams, class MobilityCoefficientGroup,
          class InfectionState, class ReadFunction>
IOResult<void> set_edges(const fs::path& mobility_data_file, Graph<Model, MobilityParams>& params_graph,
                         std::initializer_list<InfectionState>& mobile_compartments, size_t contact_locations_size,
                         ReadFunction&& read_func, std::vector<FP> commuting_weights,
                         std::vector<std::vector<size_t>> indices_of_saved_edges = {})
{
    // mobility between nodes
    BOOST_OUTCOME_TRY(auto&& mobility_data_commuter, read_func(mobility_data_file.string()));
    if (mobility_data_commuter.rows() != Eigen::Index(params_graph.nodes().size()) ||
        mobility_data_commuter.cols() != Eigen::Index(params_graph.nodes().size())) {
        return mio::failure(mio::StatusCode::InvalidValue,
                            "Mobility matrices do not have the correct size. You may need to run "
                            "transformMobilitydata.py from pycode memilio epidata package.");
    }

    for (size_t county_idx_i = 0; county_idx_i < params_graph.nodes().size(); ++county_idx_i) {
        for (size_t county_idx_j = 0; county_idx_j < params_graph.nodes().size(); ++county_idx_j) {
            auto& populations = params_graph.nodes()[county_idx_i].property.populations;
            // mobility coefficients have the same number of components as the contact matrices.
            // so that the same NPIs/dampings can be used for both (e.g. more home office => fewer commuters)
            auto mobility_coeffs = MobilityCoefficientGroup(contact_locations_size, populations.numel());
            auto num_age_groups  = (size_t)params_graph.nodes()[county_idx_i].property.parameters.get_num_groups();
            commuting_weights =
                (commuting_weights.size() == 0 ? std::vector<FP>(num_age_groups, 1.0) : commuting_weights);
            //commuters
            auto working_population = 0.0;
            for (auto age = AgeGroup(0); age < populations.template size<mio::AgeGroup>(); ++age) {
                working_population += populations.get_group_total(age) * commuting_weights[size_t(age)];
            }
            auto commuter_coeff_ij = mobility_data_commuter(county_idx_i, county_idx_j) /
                                     working_population; //data is absolute numbers, we need relative
            for (auto age = AgeGroup(0); age < populations.template size<mio::AgeGroup>(); ++age) {
                for (auto compartment : mobile_compartments) {
                    auto coeff_index = populations.get_flat_index({age, compartment});
                    mobility_coeffs[size_t(ContactLocation::Work)].get_baseline()[coeff_index] =
                        commuter_coeff_ij * commuting_weights[size_t(age)];
                }
            }
            //only add edges with mobility above thresholds for performance
            //thresholds are chosen empirically so that more than 99% of mobility is covered, approx. 1/3 of the edges
            if (commuter_coeff_ij > 4e-5) {
                params_graph.add_edge(county_idx_i, county_idx_j, std::move(mobility_coeffs), indices_of_saved_edges);
            }
        }
    }

    return success();
}

template <class T>
std::enable_if_t<!has_ostream_op<T>::value, void> print_graph_object(std::ostream& os, size_t idx, const T&)
{
    os << idx;
}

template <class T>
std::enable_if_t<has_ostream_op<T>::value, void> print_graph_object(std::ostream& os, size_t idx, const T& o)
{
    os << idx << " [" << o << "]";
}

template <class Graph>
void print_graph(std::ostream& os, const Graph& g)
{
    auto nodes = g.nodes();
    for (size_t i = 0; i < nodes.size(); ++i) {
        os << "NODE ";
        print_graph_object(os, i, nodes[i]);
        os << '\n';
    }

    auto edges = g.edges();
    for (size_t i = 0; i < edges.size(); ++i) {
        auto& e = edges[i];
        os << "EDGE ";
        print_graph_object(os, i, e.property);
        os << " FROM NODE ";
        print_graph_object(os, e.start_node_idx, nodes[e.start_node_idx]);
        os << " TO ";
        print_graph_object(os, e.end_node_idx, nodes[e.end_node_idx]);
        os << '\n';
    }
}

} // namespace mio

#endif //GRAPH_H<|MERGE_RESOLUTION|>--- conflicted
+++ resolved
@@ -30,12 +30,8 @@
 #include <algorithm>
 #include <functional>
 #include <iostream>
-<<<<<<< HEAD
-#include <functional>
 #include <concepts>
-=======
 #include <ranges>
->>>>>>> 86188d3b
 
 #include "boost/filesystem.hpp"
 
@@ -159,7 +155,52 @@
     using NodeProperty = NodePropertyT;
     using EdgeProperty = EdgePropertyT;
 
+    /**
+     * @brief Construct graph without edges from pairs of node_ids and node_properties.
+     */
+    Graph(const std::vector<int>& node_ids, const std::vector<NodePropertyT>& node_properties)
+    {
+        assert(node_ids.size() == node_properties.size());
+
+        for (auto i = size_t(0); i < node_ids.size(); ++i) {
+            add_node(node_ids[i], node_properties[i]);
+        }
+    }
+
+    /**
+     * @brief Construct graph without edges from node_properties with default node ids [0, 1, ...].
+     */
+    Graph(std::vector<NodePropertyT>& node_properties)
+    {
+        for (auto i = size_t(0); i < node_properties.size(); ++i) {
+            add_node(i, node_properties[i]);
+        }
+    }
+
+    /**
+     * @brief Construct graph without edges, creating a node for each id in node_ids from the same node_args.
+     */
+    template <class... Args> requires std::constructible_from<NodePropertyT, Args...>
+    Graph(const std::vector<int>& node_ids, Args&&... node_args)
+    {
+        for (int id : node_ids) {
+            add_node(id, std::forward<Args>(node_args)...);
+        }
+    }
+
+    /**
+     * @brief Construct graph without edges, creating each node from the same node_args with default node ids [0, 1, ...].
+     */
+    template <class... Args> requires std::constructible_from<NodePropertyT, Args...>
+    Graph(const int number_of_nodes, Args&&... args)
+    {
+        for (int id = 0; id < number_of_nodes; ++id) {
+            add_node(id, std::forward<Args>(args)...);
+        }
+    }
+
     Graph() = default;
+
     Graph(std::vector<Node<NodePropertyT>>&& nodes, std::vector<Edge<EdgePropertyT>>&& edges)
         : m_nodes(std::move(nodes))
         , m_edges(std::move(edges))
@@ -167,66 +208,13 @@
     }
 
     /**
-<<<<<<< HEAD
-     * @brief Construct graph without edges from pairs of node_ids and node_properties.
-     */
-    Graph(const std::vector<int>& node_ids, const std::vector<NodePropertyT>& node_properties)
-    {
-        assert(node_ids.size() == node_properties.size());
-
-        for (auto i = size_t(0); i < node_ids.size(); ++i) {
-            add_node(node_ids[i], node_properties[i]);
-        }
-    }
-
-    /**
-     * @brief Construct graph without edges from node_properties with default node ids [0, 1, ...].
-     */
-    Graph(std::vector<NodePropertyT>& node_properties)
-    {
-        for (auto i = size_t(0); i < node_properties.size(); ++i) {
-            add_node(i, node_properties[i]);
-        }
-    }
-
-    /**
-     * @brief Construct graph without edges, creating a node for each id in node_ids from the same node_args.
-     */
-    template <class... Args> requires std::constructible_from<NodePropertyT, Args...>
-    Graph(const std::vector<int>& node_ids, Args&&... node_args)
-    {
-        for (int id : node_ids) {
-            add_node(id, std::forward<Args>(node_args)...);
-        }
-    }
-
-    /**
-     * @brief Construct graph without edges, creating each node from the same node_args with default node ids [0, 1, ...].
-     */
-    template <class... Args> requires std::constructible_from<NodePropertyT, Args...>
-    Graph(const int number_of_nodes, Args&&... args)
-    {
-        for (int id = 0; id < number_of_nodes; ++id) {
-            add_node(id, std::forward<Args>(args)...);
-        }
-    }
-
-    Graph() = default;
-
-    /**
-     * @brief add a node to the graph. property of the node is constructed from arguments.
-     */
-    template <class... Args> requires std::constructible_from<NodePropertyT, Args...>
-    Node<NodePropertyT>& add_node(int id, Args&&... args)
-=======
      * @brief add a node to the graph. The property of the node is constructed from arguments.
      *
      * @param id id for the node
      * @tparam args additional arguments for node construction
      */
-    template <class... Args>
+    template <class... Args> requires std::constructible_from<NodePropertyT, Args...>
     void add_node(int id, Args&&... args)
->>>>>>> 86188d3b
     {
         m_nodes.emplace_back(id, std::forward<Args>(args)...);
     }
@@ -239,13 +227,8 @@
      *
      * If an edge with the same start and end node indices already exists, it is replaced by the newly constructed edge.
      */
-<<<<<<< HEAD
     template <class... Args> requires std::constructible_from<EdgePropertyT, Args...>
-    Edge<EdgePropertyT>& add_edge(size_t start_node_idx, size_t end_node_idx, Args&&... args)
-=======
-    template <class... Args>
     void add_edge(size_t start_node_idx, size_t end_node_idx, Args&&... args)
->>>>>>> 86188d3b
     {
         assert(m_nodes.size() > start_node_idx && m_nodes.size() > end_node_idx);
         insert_sorted_replace(m_edges, Edge<EdgePropertyT>(start_node_idx, end_node_idx, std::forward<Args>(args)...),

--- conflicted
+++ resolved
@@ -260,25 +260,15 @@
  * @param[in] export_time_series If true, reads data for each day of simulation and writes it in the same directory as the input files.
  * @param[in] rki_age_groups Specifies whether rki-age_groups should be used.
  */
-<<<<<<< HEAD
 template <class TestAndTrace, class ContactPattern, class Model, class MovementParams, class Parameters,
-          class ReadFunction, class NodeIdFunction>
-IOResult<void>
-set_nodes(const Parameters& params, Date start_date, Date end_date, const fs::path& data_dir,
-          const std::string& population_data_path, bool is_node_for_county, Graph<Model, MovementParams>& params_graph,
-          ReadFunction&& read_func, NodeIdFunction&& node_func, const std::vector<double>& scaling_factor_inf,
-          double scaling_factor_icu, double tnt_capacity_factor, int num_days = 0, bool export_time_series = false)
-=======
-template <class TestAndTrace, class ContactPattern, class Model, class MigrationParams, class Parameters,
           class ReadFunction, class NodeIdFunction, typename FP = double>
 IOResult<void> set_nodes(const Parameters& params, Date start_date, Date end_date, const fs::path& data_dir,
                          const std::string& population_data_path, bool is_node_for_county,
-                         Graph<Model, MigrationParams>& params_graph, ReadFunction&& read_func,
+                         Graph<Model, MovementParams>& params_graph, ReadFunction&& read_func,
                          NodeIdFunction&& node_func, const std::vector<double>& scaling_factor_inf,
                          double scaling_factor_icu, double tnt_capacity_factor, int num_days = 0,
                          bool export_time_series = false, bool rki_age_groups = true)
 
->>>>>>> d439941b
 {
     BOOST_OUTCOME_TRY(auto&& node_ids, node_func(population_data_path, is_node_for_county, rki_age_groups));
     std::vector<Model> nodes(node_ids.size(), Model(int(size_t(params.get_num_groups()))));
@@ -337,7 +327,7 @@
  * Reads the commuting matrices from txt files and sets the graph edges with that.
  * @param[in] data_dir Directory that contains the data files.
  * @param[in, out] params_graph Graph whose nodes are set by the function.
- * @param[in] migrating_compartments Compartments that commute.
+ * @param[in] moving_compartments Compartments that commute.
  * @param[in] contact_locations_size Number of contact locations.
  * @param[in] read_func Function that reads commuting matrices.
  * @param[in] commuting_weights Vector with a commuting weight for every AgeGroup.
@@ -345,21 +335,15 @@
 template <class ContactLocation, class Model, class MovementParams, class MovementCoefficientGroup,
           class InfectionState, class ReadFunction>
 IOResult<void> set_edges(const fs::path& data_dir, Graph<Model, MovementParams>& params_graph,
-                         std::initializer_list<InfectionState>& migrating_compartments, size_t contact_locations_size,
+                         std::initializer_list<InfectionState>& moving_compartments, size_t contact_locations_size,
                          ReadFunction&& read_func,
                          std::vector<ScalarType> commuting_weights = std::vector<ScalarType>{})
 {
     // mobility between nodes
-<<<<<<< HEAD
-    BOOST_OUTCOME_TRY(mobility_data_commuter,
+    BOOST_OUTCOME_TRY(auto&& mobility_data_commuter,
                       read_func((data_dir / "mobility" / "commuter_movement_scaled.txt").string()));
-    BOOST_OUTCOME_TRY(mobility_data_twitter, read_func((data_dir / "mobility" / "twitter_scaled_1252.txt").string()));
-=======
-    BOOST_OUTCOME_TRY(auto&& mobility_data_commuter,
-                      read_func((data_dir / "mobility" / "commuter_migration_scaled.txt").string()));
     BOOST_OUTCOME_TRY(auto&& mobility_data_twitter,
                       read_func((data_dir / "mobility" / "twitter_scaled_1252.txt").string()));
->>>>>>> d439941b
     if (mobility_data_commuter.rows() != Eigen::Index(params_graph.nodes().size()) ||
         mobility_data_commuter.cols() != Eigen::Index(params_graph.nodes().size()) ||
         mobility_data_twitter.rows() != Eigen::Index(params_graph.nodes().size()) ||
@@ -386,7 +370,7 @@
             auto commuter_coeff_ij = mobility_data_commuter(county_idx_i, county_idx_j) /
                                      working_population; //data is absolute numbers, we need relative
             for (auto age = AgeGroup(0); age < populations.template size<mio::AgeGroup>(); ++age) {
-                for (auto compartment : migrating_compartments) {
+                for (auto compartment : moving_compartments) {
                     auto coeff_index = populations.get_flat_index({age, compartment});
                     mobility_coeffs[size_t(ContactLocation::Work)].get_baseline()[coeff_index] =
                         commuter_coeff_ij * commuting_weights[size_t(age)];
@@ -397,7 +381,7 @@
             auto twitter_coeff    = mobility_data_twitter(county_idx_i, county_idx_j) /
                                  total_population; //data is absolute numbers, we need relative
             for (auto age = AgeGroup(0); age < populations.template size<mio::AgeGroup>(); ++age) {
-                for (auto compartment : migrating_compartments) {
+                for (auto compartment : moving_compartments) {
                     auto coeff_idx = populations.get_flat_index({age, compartment});
                     mobility_coeffs[size_t(ContactLocation::Other)].get_baseline()[coeff_idx] = twitter_coeff;
                 }

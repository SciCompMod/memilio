--- conflicted
+++ resolved
@@ -104,12 +104,9 @@
     target_link_libraries(memilio PUBLIC JsonCpp::JsonCpp)
 endif()
 
-<<<<<<< HEAD
-
 add_executable(hist utils/history_example.cpp)
 target_link_libraries(hist memilio)
-=======
+
 if(MEMILIO_ENABLE_MPI)
     target_link_libraries(memilio PUBLIC MPI::MPI_CXX)
-endif()
->>>>>>> afd4f17b
+endif()
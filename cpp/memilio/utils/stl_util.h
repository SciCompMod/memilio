--- conflicted
+++ resolved
@@ -77,13 +77,9 @@
         return;
     }
     else {
-<<<<<<< HEAD
         mio::timing::AutoTimer<"insert_sorted_replace_vec_insert"> timer;
-        return vec.insert(lb, item);
-=======
         vec.insert(lb, item);
         return;
->>>>>>> c547df81
     }
 }
 

--- conflicted
+++ resolved
@@ -77,10 +77,6 @@
         return;
     }
     else {
-<<<<<<< HEAD
-        mio::timing::AutoTimer<"insert_sorted_replace_vec_insert"> timer;
-=======
->>>>>>> 86188d3b
         vec.insert(lb, item);
         return;
     }

--- conflicted
+++ resolved
@@ -315,13 +315,6 @@
     return enum_members;
 }
 
-<<<<<<< HEAD
-template<class T>
-using VectorRange = mio::Range<std::pair<typename std::vector<T>::iterator, typename std::vector<T>::iterator>>;
-
-template<class T>
-using ConstVectorRange = mio::Range<std::pair<typename std::vector<T>::const_iterator, typename std::vector<T>::const_iterator>>;
-=======
 /**
  * @brief Defines generic Range type for IterPair of a vector.
  * When elements should be const, template argument accepts const type.
@@ -336,7 +329,6 @@
                                                      typename std::vector<std::remove_const_t<T>>::const_iterator>>,
                        typename mio::Range<std::pair<typename std::vector<std::remove_const_t<T>>::iterator,
                                                      typename std::vector<std::remove_const_t<T>>::iterator>>>;
->>>>>>> edb74289
 
 } // namespace mio
 

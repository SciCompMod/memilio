--- conflicted
+++ resolved
@@ -120,13 +120,8 @@
 struct disjunction<B1> : B1 {
     //disjunction of one element is identity
 };
-<<<<<<< HEAD
 template<class B1, class... Bn>
 struct disjunction<B1, Bn...> : std::conditional_t<bool(B1::value), B1, disjunction<Bn...>> {
-=======
-template <class B1, class... Bn>
-struct disjunction<B1, Bn...> : std::conditional<bool(B1::value), B1, disjunction<Bn...>> {
->>>>>>> 65aaf890
     //disjunction of mutliple elements is equal to the first element if the first element is true.
     //otherwise its equal to the disjunction of the remaining elements.
 };

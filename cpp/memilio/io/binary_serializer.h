--- conflicted
+++ resolved
@@ -400,19 +400,11 @@
 IOResult<std::vector<T>> BinarySerializerObject::expect_list(const std::string& name, Tag<T>)
 {
     mio::unused(name);
-<<<<<<< HEAD
-    BOOST_OUTCOME_TRY(auto size, expect_element("Size", Tag<size_t>{}));
-    std::vector<T> v;
-    v.reserve(size);
-    for (auto i = size_t(0); i < size; ++i) {
-        BOOST_OUTCOME_TRY(auto t, expect_element("Item", Tag<T>{}));
-=======
     BOOST_OUTCOME_TRY(auto&& size, expect_element("Size", Tag<size_t>{}));
     std::vector<T> v;
     v.reserve(size);
     for (auto i = size_t(0); i < size; ++i) {
         BOOST_OUTCOME_TRY(auto&& t, expect_element("Item", Tag<T>{}));
->>>>>>> 79158d1c
         v.emplace_back(std::move(t));
     }
     return success(v);
@@ -432,15 +424,9 @@
 IOResult<boost::optional<T>> BinarySerializerObject::expect_optional(const std::string& name, Tag<T>)
 {
     mio::unused(name);
-<<<<<<< HEAD
-    BOOST_OUTCOME_TRY(auto size, expect_element("Exists", Tag<size_t>{}));
-    if (size) {
-        BOOST_OUTCOME_TRY(auto t, expect_element("Value", Tag<T>{}));
-=======
     BOOST_OUTCOME_TRY(auto&& size, expect_element("Exists", Tag<size_t>{}));
     if (size) {
         BOOST_OUTCOME_TRY(auto&& t, expect_element("Value", Tag<T>{}));
->>>>>>> 79158d1c
         return mio::success(t);
     }
     return mio::success(boost::optional<T>{});

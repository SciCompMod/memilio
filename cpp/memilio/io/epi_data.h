/* 
* Copyright (C) 2020-2024 MEmilio
*
* Authors: Daniel Abele
*
* Contact: Martin J. Kuehn <Martin.Kuehn@DLR.de>
*
* Licensed under the Apache License, Version 2.0 (the "License");
* you may not use this file except in compliance with the License.
* You may obtain a copy of the License at
*
*     http://www.apache.org/licenses/LICENSE-2.0
*
* Unless required by applicable law or agreed to in writing, software
* distributed under the License is distributed on an "AS IS" BASIS,
* WITHOUT WARRANTIES OR CONDITIONS OF ANY KIND, either express or implied.
* See the License for the specific language governing permissions and
* limitations under the License.
*/
#ifndef MEMILIO_IO_EPI_DATA_H
#define MEMILIO_IO_EPI_DATA_H

#include "memilio/config.h"

#ifdef MEMILIO_HAS_JSONCPP

#include "memilio/epidemiology/age_group.h"
#include "memilio/geography/regions.h"
#include "memilio/io/io.h"
#include "memilio/io/json_serializer.h"
#include "memilio/utils/custom_index_array.h"
#include "memilio/utils/date.h"

#include "json/value.h"
#include <string>
#include <vector>

namespace mio
{

/**
 * Date that serializes into a string.
 */
class StringDate : public Date
{
public:
    using Date::Date;

    StringDate(const Date& other)
        : Date(other)
    {
    }

    template <class IoContext>
    static IOResult<StringDate> deserialize(IoContext& io)
    {
        auto str = mio::deserialize(io, Tag<std::string>{});
        return apply(
            io,
            [](auto&& str_) -> IOResult<StringDate> {
<<<<<<< HEAD
                BOOST_OUTCOME_TRY(auto date, parse_date(str_));
=======
                BOOST_OUTCOME_TRY(auto&& date, parse_date(str_));
>>>>>>> 79158d1c
                return success(date);
            },
            str);
    }
};

/**
 * Represents the entries of a confirmed cases data file, e.g., from RKI.
 * Number of confirmed, recovered and deceased in Germany on a specific date.
 * ConfirmedCasesNoAgeEntry is a simplified version of ConfirmedCasesDataEntry without agegroups.
 */
class ConfirmedCasesNoAgeEntry
{
public:
    double num_confirmed;
    double num_recovered;
    double num_deaths;
    Date date;

    template <class IOContext>
    static IOResult<ConfirmedCasesNoAgeEntry> deserialize(IOContext& io)
    {
        auto obj           = io.expect_object("ConfirmedCasesNoAgeEntry");
        auto num_confirmed = obj.expect_element("Confirmed", Tag<double>{});
        auto num_recovered = obj.expect_element("Recovered", Tag<double>{});
        auto num_deaths    = obj.expect_element("Deaths", Tag<double>{});
        auto date          = obj.expect_element("Date", Tag<StringDate>{});
        return apply(
            io,
            [](auto&& nc, auto&& nr, auto&& nd, auto&& d) {
                return ConfirmedCasesNoAgeEntry{nc, nr, nd, d};
            },
            num_confirmed, num_recovered, num_deaths, date);
    }
};

/**
 * Deserialize a list of ConfirmedCasesNoAgeEntry from json.
 * @param jsvalue json value, must be an array of objects, objects must match ConfirmedCasesNoAgeEntry.
 *  Accordingly, there should be one entry per date with the values for Confirmed, Recovered and Deaths. In addition, no age groups should be specified.
 * @return List of ConfirmedCasesNoAgeEntry.
 */
inline IOResult<std::vector<ConfirmedCasesNoAgeEntry>> deserialize_confirmed_cases_noage(const Json::Value& jsvalue)
{
    return deserialize_json(jsvalue, Tag<std::vector<ConfirmedCasesNoAgeEntry>>{});
}

/**
 * Read list of ConfirmedCasesNoAgeEntry from a json file.
 * @param filename name of the json file. File content must be an array of objects, objects must match ConfirmedCasesNoAgeEntry.
 *  Accordingly, there should be one entry per date with the values for Confirmed, Recovered and Deaths. In addition, no age groups should be specified.
 * @return List of ConfirmedCasesNoAgeEntry.
 */
inline IOResult<std::vector<ConfirmedCasesNoAgeEntry>> read_confirmed_cases_noage(const std::string& filename)
{
    return read_json(filename, Tag<std::vector<ConfirmedCasesNoAgeEntry>>{});
}

/**
 * Represents the entries of a confirmed cases data file, e.g., from RKI.
 * Number of confirmed, recovered and deceased in a region on a specific date.
 * Region can be a county, a state, or a country. If it is a country, both
 * state_id and county_id will be empty.
 */
class ConfirmedCasesDataEntry
{
public:
    static std::vector<const char*> age_group_names;

    double num_confirmed;
    double num_recovered;
    double num_deaths;
    Date date;
    AgeGroup age_group;
    boost::optional<regions::StateId> state_id;
    boost::optional<regions::CountyId> county_id;
    boost::optional<regions::DistrictId> district_id;

    template <class IOContext>
    static IOResult<ConfirmedCasesDataEntry> deserialize(IOContext& io)
    {
        auto obj           = io.expect_object("ConfirmedCasesDataEntry");
        auto num_confirmed = obj.expect_element("Confirmed", Tag<double>{});
        auto num_recovered = obj.expect_element("Recovered", Tag<double>{});
        auto num_deaths    = obj.expect_element("Deaths", Tag<double>{});
        auto date          = obj.expect_element("Date", Tag<StringDate>{});
        auto age_group_str = obj.expect_element("Age_RKI", Tag<std::string>{});
        auto state_id      = obj.expect_optional("ID_State", Tag<regions::StateId>{});
        auto county_id     = obj.expect_optional("ID_County", Tag<regions::CountyId>{});
        auto district_id   = obj.expect_optional("ID_District", Tag<regions::DistrictId>{});
        return apply(
            io,
            [](auto&& nc, auto&& nr, auto&& nd, auto&& d, auto&& a_str, auto&& sid, auto&& cid,
               auto&& did) -> IOResult<ConfirmedCasesDataEntry> {
                auto a  = AgeGroup(0);
                auto it = std::find(age_group_names.begin(), age_group_names.end(), a_str);
                if (it != age_group_names.end()) {
                    a = AgeGroup(size_t(it - age_group_names.begin()));
                }
                else if (a_str == "unknown") {
                    a = AgeGroup(age_group_names.size());
                }
                else {
                    return failure(StatusCode::InvalidValue, "Invalid confirmed cases data age group.");
                }
                return success(ConfirmedCasesDataEntry{nc, nr, nd, d, a, sid, cid, did});
            },
            num_confirmed, num_recovered, num_deaths, date, age_group_str, state_id, county_id, district_id);
    }
};

/**
 * Read list of ConfirmedCasesDataEntry from json.
 * @param jsvalue json value, must be an array of objects, objects must match ConfirmedCasesDataEntry.
 * @return list of entries; entries of unknown age group are omitted.
 */
inline IOResult<std::vector<ConfirmedCasesDataEntry>> deserialize_confirmed_cases_data(const Json::Value& jsvalue)
{
<<<<<<< HEAD
    BOOST_OUTCOME_TRY(auto cases_data, deserialize_json(jsvalue, Tag<std::vector<ConfirmedCasesDataEntry>>{}));
=======
    BOOST_OUTCOME_TRY(auto&& cases_data, deserialize_json(jsvalue, Tag<std::vector<ConfirmedCasesDataEntry>>{}));
>>>>>>> 79158d1c
    //filter entries with unknown age group
    auto it = std::remove_if(cases_data.begin(), cases_data.end(), [](auto&& rki_entry) {
        return rki_entry.age_group >= AgeGroup(ConfirmedCasesDataEntry::age_group_names.size());
    });
    cases_data.erase(it, cases_data.end());
    return success(std::move(cases_data));
}

/**
 * Read list of ConfirmedCasesDataEntry from a json file.
 * @param filename name of the json file. File content must be an array of objects, objects must match ConfirmedCasesDataEntry.
 * @return list of entries; entries of unknown age group are omitted.
 */
inline IOResult<std::vector<ConfirmedCasesDataEntry>> read_confirmed_cases_data(const std::string& filename)
{
<<<<<<< HEAD
    BOOST_OUTCOME_TRY(auto jsvalue, read_json(filename));
=======
    BOOST_OUTCOME_TRY(auto&& jsvalue, read_json(filename));
>>>>>>> 79158d1c
    return deserialize_confirmed_cases_data(jsvalue);
}

/**
 * Represents entries in a DIVI data file.
 * Number of persons in the ICU in a region on a specific date.
 * Region can be a county, a state, or a country. If it is a country, both
 * state_id and county_id will be empty.
 */
class DiviEntry
{
public:
    double num_icu;
    Date date;
    boost::optional<regions::StateId> state_id;
    boost::optional<regions::CountyId> county_id;
    boost::optional<regions::DistrictId> district_id;

    template <class IoContext>
    static IOResult<DiviEntry> deserialize(IoContext& io)
    {
        auto obj         = io.expect_object("DiviEntry");
        auto num_icu     = obj.expect_element("ICU", Tag<double>{});
        auto date        = obj.expect_element("Date", Tag<StringDate>{});
        auto state_id    = obj.expect_optional("ID_State", Tag<regions::StateId>{});
        auto county_id   = obj.expect_optional("ID_County", Tag<regions::CountyId>{});
        auto district_id = obj.expect_optional("ID_District", Tag<regions::DistrictId>{});
        return apply(
            io,
            [](auto&& ni, auto&& d, auto&& sid, auto&& cid, auto&& did) {
                return DiviEntry{ni, d, sid, cid, did};
            },
            num_icu, date, state_id, county_id, district_id);
    }
};

/**
 * Deserialize a list of DiviEntry from json.
 * @param jsvalue Json value that contains DIVI data.
 * @return list of DiviEntry.
 */
inline IOResult<std::vector<DiviEntry>> deserialize_divi_data(const Json::Value& jsvalue)
{
    return deserialize_json(jsvalue, Tag<std::vector<DiviEntry>>{});
}

/**
 * deserialize a list of DiviEntry from json.
 * @param filename Json file that contains DIVI data.
 * @return list of DiviEntry.
 */
inline IOResult<std::vector<DiviEntry>> read_divi_data(const std::string& filename)
{
    return read_json(filename, Tag<std::vector<DiviEntry>>{});
}

namespace details
{
//check all results in a vector and unpack each
template <class T>
IOResult<std::vector<T>> unpack_all(const std::vector<IOResult<T>>& v)
{
    std::vector<T> w;
    w.reserve(v.size());
    for (auto&& r : v) {
<<<<<<< HEAD
        BOOST_OUTCOME_TRY(auto t, r);
=======
        BOOST_OUTCOME_TRY(auto&& t, r);
>>>>>>> 79158d1c
        w.push_back(t);
    }
    return success(w);
}
} // namespace details

/**
 * Represents an entry of a population data file.
 * Population per age group in a region.
 * Region can be a county, a state, or a country. If it is a country, both
 * state_id and county_id will be empty.
 */
class PopulationDataEntry
{
public:
    static std::vector<const char*> age_group_names;

    CustomIndexArray<double, AgeGroup> population;
    boost::optional<regions::StateId> state_id;
    boost::optional<regions::CountyId> county_id;
    boost::optional<regions::DistrictId> district_id;

    template <class IoContext>
    static IOResult<PopulationDataEntry> deserialize(IoContext& io)
    {
        auto obj         = io.expect_object("PopulationDataEntry");
        auto state_id    = obj.expect_optional("ID_State", Tag<regions::StateId>{});
        auto county_id   = obj.expect_optional("ID_County", Tag<regions::CountyId>{});
        auto district_id = obj.expect_optional("ID_District", Tag<regions::DistrictId>{});
        std::vector<IOResult<double>> age_groups;
        age_groups.reserve(age_group_names.size());
        std::transform(age_group_names.begin(), age_group_names.end(), std::back_inserter(age_groups),
                       [&obj](auto&& age_name) {
                           return obj.expect_element(age_name, Tag<double>{});
                       });
        return apply(
            io,
            [](auto&& ag, auto&& sid, auto&& cid, auto&& did) {
                return PopulationDataEntry{
                    CustomIndexArray<double, AgeGroup>(AgeGroup(ag.size()), ag.begin(), ag.end()), sid, cid, did};
            },
            details::unpack_all(age_groups), state_id, county_id, district_id);
    }
};

namespace details
{
inline void get_rki_age_interpolation_coefficients(const std::vector<double>& age_ranges,
                                                   std::vector<std::vector<double>>& interpolation,
                                                   std::vector<bool>& carry_over)
{
    std::array<double, 6> param_ranges = {5., 10., 20., 25., 20., 20.};
    assert(param_ranges.size() == ConfirmedCasesDataEntry::age_group_names.size() &&
           "Number of RKI age groups does not match number of age ranges.");

    //counter for parameter age groups
    size_t counter = 0;

    //residual of param age groups
    double res = 0.0;
    for (size_t i = 0; i < age_ranges.size(); i++) {

        // if current param age group didn't fit into previous rki age group, transfer residual to current age group
        if (res < 0) {
            interpolation[i].push_back(std::min(-res / age_ranges[i], 1.0));
        }

        if (counter < param_ranges.size() - 1) {
            res += age_ranges[i];
            if (std::abs(res) < age_ranges[i]) {
                counter++;
            }
            // iterate over param age groups while there is still room in the current rki age group
            while (res > 0) {
                res -= param_ranges[counter];
                interpolation[i].push_back((param_ranges[counter] + std::min(res, 0.0)) / age_ranges[i]);
                if (res >= 0) {
                    counter++;
                }
            }
            if (res < 0) {
                carry_over.push_back(true);
            }
            else if (res == 0) {
                carry_over.push_back(false);
            }
        }
        // if last param age group is reached
        else {
            interpolation[i].push_back((age_ranges[i] + res) / age_ranges[i]);
            if (res < 0 || counter == 0) {
                carry_over.push_back(true);
            }
            else if (res == 0) {
                carry_over.push_back(false);
            }
            res = 0;
        }
    }
}

inline std::vector<PopulationDataEntry>
interpolate_to_rki_age_groups(const std::vector<PopulationDataEntry>& population_data)
{
    std::vector<double> age_ranges = {3., 3., 9., 3., 7., 5., 10., 10., 15., 10., 25.};
    std::vector<std::vector<double>> coefficients{age_ranges.size()};
    std::vector<bool> carry_over{};
    get_rki_age_interpolation_coefficients(age_ranges, coefficients, carry_over);

    std::vector<PopulationDataEntry> interpolated{population_data};
    for (auto region_entry_idx = size_t(0); region_entry_idx < population_data.size(); ++region_entry_idx) {
        interpolated[region_entry_idx].population =
            CustomIndexArray<double, AgeGroup>(AgeGroup(ConfirmedCasesDataEntry::age_group_names.size()), 0.0);

        size_t interpolated_age_idx = 0;
        for (size_t age_idx = 0; age_idx < coefficients.size(); age_idx++) {
            for (size_t coeff_idx = 0; coeff_idx < coefficients[age_idx].size(); coeff_idx++) {
                interpolated[region_entry_idx].population[AgeGroup(interpolated_age_idx)] +=
                    coefficients[age_idx][coeff_idx] * population_data[region_entry_idx].population[AgeGroup(age_idx)];
                if (coeff_idx < coefficients[age_idx].size() - 1 || !carry_over[age_idx]) {
                    interpolated_age_idx++;
                }
            }
        }
    }

    return interpolated;
}
} // namespace details

/**
 * Deserialize population data from a JSON value.
 * Age groups are interpolated to RKI age groups.
 * @param jsvalue JSON value that contains the population data.
 * @param rki_age_groups Specifies whether population data should be interpolated to rki age groups.
 * @return list of population data.
 */
inline IOResult<std::vector<PopulationDataEntry>> deserialize_population_data(const Json::Value& jsvalue,
                                                                              bool rki_age_groups = true)
{
<<<<<<< HEAD
    BOOST_OUTCOME_TRY(auto population_data, deserialize_json(jsvalue, Tag<std::vector<PopulationDataEntry>>{}));
=======
    BOOST_OUTCOME_TRY(auto&& population_data, deserialize_json(jsvalue, Tag<std::vector<PopulationDataEntry>>{}));
>>>>>>> 79158d1c
    if (rki_age_groups) {
        return success(details::interpolate_to_rki_age_groups(population_data));
    }
    else {
        return success(population_data);
    }
}

/**
 * Deserialize population data from a JSON file.
 * Age groups are interpolated to RKI age groups.
 * @param filename JSON file that contains the population data.
 * @return list of population data.
 */
inline IOResult<std::vector<PopulationDataEntry>> read_population_data(const std::string& filename,
                                                                       bool rki_age_group = true)
{
<<<<<<< HEAD
    BOOST_OUTCOME_TRY(auto jsvalue, read_json(filename));
=======
    BOOST_OUTCOME_TRY(auto&& jsvalue, read_json(filename));
>>>>>>> 79158d1c
    return deserialize_population_data(jsvalue, rki_age_group);
}

/**
 * @brief Sets the age groups' names for the ConfirmedCasesDataEntry%s.
 * @param[in] names age group names
*/
IOResult<void> set_confirmed_cases_age_group_names(std::vector<const char*> names);

/**
 * @brief Sets the age groups' names for the PopulationDataEntry%s.
 * @param[in] names age group names
*/
IOResult<void> set_population_data_age_group_names(std::vector<const char*> names);

/**
 * @brief Sets the age groups' names for the VaccinationDataEntry%s.
 * @param[in] names age group names
*/
IOResult<void> set_vaccination_data_age_group_names(std::vector<const char*> names);

/**
 * @brief returns a vector with the ids of all nodes.
 * @param[in] path directory to population data
 * @param[in] is_node_for_county boolean specifying whether the nodes should be counties or districts
 * @return list of node ids.
 */
IOResult<std::vector<int>> get_node_ids(const std::string& path, bool is_node_for_county, bool rki_age_groups = true);

/**
 * Represents an entry in a vaccination data file.
 */
class VaccinationDataEntry
{
public:
    static std::vector<const char*> age_group_names;

    double num_vaccinations_completed;
    Date date;
    AgeGroup age_group;
    boost::optional<regions::StateId> state_id;
    boost::optional<regions::CountyId> county_id;
    boost::optional<regions::DistrictId> district_id;

    template <class IoContext>
    static IOResult<VaccinationDataEntry> deserialize(IoContext& io)
    {
        auto obj                        = io.expect_object("VaccinationDataEntry");
        auto num_vaccinations_completed = obj.expect_element("Vacc_completed", Tag<double>{});
        auto date                       = obj.expect_element("Date", Tag<StringDate>{});
        auto age_group_str              = obj.expect_element("Age_RKI", Tag<std::string>{});
        auto state_id                   = obj.expect_optional("ID_State", Tag<regions::StateId>{});
        auto county_id                  = obj.expect_optional("ID_County", Tag<regions::CountyId>{});
        auto district_id                = obj.expect_optional("ID_District", Tag<regions::DistrictId>{});
        return mio::apply(
            io,
            [](auto nf, auto d, auto&& a_str, auto sid, auto cid, auto did) -> IOResult<VaccinationDataEntry> {
                auto it = std::find(age_group_names.begin(), age_group_names.end(), a_str);
                auto a  = AgeGroup(0);
                if (it != age_group_names.end()) {
                    a = AgeGroup(size_t(it - age_group_names.begin()));
                }
                else {
                    return failure(StatusCode::InvalidValue, "Invalid vaccination data age group.");
                }
                return success(VaccinationDataEntry{nf, d, a, sid, cid, did});
            },
            num_vaccinations_completed, date, age_group_str, state_id, county_id, district_id);
    }
};

/**
 * Deserialize vaccination data from a JSON value.
 * @param jsvalue JSON value that contains the vaccination data.
 * @return list of vaccination data.
 */
inline IOResult<std::vector<VaccinationDataEntry>> deserialize_vaccination_data(const Json::Value& jsvalue)
{
    return deserialize_json(jsvalue, Tag<std::vector<VaccinationDataEntry>>{});
}

/**
 * Read vaccination data from a JSON file.
 * @param filename JSON file that contains the vaccination data.
 * @return list of vaccination data.
 */
inline IOResult<std::vector<VaccinationDataEntry>> read_vaccination_data(const std::string& filename)
{
<<<<<<< HEAD
    BOOST_OUTCOME_TRY(auto jsvalue, read_json(filename));
=======
    BOOST_OUTCOME_TRY(auto&& jsvalue, read_json(filename));
>>>>>>> 79158d1c
    return deserialize_vaccination_data(jsvalue);
}

} // namespace mio

#endif //MEMILIO_HAS_JSONCPP

#endif //MEMILIO_IO_EPI_DATA_H<|MERGE_RESOLUTION|>--- conflicted
+++ resolved
@@ -58,11 +58,7 @@
         return apply(
             io,
             [](auto&& str_) -> IOResult<StringDate> {
-<<<<<<< HEAD
-                BOOST_OUTCOME_TRY(auto date, parse_date(str_));
-=======
                 BOOST_OUTCOME_TRY(auto&& date, parse_date(str_));
->>>>>>> 79158d1c
                 return success(date);
             },
             str);
@@ -181,11 +177,7 @@
  */
 inline IOResult<std::vector<ConfirmedCasesDataEntry>> deserialize_confirmed_cases_data(const Json::Value& jsvalue)
 {
-<<<<<<< HEAD
-    BOOST_OUTCOME_TRY(auto cases_data, deserialize_json(jsvalue, Tag<std::vector<ConfirmedCasesDataEntry>>{}));
-=======
     BOOST_OUTCOME_TRY(auto&& cases_data, deserialize_json(jsvalue, Tag<std::vector<ConfirmedCasesDataEntry>>{}));
->>>>>>> 79158d1c
     //filter entries with unknown age group
     auto it = std::remove_if(cases_data.begin(), cases_data.end(), [](auto&& rki_entry) {
         return rki_entry.age_group >= AgeGroup(ConfirmedCasesDataEntry::age_group_names.size());
@@ -201,11 +193,7 @@
  */
 inline IOResult<std::vector<ConfirmedCasesDataEntry>> read_confirmed_cases_data(const std::string& filename)
 {
-<<<<<<< HEAD
-    BOOST_OUTCOME_TRY(auto jsvalue, read_json(filename));
-=======
     BOOST_OUTCOME_TRY(auto&& jsvalue, read_json(filename));
->>>>>>> 79158d1c
     return deserialize_confirmed_cases_data(jsvalue);
 }
 
@@ -271,11 +259,7 @@
     std::vector<T> w;
     w.reserve(v.size());
     for (auto&& r : v) {
-<<<<<<< HEAD
-        BOOST_OUTCOME_TRY(auto t, r);
-=======
         BOOST_OUTCOME_TRY(auto&& t, r);
->>>>>>> 79158d1c
         w.push_back(t);
     }
     return success(w);
@@ -416,11 +400,7 @@
 inline IOResult<std::vector<PopulationDataEntry>> deserialize_population_data(const Json::Value& jsvalue,
                                                                               bool rki_age_groups = true)
 {
-<<<<<<< HEAD
-    BOOST_OUTCOME_TRY(auto population_data, deserialize_json(jsvalue, Tag<std::vector<PopulationDataEntry>>{}));
-=======
     BOOST_OUTCOME_TRY(auto&& population_data, deserialize_json(jsvalue, Tag<std::vector<PopulationDataEntry>>{}));
->>>>>>> 79158d1c
     if (rki_age_groups) {
         return success(details::interpolate_to_rki_age_groups(population_data));
     }
@@ -438,11 +418,7 @@
 inline IOResult<std::vector<PopulationDataEntry>> read_population_data(const std::string& filename,
                                                                        bool rki_age_group = true)
 {
-<<<<<<< HEAD
-    BOOST_OUTCOME_TRY(auto jsvalue, read_json(filename));
-=======
     BOOST_OUTCOME_TRY(auto&& jsvalue, read_json(filename));
->>>>>>> 79158d1c
     return deserialize_population_data(jsvalue, rki_age_group);
 }
 
@@ -531,11 +507,7 @@
  */
 inline IOResult<std::vector<VaccinationDataEntry>> read_vaccination_data(const std::string& filename)
 {
-<<<<<<< HEAD
-    BOOST_OUTCOME_TRY(auto jsvalue, read_json(filename));
-=======
     BOOST_OUTCOME_TRY(auto&& jsvalue, read_json(filename));
->>>>>>> 79158d1c
     return deserialize_vaccination_data(jsvalue);
 }
 

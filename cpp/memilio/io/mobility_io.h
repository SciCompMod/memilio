--- conflicted
+++ resolved
@@ -79,11 +79,7 @@
     assert(graph.nodes().size() > 0 && "Graph Nodes are empty");
 
     std::string abs_path;
-<<<<<<< HEAD
-    BOOST_OUTCOME_TRY(auto created, create_directory(directory, abs_path));
-=======
     BOOST_OUTCOME_TRY(auto&& created, create_directory(directory, abs_path));
->>>>>>> 79158d1c
 
     if (created) {
         log_info("Results are stored in {:s}/results.", mio::get_current_dir_name());
@@ -101,11 +97,7 @@
     for (auto inode = size_t(0); inode < graph.nodes().size(); ++inode) {
         //node
         const auto node = graph.nodes()[inode];
-<<<<<<< HEAD
-        BOOST_OUTCOME_TRY(auto js_node_model, serialize_json(node.property, ioflags));
-=======
         BOOST_OUTCOME_TRY(auto&& js_node_model, serialize_json(node.property, ioflags));
->>>>>>> 79158d1c
         Json::Value js_node(Json::objectValue);
         js_node["NodeId"]  = node.id;
         js_node["Model"]   = js_node_model;
@@ -117,11 +109,7 @@
         if (out_edges.size()) {
             Json::Value js_edges(Json::arrayValue);
             for (auto& e : graph.out_edges(inode)) {
-<<<<<<< HEAD
-                BOOST_OUTCOME_TRY(auto js_edge_params, serialize_json(e.property, ioflags));
-=======
                 BOOST_OUTCOME_TRY(auto&& js_edge_params, serialize_json(e.property, ioflags));
->>>>>>> 79158d1c
                 Json::Value js_edge{Json::objectValue};
                 js_edge["StartNodeIndex"] = Json::UInt64(e.start_node_idx);
                 js_edge["EndNodeIndex"]   = Json::UInt64(e.end_node_idx);
@@ -162,21 +150,13 @@
         if (!file_exists(node_filename, node_filename)) {
             break;
         }
-<<<<<<< HEAD
-        BOOST_OUTCOME_TRY(auto js_node, read_json(node_filename));
-=======
         BOOST_OUTCOME_TRY(auto&& js_node, read_json(node_filename));
->>>>>>> 79158d1c
         if (!js_node["NodeId"].isInt()) {
             log_error("NodeId field must be an integer.");
             return failure(StatusCode::InvalidType, node_filename + ", NodeId must be an integer.");
         }
         auto node_id = js_node["NodeId"].asInt();
-<<<<<<< HEAD
-        BOOST_OUTCOME_TRY(auto model, deserialize_json(js_node["Model"], Tag<Model>{}, ioflags));
-=======
         BOOST_OUTCOME_TRY(auto&& model, deserialize_json(js_node["Model"], Tag<Model>{}, ioflags));
->>>>>>> 79158d1c
         graph.add_node(node_id, model);
     }
 
@@ -185,11 +165,7 @@
         for (auto inode = size_t(0); inode < graph.nodes().size(); ++inode) {
             //list of edges
             auto edge_filename = path_join(abs_path, "GraphEdges_node" + std::to_string(inode) + ".json");
-<<<<<<< HEAD
-            BOOST_OUTCOME_TRY(auto js_edges, read_json(edge_filename));
-=======
             BOOST_OUTCOME_TRY(auto&& js_edges, read_json(edge_filename));
->>>>>>> 79158d1c
 
             for (auto& e : js_edges) {
                 auto start_node_idx  = inode;
@@ -204,11 +180,7 @@
                     return failure(StatusCode::OutOfRange,
                                    edge_filename + ", EndNodeIndex not in range of number of graph nodes.");
                 }
-<<<<<<< HEAD
-                BOOST_OUTCOME_TRY(auto parameters,
-=======
                 BOOST_OUTCOME_TRY(auto&& parameters,
->>>>>>> 79158d1c
                                   deserialize_json(e["Parameters"], Tag<MigrationParameters>{}, ioflags));
                 graph.add_edge(start_node_idx, end_node_idx, parameters);
             }

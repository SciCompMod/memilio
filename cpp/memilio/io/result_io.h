/* 
* Copyright (C) 2020-2025 MEmilio
*
* Authors: Wadim Koslow, Daniel Abele, Martin J. Kuehn
*
* Contact: Martin J. Kuehn <Martin.Kuehn@DLR.de>
*
* Licensed under the Apache License, Version 2.0 (the "License");
* you may not use this file except in compliance with the License.
* You may obtain a copy of the License at
*
*     http://www.apache.org/licenses/LICENSE-2.0
*
* Unless required by applicable law or agreed to in writing, software
* distributed under the License is distributed on an "AS IS" BASIS,
* WITHOUT WARRANTIES OR CONDITIONS OF ANY KIND, either express or implied.
* See the License for the specific language governing permissions and
* limitations under the License.
*/
#ifndef MEMILIO_IO_RESULT_IO_H
#define MEMILIO_IO_RESULT_IO_H

#include "memilio/config.h"
#include "models/ode_secirvvs/infection_state.h"

#ifdef MEMILIO_HAS_HDF5

#include "memilio/math/eigen_util.h"
#include "memilio/utils/time_series.h"
#include "memilio/data/analyze_result.h"
#include "memilio/io/mobility_io.h"
#include "memilio/io/io.h"
#include "boost/filesystem.hpp"

namespace fs = boost::filesystem;
namespace mio
{

/**
 * @brief Save the results of a graph simulation run.
 * @param result Simulation results per node of the graph.
 * @param ids Identifiers for each node of the graph. 
 * @param num_groups Number of groups in the results.
 * @param filename Name of file
 * @return Any io errors that occur during writing of the files. 
 */
IOResult<void> save_result(const std::vector<TimeSeries<ScalarType>>& result, const std::vector<int>& ids,
                           int num_groups, const std::string& filename);

class SimulationResult
{
public:
    /**
     * @brief Standard constructor of SimulationResult
     * @param num_groups Number of groups or subpopulations in the simulation.
     * @param num_infectionstates Number of infection states in the considered simulation.
     */
    SimulationResult(int num_groups, int num_infectionstates)
        : m_groups(num_groups * num_infectionstates)
        , m_totals(num_infectionstates)
    {
    }

    /**
     * @brief Constructor of SimulationResult storing time, groups, and total sums of all groups
     * @param groups Simulation results of individual groups.
     * @param total Simulation results as the sum over all groups.
     */
    SimulationResult(const TimeSeries<ScalarType>& groups, const TimeSeries<ScalarType>& totals)
        : m_groups(groups)
        , m_totals(totals)
    {
    }

    /**
     * @brief Simulation results of individual groups.
     */
    const TimeSeries<ScalarType>& get_groups() const
    {
        return m_groups;
    }

    /**
     * @brief Simulation results of the sum over all groups.
     */
    const TimeSeries<ScalarType>& get_totals() const
    {
        return m_totals;
    }

private:
    TimeSeries<ScalarType> m_groups;
    TimeSeries<ScalarType> m_totals;
};

/**
 * @brief Read simulation result from h5 file.
 * @param filename name of the file to be read.
 */
IOResult<std::vector<SimulationResult>> read_result(const std::string& filename);

/**
 * @brief Aggregates results of parameter study into four compartments.
 * @param results Vector of TimeSeries containing results.
 * @param county_ids Ids of the county nodes.
 * @param num_days Number of days that were simulated.
 * @param num_groups Number of groups. 
 * @return Any io errors that occur during writing of the files.
 */
std::vector<TimeSeries<double>> aggregate_result(std::vector<TimeSeries<double>> results,
                                                 const std::vector<int>& county_ids, size_t num_days, int num_groups);

/**
 * Save the results and the parameters of a single graph simulation run.
 * Creates a new subdirectory for each run according to run_idx.
 * @param result Simulation results per node of the graph.
 * @param params Parameters used for the simulation run.
 * @param ids Identifiers for each node of the graph. 
 * @param result_dir Top level directory for all results of the parameter study.
 * @param run_idx Index of the run; used in directory name.
 * @return Any io errors that occur during writing of the files.
 */
template <class Model>
IOResult<void> save_result_with_params(const std::vector<TimeSeries<ScalarType>>& result,
                                       const std::vector<Model>& params, const std::vector<int>& county_ids,
                                       const fs::path& result_dir, size_t run_idx)
{
    auto result_dir_run = result_dir / ("run" + std::to_string(run_idx));
    BOOST_OUTCOME_TRY(create_directory(result_dir_run.string()));
    BOOST_OUTCOME_TRY(save_result(result, county_ids, (int)(size_t)params[0].parameters.get_num_groups(),
                                  (result_dir_run / "Result.h5").string()));
    BOOST_OUTCOME_TRY(write_graph(Graph<Model, MobilityParameters<ScalarType>>(county_ids, params),
                                  result_dir_run.string(), IOF_OmitDistributions));
    return success();
}

/**
 * @brief Save the results of a parameter study.
 * Stores different percentiles (p5, p25, p50, p75, p90) and sums of the results and parameters. 
 * @param ensemble_results Result of each simulation run.
 * @param ensemble_params Parameters used for each simulation run.
 * @param county_ids Ids of the county nodes.
 * @param result_dir Top level directory for all results of the parameter study.
 * @param save_single_runs [Default: true] Defines if single run results are written to the disk.
 * @param save_single_runs [Default: true] Defines if percentiles are written to the disk.
 * @param num_days [Default: 0] Number of days that were simulated.
 * @param save_non_aggregated_results [Default: false] Defines if nonaggregated results are saved.
 * @return Any io errors that occur during writing of the files.
 */
template <class Model>
IOResult<void> save_results(const std::vector<std::vector<TimeSeries<ScalarType>>>& ensemble_results,
                            const std::vector<std::vector<Model>>& ensemble_params, const std::vector<int>& county_ids,
                            const fs::path& result_dir, bool save_single_runs = true, bool save_percentiles = true,
                            size_t num_days = 0, bool save_non_aggregated_results = false)
{
    //save results and sum of results over nodes
    auto ensemble_result_sum = sum_nodes(ensemble_results);
    auto num_groups          = (int)(size_t)ensemble_params[0][0].parameters.get_num_groups();
    if (save_single_runs) {
        for (size_t i = 0; i < ensemble_result_sum.size(); ++i) {
            BOOST_OUTCOME_TRY(save_result(ensemble_result_sum[i], {0}, num_groups,
                                          (result_dir / ("results_run" + std::to_string(i) + "_sum.h5")).string()));
            BOOST_OUTCOME_TRY(save_result(ensemble_results[i], county_ids, num_groups,
                                          (result_dir / ("results_run" + std::to_string(i) + ".h5")).string()));
        }
    }

    if (save_percentiles) {
        // make directories for percentiles
        auto result_dir_p25 = result_dir / "p25";
        auto result_dir_p50 = result_dir / "p50";
        auto result_dir_p75 = result_dir / "p75";
        BOOST_OUTCOME_TRY(create_directory(result_dir_p25.string()));
        BOOST_OUTCOME_TRY(create_directory(result_dir_p50.string()));
        BOOST_OUTCOME_TRY(create_directory(result_dir_p75.string()));

        // save percentiles of results, summed over nodes
        {
            auto ensemble_results_sum_p25 = ensemble_percentile(ensemble_result_sum, 0.25);
            auto ensemble_results_sum_p50 = ensemble_percentile(ensemble_result_sum, 0.50);
            auto ensemble_results_sum_p75 = ensemble_percentile(ensemble_result_sum, 0.75);

            // aggregate results
            auto ensemble_results_sum_p25_aggregated =
                aggregate_result(ensemble_results_sum_p25, {0}, num_days, num_groups);
            auto ensemble_results_sum_p50_aggregated =
                aggregate_result(ensemble_results_sum_p50, {0}, num_days, num_groups);
            auto ensemble_results_sum_p75_aggregated =
                aggregate_result(ensemble_results_sum_p75, {0}, num_days, num_groups);

            BOOST_OUTCOME_TRY(save_result(ensemble_results_sum_p25_aggregated, {0}, num_groups,
                                          (result_dir_p25 / "Results_sum.h5").string()));
            BOOST_OUTCOME_TRY(save_result(ensemble_results_sum_p50_aggregated, {0}, num_groups,
                                          (result_dir_p50 / "Results_sum.h5").string()));
            BOOST_OUTCOME_TRY(save_result(ensemble_results_sum_p75_aggregated, {0}, num_groups,
                                          (result_dir_p75 / "Results_sum.h5").string()));

            // save percentiles of results

            auto ensemble_results_p25 = ensemble_percentile(ensemble_results, 0.25);
            auto ensemble_results_p50 = ensemble_percentile(ensemble_results, 0.50);
            auto ensemble_results_p75 = ensemble_percentile(ensemble_results, 0.75);

<<<<<<< HEAD
            // aggregate results

            auto ensemble_results_p25_aggregated =
                aggregate_result(ensemble_results_p25, county_ids, num_days, num_groups);
            auto ensemble_results_p50_aggregated =
                aggregate_result(ensemble_results_p50, county_ids, num_days, num_groups);
            auto ensemble_results_p75_aggregated =
                aggregate_result(ensemble_results_p75, county_ids, num_days, num_groups);

            BOOST_OUTCOME_TRY(save_result(ensemble_results_p25_aggregated, county_ids, num_groups,
                                          (result_dir_p25 / "Results.h5").string()));
            BOOST_OUTCOME_TRY(save_result(ensemble_results_p50_aggregated, county_ids, num_groups,
                                          (result_dir_p50 / "Results.h5").string()));
            BOOST_OUTCOME_TRY(save_result(ensemble_results_p75_aggregated, county_ids, num_groups,
                                          (result_dir_p75 / "Results.h5").string()));

            if (save_non_aggregated_results) {
                // save non-aggregated results in subfolder "non_aggregated_results"
                auto result_dir_non_agg = result_dir / "non_aggregated_results";
                BOOST_OUTCOME_TRY(create_directory(result_dir_non_agg.string()));

                auto result_dir_non_agg_p25 = result_dir_non_agg / "p25";
                auto result_dir_non_agg_p50 = result_dir_non_agg / "p50";
                auto result_dir_non_agg_p75 = result_dir_non_agg / "p75";
                BOOST_OUTCOME_TRY(create_directory(result_dir_non_agg_p25.string()));
                BOOST_OUTCOME_TRY(create_directory(result_dir_non_agg_p50.string()));
                BOOST_OUTCOME_TRY(create_directory(result_dir_non_agg_p75.string()));

                // save percentiles of results, summed over nodes
                BOOST_OUTCOME_TRY(save_result(ensemble_results_sum_p25, {0}, num_groups,
                                              (result_dir_non_agg_p25 / "Results_sum.h5").string()));
                BOOST_OUTCOME_TRY(save_result(ensemble_results_sum_p50, {0}, num_groups,
                                              (result_dir_non_agg_p50 / "Results_sum.h5").string()));
                BOOST_OUTCOME_TRY(save_result(ensemble_results_sum_p75, {0}, num_groups,
                                              (result_dir_non_agg_p75 / "Results_sum.h5").string()));

                // save percentiles of results
                BOOST_OUTCOME_TRY(save_result(ensemble_results_p25, county_ids, num_groups,
                                              (result_dir_non_agg_p25 / "Results.h5").string()));
                BOOST_OUTCOME_TRY(save_result(ensemble_results_p50, county_ids, num_groups,
                                              (result_dir_non_agg_p50 / "Results.h5").string()));
                BOOST_OUTCOME_TRY(save_result(ensemble_results_p75, county_ids, num_groups,
                                              (result_dir_non_agg_p75 / "Results.h5").string()));
            }
=======
        // save percentiles of parameters
        {
            auto ensemble_params_p05 = ensemble_params_percentile(ensemble_params, 0.05);
            auto ensemble_params_p25 = ensemble_params_percentile(ensemble_params, 0.25);
            auto ensemble_params_p50 = ensemble_params_percentile(ensemble_params, 0.50);
            auto ensemble_params_p75 = ensemble_params_percentile(ensemble_params, 0.75);
            auto ensemble_params_p95 = ensemble_params_percentile(ensemble_params, 0.95);

            auto make_graph = [&county_ids](auto&& params) {
                return Graph<Model, MobilityParameters<ScalarType>>(county_ids, params);
            };
            BOOST_OUTCOME_TRY(
                write_graph(make_graph(ensemble_params_p05), result_dir_p05.string(), IOF_OmitDistributions));
            BOOST_OUTCOME_TRY(
                write_graph(make_graph(ensemble_params_p25), result_dir_p25.string(), IOF_OmitDistributions));
            BOOST_OUTCOME_TRY(
                write_graph(make_graph(ensemble_params_p50), result_dir_p50.string(), IOF_OmitDistributions));
            BOOST_OUTCOME_TRY(
                write_graph(make_graph(ensemble_params_p75), result_dir_p75.string(), IOF_OmitDistributions));
            BOOST_OUTCOME_TRY(
                write_graph(make_graph(ensemble_params_p95), result_dir_p95.string(), IOF_OmitDistributions));
>>>>>>> 2b609bfe
        }

        // // save percentiles of parameters
        // {
        //     auto ensemble_params_p05 = ensemble_params_percentile(ensemble_params, 0.05);
        //     auto ensemble_params_p25 = ensemble_params_percentile(ensemble_params, 0.25);
        //     auto ensemble_params_p50 = ensemble_params_percentile(ensemble_params, 0.50);
        //     auto ensemble_params_p75 = ensemble_params_percentile(ensemble_params, 0.75);
        //     auto ensemble_params_p95 = ensemble_params_percentile(ensemble_params, 0.95);

        //     auto make_graph = [&county_ids](auto&& params) {
        //         return create_graph_without_edges<Model, MobilityParameters<ScalarType>>(params, county_ids);
        //     };
        //     BOOST_OUTCOME_TRY(
        //         write_graph(make_graph(ensemble_params_p05), result_dir_p05.string(), IOF_OmitDistributions));
        //     BOOST_OUTCOME_TRY(
        //         write_graph(make_graph(ensemble_params_p25), result_dir_p25.string(), IOF_OmitDistributions));
        //     BOOST_OUTCOME_TRY(
        //         write_graph(make_graph(ensemble_params_p50), result_dir_p50.string(), IOF_OmitDistributions));
        //     BOOST_OUTCOME_TRY(
        //         write_graph(make_graph(ensemble_params_p75), result_dir_p75.string(), IOF_OmitDistributions));
        //     BOOST_OUTCOME_TRY(
        //         write_graph(make_graph(ensemble_params_p95), result_dir_p95.string(), IOF_OmitDistributions));
        // }
    }
    return success();
}

} // namespace mio

#endif // MEMILIO_HAS_HDF5

#endif // MEMILIO_IO_RESULT_IO_H<|MERGE_RESOLUTION|>--- conflicted
+++ resolved
@@ -201,7 +201,6 @@
             auto ensemble_results_p50 = ensemble_percentile(ensemble_results, 0.50);
             auto ensemble_results_p75 = ensemble_percentile(ensemble_results, 0.75);
 
-<<<<<<< HEAD
             // aggregate results
 
             auto ensemble_results_p25_aggregated =
@@ -246,29 +245,6 @@
                 BOOST_OUTCOME_TRY(save_result(ensemble_results_p75, county_ids, num_groups,
                                               (result_dir_non_agg_p75 / "Results.h5").string()));
             }
-=======
-        // save percentiles of parameters
-        {
-            auto ensemble_params_p05 = ensemble_params_percentile(ensemble_params, 0.05);
-            auto ensemble_params_p25 = ensemble_params_percentile(ensemble_params, 0.25);
-            auto ensemble_params_p50 = ensemble_params_percentile(ensemble_params, 0.50);
-            auto ensemble_params_p75 = ensemble_params_percentile(ensemble_params, 0.75);
-            auto ensemble_params_p95 = ensemble_params_percentile(ensemble_params, 0.95);
-
-            auto make_graph = [&county_ids](auto&& params) {
-                return Graph<Model, MobilityParameters<ScalarType>>(county_ids, params);
-            };
-            BOOST_OUTCOME_TRY(
-                write_graph(make_graph(ensemble_params_p05), result_dir_p05.string(), IOF_OmitDistributions));
-            BOOST_OUTCOME_TRY(
-                write_graph(make_graph(ensemble_params_p25), result_dir_p25.string(), IOF_OmitDistributions));
-            BOOST_OUTCOME_TRY(
-                write_graph(make_graph(ensemble_params_p50), result_dir_p50.string(), IOF_OmitDistributions));
-            BOOST_OUTCOME_TRY(
-                write_graph(make_graph(ensemble_params_p75), result_dir_p75.string(), IOF_OmitDistributions));
-            BOOST_OUTCOME_TRY(
-                write_graph(make_graph(ensemble_params_p95), result_dir_p95.string(), IOF_OmitDistributions));
->>>>>>> 2b609bfe
         }
 
         // // save percentiles of parameters
@@ -280,7 +256,7 @@
         //     auto ensemble_params_p95 = ensemble_params_percentile(ensemble_params, 0.95);
 
         //     auto make_graph = [&county_ids](auto&& params) {
-        //         return create_graph_without_edges<Model, MobilityParameters<ScalarType>>(params, county_ids);
+        //         return Graph<Model, MobilityParameters<ScalarType>>(county_ids, params);
         //     };
         //     BOOST_OUTCOME_TRY(
         //         write_graph(make_graph(ensemble_params_p05), result_dir_p05.string(), IOF_OmitDistributions));

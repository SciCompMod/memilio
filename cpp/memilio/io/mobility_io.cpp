/* 
* Copyright (C) 2020-2025 MEmilio
*
* Authors: Daniel Abele, Wadim Koslow, Henrik Zunker, Martin J. Kuehn
*
* Contact: Martin J. Kuehn <Martin.Kuehn@DLR.de>
*
* Licensed under the Apache License, Version 2.0 (the "License");
* you may not use this file except in compliance with the License.
* You may obtain a copy of the License at
*
*     http://www.apache.org/licenses/LICENSE-2.0
*
* Unless required by applicable law or agreed to in writing, software
* distributed under the License is distributed on an "AS IS" BASIS,
* WITHOUT WARRANTIES OR CONDITIONS OF ANY KIND, either express or implied.
* See the License for the specific language governing permissions and
* limitations under the License.
*/
#include "memilio/io/mobility_io.h"
#include "memilio/math/eigen.h"
#include "memilio/utils/logging.h"

#ifdef MEMILIO_HAS_HDF5
#include "memilio/io/hdf5_cpp.h"
#endif // MEMILIO_HAS_HDF5

#include <iostream>
#include <fstream>
#include <string>
#include <vector>

namespace mio
{

std::vector<std::string> split(const std::string& s, char delimitor)
{
    std::vector<std::string> tokens;
    std::string token;
    std::istringstream tokenStream(s);
    while (std::getline(tokenStream, token, delimitor)) {
        tokens.push_back(token);
    }
    return tokens;
}

IOResult<int> count_lines(const std::string& filename)
{
    std::fstream file;
    file.open(filename, std::ios::in);
    if (!file.is_open()) {
        return failure(StatusCode::FileNotFound, filename);
    }

    int count = 0;
    std::string line;
    while (getline(file, line)) {
        count++;
    }
    return success(count);
}

IOResult<Eigen::MatrixXd> read_mobility_formatted(const std::string& filename)
{
    BOOST_OUTCOME_TRY(auto&& num_lines, count_lines(filename));

    if (num_lines == 0) {
        return success(Eigen::MatrixXd(0, 0));
    }

    std::fstream file;
    file.open(filename, std::ios::in);
    if (!file.is_open()) {
        return failure(StatusCode::FileNotFound, filename);
    }

    Eigen::MatrixXd txt_matrix(num_lines - 1, 3);
    std::vector<int> ids;

    try {
        std::string tp;
        int linenumber = 0;
        while (getline(file, tp)) {
            if (linenumber > 0) {
                auto line = split(tp, '\t');
                if (line.size() < 5) {
                    return failure(StatusCode::InvalidFileFormat,
                                   filename + ":" + std::to_string(linenumber) + ": Not enough entries in line.");
                }
                ids.push_back(std::stoi(line[2]));
                txt_matrix(linenumber - 1, 0) = std::stoi(line[2]);
                txt_matrix(linenumber - 1, 1) = std::stoi(line[3]);
                txt_matrix(linenumber - 1, 2) = std::stod(line[4]);
            }
            linenumber++;
        }
    }
    catch (std::runtime_error& ex) {
        return failure(StatusCode::InvalidFileFormat, filename + ": " + ex.what());
    }

    sort(ids.begin(), ids.end());
    std::vector<int>::iterator iter = std::unique(ids.begin(), ids.end());
    ids.resize(std::distance(ids.begin(), iter));

    Eigen::MatrixXd mobility = Eigen::MatrixXd::Zero(ids.size(), ids.size());

    for (int k = 0; k < num_lines - 1; k++) {
        int row_ind = 0;
        int col_ind = 0;
        while (txt_matrix(k, 0) != ids[row_ind]) {
            row_ind++;
        }
        while (txt_matrix(k, 1) != ids[col_ind]) {
            col_ind++;
        }
        mobility(row_ind, col_ind) = txt_matrix(k, 2);
    }

    return success(mobility);
}

IOResult<Eigen::MatrixXd> read_mobility_plain(const std::string& filename)
{
    BOOST_OUTCOME_TRY(auto&& num_lines, count_lines(filename));

    if (num_lines == 0) {
        return success(Eigen::MatrixXd(0, 0));
    }

    std::fstream file;
    file.open(filename, std::ios::in);
    if (!file.is_open()) {
        return failure(StatusCode::FileNotFound, filename);
    }

    Eigen::MatrixXd mobility(num_lines, num_lines);

    try {
        std::string tp;
        int linenumber = 0;
        while (getline(file, tp)) {
            auto line = split(tp, ' ');
            if (line.size() != size_t(num_lines)) {
                return failure(StatusCode::InvalidFileFormat, filename + ": Not a square matrix.");
            }
            Eigen::Index i = static_cast<Eigen::Index>(linenumber);
            for (Eigen::Index j = 0; j < static_cast<Eigen::Index>(line.size()); j++) {
                mobility(i, j) = std::stod(line[j]);
            }
            linenumber++;
        }
    }
    catch (std::runtime_error& ex) {
        return failure(StatusCode::InvalidFileFormat, filename + ": " + ex.what());
    }

    return success(mobility);
}

<<<<<<< HEAD
IOResult<Eigen::MatrixXd> read_duration_stay(const std::string& filename)
{
    BOOST_OUTCOME_TRY(auto&& num_lines, count_lines(filename));

    if (num_lines == 0) {
        return success(Eigen::MatrixXd(0, 0));
    }

    std::fstream file;
    file.open(filename, std::ios::in);
    if (!file.is_open()) {
        return failure(StatusCode::FileNotFound, filename);
    }

    Eigen::VectorXd duration(num_lines);

    try {
        std::string tp;
        int linenumber = 0;
        while (getline(file, tp)) {
            auto line      = split(tp, ' ');
            Eigen::Index i = static_cast<Eigen::Index>(linenumber);
            duration(i)    = std::stod(line[0]);
            linenumber++;
        }
    }
    catch (std::runtime_error& ex) {
        return failure(StatusCode::InvalidFileFormat, filename + ": " + ex.what());
    }

    return success(duration);
}

IOResult<std::vector<std::vector<std::vector<int>>>> read_path_mobility(const std::string& filename)
{
    BOOST_OUTCOME_TRY(auto&& num_lines, count_lines(filename));

    if (num_lines == 0) {
        std::vector<std::vector<std::vector<int>>> arr(0, std::vector<std::vector<int>>(0));
        return success(arr);
    }

    std::fstream file;
    file.open(filename, std::ios::in);
    if (!file.is_open()) {
        return failure(StatusCode::FileNotFound, filename);
    }

    const int num_nodes = static_cast<int>(std::sqrt(num_lines));
    std::vector<std::vector<std::vector<int>>> arr(num_nodes, std::vector<std::vector<int>>(num_nodes));

    try {
        std::string tp;
        while (getline(file, tp)) {
            auto line   = split(tp, ' ');
            auto indx_x = std::stoi(line[0]);
            auto indx_y = std::stoi(line[1]);
            if (indx_x != indx_y) {
                auto path = std::accumulate(line.begin() + 2, line.end(), std::string(""));

                // string -> vector of integers
                std::vector<int> path_vec;

                // Remove the square brackets and \r
                path = path.substr(1, path.size() - 3);
                std::stringstream ss(path);
                std::string token;

                // get numbers and save them in path_vec
                while (std::getline(ss, token, ',')) {
                    path_vec.push_back(std::stoi(token));
                }

                for (int number : path_vec) {
                    arr[indx_x][indx_y].push_back(number);
                }
            }
            else {
                arr[indx_x][indx_y].push_back(static_cast<int>(indx_x));
            }
        }
    }
    catch (std::runtime_error& ex) {
        return failure(StatusCode::InvalidFileFormat, filename + ": " + ex.what());
    }

    return success(arr);
}
=======
#ifdef MEMILIO_HAS_HDF5
IOResult<void> save_edges(const std::vector<std::vector<TimeSeries<double>>>& ensemble_edges,
                          const std::vector<std::pair<int, int>>& pairs_edges, const fs::path& result_dir,
                          bool save_single_runs, bool save_percentiles)
{
    //save results and sum of results over nodes
    auto ensemble_edges_sum = sum_nodes(ensemble_edges);
    if (save_single_runs) {
        for (size_t i = 0; i < ensemble_edges_sum.size(); ++i) {
            BOOST_OUTCOME_TRY(save_edges(ensemble_edges[i], pairs_edges,
                                         (result_dir / ("Edges_run" + std::to_string(i) + ".h5")).string()));
        }
    }

    if (save_percentiles) {
        // make directories for percentiles
        auto result_dir_p05 = result_dir / "p05";
        auto result_dir_p25 = result_dir / "p25";
        auto result_dir_p50 = result_dir / "p50";
        auto result_dir_p75 = result_dir / "p75";
        auto result_dir_p95 = result_dir / "p95";
        BOOST_OUTCOME_TRY(create_directory(result_dir_p05.string()));
        BOOST_OUTCOME_TRY(create_directory(result_dir_p25.string()));
        BOOST_OUTCOME_TRY(create_directory(result_dir_p50.string()));
        BOOST_OUTCOME_TRY(create_directory(result_dir_p75.string()));
        BOOST_OUTCOME_TRY(create_directory(result_dir_p95.string()));

        // save percentiles of Edges
        {
            auto ensemble_edges_p05 = ensemble_percentile(ensemble_edges, 0.05);
            auto ensemble_edges_p25 = ensemble_percentile(ensemble_edges, 0.25);
            auto ensemble_edges_p50 = ensemble_percentile(ensemble_edges, 0.50);
            auto ensemble_edges_p75 = ensemble_percentile(ensemble_edges, 0.75);
            auto ensemble_edges_p95 = ensemble_percentile(ensemble_edges, 0.95);

            BOOST_OUTCOME_TRY(save_edges(ensemble_edges_p05, pairs_edges, (result_dir_p05 / "Edges.h5").string()));
            BOOST_OUTCOME_TRY(save_edges(ensemble_edges_p25, pairs_edges, (result_dir_p25 / "Edges.h5").string()));
            BOOST_OUTCOME_TRY(save_edges(ensemble_edges_p50, pairs_edges, (result_dir_p50 / "Edges.h5").string()));
            BOOST_OUTCOME_TRY(save_edges(ensemble_edges_p75, pairs_edges, (result_dir_p75 / "Edges.h5").string()));
            BOOST_OUTCOME_TRY(save_edges(ensemble_edges_p95, pairs_edges, (result_dir_p95 / "Edges.h5").string()));
        }
    }
    return success();
}

IOResult<void> save_edges(const std::vector<TimeSeries<double>>& results, const std::vector<std::pair<int, int>>& ids,
                          const std::string& filename)
{
    const auto num_edges = results.size();
    size_t edge_indx     = 0;
    // H5Fcreate creates a new HDF5 file.
    // H5F_ACC_TRUNC: If the file already exists, H5Fcreate fails. If the file does not exist, it is created and opened with read-write access.
    // H5P_DEFAULT: default data transfer properties are used.
    H5File file{H5Fcreate(filename.c_str(), H5F_ACC_TRUNC, H5P_DEFAULT, H5P_DEFAULT)};
    MEMILIO_H5_CHECK(file.id, StatusCode::FileNotFound, "Failed to open the HDF5 file: " + filename);

    while (edge_indx < num_edges) {
        const auto& result = results[edge_indx];
        auto h5group_name  = "/" + std::to_string(ids[edge_indx].first);
        H5Group start_node_h5group{H5Gcreate(file.id, h5group_name.c_str(), H5P_DEFAULT, H5P_DEFAULT, H5P_DEFAULT)};
        MEMILIO_H5_CHECK(start_node_h5group.id, StatusCode::UnknownError,
                         "Group could not be created (" + h5group_name + ") in the file: " + filename);

        const auto num_timepoints = result.get_num_time_points();
        if (num_timepoints > 0) {
            const auto num_elements = result.get_value(0).size();

            hsize_t dims_t[] = {static_cast<hsize_t>(num_timepoints)};
            H5DataSpace dspace_t{H5Screate_simple(1, dims_t, NULL)};
            MEMILIO_H5_CHECK(dspace_t.id, StatusCode::UnknownError,
                             "Failed to create the DataSpace for 'Time' in group " + h5group_name +
                                 " in the file: " + filename);

            H5DataSet dset_t{H5Dcreate(start_node_h5group.id, "Time", H5T_NATIVE_DOUBLE, dspace_t.id, H5P_DEFAULT,
                                       H5P_DEFAULT, H5P_DEFAULT)};
            MEMILIO_H5_CHECK(dset_t.id, StatusCode::UnknownError,
                             "Failed to create the 'Time' DataSet in group " + h5group_name +
                                 " in the file: " + filename);

            auto values_t = std::vector<double>(result.get_times().begin(), result.get_times().end());
            MEMILIO_H5_CHECK(H5Dwrite(dset_t.id, H5T_NATIVE_DOUBLE, H5S_ALL, H5S_ALL, H5P_DEFAULT, values_t.data()),
                             StatusCode::UnknownError,
                             "Failed to write 'Time' data in group " + h5group_name + " in the file: " + filename);

            int start_id = ids[edge_indx].first;
            auto total   = Eigen::Matrix<double, Eigen::Dynamic, Eigen::Dynamic, Eigen::RowMajor>::Zero(num_timepoints,
                                                                                                      num_elements)
                             .eval();
            while (edge_indx < num_edges && ids[edge_indx].first == start_id) {
                const auto& result_edge = results[edge_indx];
                auto edge_result        = Eigen::Matrix<double, Eigen::Dynamic, Eigen::Dynamic, Eigen::RowMajor>::Zero(
                                       num_timepoints, num_elements)
                                       .eval();
                for (Eigen::Index t_idx = 0; t_idx < result_edge.get_num_time_points(); ++t_idx) {
                    auto v                 = result_edge.get_value(t_idx).transpose().eval();
                    edge_result.row(t_idx) = v;
                    total.row(t_idx) += v;
                }

                hsize_t dims_values[] = {static_cast<hsize_t>(num_timepoints), static_cast<hsize_t>(num_elements)};
                H5DataSpace dspace_values{H5Screate_simple(2, dims_values, NULL)};
                MEMILIO_H5_CHECK(dspace_values.id, StatusCode::UnknownError,
                                 "Failed to create the DataSpace for End" + std::to_string(ids[edge_indx].second) +
                                     " in group " + h5group_name + " in the file: " + filename);

                // End is the target node of the edge
                auto dset_name = "End" + std::to_string(ids[edge_indx].second);
                H5DataSet dset_values{H5Dcreate(start_node_h5group.id, dset_name.c_str(), H5T_NATIVE_DOUBLE,
                                                dspace_values.id, H5P_DEFAULT, H5P_DEFAULT, H5P_DEFAULT)};
                MEMILIO_H5_CHECK(dset_values.id, StatusCode::UnknownError,
                                 "Failed to create the DataSet for " + dset_name + " in group " + h5group_name +
                                     " in the file: " + filename);

                MEMILIO_H5_CHECK(
                    H5Dwrite(dset_values.id, H5T_NATIVE_DOUBLE, H5S_ALL, H5S_ALL, H5P_DEFAULT, edge_result.data()),
                    StatusCode::UnknownError,
                    "Failed to write data for " + dset_name + " in group " + h5group_name +
                        " in the file: " + filename);

                // In the final iteration, we also save the total values
                if (edge_indx == num_edges - 1 || ids[edge_indx + 1].first != start_id) {
                    dset_name = "Total";
                    H5DataSet dset_total{H5Dcreate(start_node_h5group.id, dset_name.c_str(), H5T_NATIVE_DOUBLE,
                                                   dspace_values.id, H5P_DEFAULT, H5P_DEFAULT, H5P_DEFAULT)};
                    MEMILIO_H5_CHECK(dset_total.id, StatusCode::UnknownError,
                                     "Failed to create the Total DataSet in group " + h5group_name +
                                         " in the file: " + filename);

                    MEMILIO_H5_CHECK(
                        H5Dwrite(dset_total.id, H5T_NATIVE_DOUBLE, H5S_ALL, H5S_ALL, H5P_DEFAULT, total.data()),
                        StatusCode::UnknownError,
                        "Failed to write Total data in group " + h5group_name + " in the file: " + filename);
                }
                edge_indx++;
            }
        }
        else {
            log_error("No time points in the TimeSeries for Edge combination " + std::to_string(ids[edge_indx].first) +
                      " -> " + std::to_string(ids[edge_indx].second));
            return failure(mio::StatusCode::InvalidValue);
        }
    }
    return success();
}
#endif // MEMILIO_HAS_HDF5
>>>>>>> 35acc291

} // namespace mio<|MERGE_RESOLUTION|>--- conflicted
+++ resolved
@@ -158,7 +158,6 @@
     return success(mobility);
 }
 
-<<<<<<< HEAD
 IOResult<Eigen::MatrixXd> read_duration_stay(const std::string& filename)
 {
     BOOST_OUTCOME_TRY(auto&& num_lines, count_lines(filename));
@@ -247,7 +246,7 @@
 
     return success(arr);
 }
-=======
+
 #ifdef MEMILIO_HAS_HDF5
 IOResult<void> save_edges(const std::vector<std::vector<TimeSeries<double>>>& ensemble_edges,
                           const std::vector<std::pair<int, int>>& pairs_edges, const fs::path& result_dir,
@@ -393,6 +392,5 @@
     return success();
 }
 #endif // MEMILIO_HAS_HDF5
->>>>>>> 35acc291
 
 } // namespace mio
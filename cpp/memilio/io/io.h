--- conflicted
+++ resolved
@@ -332,11 +332,7 @@
  * extern void use_int(int i);
  * IOResult<void> parse_and_use_int(const std::string& s)
  * {
-<<<<<<< HEAD
- *   BOOST_OUTCOME_TRY(auto i, parse_int(s));
-=======
  *   BOOST_OUTCOME_TRY(auto&& i, parse_int(s));
->>>>>>> 79158d1c
  *   use_int(i);
  *   return success();
  * }
@@ -662,11 +658,7 @@
 template <class IOContext, class E, std::enable_if_t<std::is_enum<E>::value, void*> = nullptr>
 IOResult<E> deserialize_internal(IOContext& io, Tag<E> /*tag*/)
 {
-<<<<<<< HEAD
-    BOOST_OUTCOME_TRY(auto i, mio::deserialize(io, mio::Tag<std::underlying_type_t<E>>{}));
-=======
     BOOST_OUTCOME_TRY(auto&& i, mio::deserialize(io, mio::Tag<std::underlying_type_t<E>>{}));
->>>>>>> 79158d1c
     return success(E(i));
 }
 

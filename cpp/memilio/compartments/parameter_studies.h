--- conflicted
+++ resolved
@@ -80,19 +80,6 @@
 {
 public:
     using Simulation = S;
-<<<<<<< HEAD
-=======
-    /**
-    * The Graph type that stores the parametes of the simulation.
-    * This is the input of ParameterStudies.
-    */
-    using ParametersGraph = mio::Graph<typename Simulation::Model, mio::MobilityParameters<double>>;
-    /**
-    * The Graph type that stores simulations and their results of each run.
-    * This is the output of ParameterStudies for each run.
-    */
-    using SimulationGraph = mio::Graph<mio::SimulationNode<Simulation>, mio::MobilityEdge<double>>;
->>>>>>> 896a04e0
 
     /**
      * create study for graph of compartment models.

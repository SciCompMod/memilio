/*
* Copyright (C) 2020-2025 MEmilio
*
* Authors: Daniel Abele, Martin J. Kuehn
*
* Contact: Martin J. Kuehn <Martin.Kuehn@DLR.de>
*
* Licensed under the Apache License, Version 2.0 (the "License");
* you may not use this file except in compliance with the License.
* You may obtain a copy of the License at
*
*     http://www.apache.org/licenses/LICENSE-2.0
*
* Unless required by applicable law or agreed to in writing, software
* distributed under the License is distributed on an "AS IS" BASIS,
* WITHOUT WARRANTIES OR CONDITIONS OF ANY KIND, either express or implied.
* See the License for the specific language governing permissions and
* limitations under the License.
*/
#ifndef MIO_COMPARTMENTS_PARAMETER_STUDIES_H
#define MIO_COMPARTMENTS_PARAMETER_STUDIES_H

#include "memilio/io/binary_serializer.h"
#include "memilio/io/io.h"
#include "memilio/mobility/graph_simulation.h"
#include "memilio/utils/logging.h"
#include "memilio/utils/metaprogramming.h"
#include "memilio/utils/miompi.h"
#include "memilio/utils/random_number_generator.h"
#include "memilio/mobility/metapopulation_mobility_instant.h"

#include <cassert>
#include <cmath>
#include <concepts>
#include <cstdint>
#include <type_traits>
#include <utility>
#include <vector>

namespace mio
{

/**
<<<<<<< HEAD
 * @brief Class used to performs multiple simulation runs with randomly sampled parameters.
 * @tparam ParameterType The parameters used to create simulations.
 * @tparam TimeType The type used for time, e.g. double or TimePoint.
 * @tparam StepType The type used for time steps, e.g. double or TimeStep.
=======
 * @brief Class used to perform multiple simulation runs with randomly sampled parameters.
 * Note that the type of simulation is not determined until calling one of the run functions.
 * @tparam ParameterType The parameters used to create simulations.
 * @tparam TimeType The time type used by the simulation, e.g. double or TimePoint.
 * @tparam StepType The time step type used by the simulation, e.g. double or TimeStep. May be the same as TimeType.
>>>>>>> 7a332d8d
 */
template <class ParameterType, typename TimeType, typename StepType = TimeType>
class ParameterStudy
{
public:
    using Parameters = ParameterType;
    using Time       = TimeType;
    using Step       = StepType;

private:
<<<<<<< HEAD
    template <class CreateSimulationFunction>
        requires std::is_invocable_v<CreateSimulationFunction, Parameters, Time, Step, size_t>
    using SimulationT = std::decay_t<std::invoke_result_t<CreateSimulationFunction, Parameters, Time, Step, size_t>>;

=======
    /// @brief The return type of `create_simulation`. Ensures that the function is invocable.
    template <class CreateSimulationFunction>
        requires std::is_invocable_v<CreateSimulationFunction, Parameters, Time, Step, size_t>
    using SimulationT = std::decay_t<std::invoke_result_t<CreateSimulationFunction, Parameters, Time, Step, size_t>>;
    /// @brief The return type of `process_simulation_result`. Ensures that the function is invocable.
>>>>>>> 7a332d8d
    template <class CreateSimulationFunction, class ProcessSimulationResultFunction>
        requires std::is_invocable_v<ProcessSimulationResultFunction, SimulationT<CreateSimulationFunction>, size_t>
    using ProcessedResultT = std::decay_t<
        std::invoke_result_t<ProcessSimulationResultFunction, SimulationT<CreateSimulationFunction>, size_t>>;
<<<<<<< HEAD
=======
    /// @brief Type returned by run functions. Is void if ProcessedResultT is, otherwise a vector of ProcessedResultT.
    template <class CreateSimulationFunction, class ProcessSimulationResultFunction>
    using EnsembleResultT =
        std::conditional_t<std::is_void_v<ProcessedResultT<CreateSimulationFunction, ProcessSimulationResultFunction>>,
                           void,
                           std::vector<ProcessedResultT<CreateSimulationFunction, ProcessSimulationResultFunction>>>;
>>>>>>> 7a332d8d

public:
    // TODO: replacement for "set_params_distributions_normal"? Maybe a special ctor for UncertainParameterSet?

    /**
     * @brief Create a parameter study with some parameters.
     * The simulation type is determined when calling any "run" member function.
     * @param parameters The parameters used to create simulations.
     * @param t0 Start time of simulations.
     * @param tmax End time of simulations.
     * @param dt Initial time step of simulations.
     * @param num_runs Number of simulations that will be created and run.
     */
    ParameterStudy(const Parameters& parameters, Time t0, Time tmax, Step dt, size_t num_runs)
        : m_parameters(parameters)
        , m_num_runs(num_runs)
        , m_t0{t0}
        , m_tmax{tmax}
        , m_dt(dt)
    {
    }

    /**
     * @brief Run all simulations in serial.
<<<<<<< HEAD
     * @param[in] create_simulation A callable sampling the study's parameters and return a simulation.
     * @param[in] process_simulation_result (Optional) A callable that takes the simulation and processes its result.
     * @return A vector that contains (processed) simulation results for each run.
=======
     * @param[in] create_simulation A callable sampling the study's parameters and returning a simulation.
     * @param[in] process_simulation_result (Optional) A callable that takes the simulation and processes its result.
     * @return A vector containing (processed) simulation results for each run, or void if processing returns nothing.
>>>>>>> 7a332d8d
     *
     * Important side effect: Calling this function overwrites seed and counter of thread_local_rng().
     * Use this RNG when sampling parameters in create_simulation.
     *
     * The function signature for create_simulation is
     * `SimulationT(const Parameters& study_parameters, Time t0, Step dt, size_t run_idx)`,
     * where SimulationT is some kind of simulation.
     * The function signature for process_simulation_result is
     * `ProcessedResultT(SimulationT&&, size_t run_index)`,
<<<<<<< HEAD
     * where ProcessedResultT is a (de)serializable result.
     * @{
     */
    template <class CreateSimulationFunction, class ProcessSimulationResultFunction>
    std::vector<ProcessedResultT<CreateSimulationFunction, ProcessSimulationResultFunction>>
=======
     * where ProcessedResultT is a (de)serializable result, or void. A void function can be useful if the results
     * should be fully handled during the study, for example, when memory is limited and the results have to be written
     * to a disk.
     * @{
     */
    template <class CreateSimulationFunction, class ProcessSimulationResultFunction>
    EnsembleResultT<CreateSimulationFunction, ProcessSimulationResultFunction>
>>>>>>> 7a332d8d
    run_serial(CreateSimulationFunction&& create_simulation,
               ProcessSimulationResultFunction&& process_simulation_result)
    {
        return run_impl(0, m_num_runs, std::forward<CreateSimulationFunction>(create_simulation),
                        std::forward<ProcessSimulationResultFunction>(process_simulation_result));
    }

    template <class CreateSimulationFunction>
    std::vector<SimulationT<CreateSimulationFunction>> run_serial(CreateSimulationFunction&& create_simulation)
    {
        return run_serial(
            std::forward<CreateSimulationFunction>(create_simulation),
            [](SimulationT<CreateSimulationFunction>&& sim, size_t) -> SimulationT<CreateSimulationFunction>&& {
                return std::move(sim);
            });
    }
    /** @} */

    /**
     * @brief Run all simulations distributed over multiple MPI ranks.
<<<<<<< HEAD
     * @param[in] create_simulation A callable sampling the study's parameters and return a simulation.
     * @param[in] process_simulation_result A callable that takes the simulation and processes its result.
     * @return A vector that contains processed simulation results for each run.
=======
     * @param[in] create_simulation A callable sampling the study's parameters and returning a simulation.
     * @param[in] process_simulation_result A callable that takes the simulation and processes its result.
     * @return A vector that contains processed simulation results for each run, or void if processing returns nothing.
     *
>>>>>>> 7a332d8d
     *
     * Important: Do not forget to use mio::mpi::init and finalize when using this function!
     *
     * Important side effect: Calling this function overwrites seed and counter of thread_local_rng().
     * Use this RNG when sampling parameters in create_simulation.
     *
     * The function signature for create_simulation is
     * `SimulationT(const Parameters& study_parameters, Time t0, Step dt, size_t run_idx)`,
     * where SimulationT is some kind of simulation.
     * The function signature for process_simulation_result is
     * `ProcessedResultT(SimulationT&&, size_t run_index)`,
<<<<<<< HEAD
     * where ProcessedResultT is a (de)serializable result.
     */
    template <class CreateSimulationFunction, class ProcessSimulationResultFunction>
    std::vector<ProcessedResultT<CreateSimulationFunction, ProcessSimulationResultFunction>>
    run(CreateSimulationFunction&& create_simulation, ProcessSimulationResultFunction&& process_simulation_result)
    {
        using EnsembleResultT =
            std::vector<ProcessedResultT<CreateSimulationFunction, ProcessSimulationResultFunction>>;
=======
     * where ProcessedResultT is a (de)serializable result, or void. A void function can be useful if the results
     * should be fully handled during the study, for example, when memory is limited and the results have to be written
     * to a disk.
     * 
     * If MPI is enabled and the results are non-void, all results are gathered on the root rank 0. Other ranks will
     * return an empty vector.
     */
    template <class CreateSimulationFunction, class ProcessSimulationResultFunction>
    EnsembleResultT<CreateSimulationFunction, ProcessSimulationResultFunction>
    run(CreateSimulationFunction&& create_simulation, ProcessSimulationResultFunction&& process_simulation_result)
    {
        using ResultT = EnsembleResultT<CreateSimulationFunction, ProcessSimulationResultFunction>;
>>>>>>> 7a332d8d
        int num_procs, rank;

#ifdef MEMILIO_ENABLE_MPI
        MPI_Comm_size(mpi::get_world(), &num_procs);
        MPI_Comm_rank(mpi::get_world(), &rank);
#else
        num_procs = 1;
        rank      = 0;
#endif

        //The ParameterDistributions used for sampling parameters use thread_local_rng()
        //So we set our own RNG to be used.
        //Assume that sampling uses the thread_local_rng() and isn't multithreaded
        m_rng.synchronize();

        std::vector<size_t> run_distribution = distribute_runs(m_num_runs, num_procs);
        size_t start_run_idx =
            std::accumulate(run_distribution.begin(), run_distribution.begin() + size_t(rank), size_t(0));
        size_t end_run_idx = start_run_idx + run_distribution[size_t(rank)];

<<<<<<< HEAD
        EnsembleResultT ensemble_result =
            run_impl(start_run_idx, end_run_idx, std::forward<CreateSimulationFunction>(create_simulation),
                     std::forward<ProcessSimulationResultFunction>(process_simulation_result));

#ifdef MEMILIO_ENABLE_MPI
        //gather results
        if (rank == 0) {
            for (int src_rank = 1; src_rank < num_procs; ++src_rank) {
                int bytes_size;
                MPI_Recv(&bytes_size, 1, MPI_INT, src_rank, 0, mpi::get_world(), MPI_STATUS_IGNORE);
                ByteStream bytes(bytes_size);
                MPI_Recv(bytes.data(), bytes.data_size(), MPI_BYTE, src_rank, 0, mpi::get_world(), MPI_STATUS_IGNORE);

                IOResult<EnsembleResultT> src_ensemble_results = deserialize_binary(bytes, Tag<EnsembleResultT>{});
                if (!src_ensemble_results) {
                    log_error("Error receiving ensemble results from rank {}.", src_rank);
=======
        if constexpr (std::is_void_v<ResultT>) {
            // if the processor returns nothing, there is nothing to synchronize
            run_impl(start_run_idx, end_run_idx, std::forward<CreateSimulationFunction>(create_simulation),
                     std::forward<ProcessSimulationResultFunction>(process_simulation_result));
            return;
        }
        else {
            auto ensemble_result =
                run_impl(start_run_idx, end_run_idx, std::forward<CreateSimulationFunction>(create_simulation),
                         std::forward<ProcessSimulationResultFunction>(process_simulation_result));

#ifdef MEMILIO_ENABLE_MPI
            //gather results
            if (rank == 0) {
                for (int src_rank = 1; src_rank < num_procs; ++src_rank) {
                    int bytes_size;
                    MPI_Recv(&bytes_size, 1, MPI_INT, src_rank, 0, mpi::get_world(), MPI_STATUS_IGNORE);
                    ByteStream bytes(bytes_size);
                    MPI_Recv(bytes.data(), bytes.data_size(), MPI_BYTE, src_rank, 0, mpi::get_world(),
                             MPI_STATUS_IGNORE);

                    IOResult<ResultT> src_ensemble_results = deserialize_binary(bytes, Tag<ResultT>{});
                    if (!src_ensemble_results) {
                        log_error("Error receiving ensemble results from rank {}.", src_rank);
                    }
                    std::copy(src_ensemble_results.value().begin(), src_ensemble_results.value().end(),
                              std::back_inserter(ensemble_result));
>>>>>>> 7a332d8d
                }
            }
<<<<<<< HEAD
        }
        else {
            ByteStream bytes = serialize_binary(ensemble_result);
            int bytes_size   = int(bytes.data_size());
            MPI_Send(&bytes_size, 1, MPI_INT, 0, 0, mpi::get_world());
            MPI_Send(bytes.data(), bytes.data_size(), MPI_BYTE, 0, 0, mpi::get_world());
            ensemble_result.clear(); //only return root process
        }
#endif

        return ensemble_result;
=======
            else {
                ByteStream bytes = serialize_binary(ensemble_result);
                int bytes_size   = int(bytes.data_size());
                MPI_Send(&bytes_size, 1, MPI_INT, 0, 0, mpi::get_world());
                MPI_Send(bytes.data(), bytes.data_size(), MPI_BYTE, 0, 0, mpi::get_world());
                ensemble_result.clear(); //only return root process
            }
#endif

            return ensemble_result;
        }
>>>>>>> 7a332d8d
    }

    /// @brief Return the number of total runs that the study will make.
    size_t get_num_runs() const
    {
        return m_num_runs;
    }

    /// @brief Return the final time point for simulations.
    Time get_tmax() const
    {
        return m_tmax;
    }

    /// @brief Return the initial time point for simulations.
    Time get_t0() const
    {
        return m_t0;
    }

    /// @brief Return the initial step sized used by simulations.
    Time get_dt() const
    {
        return m_dt;
    }

    /**
     * @brief Get the input parameters that each simulation in the study is created from.
     * @{
     */
    const Parameters& get_parameters() const
    {
        return m_parameters;
    }
    Parameters& get_parameters()
    {
        return m_parameters;
    }
    /** @} */

    /// @brief Access the study's random number generator.
    RandomNumberGenerator& get_rng()
    {
        return m_rng;
    }

private:
<<<<<<< HEAD
    /**
     * @brief Main loop creating and running simulations.
     * @param[in] start_run_idx, end_run_idx Range of indices. Performs one run for each index.
     * @param[in] create_simulation A callable sampling the study's parameters and return a simulation.
     * @param[in] process_simulation_result A callable that takes the simulation and processes its result.
     * @return A vector that contains processed simulation results for each run.
     *
     * Important side effect: Calling this function overwrites seed and counter of thread_local_rng().
     * Use this RNG when sampling parameters in create_simulation.
     */
    template <class CreateSimulationFunction, class ProcessSimulationResultFunction>
    std::vector<ProcessedResultT<CreateSimulationFunction, ProcessSimulationResultFunction>>
    run_impl(size_t start_run_idx, size_t end_run_idx, CreateSimulationFunction&& create_simulation,
             ProcessSimulationResultFunction&& process_simulation_result)
    {
        assert(start_run_idx <= end_run_idx);

        // Note that this overwrites seed and counter of thread_local_rng, but it does not replace it.
        thread_local_rng() = m_rng;

        std::vector<ProcessedResultT<CreateSimulationFunction, ProcessSimulationResultFunction>> ensemble_result;
        ensemble_result.reserve(m_num_runs);

        for (size_t run_idx = start_run_idx; run_idx < end_run_idx; run_idx++) {
            log(LogLevel::info, "ParameterStudies: run {}", run_idx);

            //prepare rng for this run by setting the counter to the right offset
            //Add the old counter so that this call of run() produces different results
            //from the previous call
            Counter<uint64_t> run_rng_counter =
                m_rng.get_counter() +
                rng_totalsequence_counter<uint64_t>(static_cast<uint32_t>(run_idx), Counter<uint32_t>(0));
            thread_local_rng().set_counter(run_rng_counter);

            //sample
            SimulationT<CreateSimulationFunction> sim =
                create_simulation(std::as_const(m_parameters), std::as_const(m_t0), std::as_const(m_dt), run_idx);
            log(LogLevel::info, "ParameterStudies: Generated {} random numbers.",
                (thread_local_rng().get_counter() - run_rng_counter).get());

            //perform run
            sim.advance(m_tmax);

            //handle result and store
            ensemble_result.emplace_back(process_simulation_result(std::move(sim), run_idx));
=======
    /// @brief Return the ensemble result vector, or "void" in form of a char.
    template <class T>
    inline auto make_ensemble_result()
    {
        if constexpr (std::is_void_v<T>) {
            return char(0); // placeholder, as we cannot instanciate void
        }
        else {
            T result;
            result.reserve(m_num_runs);
            return result;
>>>>>>> 7a332d8d
        }
    }

    /**
     * @brief Main loop creating and running simulations.
     * @param[in] start_run_idx, end_run_idx Range of indices. Performs one run for each index.
     * @param[in] create_simulation A callable sampling the study's parameters and return a simulation.
     * @param[in] process_simulation_result A callable that takes the simulation and processes its result.
     * @return A vector that contains processed simulation results for each run.
     *
     * Important side effect: Calling this function overwrites seed and counter of thread_local_rng().
     * Use this RNG when sampling parameters in create_simulation.
     */
    template <class CreateSimulationFunction, class ProcessSimulationResultFunction>
    EnsembleResultT<CreateSimulationFunction, ProcessSimulationResultFunction>
    run_impl(size_t start_run_idx, size_t end_run_idx, CreateSimulationFunction&& create_simulation,
             ProcessSimulationResultFunction&& process_simulation_result)
    {
        using ResultT = EnsembleResultT<CreateSimulationFunction, ProcessSimulationResultFunction>;
        assert(start_run_idx <= end_run_idx);
        // this bool (and all code that it is used in) enables using void functions
        constexpr bool should_gather_results = !std::is_void_v<ResultT>;

        // Note that this overwrites seed and counter of thread_local_rng, but it does not replace it.
        thread_local_rng() = m_rng;

        // the result is not used or returned if the processing function returns nothing (i.e. void)
        [[maybe_unused]] auto ensemble_result = make_ensemble_result<ResultT>();

        for (size_t run_idx = start_run_idx; run_idx < end_run_idx; run_idx++) {
            log(LogLevel::info, "ParameterStudies: run {}", run_idx);

<<<<<<< HEAD
        //Set the counter of our RNG so that future calls of run() produce different parameters.
        m_rng.set_counter(m_rng.get_counter() + rng_totalsequence_counter<uint64_t>(m_num_runs, Counter<uint32_t>(0)));

        return ensemble_result;
=======
            //prepare rng for this run by setting the counter to the right offset
            //Add the old counter so that this call of run() produces different results
            //from the previous call
            Counter<uint64_t> run_rng_counter =
                m_rng.get_counter() +
                rng_totalsequence_counter<uint64_t>(static_cast<uint32_t>(run_idx), Counter<uint32_t>(0));
            thread_local_rng().set_counter(run_rng_counter);

            //sample
            SimulationT<CreateSimulationFunction> sim =
                create_simulation(std::as_const(m_parameters), std::as_const(m_t0), std::as_const(m_dt), run_idx);

            // the create_counter is only used for debug logging, hence it is unused in Release builds
            [[maybe_unused]] const uint64_t create_counter = (thread_local_rng().get_counter() - run_rng_counter).get();
            log_debug("ParameterStudy: Generated {} random numbers creating simulation #{}.", create_counter, run_idx);

            //perform run
            sim.advance(m_tmax);

            log_debug("ParameterStudy: Generated {} random numbers running simulation #{}.",
                      run_rng_counter.get() - create_counter, run_idx);

            //handle result
            if constexpr (should_gather_results) {
                ensemble_result.emplace_back(process_simulation_result(std::move(sim), run_idx));
            }
            else {
                process_simulation_result(std::move(sim), run_idx);
            }
        }

        //Set the counter of our RNG so that future calls of run() produce different parameters.
        m_rng.set_counter(m_rng.get_counter() + rng_totalsequence_counter<uint64_t>(m_num_runs, Counter<uint32_t>(0)));

        if constexpr (should_gather_results) {
            return ensemble_result;
        }
        // else: there is nothing to return, because process_simulation_result returns void
>>>>>>> 7a332d8d
    }

    /**
     * @brief Distribute a number of runs over a number of processes.
     * Processes with low ranks get additional runs, if the number is not evenly divisible.
     * @param num_runs The total number of runs.
     * @param num_procs The total number of processes, i.e. the size of MPI_Comm.
     * @return A vector of size num_procs with the number of runs each process should make.
     */
    static std::vector<size_t> distribute_runs(size_t num_runs, int num_procs)
    {
        assert(num_procs > 0);
        //evenly distribute runs
        //lower processes do one more run if runs are not evenly distributable
        size_t num_runs_local = num_runs / num_procs; //integer division!
        size_t remainder      = num_runs % num_procs;

        std::vector<size_t> run_distribution(num_procs);
        std::fill(run_distribution.begin(), run_distribution.begin() + remainder, num_runs_local + 1);
        std::fill(run_distribution.begin() + remainder, run_distribution.end(), num_runs_local);

        return run_distribution;
    }

    ParameterType m_parameters; ///< Stores parameters used to create a simulation for each run.
    size_t m_num_runs; ///< Total number of runs (i.e. simulations) to do when calling "run".
    Time m_t0, m_tmax; ///< Start and end time for the simulations.
    Step m_dt; ///< Initial step size of the simulation. Some integrators may adapt their step size during simulation.
    RandomNumberGenerator m_rng; ///< The random number generator used by the study.
};

<<<<<<< HEAD
//sample parameters and create simulation
=======
/**
 * @brief Create a GraphSimulation from a parameter graph.
 * @param[in] sampled_graph A graph of models as nodes and mobility parameters as edges, with pre-sampled values.
 * @param[in] t0 Start time of the graph simulation.
 * @param[in] dt_node_sim (Initial) time step used by each node in the GraphSimulation.
 * @param[in] dt_graph_sim Time step used by the GraphSimulation itself.
 */
>>>>>>> 7a332d8d
template <typename FP, class Sim>
auto make_sampled_graph_simulation(const Graph<typename Sim::Model, MobilityParameters<FP>>& sampled_graph, FP t0,
                                   FP dt_node_sim, FP dt_graph_sim)
{
    using SimGraph = Graph<SimulationNode<FP, Sim>, MobilityEdge<FP>>;

    SimGraph sim_graph;

    for (auto&& node : sampled_graph.nodes()) {
        sim_graph.add_node(node.id, node.property, t0, dt_node_sim);
    }
    for (auto&& edge : sampled_graph.edges()) {
        sim_graph.add_edge(edge.start_node_idx, edge.end_node_idx, edge.property);
    }

    return make_mobility_sim<FP, Sim>(t0, dt_graph_sim, std::move(sim_graph));
}

} // namespace mio

#endif // MIO_COMPARTMENTS_PARAMETER_STUDIES_H<|MERGE_RESOLUTION|>--- conflicted
+++ resolved
@@ -41,18 +41,11 @@
 {
 
 /**
-<<<<<<< HEAD
- * @brief Class used to performs multiple simulation runs with randomly sampled parameters.
- * @tparam ParameterType The parameters used to create simulations.
- * @tparam TimeType The type used for time, e.g. double or TimePoint.
- * @tparam StepType The type used for time steps, e.g. double or TimeStep.
-=======
  * @brief Class used to perform multiple simulation runs with randomly sampled parameters.
  * Note that the type of simulation is not determined until calling one of the run functions.
  * @tparam ParameterType The parameters used to create simulations.
  * @tparam TimeType The time type used by the simulation, e.g. double or TimePoint.
  * @tparam StepType The time step type used by the simulation, e.g. double or TimeStep. May be the same as TimeType.
->>>>>>> 7a332d8d
  */
 template <class ParameterType, typename TimeType, typename StepType = TimeType>
 class ParameterStudy
@@ -63,31 +56,21 @@
     using Step       = StepType;
 
 private:
-<<<<<<< HEAD
-    template <class CreateSimulationFunction>
-        requires std::is_invocable_v<CreateSimulationFunction, Parameters, Time, Step, size_t>
-    using SimulationT = std::decay_t<std::invoke_result_t<CreateSimulationFunction, Parameters, Time, Step, size_t>>;
-
-=======
     /// @brief The return type of `create_simulation`. Ensures that the function is invocable.
     template <class CreateSimulationFunction>
         requires std::is_invocable_v<CreateSimulationFunction, Parameters, Time, Step, size_t>
     using SimulationT = std::decay_t<std::invoke_result_t<CreateSimulationFunction, Parameters, Time, Step, size_t>>;
     /// @brief The return type of `process_simulation_result`. Ensures that the function is invocable.
->>>>>>> 7a332d8d
     template <class CreateSimulationFunction, class ProcessSimulationResultFunction>
         requires std::is_invocable_v<ProcessSimulationResultFunction, SimulationT<CreateSimulationFunction>, size_t>
     using ProcessedResultT = std::decay_t<
         std::invoke_result_t<ProcessSimulationResultFunction, SimulationT<CreateSimulationFunction>, size_t>>;
-<<<<<<< HEAD
-=======
     /// @brief Type returned by run functions. Is void if ProcessedResultT is, otherwise a vector of ProcessedResultT.
     template <class CreateSimulationFunction, class ProcessSimulationResultFunction>
     using EnsembleResultT =
         std::conditional_t<std::is_void_v<ProcessedResultT<CreateSimulationFunction, ProcessSimulationResultFunction>>,
                            void,
                            std::vector<ProcessedResultT<CreateSimulationFunction, ProcessSimulationResultFunction>>>;
->>>>>>> 7a332d8d
 
 public:
     // TODO: replacement for "set_params_distributions_normal"? Maybe a special ctor for UncertainParameterSet?
@@ -112,15 +95,9 @@
 
     /**
      * @brief Run all simulations in serial.
-<<<<<<< HEAD
-     * @param[in] create_simulation A callable sampling the study's parameters and return a simulation.
-     * @param[in] process_simulation_result (Optional) A callable that takes the simulation and processes its result.
-     * @return A vector that contains (processed) simulation results for each run.
-=======
      * @param[in] create_simulation A callable sampling the study's parameters and returning a simulation.
      * @param[in] process_simulation_result (Optional) A callable that takes the simulation and processes its result.
      * @return A vector containing (processed) simulation results for each run, or void if processing returns nothing.
->>>>>>> 7a332d8d
      *
      * Important side effect: Calling this function overwrites seed and counter of thread_local_rng().
      * Use this RNG when sampling parameters in create_simulation.
@@ -130,13 +107,6 @@
      * where SimulationT is some kind of simulation.
      * The function signature for process_simulation_result is
      * `ProcessedResultT(SimulationT&&, size_t run_index)`,
-<<<<<<< HEAD
-     * where ProcessedResultT is a (de)serializable result.
-     * @{
-     */
-    template <class CreateSimulationFunction, class ProcessSimulationResultFunction>
-    std::vector<ProcessedResultT<CreateSimulationFunction, ProcessSimulationResultFunction>>
-=======
      * where ProcessedResultT is a (de)serializable result, or void. A void function can be useful if the results
      * should be fully handled during the study, for example, when memory is limited and the results have to be written
      * to a disk.
@@ -144,7 +114,6 @@
      */
     template <class CreateSimulationFunction, class ProcessSimulationResultFunction>
     EnsembleResultT<CreateSimulationFunction, ProcessSimulationResultFunction>
->>>>>>> 7a332d8d
     run_serial(CreateSimulationFunction&& create_simulation,
                ProcessSimulationResultFunction&& process_simulation_result)
     {
@@ -165,16 +134,10 @@
 
     /**
      * @brief Run all simulations distributed over multiple MPI ranks.
-<<<<<<< HEAD
-     * @param[in] create_simulation A callable sampling the study's parameters and return a simulation.
-     * @param[in] process_simulation_result A callable that takes the simulation and processes its result.
-     * @return A vector that contains processed simulation results for each run.
-=======
      * @param[in] create_simulation A callable sampling the study's parameters and returning a simulation.
      * @param[in] process_simulation_result A callable that takes the simulation and processes its result.
      * @return A vector that contains processed simulation results for each run, or void if processing returns nothing.
      *
->>>>>>> 7a332d8d
      *
      * Important: Do not forget to use mio::mpi::init and finalize when using this function!
      *
@@ -186,16 +149,6 @@
      * where SimulationT is some kind of simulation.
      * The function signature for process_simulation_result is
      * `ProcessedResultT(SimulationT&&, size_t run_index)`,
-<<<<<<< HEAD
-     * where ProcessedResultT is a (de)serializable result.
-     */
-    template <class CreateSimulationFunction, class ProcessSimulationResultFunction>
-    std::vector<ProcessedResultT<CreateSimulationFunction, ProcessSimulationResultFunction>>
-    run(CreateSimulationFunction&& create_simulation, ProcessSimulationResultFunction&& process_simulation_result)
-    {
-        using EnsembleResultT =
-            std::vector<ProcessedResultT<CreateSimulationFunction, ProcessSimulationResultFunction>>;
-=======
      * where ProcessedResultT is a (de)serializable result, or void. A void function can be useful if the results
      * should be fully handled during the study, for example, when memory is limited and the results have to be written
      * to a disk.
@@ -208,7 +161,6 @@
     run(CreateSimulationFunction&& create_simulation, ProcessSimulationResultFunction&& process_simulation_result)
     {
         using ResultT = EnsembleResultT<CreateSimulationFunction, ProcessSimulationResultFunction>;
->>>>>>> 7a332d8d
         int num_procs, rank;
 
 #ifdef MEMILIO_ENABLE_MPI
@@ -229,24 +181,6 @@
             std::accumulate(run_distribution.begin(), run_distribution.begin() + size_t(rank), size_t(0));
         size_t end_run_idx = start_run_idx + run_distribution[size_t(rank)];
 
-<<<<<<< HEAD
-        EnsembleResultT ensemble_result =
-            run_impl(start_run_idx, end_run_idx, std::forward<CreateSimulationFunction>(create_simulation),
-                     std::forward<ProcessSimulationResultFunction>(process_simulation_result));
-
-#ifdef MEMILIO_ENABLE_MPI
-        //gather results
-        if (rank == 0) {
-            for (int src_rank = 1; src_rank < num_procs; ++src_rank) {
-                int bytes_size;
-                MPI_Recv(&bytes_size, 1, MPI_INT, src_rank, 0, mpi::get_world(), MPI_STATUS_IGNORE);
-                ByteStream bytes(bytes_size);
-                MPI_Recv(bytes.data(), bytes.data_size(), MPI_BYTE, src_rank, 0, mpi::get_world(), MPI_STATUS_IGNORE);
-
-                IOResult<EnsembleResultT> src_ensemble_results = deserialize_binary(bytes, Tag<EnsembleResultT>{});
-                if (!src_ensemble_results) {
-                    log_error("Error receiving ensemble results from rank {}.", src_rank);
-=======
         if constexpr (std::is_void_v<ResultT>) {
             // if the processor returns nothing, there is nothing to synchronize
             run_impl(start_run_idx, end_run_idx, std::forward<CreateSimulationFunction>(create_simulation),
@@ -274,22 +208,8 @@
                     }
                     std::copy(src_ensemble_results.value().begin(), src_ensemble_results.value().end(),
                               std::back_inserter(ensemble_result));
->>>>>>> 7a332d8d
                 }
             }
-<<<<<<< HEAD
-        }
-        else {
-            ByteStream bytes = serialize_binary(ensemble_result);
-            int bytes_size   = int(bytes.data_size());
-            MPI_Send(&bytes_size, 1, MPI_INT, 0, 0, mpi::get_world());
-            MPI_Send(bytes.data(), bytes.data_size(), MPI_BYTE, 0, 0, mpi::get_world());
-            ensemble_result.clear(); //only return root process
-        }
-#endif
-
-        return ensemble_result;
-=======
             else {
                 ByteStream bytes = serialize_binary(ensemble_result);
                 int bytes_size   = int(bytes.data_size());
@@ -301,7 +221,6 @@
 
             return ensemble_result;
         }
->>>>>>> 7a332d8d
     }
 
     /// @brief Return the number of total runs that the study will make.
@@ -349,7 +268,20 @@
     }
 
 private:
-<<<<<<< HEAD
+    /// @brief Return the ensemble result vector, or "void" in form of a char.
+    template <class T>
+    inline auto make_ensemble_result()
+    {
+        if constexpr (std::is_void_v<T>) {
+            return char(0); // placeholder, as we cannot instanciate void
+        }
+        else {
+            T result;
+            result.reserve(m_num_runs);
+            return result;
+        }
+    }
+
     /**
      * @brief Main loop creating and running simulations.
      * @param[in] start_run_idx, end_run_idx Range of indices. Performs one run for each index.
@@ -361,17 +293,20 @@
      * Use this RNG when sampling parameters in create_simulation.
      */
     template <class CreateSimulationFunction, class ProcessSimulationResultFunction>
-    std::vector<ProcessedResultT<CreateSimulationFunction, ProcessSimulationResultFunction>>
+    EnsembleResultT<CreateSimulationFunction, ProcessSimulationResultFunction>
     run_impl(size_t start_run_idx, size_t end_run_idx, CreateSimulationFunction&& create_simulation,
              ProcessSimulationResultFunction&& process_simulation_result)
     {
+        using ResultT = EnsembleResultT<CreateSimulationFunction, ProcessSimulationResultFunction>;
         assert(start_run_idx <= end_run_idx);
+        // this bool (and all code that it is used in) enables using void functions
+        constexpr bool should_gather_results = !std::is_void_v<ResultT>;
 
         // Note that this overwrites seed and counter of thread_local_rng, but it does not replace it.
         thread_local_rng() = m_rng;
 
-        std::vector<ProcessedResultT<CreateSimulationFunction, ProcessSimulationResultFunction>> ensemble_result;
-        ensemble_result.reserve(m_num_runs);
+        // the result is not used or returned if the processing function returns nothing (i.e. void)
+        [[maybe_unused]] auto ensemble_result = make_ensemble_result<ResultT>();
 
         for (size_t run_idx = start_run_idx; run_idx < end_run_idx; run_idx++) {
             log(LogLevel::info, "ParameterStudies: run {}", run_idx);
@@ -387,76 +322,6 @@
             //sample
             SimulationT<CreateSimulationFunction> sim =
                 create_simulation(std::as_const(m_parameters), std::as_const(m_t0), std::as_const(m_dt), run_idx);
-            log(LogLevel::info, "ParameterStudies: Generated {} random numbers.",
-                (thread_local_rng().get_counter() - run_rng_counter).get());
-
-            //perform run
-            sim.advance(m_tmax);
-
-            //handle result and store
-            ensemble_result.emplace_back(process_simulation_result(std::move(sim), run_idx));
-=======
-    /// @brief Return the ensemble result vector, or "void" in form of a char.
-    template <class T>
-    inline auto make_ensemble_result()
-    {
-        if constexpr (std::is_void_v<T>) {
-            return char(0); // placeholder, as we cannot instanciate void
-        }
-        else {
-            T result;
-            result.reserve(m_num_runs);
-            return result;
->>>>>>> 7a332d8d
-        }
-    }
-
-    /**
-     * @brief Main loop creating and running simulations.
-     * @param[in] start_run_idx, end_run_idx Range of indices. Performs one run for each index.
-     * @param[in] create_simulation A callable sampling the study's parameters and return a simulation.
-     * @param[in] process_simulation_result A callable that takes the simulation and processes its result.
-     * @return A vector that contains processed simulation results for each run.
-     *
-     * Important side effect: Calling this function overwrites seed and counter of thread_local_rng().
-     * Use this RNG when sampling parameters in create_simulation.
-     */
-    template <class CreateSimulationFunction, class ProcessSimulationResultFunction>
-    EnsembleResultT<CreateSimulationFunction, ProcessSimulationResultFunction>
-    run_impl(size_t start_run_idx, size_t end_run_idx, CreateSimulationFunction&& create_simulation,
-             ProcessSimulationResultFunction&& process_simulation_result)
-    {
-        using ResultT = EnsembleResultT<CreateSimulationFunction, ProcessSimulationResultFunction>;
-        assert(start_run_idx <= end_run_idx);
-        // this bool (and all code that it is used in) enables using void functions
-        constexpr bool should_gather_results = !std::is_void_v<ResultT>;
-
-        // Note that this overwrites seed and counter of thread_local_rng, but it does not replace it.
-        thread_local_rng() = m_rng;
-
-        // the result is not used or returned if the processing function returns nothing (i.e. void)
-        [[maybe_unused]] auto ensemble_result = make_ensemble_result<ResultT>();
-
-        for (size_t run_idx = start_run_idx; run_idx < end_run_idx; run_idx++) {
-            log(LogLevel::info, "ParameterStudies: run {}", run_idx);
-
-<<<<<<< HEAD
-        //Set the counter of our RNG so that future calls of run() produce different parameters.
-        m_rng.set_counter(m_rng.get_counter() + rng_totalsequence_counter<uint64_t>(m_num_runs, Counter<uint32_t>(0)));
-
-        return ensemble_result;
-=======
-            //prepare rng for this run by setting the counter to the right offset
-            //Add the old counter so that this call of run() produces different results
-            //from the previous call
-            Counter<uint64_t> run_rng_counter =
-                m_rng.get_counter() +
-                rng_totalsequence_counter<uint64_t>(static_cast<uint32_t>(run_idx), Counter<uint32_t>(0));
-            thread_local_rng().set_counter(run_rng_counter);
-
-            //sample
-            SimulationT<CreateSimulationFunction> sim =
-                create_simulation(std::as_const(m_parameters), std::as_const(m_t0), std::as_const(m_dt), run_idx);
 
             // the create_counter is only used for debug logging, hence it is unused in Release builds
             [[maybe_unused]] const uint64_t create_counter = (thread_local_rng().get_counter() - run_rng_counter).get();
@@ -484,7 +349,6 @@
             return ensemble_result;
         }
         // else: there is nothing to return, because process_simulation_result returns void
->>>>>>> 7a332d8d
     }
 
     /**
@@ -516,9 +380,6 @@
     RandomNumberGenerator m_rng; ///< The random number generator used by the study.
 };
 
-<<<<<<< HEAD
-//sample parameters and create simulation
-=======
 /**
  * @brief Create a GraphSimulation from a parameter graph.
  * @param[in] sampled_graph A graph of models as nodes and mobility parameters as edges, with pre-sampled values.
@@ -526,7 +387,6 @@
  * @param[in] dt_node_sim (Initial) time step used by each node in the GraphSimulation.
  * @param[in] dt_graph_sim Time step used by the GraphSimulation itself.
  */
->>>>>>> 7a332d8d
 template <typename FP, class Sim>
 auto make_sampled_graph_simulation(const Graph<typename Sim::Model, MobilityParameters<FP>>& sampled_graph, FP t0,
                                    FP dt_node_sim, FP dt_graph_sim)

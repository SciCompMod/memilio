--- conflicted
+++ resolved
@@ -127,26 +127,10 @@
         }
     }
 
-<<<<<<< HEAD
     Eigen::Matrix<FP, Eigen::Dynamic, 1> m_pop; ///< pre-allocated temporary, used in right_hand_side()
-    mio::TimeSeries<FP> m_flow_result; ///< flow result of the simulation
-};
-
-/**
- * @brief simulate simulates a compartmental model and returns the same results as simulate and also the flows.
- * @param[in] t0 start time
- * @param[in] tmax end time
- * @param[in] dt initial step size of integration
- * @param[in] model: An instance of a compartmental model
- * @return a Tuple of two TimeSeries to represent the final simulation result and flows
- * @tparam FP a floating point type, e.g., double
- * @tparam Model a compartment model type
- * @tparam Sim a simulation type that can simulate the model.
-=======
-    Eigen::VectorXd m_pop; ///< pre-allocated temporary, used in right_hand_side()
 
 private:
-    mio::TimeSeries<ScalarType> m_flow_result; ///< flow result of the simulation
+    mio::TimeSeries<FP> m_flow_result; ///< flow result of the simulation
 };
 
 /**
@@ -158,9 +142,9 @@
  * @param[in] integrator Optionally override the IntegratorCore used by the FlowSimulation.
  * @return The simulation result as two TimeSeries. The first describes the compartments at each time point,
  *         the second gives the corresponding flows that lead from t0 to each time point.
+ * @tparam FP a floating point type, e.g., double
  * @tparam Model The particular Model derived from FlowModel to simulate.
  * @tparam Sim A FlowSimulation that can simulate the model.
->>>>>>> ffa248d8
  */
 template <typename FP, class Model, class Sim = FlowSimulation<FP, Model>>
 std::vector<TimeSeries<FP>> simulate_flows(FP t0, FP tmax, FP dt, Model const& model,

/*
* Copyright (C) 2020-2025 MEmilio
*
* Authors: Jan Kleinert, Daniel Abele
*
* Contact: Martin J. Kuehn <Martin.Kuehn@DLR.de>
*
* Licensed under the Apache License, Version 2.0 (the "License");
* you may not use this file except in compliance with the License.
* You may obtain a copy of the License at
*
*     http://www.apache.org/licenses/LICENSE-2.0
*
* Unless required by applicable law or agreed to in writing, software
* distributed under the License is distributed on an "AS IS" BASIS,
* WITHOUT WARRANTIES OR CONDITIONS OF ANY KIND, either express or implied.
* See the License for the specific language governing permissions and
* limitations under the License.
*/
#ifndef MIO_COMPARTMENTS_SIMULATION_H
#define MIO_COMPARTMENTS_SIMULATION_H

#include "memilio/compartments/compartmental_model.h"
#include "memilio/compartments/simulation_base.h"
#include "memilio/math/integrator.h"
#include "memilio/utils/metaprogramming.h"
#include "memilio/math/stepper_wrapper.h"
#include "memilio/utils/time_series.h"

namespace mio
{

<<<<<<< HEAD
=======
/// @brief The default integrator used by Simulation.
>>>>>>> 2defe8b8
template <typename FP>
using DefaultIntegratorCore = mio::ControlledStepperWrapper<FP, boost::numeric::odeint::runge_kutta_cash_karp54>;

/**
 * @brief A class for simulating a CompartmentalModel.
 * @tparam FP A floating point type, e.g. double.
 * @tparam M An implementation of a CompartmentalModel.
 */
template <typename FP, class M>
class Simulation : public details::SimulationBase<FP, M, OdeIntegrator<FP>>
{
public:
    using Base  = details::SimulationBase<FP, M, OdeIntegrator<FP>>;
    using Model = M;

    /**
     * @brief Setup the simulation with an ODE solver.
     * @param[in] model An instance of a compartmental model
     * @param[in] t0 Start time.
     * @param[in] dt Initial step size of integration
     */
    Simulation(Model const& model, FP t0 = 0., FP dt = 0.1)
<<<<<<< HEAD
        : m_integratorCore(std::make_shared<DefaultIntegratorCore<FP>>())
        , m_model(std::make_unique<Model>(model))
        , m_integrator(m_integratorCore)
        , m_result(t0, m_model->get_initial_values())
        , m_dt(dt)
    {
    }

    /** 
     * @brief Constructs a copy of another Simulation object.
     *
     * Performs a deep copy of the model, while sharing the same integrator core.
     * The time series results and step size are also copied.
     *
     * @param[in] other The Simulation object to copy from.
     */
    Simulation(Simulation const& other)
        : m_integratorCore(other.m_integratorCore)
        , m_model(std::make_unique<Model>(*other.m_model))
        , m_integrator(m_integratorCore)
        , m_result(other.m_result)
        , m_dt(other.m_dt)
    {
    }

    /**
     * @brief Assigns another Simulation object to this one.
     *
     * Performs a deep copy of the model, while sharing the same integrator core.
     * The time series results and step size are also copied.
     *
     * @param[in] other The Simulation object to assign from.
     * @return Reference to this Simulation object.
     */
    Simulation& operator=(Simulation const& other)
    {
        if (this != &other) {
            m_integratorCore = other.m_integratorCore;
            m_model          = std::make_unique<Model>(*other.m_model);
            m_integrator     = OdeIntegrator<FP>(m_integratorCore);
            m_result         = other.m_result;
            m_dt             = other.m_dt;
        }
        return *this;
    }

    /**
     * @brief Set the integrator core used in the simulation.
     * @param[in] integrator A shared pointer to an object derived from IntegratorCore.
     */
    void set_integrator(std::shared_ptr<IntegratorCore<FP>> integrator)
    {
        m_integratorCore = std::move(integrator);
        m_integrator.set_integrator(m_integratorCore);
    }

    /**
     * @brief Access the integrator core used in the simulation.
     * @return A reference to the integrator core used in the simulation
     * @{
     */
    IntegratorCore<FP>& get_integrator()
=======
        : Base(model, std::make_shared<DefaultIntegratorCore<FP>>(), t0, dt)
>>>>>>> 2defe8b8
    {
    }

    /**
     * @brief Run the simulation up to a given time.
     * The time tmax must be greater than `get_result().get_last_time_point()`, which is used as the starting point. The
     * initial value is `get_result().get_last_value()`.
     * @param[in] tmax Next stopping point of the simulation.
     * @return The simulation result at tmax.
     */
    Eigen::Ref<Eigen::VectorX<FP>> advance(FP tmax)
    {
        return Base::advance(
            [this](auto&& y, auto&& t, auto&& dydt) {
                Base::get_model().eval_right_hand_side(y, y, t, dydt);
            },
            tmax, Base::get_result());
    }
};

/**
 * Defines the return type of the `advance` member function of a type.
 * Template is invalid if this member function does not exist.
 *
 * @tparam FP floating point type, e.g., double
 * @tparam Sim a compartment model simulation type.
 */
template <typename FP, class Sim>
using advance_expr_t = decltype(std::declval<Sim>().advance(std::declval<FP>()));

/**
 * Template meta function to check if a type is a compartment model simulation.
 * Defines a static constant of name `value`.
 * The constant `value` will be equal to true if Sim is a valid compartment simulation type.
 * Otherwise, `value` will be equal to false.
 * @tparam FP floating point type, e.g., double
 * @tparam Sim a type that may or may not be a compartment model simulation.
 */
template <typename FP, class Sim>
using is_compartment_model_simulation =
    std::integral_constant<bool, (is_expression_valid<advance_expr_t, FP, Sim>::value &&
                                  is_compartment_model<FP, typename Sim::Model>::value)>;

/**
 * @brief Run a Simulation of a CompartmentalModel.
 * @param[in] t0 Start time.
 * @param[in] tmax End time.
 * @param[in] dt Initial step size of integration.
 * @param[in] model An instance of a CompartmentalModel.
 * @param[in] integrator Optionally override the IntegratorCore used by the Simulation.
 * @return A TimeSeries to represent the final Simulation result
 * @tparam FP floating point type, e.g., double
 * @tparam Model The particular Model derived from CompartmentModel to simulate.
 * @tparam Sim A Simulation that can simulate the model.
 */
template <typename FP, class Model, class Sim = Simulation<FP, Model>>
TimeSeries<FP> simulate(FP t0, FP tmax, FP dt, Model const& model,
                        std::shared_ptr<OdeIntegratorCore<FP>> integrator = nullptr)
{
    model.check_constraints();
    Sim sim(model, t0, dt);
    if (integrator) {
        sim.set_integrator(integrator);
    }
    sim.advance(tmax);
    return sim.get_result();
}

} // namespace mio

#endif // MIO_COMPARTMENTS_SIMULATION_H<|MERGE_RESOLUTION|>--- conflicted
+++ resolved
@@ -30,10 +30,7 @@
 namespace mio
 {
 
-<<<<<<< HEAD
-=======
 /// @brief The default integrator used by Simulation.
->>>>>>> 2defe8b8
 template <typename FP>
 using DefaultIntegratorCore = mio::ControlledStepperWrapper<FP, boost::numeric::odeint::runge_kutta_cash_karp54>;
 
@@ -56,72 +53,7 @@
      * @param[in] dt Initial step size of integration
      */
     Simulation(Model const& model, FP t0 = 0., FP dt = 0.1)
-<<<<<<< HEAD
-        : m_integratorCore(std::make_shared<DefaultIntegratorCore<FP>>())
-        , m_model(std::make_unique<Model>(model))
-        , m_integrator(m_integratorCore)
-        , m_result(t0, m_model->get_initial_values())
-        , m_dt(dt)
-    {
-    }
-
-    /** 
-     * @brief Constructs a copy of another Simulation object.
-     *
-     * Performs a deep copy of the model, while sharing the same integrator core.
-     * The time series results and step size are also copied.
-     *
-     * @param[in] other The Simulation object to copy from.
-     */
-    Simulation(Simulation const& other)
-        : m_integratorCore(other.m_integratorCore)
-        , m_model(std::make_unique<Model>(*other.m_model))
-        , m_integrator(m_integratorCore)
-        , m_result(other.m_result)
-        , m_dt(other.m_dt)
-    {
-    }
-
-    /**
-     * @brief Assigns another Simulation object to this one.
-     *
-     * Performs a deep copy of the model, while sharing the same integrator core.
-     * The time series results and step size are also copied.
-     *
-     * @param[in] other The Simulation object to assign from.
-     * @return Reference to this Simulation object.
-     */
-    Simulation& operator=(Simulation const& other)
-    {
-        if (this != &other) {
-            m_integratorCore = other.m_integratorCore;
-            m_model          = std::make_unique<Model>(*other.m_model);
-            m_integrator     = OdeIntegrator<FP>(m_integratorCore);
-            m_result         = other.m_result;
-            m_dt             = other.m_dt;
-        }
-        return *this;
-    }
-
-    /**
-     * @brief Set the integrator core used in the simulation.
-     * @param[in] integrator A shared pointer to an object derived from IntegratorCore.
-     */
-    void set_integrator(std::shared_ptr<IntegratorCore<FP>> integrator)
-    {
-        m_integratorCore = std::move(integrator);
-        m_integrator.set_integrator(m_integratorCore);
-    }
-
-    /**
-     * @brief Access the integrator core used in the simulation.
-     * @return A reference to the integrator core used in the simulation
-     * @{
-     */
-    IntegratorCore<FP>& get_integrator()
-=======
         : Base(model, std::make_shared<DefaultIntegratorCore<FP>>(), t0, dt)
->>>>>>> 2defe8b8
     {
     }
 

--- conflicted
+++ resolved
@@ -20,14 +20,9 @@
 #ifndef MIO_COMPARTMENTS_SIMULATION_H
 #define MIO_COMPARTMENTS_SIMULATION_H
 
-<<<<<<< HEAD
-#include "memilio/compartments/compartmentalmodel.h"
+#include "memilio/compartments/compartmental_model.h"
 #include "memilio/compartments/simulation_base.h"
 #include "memilio/math/integrator.h"
-=======
-#include "memilio/config.h"
-#include "memilio/compartments/compartmental_model.h"
->>>>>>> 3a0d789c
 #include "memilio/utils/metaprogramming.h"
 #include "memilio/math/stepper_wrapper.h"
 #include "memilio/utils/time_series.h"
@@ -77,62 +72,6 @@
             },
             tmax, Base::get_result());
     }
-<<<<<<< HEAD
-=======
-
-    const TimeSeries<FP>& get_result() const
-    {
-        return m_result;
-    }
-    /** @} */
-
-    /**
-     * @brief Get a reference to the model owned and used by the simulation.
-     * @return The simulation model.
-     * @{
-     */
-    const Model& get_model() const
-    {
-        return *m_model;
-    }
-
-    Model& get_model()
-    {
-        return *m_model;
-    }
-    /** @} */
-
-    /**
-     * @brief Returns the step size used by the integrator.
-     * When using a integration scheme with adaptive time stepping, the integrator will store its estimate for the
-     * next step size in this value.
-     * @{
-     */
-    FP& get_dt()
-    {
-        return m_dt;
-    }
-
-    const FP& get_dt() const
-    {
-        return m_dt;
-    }
-    /** @} */
-
-protected:
-    /// @brief Get a reference to the integrater. Can be used to overwrite advance.
-    OdeIntegrator<FP>& get_ode_integrator()
-    {
-        return m_integrator;
-    }
-
-private:
-    std::shared_ptr<IntegratorCore<FP>> m_integratorCore; ///< Defines the integration scheme via its step function.
-    std::unique_ptr<Model> m_model; ///< The model defining the ODE system and initial conditions.
-    OdeIntegrator<FP> m_integrator; ///< Integrates the DerivFunction (see advance) and stores resutls in m_result.
-    TimeSeries<FP> m_result; ///< The simulation results.
-    FP m_dt; ///< The time step used (and possibly set) by m_integratorCore::step.
->>>>>>> 3a0d789c
 };
 
 /**

/*
* Copyright (C) 2020-2025 MEmilio
*
* Authors: Henrik Zunker
*
* Contact: Martin J. Kuehn <Martin.Kuehn@DLR.de>
*
* Licensed under the Apache License, Version 2.0 (the "License");
* you may not use this file except in compliance with the License.
* You may obtain a copy of the License at
*
*     http://www.apache.org/licenses/LICENSE-2.0
*
* Unless required by applicable law or agreed to in writing, software
* distributed under the License is distributed on an "AS IS" BASIS,
* WITHOUT WARRANTIES OR CONDITIONS OF ANY KIND, either express or implied.
* See the License for the specific language governing permissions and
* limitations under the License.
*/
#ifndef MIO_COMPARTMENTS_FEEDBACK_SIMULATION_H
#define MIO_COMPARTMENTS_FEEDBACK_SIMULATION_H

#include <cassert>
#include "memilio/compartments/simulation.h"
#include "memilio/utils/time_series.h"
#include "memilio/utils/parameter_set.h"
#include "memilio/epidemiology/age_group.h"
#include "memilio/utils/uncertain_value.h"
#include "memilio/epidemiology/damping_sampling.h"

namespace mio
{
/**
 * @brief Daily local ICU occupancy per age group.
 *
 * This parameter stores all historic (local) ICU occupancy values normalized per 100,000 inhabitants.
 * The values are extracted from the simulation results based on the provided ICU compartment indices
 * and are updated at each feedback step.
 */
template <typename FP>
struct ICUOccupancyHistory {
    using Type = mio::TimeSeries<FP>;
    static Type get_default(AgeGroup size)
    {
        return Type(size.get());
    }
    static std::string name()
    {
        return "ICUOccupancyHistory";
    }
};

/**
 * @brief Shape parameter of the gamma distribution.
 */
template <typename FP>
struct GammaShapeParameter {
    using Type = FP;
    static Type get_default(AgeGroup)
    {
        return FP(6);
    }
    static std::string name()
    {
        return "GammaShapeParameter";
    }
};

/**
 * @brief Scale parameter of the gamma distribution.
 */
template <typename FP>
struct GammaScaleParameter {
    using Type = FP;
    static Type get_default(AgeGroup)
    {
        return FP(0.4);
    }
    static std::string name()
    {
        return "GammaScaleParameter";
    }
};

/**
 * @brief Number of days in the past considered for the gamma distribution.
 */
struct GammaCutOff {
    using Type = size_t;
    static Type get_default(AgeGroup)
    {
        return Type(45);
    }
    static std::string name()
    {
        return "GammaCutOff";
    }
};

/**
 * @brief Maximum allowed contact reduction factors per location.
 */
template <typename FP>
struct ContactReductionMax {
    using Type = std::vector<FP>;
    static Type get_default(AgeGroup)
    {
        return Type(1, FP(1.0));
    }
    static std::string name()
    {
        return "ContactReductionMax";
    }
};

/**
 * @brief Minimum allowed contact reduction factors per location.
 */
template <typename FP>
struct ContactReductionMin {
    using Type = std::vector<FP>;
    static Type get_default(AgeGroup)
    {
        return Type(1, FP(0.0));
    }
    static std::string name()
    {
        return "ContactReductionMin";
    }
};

/**
 * @brief Soft-plus curvature parameter for contact adjustment.
 */
template <typename FP>
struct SoftPlusCurvatureParameter {
    using Type = FP;
    static Type get_default(AgeGroup)
    {
        return Type(0.1);
    }
    static std::string name()
    {
        return "SoftPlusCurvatureParameter";
    }
};

/**
 * @brief Nominal ICU capacity.
 */
template <typename FP>
struct NominalICUCapacity {
    using Type = FP;
    static Type get_default(AgeGroup)
    {
        return Type(9.0);
    }
    static std::string name()
    {
        return "NominalICUCapacity";
    }
};

/**
 * @brief Blending factor for local ICU occupancy. 
 * If we only have a local simulation, this factor is set to 1.0 per default.
 */
template <typename FP>
struct BlendingFactorLocal {
    using Type = FP;
    static Type get_default(AgeGroup)
    {
        return FP(1.0);
    }
    static std::string name()
    {
        return "BlendingFactorLocal";
    }
};

/**
 * @brief Blending factor for regional ICU occupancy.
 */
template <typename FP>
struct BlendingFactorRegional {
    using Type = FP;
    static Type get_default(AgeGroup)
    {
        return FP(0.0);
    }
    static std::string name()
    {
        return "BlendingFactorRegional";
    }
};

template <typename FP>
using FeedbackSimulationParameters =
    ParameterSet<ICUOccupancyHistory<FP>, GammaShapeParameter<FP>, GammaScaleParameter<FP>, GammaCutOff,
                 ContactReductionMax<FP>, ContactReductionMin<FP>, SoftPlusCurvatureParameter<FP>,
                 NominalICUCapacity<FP>, BlendingFactorLocal<FP>, BlendingFactorRegional<FP>>;

/**
 * @brief A generic feedback simulation extending existing simulations with a feedback mechanism.
 *
 * This class wraps any simulation (e.g. Simulation or FlowSimulation) and applies additional
 * feedback logic in a model-independent way. Model-specific details—such as the ICU compartments—
 * are provided via arguments.
 *
 * @tparam FP The floating point type.
 * @tparam Sim The simulation type.
 * @tparam ContactPatterns The model-specific contact patterns type.
 */
template <typename FP, typename Sim, typename ContactPatterns>
class FeedbackSimulation
{
public:
    using Model = typename Sim::Model;

    /**
     * @brief Constructs the FeedbackSimulation by taking ownership of an existing simulation instance.
     *
     * @param sim The simulation instance to be extended with feedback mechanism.
     * @param icu_indices A vector of indices indicating ICU compartments for specific model.
     */
    explicit FeedbackSimulation(Sim&& sim, const std::vector<size_t>& icu_indices)
        : m_simulation(std::move(sim))
        , m_icu_indices(icu_indices)
        , m_feedback_parameters(m_simulation.get_model().parameters.get_num_groups())
        , m_perceived_risk(static_cast<Eigen::Index>(m_simulation.get_model().parameters.get_num_groups().get()))
        , m_regional_icu_occupancy(
              static_cast<Eigen::Index>(m_simulation.get_model().parameters.get_num_groups().get()))
        , m_global_icu_occupancy(static_cast<Eigen::Index>(m_simulation.get_model().parameters.get_num_groups().get()))
    {
    }

    /**
     * @brief Advances the simulation until tmax while applying feedback at fixed intervals.
     *
     * The simulation is advanced in steps of dt_feedback. At each step, feedback
     * is applied, then the simulation is advanced, and afterwards the current ICU occupancy is stored.
     *
     * Note that the simulation may make additional substeps depending on its own
     * timestep dt. When using fixed-step integrators, dt_feedback should be an integer multiple of
     * the simulation timestep dt.
     *
     * @param tmax The maximum simulation time.
     * @param dt_feedback The feedback time step (default 1.0).
     * @return The result in the last time step of the simulation.
     */
    auto advance(const FP tmax, const FP dt_feedback = 1.0)
    {
        using std::min;
        FP t = m_simulation.get_result().get_last_time();
        while (t < tmax) {
            FP dt_eff = min<FP>(dt_feedback, tmax - t);
            apply_feedback(t + dt_eff);
            m_simulation.advance(t + dt_eff);
            add_icu_occupancy(t + dt_eff);
            t += dt_eff;
        }
        return m_simulation.get_result().get_last_value();
    }

    /**
     * @brief Returns the simulation result.
     */
    auto& get_result()
    {
        return m_simulation.get_result();
    }

    /**
     * @brief Returns the model used in the simulation.
     */
    auto& get_model()
    {
        return m_simulation.get_model();
    }

    const auto& get_model() const
    {
        return m_simulation.get_model();
    }

    /**
     * @brief Returns the perceived risk time series.
     */
    auto& get_perceived_risk() const
    {
        return m_perceived_risk;
    }
    auto& get_perceived_risk()
    {
        return m_perceived_risk;
    }

    /**
     * @brief Returns the local feedback parameters.
     */
    auto& get_parameters()
    {
        return m_feedback_parameters;
    }

    /**
     * @brief Calculates the perceived risk based on ICU occupancy data.
     *
     * The risk is computed as a weighted sum of ICU occupancy over recent time points using a gamma-distribution
     * acting as memory kernel.
     *
     * @return The computed (local) perceived risk.
     */
    FP calc_risk_perceived()
    {
<<<<<<< HEAD
        using std::exp;
        using std::min;
        using std::pow;
        const auto& icu_occ    = m_feedback_parameters.template get<ICUOccupancyHistory<FP>>();
        size_t num_time_points = icu_occ.get_num_time_points();
        size_t n               = std::min(num_time_points, m_feedback_parameters.template get<GammaCutOff>());
        FP perceived_risk      = 0.0;
        const auto& a          = m_feedback_parameters.template get<GammaShapeParameter<FP>>();
        const auto& b          = m_feedback_parameters.template get<GammaScaleParameter<FP>>();
        for (size_t i = num_time_points - n; i < num_time_points; ++i) {
            size_t day   = i - (num_time_points - n);
            FP gamma     = pow(b, a) * pow(day, a - 1) * exp(-b * day) / std::tgamma(ad::value(a));
            FP perc_risk = icu_occ.get_value(i).sum() / m_feedback_parameters.template get<NominalICUCapacity<FP>>();
            perc_risk    = min<FP>(perc_risk, 1.0);
=======
        const auto& local_icu_occ = m_feedback_parameters.template get<ICUOccupancyHistory<FP>>();
        size_t num_time_points    = local_icu_occ.get_num_time_points();
        size_t n = std::min(static_cast<size_t>(num_time_points), m_feedback_parameters.template get<GammaCutOff>());
        FP perceived_risk = 0.0;
        const auto& a     = m_feedback_parameters.template get<GammaShapeParameter<FP>>();
        const auto& b     = m_feedback_parameters.template get<GammaScaleParameter<FP>>();

        const auto& blending_local    = m_feedback_parameters.template get<BlendingFactorLocal<FP>>();
        const auto& blending_regional = m_feedback_parameters.template get<BlendingFactorRegional<FP>>();
        const auto& blending_global   = 1 - blending_local - blending_regional;

        // assert that that each blending factor is positive
        assert(blending_local >= 0 && blending_regional >= 0 && blending_global >= 0 &&
               "Blending factors must be non-negative.");

        for (size_t i = num_time_points - n; i < num_time_points; ++i) {
            size_t day   = i - (num_time_points - n);
            FP gamma     = std::pow(b, a) * std::pow(day, a - 1) * std::exp(-b * day) / std::tgamma(a);
            FP perc_risk = 0.0;

            if (blending_local > 0) {
                perc_risk += blending_local * local_icu_occ.get_value(i).sum() /
                             m_feedback_parameters.template get<NominalICUCapacity<FP>>();
            }
            if (blending_regional > 0 && m_regional_icu_occupancy.get_num_time_points() > 0) {
                perc_risk += blending_regional * m_regional_icu_occupancy.get_value(i).sum() /
                             m_feedback_parameters.template get<NominalICUCapacity<FP>>();
            }
            if (blending_global > 0 && m_global_icu_occupancy.get_num_time_points() > 0) {
                perc_risk += blending_global * m_global_icu_occupancy.get_value(i).sum() /
                             m_feedback_parameters.template get<NominalICUCapacity<FP>>();
            }

            perc_risk = std::min(perc_risk, 1.0);
>>>>>>> b738898d
            perceived_risk += perc_risk * gamma;
        }
        return perceived_risk;
    }

    /**
     * @brief Adds the current (local) ICU occupancy into the parameter containing all historical ICU occupancy values.
     *
     * This function use the latest simulation results and extracts the ICU occupancy
     * based on the indices given. The occupancy values are then normalized to  100,000 inhabitants,
     * and then stored (as a new time point) in the ICUOccupancyHistory parameter.
     *
     * @param t The current simulation time at which the ICU occupancy is recorded.
     */
    void add_icu_occupancy(FP t)
    {
        auto& model             = m_simulation.get_model();
        size_t num_groups       = static_cast<size_t>(model.parameters.get_num_groups());
        const auto& last_values = m_simulation.get_result().get_last_value();
        Eigen::VectorX<FP> icu_occ(num_groups);
        for (size_t i = 0; i < m_icu_indices.size(); ++i) {
            icu_occ[i] = last_values[m_icu_indices[i]];
        }
        // normalize by total population and scale to 100,000 inhabitants
        icu_occ = icu_occ / model.populations.get_total() * 100000;
        m_feedback_parameters.template get<ICUOccupancyHistory<FP>>().add_time_point(t, icu_occ);
    }

    /**
     * @brief Sets the regional ICU occupancy time series. 
     * This is used in the graph simulation to initialize and update the regional ICU occupancy.
     * 
     * @param icu_regional The regional ICU occupancy time series.
     */
    void set_regional_icu_occupancy(const mio::TimeSeries<FP>& icu_regional)
    {
        m_regional_icu_occupancy = icu_regional;
    }

    /**
     * @brief Sets the global ICU occupancy time series.
     * This is used in the graph simulation to initialize and update the global ICU occupancy.
     * @param icu_global The global ICU occupancy time series.
     */
    void set_global_icu_occupancy(const mio::TimeSeries<FP>& icu_global)
    {
        m_global_icu_occupancy = icu_global;
    }

    /**
     * @brief Transforms the perceived risk into a contact reduction factor and applies it to the contact patterns.
     *
     * This function computes a contact reduction factor for each location based on the perceived risk. For smooth transitions,
     * we use a softplus function as described in Dönges et al. (doi.org/10.3389/fphy.2022.842180).
     *
     * @param t The simulation time at which the feedback adjustments are applied.
     */
    void apply_feedback(FP t)
    {
        using std::log;
        using std::min;
        using std::pow;

        // get model parameters
        auto& params          = m_simulation.get_model().parameters;
        const auto num_groups = (size_t)params.get_num_groups();

        // get feedback parameters
        const auto& contactReductionMax = m_feedback_parameters.template get<ContactReductionMax<FP>>();
        const auto& contactReductionMin = m_feedback_parameters.template get<ContactReductionMin<FP>>();
        const auto epsilon              = m_feedback_parameters.template get<SoftPlusCurvatureParameter<FP>>();

        const size_t num_locations = contactReductionMax.size();

        // calculate local perceived risk
        FP perceived_risk = calc_risk_perceived();

        // add the perceived risk to the time series
        m_perceived_risk.add_time_point(t, Eigen::VectorX<FP>::Constant(num_groups, perceived_risk));

        auto group_weights_all = Eigen::VectorX<FP>::Constant(num_groups, 1.0);

        // define a lambda function to create a damping sampling object given a reduction factor and location
        auto set_contact_reduction = [=](FP val, size_t location) {
            auto v = mio::UncertainValue(val);
            return mio::DampingSampling(v, mio::DampingLevel(0), mio::DampingType(0), mio::SimulationTime<FP>(t),
                                        std::vector<size_t>{location}, group_weights_all);
        };

        auto& dampings = params.template get<ContactPatterns>().get_dampings();

        // for each location, compute the effective contact reduction factor and add the corresponding damping sample
        for (size_t loc = 0; loc < num_locations; ++loc) {

            // compute the effective reduction factor using a softplus function.
            FP reduc_fac = (contactReductionMax[loc] - contactReductionMin[loc]) * epsilon *
<<<<<<< HEAD
                               log(exp(perceived_risk / epsilon) + 1.0) +
=======
                               std::log(std::exp(perceived_risk / epsilon) + 1.0) +
>>>>>>> b738898d
                           contactReductionMin[loc];

            // clamp the reduction factor to the maximum allowed value.
            reduc_fac = min<FP>(reduc_fac, contactReductionMax[loc]);

            // generate the damping for the current location.
            auto damping = set_contact_reduction(reduc_fac, loc);

            // add the damping to the contact pattern.
            dampings.push_back(damping);
        }
        // update the contact matrices after all dampings have been added.
        params.template get<ContactPatterns>().make_matrix();
    }

private:
    Sim m_simulation; ///< The simulation instance.
    std::vector<size_t> m_icu_indices; ///< The ICU compartment indices from the model.
    FeedbackSimulationParameters<FP> m_feedback_parameters; ///< The feedback parameters.
    mio::TimeSeries<FP> m_perceived_risk; ///< The perceived risk time series.
<<<<<<< HEAD
=======
    mio::TimeSeries<FP> m_regional_icu_occupancy; ///< The regional ICU occupancy time series.
    mio::TimeSeries<FP> m_global_icu_occupancy; ///< The global ICU occupancy time series.
>>>>>>> b738898d
};

} // namespace mio

#endif // MIO_COMPARTMENTS_FEEDBACK_SIMULATION_H<|MERGE_RESOLUTION|>--- conflicted
+++ resolved
@@ -313,22 +313,6 @@
      */
     FP calc_risk_perceived()
     {
-<<<<<<< HEAD
-        using std::exp;
-        using std::min;
-        using std::pow;
-        const auto& icu_occ    = m_feedback_parameters.template get<ICUOccupancyHistory<FP>>();
-        size_t num_time_points = icu_occ.get_num_time_points();
-        size_t n               = std::min(num_time_points, m_feedback_parameters.template get<GammaCutOff>());
-        FP perceived_risk      = 0.0;
-        const auto& a          = m_feedback_parameters.template get<GammaShapeParameter<FP>>();
-        const auto& b          = m_feedback_parameters.template get<GammaScaleParameter<FP>>();
-        for (size_t i = num_time_points - n; i < num_time_points; ++i) {
-            size_t day   = i - (num_time_points - n);
-            FP gamma     = pow(b, a) * pow(day, a - 1) * exp(-b * day) / std::tgamma(ad::value(a));
-            FP perc_risk = icu_occ.get_value(i).sum() / m_feedback_parameters.template get<NominalICUCapacity<FP>>();
-            perc_risk    = min<FP>(perc_risk, 1.0);
-=======
         const auto& local_icu_occ = m_feedback_parameters.template get<ICUOccupancyHistory<FP>>();
         size_t num_time_points    = local_icu_occ.get_num_time_points();
         size_t n = std::min(static_cast<size_t>(num_time_points), m_feedback_parameters.template get<GammaCutOff>());
@@ -363,7 +347,6 @@
             }
 
             perc_risk = std::min(perc_risk, 1.0);
->>>>>>> b738898d
             perceived_risk += perc_risk * gamma;
         }
         return perceived_risk;
@@ -460,11 +443,7 @@
 
             // compute the effective reduction factor using a softplus function.
             FP reduc_fac = (contactReductionMax[loc] - contactReductionMin[loc]) * epsilon *
-<<<<<<< HEAD
                                log(exp(perceived_risk / epsilon) + 1.0) +
-=======
-                               std::log(std::exp(perceived_risk / epsilon) + 1.0) +
->>>>>>> b738898d
                            contactReductionMin[loc];
 
             // clamp the reduction factor to the maximum allowed value.
@@ -485,11 +464,8 @@
     std::vector<size_t> m_icu_indices; ///< The ICU compartment indices from the model.
     FeedbackSimulationParameters<FP> m_feedback_parameters; ///< The feedback parameters.
     mio::TimeSeries<FP> m_perceived_risk; ///< The perceived risk time series.
-<<<<<<< HEAD
-=======
     mio::TimeSeries<FP> m_regional_icu_occupancy; ///< The regional ICU occupancy time series.
     mio::TimeSeries<FP> m_global_icu_occupancy; ///< The global ICU occupancy time series.
->>>>>>> b738898d
 };
 
 } // namespace mio

--- conflicted
+++ resolved
@@ -17,61 +17,4 @@
 * See the License for the specific language governing permissions and
 * limitations under the License.
 */
-<<<<<<< HEAD
-#include "memilio/math/integrator.h"
-=======
-#include "memilio/math/integrator.h"
-#include "memilio/utils/logging.h"
-
-namespace mio
-{
-
-Eigen::Ref<Eigen::VectorXd> OdeIntegrator::advance(const DerivFunction& f, const double tmax, double& dt,
-                                                   TimeSeries<double>& results)
-{
-    const double t0 = results.get_last_time();
-    assert(tmax > t0);
-    assert(dt > 0);
-
-    const size_t nb_steps = (int)(ceil((tmax - t0) / dt)); // estimated number of time steps (if equidistant)
-
-    results.reserve(results.get_num_time_points() + nb_steps);
-
-    bool step_okay = true;
-
-    double t = t0;
-    size_t i = results.get_num_time_points() - 1;
-    while (std::abs((tmax - t) / (tmax - t0)) > 1e-10) {
-        //we don't make timesteps too small as the error estimator of an adaptive integrator
-        //may not be able to handle it. this is very conservative and maybe unnecessary,
-        //but also unlikely to happen. may need to be reevaluated
-
-        auto dt_eff = std::min(dt, tmax - t);
-        results.add_time_point();
-        step_okay &= m_core->step(f, results[i], t, dt_eff, results[i + 1]);
-        results.get_last_time() = t;
-
-        ++i;
-
-        if (std::abs((tmax - t) / (tmax - t0)) > 1e-10 || dt_eff > dt) {
-            //store dt only if it's not the last step as it is probably smaller than required for tolerances
-            //except if the step function returns a bigger step size so as to not lose efficiency
-            dt = dt_eff;
-        }
-    }
-
-    if (!step_okay) {
-        log_warning("Adaptive step sizing failed. Forcing an integration step of size dt_min.");
-    }
-    else if (std::abs((tmax - t) / (tmax - t0)) > 1e-14) {
-        log_warning("Last time step too small. Could not reach tmax exactly.");
-    }
-    else {
-        log_info("Adaptive step sizing successful to tolerances.");
-    }
-
-    return results.get_last_value();
-}
-
-} // namespace mio
->>>>>>> aca4b346
+#include "memilio/math/integrator.h" // IWYU pragma: keep
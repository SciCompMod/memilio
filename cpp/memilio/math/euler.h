/* 
* Copyright (C) 2020-2025 MEmilio
*
* Authors: Martin J. Kuehn, Daniel Abele
*
* Contact: Martin J. Kuehn <Martin.Kuehn@DLR.de>
*
* Licensed under the Apache License, Version 2.0 (the "License");
* you may not use this file except in compliance with the License.
* You may obtain a copy of the License at
*
*     http://www.apache.org/licenses/LICENSE-2.0
*
* Unless required by applicable law or agreed to in writing, software
* distributed under the License is distributed on an "AS IS" BASIS,
* WITHOUT WARRANTIES OR CONDITIONS OF ANY KIND, either express or implied.
* See the License for the specific language governing permissions and
* limitations under the License.
*/
#ifndef MIO_MATH_EULER_H
#define MIO_MATH_EULER_H

#include "memilio/math/integrator.h"

namespace mio
{

/**
 * @brief Simple explicit euler integration y(t+1) = y(t) + h*f(t,y) for ODE y'(t) = f(t,y)
 * @tparam FP A floating point type, e.g., ScalarType.
 */
template <typename FP>
<<<<<<< HEAD
class EulerIntegratorCore : public IntegratorCore<FP>
=======
class EulerIntegratorCore : public OdeIntegratorCore<FP>
>>>>>>> 2defe8b8
{
public:
    EulerIntegratorCore()
        : OdeIntegratorCore<FP>(FP{}, FP{})
    {
    }

    /**
     * @brief Fixed step width of the integration
     *
     * @param[in] yt value of y at t, y(t)
     * @param[in,out] t current time step h=dt
     * @param[in,out] dt current time step h=dt
     * @param[out] ytp1 approximated value y(t+1)
     */
    bool step(const DerivFunction<FP>& f, Eigen::Ref<const Eigen::VectorX<FP>> yt, FP& t, FP& dt,
              Eigen::Ref<Eigen::VectorX<FP>> ytp1) const override
    {
        // we are misusing the next step y as temporary space to store the derivative
        f(yt, t, ytp1);
        ytp1 = yt + dt * ytp1;
        t += dt;
        return true;
    }
};

} // namespace mio

#endif // MIO_MATH_EULER_H<|MERGE_RESOLUTION|>--- conflicted
+++ resolved
@@ -30,11 +30,7 @@
  * @tparam FP A floating point type, e.g., ScalarType.
  */
 template <typename FP>
-<<<<<<< HEAD
-class EulerIntegratorCore : public IntegratorCore<FP>
-=======
 class EulerIntegratorCore : public OdeIntegratorCore<FP>
->>>>>>> 2defe8b8
 {
 public:
     EulerIntegratorCore()

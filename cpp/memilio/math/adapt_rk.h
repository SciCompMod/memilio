/*
* Copyright (C) 2020-2025 MEmilio
*
* Authors: Martin J. Kuehn, Daniel Abele
*
* Contact: Martin J. Kuehn <Martin.Kuehn@DLR.de>
*
* Licensed under the Apache License, Version 2.0 (the "License");
* you may not use this file except in compliance with the License.
* You may obtain a copy of the License at
*
*     http://www.apache.org/licenses/LICENSE-2.0
*
* Unless required by applicable law or agreed to in writing, software
* distributed under the License is distributed on an "AS IS" BASIS,
* WITHOUT WARRANTIES OR CONDITIONS OF ANY KIND, either express or implied.
* See the License for the specific language governing permissions and
* limitations under the License.
*/
#ifndef ADAPT_RK_H_
#define ADAPT_RK_H_

#include "memilio/math/integrator.h"

#include <cstdio>
#include <vector>

namespace mio
{

/**
 * Two scheme Runge-Kutta numerical integrator with adaptive step width
 * for ODE y'(t) = f(t,y) which is given by
 *    y_{n+1} = y_n + h*\sum_{i=1}^lb_ik_{ni}
 * with
 *    k_{ni} = f(t_n + c_i*h, y_n + h*\sum_{j=1}^{i-1}a_{ij}k_{nj})
 * where the general Butcher tableau is
 * 0   |
 * c_2 | a_{21}
 * c_3 | a_{31} a_{32}
 * ... | ............
 * c_s | a{s,1} a_{s,2}  ... a_{s,s-1}
 * ----------------------------------------------
 *     | b_1    b_2    ...   b_{s-1}     b_s
 *
 *
 * Actually, only the RK-Fehlberg 4 (5) method is implemented.
 *
 * The RKF4's Butcher tableau is
 * 0     |
 * 1/4   | 1/4
 * 3/8   | 3/32        9/32
 * 12/13 | 1932/2197   −7200/2197    7296/2197
 * 1     | 439/216     -8            3680/513     -845/4104
 * 1/2   | -8/27       2             -3544/2565   1859/4104     -11/40
 * ----------------------------------------------------------------------------
 *       | 25/216      0             1408/2565    2197/4104     -1/5        0
 * The higher order (5th) approximation only differs by the last line which is
 *       | 16/135      0             6656/12825   28561/56430   -9/50       2/55
 *
 */
template <typename FP>
class Tableau
{
public:
    std::vector<Eigen::VectorX<FP>> entries;

    /**
     * @brief default is Runge-Kutta-Fehlberg4(5) tableau
     */
    Tableau()
    {
        entries.resize(5);
        for (size_t i = 0; i < entries.size(); i++) {
            entries[i].resize(i + 2);
        }

        entries[0][0] = 0.25;
        entries[0][1] = 0.25;
        entries[1][0] = 3 / 8.0;
        entries[1][1] = 3 / 32.0;
        entries[1][2] = 9 / 32.0;
        entries[2][0] = 12 / 13.0;
        entries[2][1] = 1932 / 2197.0;
        entries[2][2] = -7200 / 2197.0;
        entries[2][3] = 7296 / 2197.0;
        entries[3][0] = 1.0;
        entries[3][1] = 439 / 216.0;
        entries[3][2] = -8.0;
        entries[3][3] = 3680 / 513.0;
        entries[3][4] = -845 / 4104.0;
        entries[4][0] = 0.5;
        entries[4][1] = -8 / 27.0;
        entries[4][2] = 2.0;
        entries[4][3] = -3544 / 2565.0;
        entries[4][4] = 1859 / 4104.0;
        entries[4][5] = -11 / 40.0;
    }
};

/*
 * Final row(s) of the Butcher tableau
 *
 * Repitition from above: Runge-Kutta-4 is:
 *       | 25/216      0             1408/2565    2197/1404     -1/5        0
 * The higher order (5th) approximation only differs by the last line which is
 *       | 16/135      0             6656/12825   28561/56430   -9/50       2/55
 *
 */
template <typename FP>
class TableauFinal
{
public:
    Eigen::VectorX<FP> entries_low;
    Eigen::VectorX<FP> entries_high;

    /**
     * @brief default is Runge-Kutta-Fehlberg4(5) tableau
     */
    TableauFinal()
    {
        entries_low.resize(6);
        entries_high.resize(6);

        entries_low[0]  = 25 / 216.0;
        entries_low[1]  = 0.0;
        entries_low[2]  = 1408 / 2565.0;
        entries_low[3]  = 2197 / 4104.0;
        entries_low[4]  = -0.2;
        entries_low[5]  = 0.0;
        entries_high[0] = 16 / 135.0;
        entries_high[1] = 0.0;
        entries_high[2] = 6656 / 12825.0;
        entries_high[3] = 28561 / 56430.0;
        entries_high[4] = -9 / 50.0;
        entries_high[5] = 2 / 55.0;
    }
};

/**
 * @brief Two scheme Runge-Kutta numerical integrator with adaptive step width
 *
 * This class integrates a system of ODEs via the step method
 */
template <typename FP>
<<<<<<< HEAD
class RKIntegratorCore : public IntegratorCore<FP>
=======
class RKIntegratorCore : public OdeIntegratorCore<FP>
>>>>>>> 2defe8b8
{
public:
    /**
     * @brief Setting up the integrator
     */
    RKIntegratorCore()
<<<<<<< HEAD
        : IntegratorCore<FP>(std::numeric_limits<ScalarType>::min(), std::numeric_limits<ScalarType>::max())
=======
        : OdeIntegratorCore<FP>(std::numeric_limits<double>::min(), std::numeric_limits<double>::max())
>>>>>>> 2defe8b8
        , m_abs_tol(1e-10)
        , m_rel_tol(1e-5)
    {
    }

    /**
     * @brief Set up the integrator
     * @param abs_tol absolute tolerance
     * @param rel_tol relative tolerance
     * @param dt_min lower bound for time step dt
     * @param dt_max upper bound for time step dt
     */
<<<<<<< HEAD
    RKIntegratorCore(const FP abs_tol, const FP rel_tol, const FP dt_min, const FP dt_max)
        : IntegratorCore<FP>(dt_min, dt_max)
=======
    RKIntegratorCore(const double abs_tol, const double rel_tol, const double dt_min, const double dt_max)
        : OdeIntegratorCore<FP>(dt_min, dt_max)
>>>>>>> 2defe8b8
        , m_abs_tol(abs_tol)
        , m_rel_tol(rel_tol)
    {
    }

    /// @param tol the required absolute tolerance for the comparison with the Fehlberg approximation
    void set_abs_tolerance(FP tol)
    {
        m_abs_tol = tol;
    }

    /// @param tol the required relative tolerance for the comparison with the Fehlberg approximation
    void set_rel_tolerance(FP tol)
    {
        m_rel_tol = tol;
    }

    /// @param dt_min sets the minimum step size
    void set_dt_min(FP dt_min)
    {
        this->get_dt_min() = dt_min;
    }

    /// @param dt_max sets the maximum step size
    void set_dt_max(FP dt_max)
    {
        this->get_dt_max() = dt_max;
    }

    // Allow setting different RK tableau schemes
    void set_tableaus(const Tableau<FP>& tab, const TableauFinal<FP>& final_tab)
    {
        m_tab       = tab;
        m_tab_final = final_tab;
        m_kt_values.resize(Eigen::NoChange, m_tab_final.entries_low.size());
    }

    /**
     * @brief Make a single integration step of a system of ODEs and adapt the step size
     * @param[in] yt value of y at t, y(t)
     * @param[in,out] t current time
     * @param[in,out] dt current time step size h=dt
     * @param[out] ytp1 approximated value y(t+1)
     */
<<<<<<< HEAD
    bool step(const DerivFunction<FP>& f, Eigen::Ref<const Eigen::VectorX<FP>> yt, FP& t, FP& dt,
              Eigen::Ref<Eigen::VectorX<FP>> ytp1) const override
=======
    bool step(const DerivFunction<FP>& f, Eigen::Ref<const Eigen::VectorXd> yt, double& t, double& dt,
              Eigen::Ref<Eigen::VectorXd> ytp1) const override
>>>>>>> 2defe8b8
    {
        assert(0 <= this->get_dt_min());
        assert(this->get_dt_min() <= this->get_dt_max());

        if (dt < this->get_dt_min() || dt > this->get_dt_max()) {
            mio::log_warning("IntegratorCore: Restricting given step size dt = {} to [{}, {}].", dt, this->get_dt_min(),
                             this->get_dt_max());
        }

        using std::max;
        using std::min;
        using std::pow;

        dt = min<FP>(dt, this->get_dt_max());

        FP t_eval; // shifted time for evaluating yt
        FP dt_new; // updated dt

        bool converged     = false; // carry for convergence criterion
        bool dt_is_invalid = false;

        if (m_yt_eval.size() != yt.size()) {
            m_yt_eval.resize(yt.size());
            m_kt_values.resize(yt.size(), m_tab_final.entries_low.size());
        }

        m_yt_eval = yt;

        while (!converged && !dt_is_invalid) {
            if (dt < this->get_dt_min()) {
                dt_is_invalid = true;
                dt            = this->get_dt_min();
            }
            // compute first column of kt, i.e. kt_0 for each y in yt_eval
            f(m_yt_eval, t, m_kt_values.col(0));

            for (Eigen::Index i = 1; i < m_kt_values.cols(); i++) {
                // we first compute k_n1 for each y_j, then k_n2 for each y_j, etc.
                t_eval = t;
                t_eval += m_tab.entries[i - 1][0] *
                          dt; // t_eval = t + c_i * h // note: line zero of Butcher tableau not stored in array
                // use ytp1 as temporary storage for evaluating m_kt_values[i]
                ytp1 = m_yt_eval;
                for (Eigen::Index k = 1; k < m_tab.entries[i - 1].size(); k++) {
                    ytp1 += (dt * m_tab.entries[i - 1][k]) * m_kt_values.col(k - 1);
                }
                // get the derivatives, i.e., compute kt_i for all y in ytp1: kt_i = f(t_eval, ytp1_low)
                f(ytp1, t_eval, m_kt_values.col(i));
            }
            // calculate low order estimate
            ytp1 = m_yt_eval;
            ytp1 += (dt * (m_kt_values * m_tab_final.entries_low));
            // truncation error estimate: yt_low - yt_high = O(h^(p+1)) where p = order of convergence
            m_error_estimate = dt * (m_kt_values * (m_tab_final.entries_high - m_tab_final.entries_low)).array().abs();
            // calculate mixed tolerance
            m_eps = m_abs_tol + ytp1.array().abs() * m_rel_tol;

            converged = (m_error_estimate.array() <= m_eps.array()).all(); // convergence criterion

            if (converged || dt_is_invalid) {
                // if sufficiently exact, return ytp1, which currently contains the lower order approximation
                // (higher order is not always higher accuracy)
                t += dt; // this is the t where ytp1 belongs to
            }
            // else: repeat the calculation above (with updated dt)

            // compute new value for dt
            // converged implies eps/error_estimate >= 1, so dt will be increased for the next step
            // hence !converged implies 0 < eps/error_estimate < 1, strictly decreasing dt
            dt_new = dt * pow((m_eps / m_error_estimate).minCoeff(), (1. / (m_tab_final.entries_low.size() - 1)));
            // safety factor for more conservative step increases,
            // and to avoid dt_new -> dt for step decreases when |error_estimate - eps| -> 0
            dt_new *= 0.9;
            // check if updated dt stays within desired bounds and update dt for next step
            dt = min<FP>(dt_new, this->get_dt_max());
        }
        dt = max<FP>(dt, this->get_dt_min());
        // return 'converged' in favor of '!dt_is_invalid', as these values only differ if step sizing failed,
        // but the step with size dt_min was accepted.
        return converged;
    }

protected:
    Tableau<FP> m_tab;
    TableauFinal<FP> m_tab_final;
    FP m_abs_tol, m_rel_tol;
    mutable Eigen::Matrix<FP, Eigen::Dynamic, Eigen::Dynamic, Eigen::ColMajor> m_kt_values;
    mutable Eigen::VectorX<FP> m_yt_eval;

private:
    mutable Eigen::Array<FP, Eigen::Dynamic, Eigen::Dynamic> m_eps,
        m_error_estimate; // tolerance and estimate used for time step adaption
};

} // namespace mio

#endif // ADAPT_RK_H_<|MERGE_RESOLUTION|>--- conflicted
+++ resolved
@@ -143,22 +143,14 @@
  * This class integrates a system of ODEs via the step method
  */
 template <typename FP>
-<<<<<<< HEAD
-class RKIntegratorCore : public IntegratorCore<FP>
-=======
 class RKIntegratorCore : public OdeIntegratorCore<FP>
->>>>>>> 2defe8b8
 {
 public:
     /**
      * @brief Setting up the integrator
      */
     RKIntegratorCore()
-<<<<<<< HEAD
-        : IntegratorCore<FP>(std::numeric_limits<ScalarType>::min(), std::numeric_limits<ScalarType>::max())
-=======
-        : OdeIntegratorCore<FP>(std::numeric_limits<double>::min(), std::numeric_limits<double>::max())
->>>>>>> 2defe8b8
+        : OdeIntegratorCore<FP>(std::numeric_limits<ScalarType>::min(), std::numeric_limits<ScalarType>::max())
         , m_abs_tol(1e-10)
         , m_rel_tol(1e-5)
     {
@@ -171,13 +163,8 @@
      * @param dt_min lower bound for time step dt
      * @param dt_max upper bound for time step dt
      */
-<<<<<<< HEAD
     RKIntegratorCore(const FP abs_tol, const FP rel_tol, const FP dt_min, const FP dt_max)
-        : IntegratorCore<FP>(dt_min, dt_max)
-=======
-    RKIntegratorCore(const double abs_tol, const double rel_tol, const double dt_min, const double dt_max)
         : OdeIntegratorCore<FP>(dt_min, dt_max)
->>>>>>> 2defe8b8
         , m_abs_tol(abs_tol)
         , m_rel_tol(rel_tol)
     {
@@ -222,13 +209,8 @@
      * @param[in,out] dt current time step size h=dt
      * @param[out] ytp1 approximated value y(t+1)
      */
-<<<<<<< HEAD
     bool step(const DerivFunction<FP>& f, Eigen::Ref<const Eigen::VectorX<FP>> yt, FP& t, FP& dt,
               Eigen::Ref<Eigen::VectorX<FP>> ytp1) const override
-=======
-    bool step(const DerivFunction<FP>& f, Eigen::Ref<const Eigen::VectorXd> yt, double& t, double& dt,
-              Eigen::Ref<Eigen::VectorXd> ytp1) const override
->>>>>>> 2defe8b8
     {
         assert(0 <= this->get_dt_min());
         assert(this->get_dt_min() <= this->get_dt_max());

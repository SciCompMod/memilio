--- conflicted
+++ resolved
@@ -1,249 +1,228 @@
-/*
-* Copyright (C) 2020-2025 MEmilio
-*
-* Authors: Rene Schmieding
-*
-* Contact: Martin J. Kuehn <Martin.Kuehn@DLR.de>
-*
-* Licensed under the Apache License, Version 2.0 (the "License");
-* you may not use this file except in compliance with the License.
-* You may obtain a copy of the License at
-*
-*     http://www.apache.org/licenses/LICENSE-2.0
-*
-* Unless required by applicable law or agreed to in writing, software
-* distributed under the License is distributed on an "AS IS" BASIS,
-* WITHOUT WARRANTIES OR CONDITIONS OF ANY KIND, either express or implied.
-* See the License for the specific language governing permissions and
-* limitations under the License.
-*/
-#ifndef STEPPER_WRAPPER_H_
-#define STEPPER_WRAPPER_H_
-
-#include "memilio/math/integrator.h"
-#include "memilio/utils/logging.h"
-
-#include "boost/numeric/odeint/external/eigen/eigen_algebra.hpp"
-#include "boost/numeric/odeint/external/eigen/eigen_resize.hpp"
-#include "boost/numeric/odeint/stepper/controlled_runge_kutta.hpp"
-#include "boost/numeric/odeint/stepper/runge_kutta_fehlberg78.hpp"
-#include "boost/numeric/odeint/stepper/runge_kutta_cash_karp54.hpp"
-// #include "boost/numeric/odeint/stepper/runge_kutta_dopri5.hpp" // TODO: reenable once boost bug is fixed
-
-namespace mio
-{
-
-/**
- * @brief This is an adaptive IntegratorCore. It creates and manages an instance of a
- * boost::numeric::odeint::controlled_runge_kutta integrator, wrapped as mio::IntegratorCore.
- */
-<<<<<<< HEAD
-template <typename FP, template <class State, class Value, class Deriv, class Time, class Algebra, class Operations,
-                                 class Resizer> class ControlledStepper>
-class ControlledStepperWrapper : public mio::IntegratorCore<FP>
-=======
-template <typename FP,
-          template <class State, class Value, class Deriv, class Time, class Algebra, class Operations, class Resizer>
-          class ControlledStepper>
-class ControlledStepperWrapper : public mio::OdeIntegratorCore<FP>
->>>>>>> 2defe8b8
-{
-    using Stepper = boost::numeric::odeint::controlled_runge_kutta<
-        ControlledStepper<Eigen::VectorX<FP>, FP, Eigen::VectorX<FP>, FP, boost::numeric::odeint::vector_space_algebra,
-                          typename boost::numeric::odeint::operations_dispatcher<Eigen::VectorX<FP>>::operations_type,
-                          boost::numeric::odeint::initially_resizer>>;
-    static constexpr bool is_fsal_stepper = std::is_same_v<typename Stepper::stepper_type::stepper_category,
-                                                           boost::numeric::odeint::explicit_error_stepper_fsal_tag>;
-    static_assert(!is_fsal_stepper,
-                  "FSAL steppers cannot be used until https://github.com/boostorg/odeint/issues/72 is resolved.");
-
-public:
-    /**
-     * @brief Set up the integrator
-     * @param abs_tol absolute tolerance
-     * @param rel_tol relative tolerance 
-     * @param dt_min lower bound for time step dt
-     * @param dt_max upper bound for time step dt
-     */
-<<<<<<< HEAD
-    ControlledStepperWrapper(FP abs_tol = 1e-10, FP rel_tol = 1e-5, FP dt_min = std::numeric_limits<ScalarType>::min(),
-                             FP dt_max = std::numeric_limits<ScalarType>::max())
-        : IntegratorCore<FP>(dt_min, dt_max)
-=======
-    ControlledStepperWrapper(double abs_tol = 1e-10, double rel_tol = 1e-5,
-                             double dt_min = std::numeric_limits<double>::min(),
-                             double dt_max = std::numeric_limits<double>::max())
-        : OdeIntegratorCore<FP>(dt_min, dt_max)
->>>>>>> 2defe8b8
-        , m_abs_tol(abs_tol)
-        , m_rel_tol(rel_tol)
-        , m_stepper(create_stepper())
-    {
-    }
-
-    /**
-     * @brief Make a single integration step on a system of ODEs and adapt the step size dt.
-     *
-     * @param[in] yt Value of y at t, y(t).
-     * @param[in,out] t Current time. Will be set to t' in [t+dt_min, t+dt].
-     * @param[in,out] dt Current time step size h=dt. Overwritten by an estimated optimal step size for the next step.
-     * @param[out] ytp1 The approximated value of y(t').
-     */
-    bool step(const DerivFunction<FP>& f, Eigen::Ref<Eigen::VectorX<FP> const> yt, FP& t, FP& dt,
-              Eigen::Ref<Eigen::VectorX<FP>> ytp1) const override
-    {
-        using boost::numeric::odeint::fail;
-        using std::max;
-        assert(0 <= this->get_dt_min());
-        assert(this->get_dt_min() <= this->get_dt_max());
-
-        if (dt < this->get_dt_min() || dt > this->get_dt_max()) {
-            mio::log_warning("IntegratorCore: Restricting given step size dt = {} to [{}, {}].", dt, this->get_dt_min(),
-                             this->get_dt_max());
-        }
-        // set initial values for exit conditions
-        auto step_result = fail;
-        bool is_dt_valid = true;
-        // copy vectors from the references, since the stepper cannot (trivially) handle Eigen::Ref
-        m_ytp1 = ytp1; // y(t')
-        m_yt   = yt; // y(t)
-        // make a integration step, adapting dt to a possibly larger value on success,
-        // or a strictly smaller value on fail.
-        // stop only on a successful step or a failed step size adaption (w.r.t. the minimal step size dt_min)
-        while (step_result == fail && is_dt_valid) {
-            if (dt < this->get_dt_min()) {
-                is_dt_valid = false;
-                dt          = this->get_dt_min();
-            }
-            // we use the scheme try_step(sys, in, t, out, dt) with sys=f, in=y(t), out=y(t').
-            // this is similiar to do_step, but it can adapt the step size dt. If successful, it also updates t.
-            // Note: the resizer used by m_stepper restricts dt to dt_max (via making a failed step)
-            if constexpr (!is_fsal_stepper) { // prevent compile time errors with fsal steppers
-                step_result = m_stepper.try_step(
-                    // reorder arguments of the DerivFunction f for the stepper
-                    [&](const Eigen::VectorX<FP>& x, Eigen::VectorX<FP>& dxds, FP s) {
-                        f(x, s, dxds);
-                    },
-                    m_yt, t, m_ytp1, dt);
-            }
-        }
-        // output the new value by copying it back to the reference
-        ytp1 = m_ytp1;
-        // bound dt from below
-        // the last adaptive step (successful or not) may have calculated a new step size smaller than m_dt_min
-
-        dt = max<FP>(dt, this->get_dt_min());
-        // check whether the last step failed (which means that m_dt_min was still too large to suffice tolerances)
-        if (step_result == fail) {
-            // adaptive stepping failed, but we still return the result of the last attempt
-            t += this->get_dt_min();
-            return false;
-        }
-        else {
-            // successfully made an integration step
-            return true;
-        }
-    }
-
-    /// @param tol the required absolute tolerance for comparison of the iterative approximation
-    void set_abs_tolerance(FP abs_tol)
-    {
-        m_abs_tol = abs_tol;
-        m_stepper = create_stepper();
-    }
-
-    /// @param tol the required relative tolerance for comparison of the iterative approximation
-    void set_rel_tolerance(FP rel_tol)
-    {
-        m_rel_tol = rel_tol;
-        m_stepper = create_stepper();
-    }
-
-    /// @param dt_min sets the minimum step size
-    void set_dt_min(FP dt_min)
-    {
-        this->get_dt_min() = dt_min;
-    }
-
-    /// @param dt_max sets the maximum step size
-    void set_dt_max(FP dt_max)
-    {
-        this->get_dt_max() = dt_max;
-        m_stepper          = create_stepper();
-    }
-
-private:
-    /// @brief (Re)initialize the internal stepper.
-    Stepper create_stepper()
-    {
-        // for more options see: boost/boost/numeric/odeint/stepper/controlled_runge_kutta.hpp
-        return Stepper(typename Stepper::error_checker_type(m_abs_tol, m_rel_tol),
-                       typename Stepper::step_adjuster_type(this->get_dt_max()));
-    }
-
-    FP m_abs_tol, m_rel_tol; ///< Absolute and relative tolerances for integration.
-    mutable Eigen::VectorX<FP> m_ytp1, m_yt; ///< Temporary storage to avoid allocations in step function.
-    mutable Stepper m_stepper; ///< A stepper instance used for integration.
-};
-
-/**
- * @brief This is a non-adaptive IntegratorCore. It creates and manages an instance of an explicit stepper from
- * boost::numeric::odeint, wrapped as mio::IntegratorCore.
- */
-<<<<<<< HEAD
-template <typename FP, template <class State, class Value, class Deriv, class Time, class Algebra, class Operations,
-                                 class Resizer> class ExplicitStepper>
-class ExplicitStepperWrapper : public mio::IntegratorCore<FP>
-=======
-template <typename FP,
-          template <class State, class Value, class Deriv, class Time, class Algebra, class Operations, class Resizer>
-          class ExplicitStepper>
-class ExplicitStepperWrapper : public mio::OdeIntegratorCore<FP>
->>>>>>> 2defe8b8
-{
-public:
-    using Stepper =
-        ExplicitStepper<Eigen::VectorX<FP>, FP, Eigen::VectorX<FP>, FP, boost::numeric::odeint::vector_space_algebra,
-                        typename boost::numeric::odeint::operations_dispatcher<Eigen::VectorX<FP>>::operations_type,
-                        boost::numeric::odeint::initially_resizer>;
-
-    /**
-     * @brief Set up the integrator.
-     */
-    ExplicitStepperWrapper()
-        : mio::OdeIntegratorCore<FP>(FP{}, FP{})
-    {
-    }
-
-    /**
-     * @brief Make a single integration step on a system of ODEs with fixed step size dt.
-     *
-     * @param[in] yt Value of y at t, y(t).
-     * @param[in,out] t Current time. Overwritten with t+dt.
-     * @param[in] dt Current time step size h=dt.
-     * @param[out] ytp1 The approximated value of y(t+dt).
-     */
-    bool step(const mio::DerivFunction<FP>& f, Eigen::Ref<Eigen::VectorX<FP> const> yt, FP& t, FP& dt,
-              Eigen::Ref<Eigen::VectorX<FP>> ytp1) const override
-    {
-        // copy the values from y(t) to ytp1, since we use the scheme do_step(sys, inout, t, dt) with
-        // sys=f, inout=y(t) for in-place computation - also, this form is shared by several steppers in boost
-        ytp1 = yt;
-        m_stepper.do_step(
-            // reorder arguments of the DerivFunction f for the stepper
-            [&](const Eigen::VectorX<FP>& x, Eigen::VectorX<FP>& dxds, FP s) {
-                f(x, s, dxds);
-            },
-            ytp1, t, dt);
-        // update time (it is not modified by do_step)
-        t += dt;
-        return true; // no step size adaption
-    }
-
-private:
-    mutable Stepper m_stepper; ///< A stepper instance used for integration.
-};
-
-} // namespace mio
-
-#endif
+/*
+* Copyright (C) 2020-2025 MEmilio
+*
+* Authors: Rene Schmieding
+*
+* Contact: Martin J. Kuehn <Martin.Kuehn@DLR.de>
+*
+* Licensed under the Apache License, Version 2.0 (the "License");
+* you may not use this file except in compliance with the License.
+* You may obtain a copy of the License at
+*
+*     http://www.apache.org/licenses/LICENSE-2.0
+*
+* Unless required by applicable law or agreed to in writing, software
+* distributed under the License is distributed on an "AS IS" BASIS,
+* WITHOUT WARRANTIES OR CONDITIONS OF ANY KIND, either express or implied.
+* See the License for the specific language governing permissions and
+* limitations under the License.
+*/
+#ifndef STEPPER_WRAPPER_H_
+#define STEPPER_WRAPPER_H_
+
+#include "memilio/math/integrator.h"
+#include "memilio/utils/logging.h"
+
+#include "boost/numeric/odeint/external/eigen/eigen_algebra.hpp"
+#include "boost/numeric/odeint/external/eigen/eigen_resize.hpp"
+#include "boost/numeric/odeint/stepper/controlled_runge_kutta.hpp"
+#include "boost/numeric/odeint/stepper/runge_kutta_fehlberg78.hpp"
+#include "boost/numeric/odeint/stepper/runge_kutta_cash_karp54.hpp"
+// #include "boost/numeric/odeint/stepper/runge_kutta_dopri5.hpp" // TODO: reenable once boost bug is fixed
+
+namespace mio
+{
+
+/**
+ * @brief This is an adaptive IntegratorCore. It creates and manages an instance of a
+ * boost::numeric::odeint::controlled_runge_kutta integrator, wrapped as mio::IntegratorCore.
+ */
+template <typename FP, template <class State, class Value, class Deriv, class Time, class Algebra, class Operations,
+                                 class Resizer> class ControlledStepper>
+class ControlledStepperWrapper : public mio::OdeIntegratorCore<FP>
+{
+    using Stepper = boost::numeric::odeint::controlled_runge_kutta<
+        ControlledStepper<Eigen::VectorX<FP>, FP, Eigen::VectorX<FP>, FP, boost::numeric::odeint::vector_space_algebra,
+                          typename boost::numeric::odeint::operations_dispatcher<Eigen::VectorX<FP>>::operations_type,
+                          boost::numeric::odeint::initially_resizer>>;
+    static constexpr bool is_fsal_stepper = std::is_same_v<typename Stepper::stepper_type::stepper_category,
+                                                           boost::numeric::odeint::explicit_error_stepper_fsal_tag>;
+    static_assert(!is_fsal_stepper,
+                  "FSAL steppers cannot be used until https://github.com/boostorg/odeint/issues/72 is resolved.");
+
+public:
+    /**
+     * @brief Set up the integrator
+     * @param abs_tol absolute tolerance
+     * @param rel_tol relative tolerance 
+     * @param dt_min lower bound for time step dt
+     * @param dt_max upper bound for time step dt
+     */
+    ControlledStepperWrapper(FP abs_tol = 1e-10, FP rel_tol = 1e-5, FP dt_min = std::numeric_limits<ScalarType>::min(),
+                             FP dt_max = std::numeric_limits<ScalarType>::max())
+        : OdeIntegratorCore<FP>(dt_min, dt_max)
+        , m_abs_tol(abs_tol)
+        , m_rel_tol(rel_tol)
+        , m_stepper(create_stepper())
+    {
+    }
+
+    /**
+     * @brief Make a single integration step on a system of ODEs and adapt the step size dt.
+     *
+     * @param[in] yt Value of y at t, y(t).
+     * @param[in,out] t Current time. Will be set to t' in [t+dt_min, t+dt].
+     * @param[in,out] dt Current time step size h=dt. Overwritten by an estimated optimal step size for the next step.
+     * @param[out] ytp1 The approximated value of y(t').
+     */
+    bool step(const DerivFunction<FP>& f, Eigen::Ref<Eigen::VectorX<FP> const> yt, FP& t, FP& dt,
+              Eigen::Ref<Eigen::VectorX<FP>> ytp1) const override
+    {
+        using boost::numeric::odeint::fail;
+        using std::max;
+        assert(0 <= this->get_dt_min());
+        assert(this->get_dt_min() <= this->get_dt_max());
+
+        if (dt < this->get_dt_min() || dt > this->get_dt_max()) {
+            mio::log_warning("IntegratorCore: Restricting given step size dt = {} to [{}, {}].", dt, this->get_dt_min(),
+                             this->get_dt_max());
+        }
+        // set initial values for exit conditions
+        auto step_result = fail;
+        bool is_dt_valid = true;
+        // copy vectors from the references, since the stepper cannot (trivially) handle Eigen::Ref
+        m_ytp1 = ytp1; // y(t')
+        m_yt   = yt; // y(t)
+        // make a integration step, adapting dt to a possibly larger value on success,
+        // or a strictly smaller value on fail.
+        // stop only on a successful step or a failed step size adaption (w.r.t. the minimal step size dt_min)
+        while (step_result == fail && is_dt_valid) {
+            if (dt < this->get_dt_min()) {
+                is_dt_valid = false;
+                dt          = this->get_dt_min();
+            }
+            // we use the scheme try_step(sys, in, t, out, dt) with sys=f, in=y(t), out=y(t').
+            // this is similiar to do_step, but it can adapt the step size dt. If successful, it also updates t.
+            // Note: the resizer used by m_stepper restricts dt to dt_max (via making a failed step)
+            if constexpr (!is_fsal_stepper) { // prevent compile time errors with fsal steppers
+                step_result = m_stepper.try_step(
+                    // reorder arguments of the DerivFunction f for the stepper
+                    [&](const Eigen::VectorX<FP>& x, Eigen::VectorX<FP>& dxds, FP s) {
+                        f(x, s, dxds);
+                    },
+                    m_yt, t, m_ytp1, dt);
+            }
+        }
+        // output the new value by copying it back to the reference
+        ytp1 = m_ytp1;
+        // bound dt from below
+        // the last adaptive step (successful or not) may have calculated a new step size smaller than m_dt_min
+
+        dt = max<FP>(dt, this->get_dt_min());
+        // check whether the last step failed (which means that m_dt_min was still too large to suffice tolerances)
+        if (step_result == fail) {
+            // adaptive stepping failed, but we still return the result of the last attempt
+            t += this->get_dt_min();
+            return false;
+        }
+        else {
+            // successfully made an integration step
+            return true;
+        }
+    }
+
+    /// @param tol the required absolute tolerance for comparison of the iterative approximation
+    void set_abs_tolerance(FP abs_tol)
+    {
+        m_abs_tol = abs_tol;
+        m_stepper = create_stepper();
+    }
+
+    /// @param tol the required relative tolerance for comparison of the iterative approximation
+    void set_rel_tolerance(FP rel_tol)
+    {
+        m_rel_tol = rel_tol;
+        m_stepper = create_stepper();
+    }
+
+    /// @param dt_min sets the minimum step size
+    void set_dt_min(FP dt_min)
+    {
+        this->get_dt_min() = dt_min;
+    }
+
+    /// @param dt_max sets the maximum step size
+    void set_dt_max(FP dt_max)
+    {
+        this->get_dt_max() = dt_max;
+        m_stepper          = create_stepper();
+    }
+
+private:
+    /// @brief (Re)initialize the internal stepper.
+    Stepper create_stepper()
+    {
+        // for more options see: boost/boost/numeric/odeint/stepper/controlled_runge_kutta.hpp
+        return Stepper(typename Stepper::error_checker_type(m_abs_tol, m_rel_tol),
+                       typename Stepper::step_adjuster_type(this->get_dt_max()));
+    }
+
+    FP m_abs_tol, m_rel_tol; ///< Absolute and relative tolerances for integration.
+    mutable Eigen::VectorX<FP> m_ytp1, m_yt; ///< Temporary storage to avoid allocations in step function.
+    mutable Stepper m_stepper; ///< A stepper instance used for integration.
+};
+
+/**
+ * @brief This is a non-adaptive IntegratorCore. It creates and manages an instance of an explicit stepper from
+ * boost::numeric::odeint, wrapped as mio::IntegratorCore.
+ */
+template <typename FP, template <class State, class Value, class Deriv, class Time, class Algebra, class Operations,
+                                 class Resizer> class ExplicitStepper>
+class ExplicitStepperWrapper : public mio::OdeIntegratorCore<FP>
+{
+public:
+    using Stepper =
+        ExplicitStepper<Eigen::VectorX<FP>, FP, Eigen::VectorX<FP>, FP, boost::numeric::odeint::vector_space_algebra,
+                        typename boost::numeric::odeint::operations_dispatcher<Eigen::VectorX<FP>>::operations_type,
+                        boost::numeric::odeint::initially_resizer>;
+
+    /**
+     * @brief Set up the integrator.
+     */
+    ExplicitStepperWrapper()
+        : mio::OdeIntegratorCore<FP>(FP{}, FP{})
+    {
+    }
+
+    /**
+     * @brief Make a single integration step on a system of ODEs with fixed step size dt.
+     *
+     * @param[in] yt Value of y at t, y(t).
+     * @param[in,out] t Current time. Overwritten with t+dt.
+     * @param[in] dt Current time step size h=dt.
+     * @param[out] ytp1 The approximated value of y(t+dt).
+     */
+    bool step(const mio::DerivFunction<FP>& f, Eigen::Ref<Eigen::VectorX<FP> const> yt, FP& t, FP& dt,
+              Eigen::Ref<Eigen::VectorX<FP>> ytp1) const override
+    {
+        // copy the values from y(t) to ytp1, since we use the scheme do_step(sys, inout, t, dt) with
+        // sys=f, inout=y(t) for in-place computation - also, this form is shared by several steppers in boost
+        ytp1 = yt;
+        m_stepper.do_step(
+            // reorder arguments of the DerivFunction f for the stepper
+            [&](const Eigen::VectorX<FP>& x, Eigen::VectorX<FP>& dxds, FP s) {
+                f(x, s, dxds);
+            },
+            ytp1, t, dt);
+        // update time (it is not modified by do_step)
+        t += dt;
+        return true; // no step size adaption
+    }
+
+private:
+    mutable Stepper m_stepper; ///< A stepper instance used for integration.
+};
+
+} // namespace mio
+
+#endif
/* 
* Copyright (C) 2020-2025 MEmilio
*
* Authors: Martin J. Kuehn, Daniel Abele
*
* Contact: Martin J. Kuehn <Martin.Kuehn@DLR.de>
*
* Licensed under the Apache License, Version 2.0 (the "License");
* you may not use this file except in compliance with the License.
* You may obtain a copy of the License at
*
*     http://www.apache.org/licenses/LICENSE-2.0
*
* Unless required by applicable law or agreed to in writing, software
* distributed under the License is distributed on an "AS IS" BASIS,
* WITHOUT WARRANTIES OR CONDITIONS OF ANY KIND, either express or implied.
* See the License for the specific language governing permissions and
* limitations under the License.
*/
#ifndef EPI_MATH_SMOOTHER_H
#define EPI_MATH_SMOOTHER_H

#include "memilio/config.h"
#include "memilio/math/eigen.h"
#include <cmath>
#include <numbers>

namespace mio
{

/**
 * @brief Returns the smoothed evaluation of a discrete jump of function values  
 * yleft and yright on xleft and xright, respectively, by using a cosine function.
 * If the input value is outside the given interval, yleft or yright are returned, respectively.
 *        { yleft,                                                                      for x <= xleft
 * f(x) = { yright,                                                                     for x >= xright
 *        { 0.5*(yleft - yright)*cos(pi/(xright-xleft)*(x-xleft))+0.5*(yleft + yright)  for x\in[xleft,xright]
 * @param x current evaluation point
 * @param xleft left boundary of independent variable
 * @param xright right boundary of independent variable
 * @param yleft function value at left boundary
 * @param yright function value at right boundary
 * @return Floating point cosine-smoothed evaluation of discrete step function
 */
<<<<<<< HEAD
template <typename FP = double>
inline FP smoother_cosine(FP x, FP xleft, FP xright, FP yleft, FP yright)
{
    using std::cos;
=======
template <typename FP>
inline FP smoother_cosine(FP x, FP xleft, FP xright, FP yleft, FP yright)
{
    using std::cos;

>>>>>>> dd116d75
    if (x <= xleft) {
        return yleft;
    }
    if (x >= xright) {
        return yright;
    }

<<<<<<< HEAD
    return 0.5 * (yleft - yright) * cos(3.14159265358979323846 / (xright - xleft) * (x - xleft)) +
=======
    return 0.5 * (yleft - yright) * cos(std::numbers::pi_v<ScalarType> / (xright - xleft) * (x - xleft)) +
>>>>>>> dd116d75
           0.5 * (yleft + yright);
}

/**
 * smoother_cosine as a matrix valued function.
 * @param x evaluation point
 * @param xleft left boundary x
 * @param xright right boundary x
 * @param yleft matrix expression, function value at left boundary
 * @param yright matrix expression, function value at right boundary
 * @return a matrix expression with yij = smoother_cosine(x, xleft, xright, yleftij, yrightij)
 */
template <typename FP, class LeftExpr, class RightExpr>
auto smoother_cosine(FP x, FP xleft, FP xright, const Eigen::MatrixBase<LeftExpr>& yleft_expr,
                     const Eigen::MatrixBase<RightExpr>& yright_expr)
{
    return yleft_expr.binaryExpr(yright_expr, [=](auto yleft, auto yright) {
        return smoother_cosine<FP>(x, xleft, xright, yleft, yright);
    });
}

} // namespace mio

#endif //EPI_MATH_SMOOTHER_H<|MERGE_RESOLUTION|>--- conflicted
+++ resolved
@@ -42,18 +42,11 @@
  * @param yright function value at right boundary
  * @return Floating point cosine-smoothed evaluation of discrete step function
  */
-<<<<<<< HEAD
-template <typename FP = double>
-inline FP smoother_cosine(FP x, FP xleft, FP xright, FP yleft, FP yright)
-{
-    using std::cos;
-=======
 template <typename FP>
 inline FP smoother_cosine(FP x, FP xleft, FP xright, FP yleft, FP yright)
 {
     using std::cos;
 
->>>>>>> dd116d75
     if (x <= xleft) {
         return yleft;
     }
@@ -61,11 +54,7 @@
         return yright;
     }
 
-<<<<<<< HEAD
-    return 0.5 * (yleft - yright) * cos(3.14159265358979323846 / (xright - xleft) * (x - xleft)) +
-=======
     return 0.5 * (yleft - yright) * cos(std::numbers::pi_v<ScalarType> / (xright - xleft) * (x - xleft)) +
->>>>>>> dd116d75
            0.5 * (yleft + yright);
 }
 

/*
* Copyright (C) 2020-2023 German Aerospace Center (DLR-SC)
*
* Authors: Julia Bicker, Daniel Abele, Martin Kühn
*
* Contact: Martin J. Kuehn <Martin.Kuehn@DLR.de>
*
* Licensed under the Apache License, Version 2.0 (the "License");
* you may not use this file except in compliance with the License.
* You may obtain a copy of the License at
*
*     http://www.apache.org/licenses/LICENSE-2.0
*
* Unless required by applicable law or agreed to in writing, software
* distributed under the License is distributed on an "AS IS" BASIS,
* WITHOUT WARRANTIES OR CONDITIONS OF ANY KIND, either express or implied.
* See the License for the specific language governing permissions and
* limitations under the License.
*/

#include "memilio/utils/logging.h"
#include "memilio/io/io.h"
#include "memilio/utils/date.h"
#include "memilio/mobility/graph.h"
#include "ode_secir/parameters_io.h"
#include "memilio/io/mobility_io.h"
#include "memilio/io/epi_data.h"
#include "memilio/mobility/metapopulation_mobility_instant.h"
#include "memilio/data/analyze_result.h"

namespace fs = boost::filesystem;

/**
 * Different modes for running the parameter study.
 */
enum class RunMode
{
    Load,
    Save,
};

/**
 * Set epidemiological parameters of Sars-CoV-2.
 * @param params Object that the parameters will be added to.
 * @returns Currently generates no errors.
 */
mio::IOResult<void> set_covid_parameters(mio::osecir::Parameters<double>& params)
{
    params.get<mio::osecir::TimeExposed<double>>()            = 3.2;
    params.get<mio::osecir::TimeInfectedNoSymptoms<double>>() = 2.0;
    params.get<mio::osecir::TimeInfectedSymptoms<double>>()   = 5.8;
    params.get<mio::osecir::TimeInfectedSevere<double>>()     = 9.5;
    params.get<mio::osecir::TimeInfectedCritical<double>>()   = 7.1;

    params.get<mio::osecir::TransmissionProbabilityOnContact<double>>()  = 0.05;
    params.get<mio::osecir::RelativeTransmissionNoSymptoms<double>>()    = 0.7;
    params.get<mio::osecir::RecoveredPerInfectedNoSymptoms<double>>()    = 0.09;
    params.get<mio::osecir::RiskOfInfectionFromSymptomatic<double>>()    = 0.25;
    params.get<mio::osecir::MaxRiskOfInfectionFromSymptomatic<double>>() = 0.45;
    params.get<mio::osecir::TestAndTraceCapacity<double>>()              = 35;
    params.get<mio::osecir::SeverePerInfectedSymptoms<double>>()         = 0.2;
    params.get<mio::osecir::CriticalPerSevere<double>>()                 = 0.25;
    params.get<mio::osecir::DeathsPerCritical<double>>()                 = 0.3;

    params.set<mio::osecir::Seasonality<double>>(0.2);

    return mio::success();
}

mio::IOResult<void> set_nodes(mio::Graph<mio::osecir::Model<double>, mio::MigrationParameters<double>>& params_graph,
                              const mio::osecir::Parameters<double>& params, const fs::path& data_dir,
                              mio::Date start_date)
{
    auto scaling_factor_infected = std::vector<double>(size_t(params.get_num_groups()), 1.0);
    auto scaling_factor_icu      = 1.0;

    //As we have only one age group in the json file the age group name is set to 'All'
    mio::ConfirmedCasesDataEntry::age_group_names = {"All"};

    mio::PopulationDataEntry::age_group_names = {
        "0-4 years",   "5-9 years",   "10-14 years", "15-19 years", "20-24 years", "25-29 years", "30-34 years",
        "35-39 years", "40-44 years", "45-49 years", "50-54 years", "55-59 years", "60-64 years", "65-69 years",
        "70-74 years", "75-79 years", "80-84 years", "85-89 years", "90+ years"};

    //read node ids
    bool is_node_for_county         = false;
    bool interpolate_rki_age_groups = false;
<<<<<<< HEAD
    BOOST_OUTCOME_TRY(node_ids, mio::get_node_ids(mio::path_join((data_dir).string(), "population_data.json"),
                                                  is_node_for_county, interpolate_rki_age_groups));
    std::vector<mio::osecir::Model<double>> nodes(node_ids.size(),
                                                  mio::osecir::Model<double>(int(size_t(params.get_num_groups()))));
=======
    BOOST_OUTCOME_TRY(auto&& node_ids, mio::get_node_ids(mio::path_join((data_dir).string(), "population_data.json"),
                                                         is_node_for_county, interpolate_rki_age_groups));
    std::vector<mio::osecir::Model> nodes(node_ids.size(), mio::osecir::Model(int(size_t(params.get_num_groups()))));
>>>>>>> 79158d1c
    //set parameters for every node
    for (auto& node : nodes) {
        node.parameters = params;
    }
    int num_days = 90;
    auto read = mio::osecir::read_input_data(nodes, start_date, node_ids, scaling_factor_infected, scaling_factor_icu,
                                             data_dir.string(), num_days, true);
    for (size_t node_idx = 0; node_idx < nodes.size(); ++node_idx) {
        params_graph.add_node(node_ids[node_idx], nodes[node_idx]);
    }
    return mio::success();
}

mio::IOResult<void> set_edges(mio::Graph<mio::osecir::Model<double>, mio::MigrationParameters<double>>& params_graph,
                              const fs::path& data_dir)
{
    auto migrating_compartments = {mio::osecir::InfectionState::Susceptible, mio::osecir::InfectionState::Exposed,
                                   mio::osecir::InfectionState::InfectedNoSymptoms,
                                   mio::osecir::InfectionState::InfectedSymptoms,
                                   mio::osecir::InfectionState::Recovered};
    //mobility matrix has to be provided by the user as input and should have shape num_nodes x num_nodes
    BOOST_OUTCOME_TRY(auto&& mobility_data,
                      mio::read_mobility_plain(mio::path_join((data_dir).string(), "mobility_matrix.txt")));
    if (mobility_data.rows() != Eigen::Index(params_graph.nodes().size()) ||
        mobility_data.cols() != Eigen::Index(params_graph.nodes().size())) {
        return mio::failure(mio::StatusCode::InvalidValue, "Mobility matrices do not have the correct size.");
    }

    for (size_t node_i = 0; node_i < params_graph.nodes().size(); ++node_i) {
        for (size_t node_j = 0; node_j < params_graph.nodes().size(); ++node_j) {
            auto& populations    = params_graph.nodes()[node_i].property.populations;
            auto mobility_coeffs = mio::MigrationCoefficientGroup(1, populations.numel());

            auto coeff =
                mobility_data(node_i, node_j) < 1 ? 0 : mobility_data(node_i, node_j) / populations.get_total();

            for (auto age = mio::AgeGroup(0); age < populations.template size<mio::AgeGroup>(); ++age) {
                for (auto compartment : migrating_compartments) {
                    auto coeff_idx                               = populations.get_flat_index({age, compartment});
                    mobility_coeffs[0].get_baseline()[coeff_idx] = coeff;
                }
                if (coeff > 1e-5) {
                    params_graph.add_edge(node_i, node_j, std::move(mobility_coeffs));
                }
            }
        }
    }
    return mio::success();
}

/**
 *
*/
mio::IOResult<mio::Graph<mio::osecir::Model<double>, mio::MigrationParameters<double>>>
get_graph(mio::Date start_date, const fs::path& data_dir)
{
    const int num_age_groups = 1;
    mio::osecir::Parameters params(num_age_groups);
    params.get<mio::osecir::StartDay>() = mio::get_day_in_year(start_date);

    BOOST_OUTCOME_TRY(set_covid_parameters(params));
    double contact_freq                     = 10;
    mio::ContactMatrixGroup& contact_matrix = params.get<mio::osecir::ContactPatterns<double>>();
    contact_matrix[0]                       = mio::ContactMatrix(Eigen::MatrixXd::Constant(1, 1, contact_freq));
    contact_matrix.add_damping(0.7, mio::SimulationTime(30));
    contact_matrix.add_damping(0.1, mio::SimulationTime(50));

    mio::Graph<mio::osecir::Model<double>, mio::MigrationParameters<double>> params_graph;
    BOOST_OUTCOME_TRY(set_nodes(params_graph, params, data_dir, start_date));
    BOOST_OUTCOME_TRY(set_edges(params_graph, data_dir));

    return mio::success(params_graph);
}

/**
 * Run a graph simulation for Munich.
 * Load a previously stored graph or create a new one from data.
 * A newly created graph is saved and can be reused.
 * @param mode Mode for running the parameter study.
 * @param data_dir data directory. Not used if mode is RunMode::Load.
 * @param save_dir directory where the graph is loaded from if mode is RunMOde::Load or save to if mode is RunMode::Save.
 * @param result_dir directory where all results of the parameter study will be stored.
 * @returns any io error that occurs during reading or writing of files.
*/
mio::IOResult<void> run(RunMode mode, const fs::path& data_dir, const fs::path& save_dir, const fs::path& result_dir)
{
    const mio::Date start_date = mio::Date(2022, 1, 1);
    const auto num_days        = 90.0;

    //create or load graph
    mio::Graph<mio::osecir::Model<double>, mio::MigrationParameters<double>> params_graph;

    if (mode == RunMode::Save) {
        BOOST_OUTCOME_TRY(auto&& created_graph, get_graph(start_date, data_dir));
        BOOST_OUTCOME_TRY(mio::write_graph(created_graph, save_dir.string()));
        params_graph = created_graph;
    }
    else {
<<<<<<< HEAD
        BOOST_OUTCOME_TRY(loaded_graph, mio::read_graph<double, mio::osecir::Model<double>>(save_dir.string()));
=======
        BOOST_OUTCOME_TRY(auto&& loaded_graph, mio::read_graph<mio::osecir::Model>(save_dir.string()));
>>>>>>> 79158d1c
        params_graph = loaded_graph;
    }

    std::vector<int> county_ids(params_graph.nodes().size());
    std::transform(params_graph.nodes().begin(), params_graph.nodes().end(), county_ids.begin(), [](auto& n) {
        return n.id;
    });

    //create simulation graph
    mio::Graph<mio::SimulationNode<mio::Simulation<double, mio::osecir::Model<double>>>, mio::MigrationEdge<double>>
        sim_graph;

    for (auto&& node : params_graph.nodes()) {
        sim_graph.add_node(node.id, node.property, 0.0);
    }
    for (auto&& edge : params_graph.edges()) {
        sim_graph.add_edge(edge.start_node_idx, edge.end_node_idx, edge.property);
    }

    auto sim = mio::make_migration_sim(0.0, 0.5, std::move(sim_graph));
    sim.advance(num_days);

    auto params = std::vector<mio::osecir::Model<double>>{};
    params.reserve(sim.get_graph().nodes().size());
    std::transform(sim.get_graph().nodes().begin(), sim.get_graph().nodes().end(), std::back_inserter(params),
                   [](auto&& node) {
                       return node.property.get_simulation().get_model();
                   });

    auto interpolated_result = mio::interpolate_simulation_result(std::move(sim).get_graph());

    auto save_single_run_result = save_result_with_params(interpolated_result, params, county_ids, result_dir, 0);

    return mio::success();
}

int main(int argc, char** argv)
{
    mio::set_log_level(mio::LogLevel::warn);

    std::cout << "Current path is " << fs::current_path() << '\n';

    RunMode mode;
    std::string save_dir;
    std::string data_dir;
    std::string result_dir;
    bool save_single_runs = true;
    if (argc == 1) {
        mode       = RunMode::Save;
        save_dir   = "../../../munich_simulation/results";
        result_dir = "../../../munich_simulation/results";
        data_dir   = "../../../munich_simulation/data";
    }
    else if (argc == 4) {
        mode       = RunMode::Load;
        save_dir   = argv[1];
        result_dir = argv[2];
        data_dir   = "";
        printf("Loading graph from \"%s\".\n", save_dir.c_str());
        printf("Exporting single run results and parameters: %d.\n", (int)save_single_runs);
    }
    else if (argc == 5) {
        mode       = RunMode::Save;
        data_dir   = argv[1];
        save_dir   = argv[2];
        result_dir = argv[3];
        if (atoi(argv[4]) == 0) {
            save_single_runs = false;
        }
        printf("Reading data from \"%s\", saving graph to \"%s\".\n", data_dir.c_str(), save_dir.c_str());
        printf("Exporting single run results and parameters: %d.\n", (int)save_single_runs);
    }
    else {
        printf("Usage:\n");
        printf("munich_graph_sim <data_dir> <save_dir> <result_dir>");
        printf("\tMake graph with data from <data_dir> and save at <save_dir>, then run the simulation.\n");
        printf("\tStore the results in <result_dir>\n");
        printf("2021_vaccination_delta <load_dir> <result_dir>\n");
        printf("\tLoad graph from <load_dir>, then run the simulation.\n");
        return 0;
    }

    boost::filesystem::path dir1(result_dir);
    bool created_result_dir = boost::filesystem::create_directories(dir1);
    boost::filesystem::path dir2(save_dir);
    bool created_save_dir = boost::filesystem::create_directories(dir2);

    if (created_result_dir) {
        mio::log_info("Result directory '{:s}' was created.", dir1.string());
    }
    if (created_save_dir) {
        mio::log_info("Save directory '{:s}' was created.", dir2.string());
    }
    printf("Saving results to \"%s\".\n", result_dir.c_str());

    auto result = run(mode, data_dir, save_dir, result_dir);
    if (!result) {
        printf("%s\n", result.error().formatted_message().c_str());
        return -1;
    }
    return 0;
}<|MERGE_RESOLUTION|>--- conflicted
+++ resolved
@@ -85,16 +85,10 @@
     //read node ids
     bool is_node_for_county         = false;
     bool interpolate_rki_age_groups = false;
-<<<<<<< HEAD
-    BOOST_OUTCOME_TRY(node_ids, mio::get_node_ids(mio::path_join((data_dir).string(), "population_data.json"),
-                                                  is_node_for_county, interpolate_rki_age_groups));
+    BOOST_OUTCOME_TRY(auto&& node_ids, mio::get_node_ids(mio::path_join((data_dir).string(), "population_data.json"),
+                                                         is_node_for_county, interpolate_rki_age_groups));
     std::vector<mio::osecir::Model<double>> nodes(node_ids.size(),
                                                   mio::osecir::Model<double>(int(size_t(params.get_num_groups()))));
-=======
-    BOOST_OUTCOME_TRY(auto&& node_ids, mio::get_node_ids(mio::path_join((data_dir).string(), "population_data.json"),
-                                                         is_node_for_county, interpolate_rki_age_groups));
-    std::vector<mio::osecir::Model> nodes(node_ids.size(), mio::osecir::Model(int(size_t(params.get_num_groups()))));
->>>>>>> 79158d1c
     //set parameters for every node
     for (auto& node : nodes) {
         node.parameters = params;
@@ -193,11 +187,7 @@
         params_graph = created_graph;
     }
     else {
-<<<<<<< HEAD
-        BOOST_OUTCOME_TRY(loaded_graph, mio::read_graph<double, mio::osecir::Model<double>>(save_dir.string()));
-=======
-        BOOST_OUTCOME_TRY(auto&& loaded_graph, mio::read_graph<mio::osecir::Model>(save_dir.string()));
->>>>>>> 79158d1c
+        BOOST_OUTCOME_TRY(auto&& loaded_graph, mio::read_graph<double, mio::osecir::Model<double>>(save_dir.string()));
         params_graph = loaded_graph;
     }
 

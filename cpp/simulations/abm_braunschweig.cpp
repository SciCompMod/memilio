--- conflicted
+++ resolved
@@ -21,6 +21,7 @@
 #include "abm/location_id.h"
 #include "abm/lockdown_rules.h"
 #include "abm/parameters.h"
+#include "abm/parameters.h"
 #include "abm/person.h"
 #include "abm/simulation.h"
 #include "abm/model.h"
@@ -397,14 +398,9 @@
     params.get<mio::abm::AgeGroupGotoSchool>()[age_group_5_to_14] = true;
     // Set the age group the can go to work is AgeGroup(2) and AgeGroup(3) (i.e. 15-34 and 35-59)
     params.get<mio::abm::AgeGroupGotoWork>().set_multiple({age_group_15_to_34, age_group_35_to_59}, true);
-<<<<<<< HEAD
     mio::abm::LogNormal log_norm(4., 1.);
     params.set<mio::abm::IncubationPeriod>({{mio::abm::VirusVariant::Count, mio::AgeGroup(num_age_groups)},
                                             mio::abm::StateTransitionDistWrapper(log_norm)});
-=======
-
-    params.set<mio::abm::IncubationPeriod>({{mio::abm::VirusVariant::Count, mio::AgeGroup(num_age_groups)}, 4.});
->>>>>>> 3a06d822
 
     //0-4
     params.get<mio::abm::TimeInfectedNoSymptomsToSymptoms>()[{mio::abm::VirusVariant::Wildtype, age_group_0_to_4}] =

--- conflicted
+++ resolved
@@ -905,26 +905,23 @@
 mio::IOResult<void> run(const fs::path& result_dir, size_t num_runs, bool save_single_runs = true)
 {
 
-    auto t0               = mio::abm::TimePoint(0); // Start time per simulation
-    auto tmax             = mio::abm::TimePoint(0) + mio::abm::days(60); // End time per simulation
-<<<<<<< HEAD
+    auto t0                     = mio::abm::TimePoint(0); // Start time per simulation
+    auto tmax                   = mio::abm::TimePoint(0) + mio::abm::days(60); // End time per simulation
     auto ensemble_results = std::vector<std::vector<mio::TimeSeries<ScalarType>>>{}; // Vector of collected results
-=======
-    auto ensemble_results = std::vector<std::vector<mio::TimeSeries<double>>>{}; // Vector of collected results
->>>>>>> 8a127fbc
     ensemble_results.reserve(size_t(num_runs));
     auto run_idx            = size_t(1); // The run index
     auto save_result_result = mio::IOResult<void>(mio::success()); // Variable informing over successful IO operations
 
     // Loop over a number of runs
     while (run_idx <= num_runs) {
+
 
         // Create the sampled simulation with start time t0.
         auto sim = create_sampled_simulation(t0);
         // Collect the id of location in world.
         std::vector<int> loc_ids;
         for (auto&& locations : sim.get_world().get_locations()) {
-            for (auto location : locations) {
+            for (auto location : locations)  {
                 loc_ids.push_back(location.get_index());
             }
         }
@@ -959,8 +956,9 @@
         printf("Number of run is %s.\n", argv[1]);
         printf("Saving results to the current directory.\n");
     }
+   
     else if (argc == 3) {
-        num_runs   = atoi(argv[1]);
+        num_runs     = atoi(argv[1]);
         result_dir = argv[2];
         printf("Number of run is %s.\n", argv[1]);
         printf("Saving results to \"%s\".\n", result_dir.c_str());

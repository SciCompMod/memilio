/*
* Copyright (C) 2020-2024 MEmilio
*
* Authors: Daniel Abele, Khoa Nguyen, David Kerkmann
*
* Contact: Martin J. Kuehn <Martin.Kuehn@DLR.de>
*
* Licensed under the Apache License, Version 2.0 (the "License");
* you may not use this file except in compliance with the License.
* You may obtain a copy of the License at
*
*     http://www.apache.org/licenses/LICENSE-2.0
*
* Unless required by applicable law or agreed to in writing, software
* distributed under the License is distributed on an "AS IS" BASIS,
* WITHOUT WARRANTIES OR CONDITIONS OF ANY KIND, either express or implied.
* See the License for the specific language governing permissions and
* limitations under the License.
*/
#include "abm/analyze_result.h"
#include "abm/common_abm_loggers.h"
#include "abm/household.h"
#include "abm/lockdown_rules.h"
#include "memilio/io/result_io.h"
#include "memilio/math/interpolation.h"
#include "memilio/utils/random_number_generator.h"
#include "memilio/utils/uncertain_value.h"

namespace fs = boost::filesystem;

// Assign the name to general age group.
size_t num_age_groups         = 6;
const auto age_group_0_to_4   = mio::AgeGroup(0);
const auto age_group_5_to_14  = mio::AgeGroup(1);
const auto age_group_15_to_34 = mio::AgeGroup(2);
const auto age_group_35_to_59 = mio::AgeGroup(3);
const auto age_group_60_to_79 = mio::AgeGroup(4);
const auto age_group_80_plus  = mio::AgeGroup(5);

/**
 * Set a value and distribution of an UncertainValue.
 * Assigns average of min and max as a value and UNIFORM(min, max) as a distribution.
 * @param p uncertain value to set.
 * @param min minimum of distribution.
 * @param max minimum of distribution.
 */
void assign_uniform_distribution(mio::UncertainValue<>& p, ScalarType min, ScalarType max)
{
    p = mio::UncertainValue<>(0.5 * (max + min));
    p.set_distribution(mio::ParameterDistributionUniform(min, max));
}

/**
 * Determine the infection state of a person at the beginning of the simulation.
 * The infection states are chosen randomly. They are distributed according to the probabilites set in the example.
 * @return random infection state
 */
mio::abm::InfectionState determine_infection_state(mio::abm::PersonalRandomNumberGenerator& rng, ScalarType exposed,
                                                   ScalarType infected_no_symptoms, ScalarType infected_symptoms,
                                                   ScalarType recovered)
{
    ScalarType susceptible          = 1 - exposed - infected_no_symptoms - infected_symptoms - recovered;
    std::vector<ScalarType> weights = {
        susceptible,           exposed,  infected_no_symptoms, infected_symptoms / 3, infected_symptoms / 3,
        infected_symptoms / 3, recovered};
    if (weights.size() != (size_t)mio::abm::InfectionState::Count - 1) {
        mio::log_error("Initialization in ABM wrong, please correct vector length.");
    }
    auto state = mio::DiscreteDistribution<size_t>::get_instance()(rng, weights);
    return (mio::abm::InfectionState)state;
}

/**
 * Calculates a vector in which each entry describes the amount of people living in the corresponding household.
 * This is done with equal distribution and if the number of people is not divisible by number of households the last one gets the rest. E.g. number_of_people = 10, number_of_households = 3. Then the vector household_sizes = {3,3,4}.
 * @param number_of_people The total amount of people to be distributed.
 * @param number_of_households The total amount of households.
 * @return A vector with the size of each household.
 */
std::vector<int> last_household_gets_the_rest(int number_of_people, int number_of_households)
{
    std::vector<int> household_sizes(number_of_households, 0);
    int avarage_household_size_round_down = number_of_people / number_of_households; //int rounds down.
    int people_left                       = number_of_people -
                      avarage_household_size_round_down *
                          number_of_households; // People left if everyone got the same rounded down amount of people.
    for (auto i = 0; i < number_of_households - 1; i++) {
        household_sizes.at(i) = avarage_household_size_round_down;
    }
    household_sizes.at(number_of_households - 1) =
        avarage_household_size_round_down + people_left; // Last one gets the people which would've been left out.
    return household_sizes;
}

/**
 * Constructs a household group which has a single member to represent them all, e.g. all people have the same age distribution.
 * @param age_dist A vector with the amount of people in each age group
 * @param number_of_people The total amount of people living in this household group.
 * @param number_of_hh The number of households in this household group.
 * @return householdGroup A Class Household Group.
 */
mio::abm::HouseholdGroup make_uniform_households(const mio::abm::HouseholdMember& member, int number_of_people,
                                                 int number_of_hh)
{

    // The size of each household is calculated in a vector household_size_list.
    auto households_size_list = last_household_gets_the_rest(number_of_people, number_of_hh);

    auto householdGroup = mio::abm::HouseholdGroup();
    for (auto& household_size : households_size_list) {
        auto household = mio::abm::Household();
        household.add_members(member, household_size); // Add members according to the amount of people in the list.
        householdGroup.add_households(household, 1); // Add the household to the household group.

        // assuming 22 square meters per person and 3 meters of room height
        // see: https://doi.org/10.1371/journal.pone.0259037
        household.set_space_per_member(66);
    }
    return householdGroup;
}

/**
 * Constructs a household group with families.
 * @param child Child Household Member.
 * @param parent Parent Household Member.
 * @param random Random Household Member. This is for the rest Group where no exact age distribution can be found.
 * @param number_of_persons_in_household Amount of people in this household
 * @param number_of_full_familes Amount of full families, e.g. two parents and (number_of_persons_in_household - 2) children.
 * @param number_of_half_familes Amount of half families, e.g. one parent and (number_of_persons_in_household - 1) children.
 * @param number_of_other_familes number_of_persons_in_household random persons.
 * @return A Household group.
 */
mio::abm::HouseholdGroup make_homes_with_families(const mio::abm::HouseholdMember& child,
                                                  const mio::abm::HouseholdMember& parent,
                                                  const mio::abm::HouseholdMember& random,
                                                  int number_of_persons_in_household, int number_of_full_familes,
                                                  int number_of_half_familes, int number_of_other_familes)
{

    auto private_household_group = mio::abm::HouseholdGroup();

    // Add full families.
    auto household_full = mio::abm::Household();
    household_full.add_members(child, number_of_persons_in_household - 2);
    household_full.add_members(parent, 2);
    private_household_group.add_households(household_full, number_of_full_familes);

    // Add half families.
    auto household_half = mio::abm::Household();
    household_half.add_members(child, number_of_persons_in_household - 1);
    household_half.add_members(parent, 1);
    private_household_group.add_households(household_half, number_of_half_familes);

    // Add other families.
    if (number_of_persons_in_household < 5) {
        auto household_others = mio::abm::Household();
        household_others.add_members(random, number_of_persons_in_household);
        private_household_group.add_households(household_others, number_of_other_familes);
    }
    else if (number_of_persons_in_household == 5) {
        // For 5 and more people in one household we have to distribute the rest onto the left over households.
        int people_left_size5 = 545;

        auto households_size_list = last_household_gets_the_rest(people_left_size5, number_of_other_familes);

        auto household_rest = mio::abm::HouseholdGroup();
        for (auto& household_size : households_size_list) {
            auto household = mio::abm::Household();
            household.add_members(random, household_size); // Add members according to the amount of people in the list.
            household_rest.add_households(household, 1); // Add the household to the household group.
        }
    }
    return private_household_group;
}

void create_model_from_statistical_data(mio::abm::Model& model)
{

    /** The data is taken from
     * https://www-genesis.destatis.de/genesis/online?operation=statistic&levelindex=0&levelid=1627908577036&code=12211#abreadcrumb
     * All numbers are in 1000.
     * Destatis divides the Households into community households and private households.
     * Community Households are: Refugee, Disabled, Retirement and Others. We have an explicit age distribution, amount of households and amount of people for them but not the exact amount of people in each household.
     * The private Households are divided with respect to the amount of people living in each household. For a one person household we have the exact age distribution. For the rest we have data about which kind of family lives in them. The different kinds of families are: A family with two parents and the rest are children, a family with one parent and the rest are children and  "other" families with no exact data about their age.
    */

    // Refugee
    auto refugee = mio::abm::HouseholdMember(num_age_groups);
    refugee.set_age_weight(age_group_0_to_4, 25);
    refugee.set_age_weight(age_group_5_to_14, 12);
    refugee.set_age_weight(age_group_15_to_34, 25);
    refugee.set_age_weight(age_group_35_to_59, 9);
    refugee.set_age_weight(age_group_60_to_79, 1);
    refugee.set_age_weight(age_group_80_plus, 1);
    int refugee_number_of_people     = 74;
    int refugee_number_of_households = 12;
    auto refugeeGroup = make_uniform_households(refugee, refugee_number_of_people, refugee_number_of_households);

    add_household_group_to_model(model, refugeeGroup);

    // Disabled
    auto disabled = mio::abm::HouseholdMember(num_age_groups);
    disabled.set_age_weight(age_group_0_to_4, 2);
    disabled.set_age_weight(age_group_5_to_14, 6);
    disabled.set_age_weight(age_group_15_to_34, 13);
    disabled.set_age_weight(age_group_35_to_59, 42);
    disabled.set_age_weight(age_group_60_to_79, 97);
    disabled.set_age_weight(age_group_80_plus, 32);
    int disabled_number_of_people     = 194;
    int disabled_number_of_households = 8;

    auto disabledGroup = make_uniform_households(disabled, disabled_number_of_people, disabled_number_of_households);

    add_household_group_to_model(model, disabledGroup);

    // Retirement
    auto retired = mio::abm::HouseholdMember(num_age_groups);
    retired.set_age_weight(age_group_15_to_34, 1);
    retired.set_age_weight(age_group_35_to_59, 30);
    retired.set_age_weight(age_group_60_to_79, 185);
    retired.set_age_weight(age_group_80_plus, 530);
    int retirement_number_of_people     = 744;
    int retirement_number_of_households = 16;

    auto retirementGroup =
        make_uniform_households(retired, retirement_number_of_people, retirement_number_of_households);

    add_household_group_to_model(model, retirementGroup);

    // Others
    auto other = mio::abm::HouseholdMember(num_age_groups);
    other.set_age_weight(age_group_0_to_4, 30);
    other.set_age_weight(age_group_5_to_14, 40);
    other.set_age_weight(age_group_15_to_34, 72);
    other.set_age_weight(age_group_35_to_59, 40);
    other.set_age_weight(age_group_60_to_79, 30);
    other.set_age_weight(age_group_80_plus, 10);
    int others_number_of_people     = 222;
    int others_number_of_households = 20;

    auto otherGroup = make_uniform_households(other, others_number_of_people, others_number_of_households);

    add_household_group_to_model(model, otherGroup);

    // One Person Household (we have exact age data about this)
    auto one_person_household_member = mio::abm::HouseholdMember(num_age_groups);
    one_person_household_member.set_age_weight(age_group_15_to_34, 4364);
    one_person_household_member.set_age_weight(age_group_35_to_59, 7283);
    one_person_household_member.set_age_weight(age_group_60_to_79, 4100);
    one_person_household_member.set_age_weight(age_group_80_plus, 1800);
    int one_person_number_of_people     = 15387;
    int one_person_number_of_households = 15387;

    auto onePersonGroup = make_uniform_households(one_person_household_member, one_person_number_of_people,
                                                  one_person_number_of_households);

    add_household_group_to_model(model, onePersonGroup);

    // For more than 1 family households we need families. These are parents and children and randoms (which are distributed like the data we have for these households).
    auto child = mio::abm::HouseholdMember(num_age_groups); // A child is 50/50% 0-4 or 5-14.
    child.set_age_weight(age_group_0_to_4, 1);
    child.set_age_weight(age_group_5_to_14, 1);

    auto parent = mio::abm::HouseholdMember(num_age_groups); // A child is 40/40/20% 15-34, 35-59 or 60-79.
    parent.set_age_weight(age_group_15_to_34, 2);
    parent.set_age_weight(age_group_35_to_59, 2);
    parent.set_age_weight(age_group_60_to_79, 1);

    auto random =
        mio::abm::HouseholdMember(num_age_groups); // Randoms are distributed according to the left over persons.
    random.set_age_weight(age_group_0_to_4, 5000);
    random.set_age_weight(age_group_5_to_14, 6000);
    random.set_age_weight(age_group_15_to_34, 14943);
    random.set_age_weight(age_group_35_to_59, 22259);
    random.set_age_weight(age_group_60_to_79, 11998);
    random.set_age_weight(age_group_80_plus, 5038);

    // Two person households
    int two_person_full_families  = 11850;
    int two_person_half_families  = 1765;
    int two_person_other_families = 166;
    auto twoPersonHouseholds      = make_homes_with_families(child, parent, random, 2, two_person_full_families,
                                                             two_person_half_families, two_person_other_families);
    add_household_group_to_model(model, twoPersonHouseholds);

    // Three person households
    int three_person_full_families  = 4155;
    int three_person_half_families  = 662;
    int three_person_other_families = 175;
    auto threePersonHouseholds      = make_homes_with_families(child, parent, random, 3, three_person_full_families,
                                                               three_person_half_families, three_person_other_families);
    add_household_group_to_model(model, threePersonHouseholds);

    // Four person households
    int four_person_full_families  = 3551;
    int four_person_half_families  = 110;
    int four_person_other_families = 122;
    auto fourPersonHouseholds      = make_homes_with_families(child, parent, random, 4, four_person_full_families,
                                                              four_person_half_families, four_person_other_families);
    add_household_group_to_model(model, fourPersonHouseholds);

    // Five plus person households
    int fiveplus_person_full_families  = 1245;
    int fiveplus_person_half_families  = 80;
    int fiveplus_person_other_families = 82;
    auto fivePlusPersonHouseholds =
        make_homes_with_families(child, parent, random, 5, fiveplus_person_full_families, fiveplus_person_half_families,
                                 fiveplus_person_other_families);
    add_household_group_to_model(model, fivePlusPersonHouseholds);
}

/**
 * Add locations to the model and assign locations to the people.
 */
void create_assign_locations(mio::abm::Model& model)
{
    // Add one social event with 100 maximum contacts.
    // Maximum contacs limit the number of people that a person can infect while being at this location.
    // A high percentage of people (50-100%) have to get tested in the 2 days before the event
    // For the capacity we assume an area of 1.25 m^2 per person (https://doi.org/10.1371/journal.pone.0259037) and a
    // room height of 3 m
    auto event = model.add_location(mio::abm::LocationType::SocialEvent);
    model.get_location(event).get_infection_parameters().set<mio::abm::MaximumContacts>(100);
    model.get_location(event).set_capacity(100, 375);

    auto testing_criteria = mio::abm::TestingCriteria();
    auto start_date       = mio::abm::TimePoint(0);
    auto end_date         = mio::abm::TimePoint(0) + mio::abm::days(60);

    auto probability = mio::UncertainValue<>();
    assign_uniform_distribution(probability, 0.5, 1.0);

<<<<<<< HEAD
    auto test_params = world.parameters.get<mio::abm::TestData>()[mio::abm::TestType::Antigen];
    auto testing_scheme =
        mio::abm::TestingScheme(testing_criteria, start_date, end_date, test_params, probability.draw_sample());
=======
    auto test_params    = model.parameters.get<mio::abm::TestData>()[mio::abm::TestType::Antigen];
    auto testing_scheme = mio::abm::TestingScheme(testing_criteria, testing_min_time, start_date, end_date, test_params,
                                                  probability.draw_sample());
>>>>>>> 8889b817

    model.get_testing_strategy().add_testing_scheme(mio::abm::LocationType::SocialEvent, testing_scheme);

    // Add hospital and ICU with 5 maximum contacs.
    // For the number of agents in this example we assume a capacity of 584 persons (80 beds per 10000 residents in
    // Germany (Statistisches Bundesamt, 2022) and a volume of 26242 m^3
    // (https://doi.org/10.1016/j.buildenv.2021.107926))
    // For the ICUs we assume a capacity of 30 agents and the same volume.
    auto hospital = model.add_location(mio::abm::LocationType::Hospital);
    model.get_location(hospital).get_infection_parameters().set<mio::abm::MaximumContacts>(5);
    model.get_location(hospital).set_capacity(584, 26242);
    auto icu = model.add_location(mio::abm::LocationType::ICU);
    model.get_location(icu).get_infection_parameters().set<mio::abm::MaximumContacts>(5);
    model.get_location(icu).set_capacity(30, 1350);

    // Add schools, workplaces and shops.
    // At every school there are 600 students. The maximum contacs are 40.
    // Students have to get tested once a week.
    // We assume 2 m^2 per student (https://doi.org/10.1371/journal.pone.0259037) and a room height of 3 m.
    // At every workplace work 100 people (needs to be varified), maximum contacts are 40.
    // People can get tested at work (and do this with 0.5 probability).
    // Per person we assume an area of 10 m^2 (https://doi.org/10.1371/journal.pone.0259037) and a room height of 3 m.
    // Add one supermarked per 15.000 people, maximum constacts are assumed to be 20.
    // A shop has a capacity of 240 persons (https://doi.org/10.1016/j.buildenv.2021.107926)
    // and a volume of 7200 cubic meters (10 m^2 per person (https://doi.org/10.1371/journal.pone.0259037) and 3 m
    // room height).
    auto shop = model.add_location(mio::abm::LocationType::BasicsShop);
    model.get_location(shop).get_infection_parameters().set<mio::abm::MaximumContacts>(20);
    model.get_location(shop).set_capacity(240, 7200);

    auto school = model.add_location(mio::abm::LocationType::School);
    model.get_location(school).get_infection_parameters().set<mio::abm::MaximumContacts>(40);
    model.get_location(school).set_capacity(600, 3600);

    auto work = model.add_location(mio::abm::LocationType::Work);
    model.get_location(work).get_infection_parameters().set<mio::abm::MaximumContacts>(40);
    model.get_location(work).set_capacity(100, 3000);

    int counter_event  = 0;
    int counter_school = 0;
    int counter_work   = 0;
    int counter_shop   = 0;
    //Assign locations to the people
    auto persons = model.get_persons();
    for (auto& person : persons) {
        const auto id = person.get_id();
        //assign shop and event
        model.assign_location(id, event);
        counter_event++;
        model.assign_location(id, shop);
        counter_shop++;
        //assign hospital and ICU
        model.assign_location(id, hospital);
        model.assign_location(id, icu);
        //assign work/school to people depending on their age
        if (person.get_age() == age_group_5_to_14) {
            model.assign_location(id, school);
            counter_school++;
        }
        if (person.get_age() == age_group_15_to_34 || person.get_age() == age_group_35_to_59) {
            model.assign_location(id, work);
            counter_work++;
        }
        //add new school/work/shop if needed
        if (counter_event == 1000) {
            counter_event = 0;
            event         = model.add_location(mio::abm::LocationType::SocialEvent);
            model.get_location(event).set_capacity(100, 375);
            model.get_location(event).get_infection_parameters().set<mio::abm::MaximumContacts>(100);
        }
        if (counter_school == 600) {
            counter_school = 0;
            school         = model.add_location(mio::abm::LocationType::School);
            model.get_location(school).get_infection_parameters().set<mio::abm::MaximumContacts>(40);
            model.get_location(school).set_capacity(600, 3600);
        }
        if (counter_work == 100) {
            counter_work = 0;
            work         = model.add_location(mio::abm::LocationType::Work);
            model.get_location(work).get_infection_parameters().set<mio::abm::MaximumContacts>(40);
            model.get_location(work).set_capacity(100, 3000);
        }
        if (counter_shop == 15000) {
            counter_shop = 0;
            shop         = model.add_location(mio::abm::LocationType::BasicsShop);
            model.get_location(shop).get_infection_parameters().set<mio::abm::MaximumContacts>(20);
            model.get_location(shop).set_capacity(240, 7200);
        }
    }

    // add the testing schemes for school and work
    auto testing_criteria_school = mio::abm::TestingCriteria();

<<<<<<< HEAD
    auto testing_scheme_school =
        mio::abm::TestingScheme(testing_criteria_school, start_date, end_date, test_params, probability.draw_sample());
    world.get_testing_strategy().add_testing_scheme(mio::abm::LocationType::School, testing_scheme_school);
=======
    testing_min_time           = mio::abm::days(7);
    auto testing_scheme_school = mio::abm::TestingScheme(testing_criteria_school, testing_min_time, start_date,
                                                         end_date, test_params, probability.draw_sample());
    model.get_testing_strategy().add_testing_scheme(mio::abm::LocationType::School, testing_scheme_school);
>>>>>>> 8889b817

    auto test_at_work          = std::vector<mio::abm::LocationType>{mio::abm::LocationType::Work};
    auto testing_criteria_work = mio::abm::TestingCriteria();

    assign_uniform_distribution(probability, 0.1, 0.5);
<<<<<<< HEAD
    auto testing_scheme_work =
        mio::abm::TestingScheme(testing_criteria_work, start_date, end_date, test_params, probability.draw_sample());
    world.get_testing_strategy().add_testing_scheme(mio::abm::LocationType::Work, testing_scheme_work);
=======
    testing_min_time         = mio::abm::days(1);
    auto testing_scheme_work = mio::abm::TestingScheme(testing_criteria_work, testing_min_time, start_date, end_date,
                                                       test_params, probability.draw_sample());
    model.get_testing_strategy().add_testing_scheme(mio::abm::LocationType::Work, testing_scheme_work);
>>>>>>> 8889b817
}

/**
 * Assign an infection state to each person.
 */
void assign_infection_state(mio::abm::Model& model, mio::abm::TimePoint t, double exposed_prob,
                            double infected_no_symptoms_prob, double infected_symptoms_prob, double recovered_prob)
{
    auto persons = model.get_persons();
    for (auto& person : persons) {
        auto rng             = mio::abm::PersonalRandomNumberGenerator(model.get_rng(), person);
        auto infection_state = determine_infection_state(rng, exposed_prob, infected_no_symptoms_prob,
                                                         infected_symptoms_prob, recovered_prob);
        if (infection_state != mio::abm::InfectionState::Susceptible) {
            person.add_new_infection(mio::abm::Infection(rng, mio::abm::VirusVariant::Wildtype, person.get_age(),
                                                         model.parameters, t, infection_state,
                                                         person.get_latest_protection(), false));
        }
    }
}

void set_parameters(mio::abm::Parameters params)
{
    // Set the age group the can go to school is AgeGroup(1) (i.e. 5-14)
    params.get<mio::abm::AgeGroupGotoSchool>()[age_group_5_to_14] = true;
    // Set the age group the can go to work is AgeGroup(2) and AgeGroup(3) (i.e. 15-34 and 35-59)
    params.get<mio::abm::AgeGroupGotoWork>().set_multiple({age_group_15_to_34, age_group_35_to_59}, true);

    params.set<mio::abm::IncubationPeriod>({{mio::abm::VirusVariant::Count, mio::AgeGroup(num_age_groups)}, 4.});

    // Set protection level from high viral load. Information based on: https://doi.org/10.1093/cid/ciaa886
    params.get<mio::abm::HighViralLoadProtectionFactor>() = [](ScalarType days) -> ScalarType {
        return mio::linear_interpolation_of_data_set<ScalarType, ScalarType>(
            {{0, 0.863}, {1, 0.969}, {7, 0.029}, {10, 0.002}, {14, 0.0014}, {21, 0}}, days);
    };

    //0-4
    params.get<mio::abm::InfectedNoSymptomsToSymptoms>()[{mio::abm::VirusVariant::Wildtype, age_group_0_to_4}]  = 0.276;
    params.get<mio::abm::InfectedNoSymptomsToRecovered>()[{mio::abm::VirusVariant::Wildtype, age_group_0_to_4}] = 0.092;
    params.get<mio::abm::InfectedSymptomsToRecovered>()[{mio::abm::VirusVariant::Wildtype, age_group_0_to_4}]   = 0.142;
    params.get<mio::abm::InfectedSymptomsToSevere>()[{mio::abm::VirusVariant::Wildtype, age_group_0_to_4}]      = 0.001;
    params.get<mio::abm::SevereToRecovered>()[{mio::abm::VirusVariant::Wildtype, age_group_0_to_4}]             = 0.186;
    params.get<mio::abm::SevereToCritical>()[{mio::abm::VirusVariant::Wildtype, age_group_0_to_4}]              = 0.015;
    params.get<mio::abm::CriticalToRecovered>()[{mio::abm::VirusVariant::Wildtype, age_group_0_to_4}]           = 0.143;
    params.get<mio::abm::CriticalToDead>()[{mio::abm::VirusVariant::Wildtype, age_group_0_to_4}]                = 0.001;

    //5-14
    params.get<mio::abm::InfectedNoSymptomsToSymptoms>()[{mio::abm::VirusVariant::Wildtype, age_group_5_to_14}] = 0.276;
    params.get<mio::abm::InfectedNoSymptomsToRecovered>()[{mio::abm::VirusVariant::Wildtype, age_group_5_to_14}] =
        0.092;
    params.get<mio::abm::InfectedSymptomsToRecovered>()[{mio::abm::VirusVariant::Wildtype, age_group_5_to_14}] = 0.142;
    params.get<mio::abm::InfectedSymptomsToSevere>()[{mio::abm::VirusVariant::Wildtype, age_group_5_to_14}]    = 0.001;
    params.get<mio::abm::SevereToRecovered>()[{mio::abm::VirusVariant::Wildtype, age_group_5_to_14}]           = 0.186;
    params.get<mio::abm::SevereToCritical>()[{mio::abm::VirusVariant::Wildtype, age_group_5_to_14}]            = 0.015;
    params.get<mio::abm::CriticalToRecovered>()[{mio::abm::VirusVariant::Wildtype, age_group_5_to_14}]         = 0.143;
    params.get<mio::abm::CriticalToDead>()[{mio::abm::VirusVariant::Wildtype, age_group_5_to_14}]              = 0.001;
    params.get<mio::abm::RecoveredToSusceptible>()[{mio::abm::VirusVariant::Wildtype, age_group_5_to_14}]      = 0.;

    //15-34
    params.get<mio::abm::InfectedNoSymptomsToSymptoms>()[{mio::abm::VirusVariant::Wildtype, age_group_15_to_34}] =
        0.315;
    params.get<mio::abm::InfectedNoSymptomsToRecovered>()[{mio::abm::VirusVariant::Wildtype, age_group_15_to_34}] =
        0.079;
    params.get<mio::abm::InfectedSymptomsToRecovered>()[{mio::abm::VirusVariant::Wildtype, age_group_15_to_34}] = 0.139;
    params.get<mio::abm::InfectedSymptomsToSevere>()[{mio::abm::VirusVariant::Wildtype, age_group_15_to_34}]    = 0.003;
    params.get<mio::abm::SevereToRecovered>()[{mio::abm::VirusVariant::Wildtype, age_group_15_to_34}]           = 0.157;
    params.get<mio::abm::SevereToCritical>()[{mio::abm::VirusVariant::Wildtype, age_group_15_to_34}]            = 0.013;
    params.get<mio::abm::CriticalToRecovered>()[{mio::abm::VirusVariant::Wildtype, age_group_15_to_34}]         = 0.126;
    params.get<mio::abm::CriticalToDead>()[{mio::abm::VirusVariant::Wildtype, age_group_15_to_34}]              = 0.021;

    //35-59
    params.get<mio::abm::InfectedNoSymptomsToSymptoms>()[{mio::abm::VirusVariant::Wildtype, age_group_35_to_59}] =
        0.315;
    params.get<mio::abm::InfectedNoSymptomsToRecovered>()[{mio::abm::VirusVariant::Wildtype, age_group_35_to_59}] =
        0.079;
    params.get<mio::abm::InfectedSymptomsToRecovered>()[{mio::abm::VirusVariant::Wildtype, age_group_35_to_59}] = 0.136;
    params.get<mio::abm::InfectedSymptomsToSevere>()[{mio::abm::VirusVariant::Wildtype, age_group_35_to_59}]    = 0.009;
    params.get<mio::abm::SevereToRecovered>()[{mio::abm::VirusVariant::Wildtype, age_group_35_to_59}]           = 0.113;
    params.get<mio::abm::SevereToCritical>()[{mio::abm::VirusVariant::Wildtype, age_group_35_to_59}]            = 0.02;
    params.get<mio::abm::CriticalToRecovered>()[{mio::abm::VirusVariant::Wildtype, age_group_35_to_59}]         = 0.05;
    params.get<mio::abm::CriticalToDead>()[{mio::abm::VirusVariant::Wildtype, age_group_35_to_59}]              = 0.008;
    params.get<mio::abm::RecoveredToSusceptible>()[{mio::abm::VirusVariant::Wildtype, age_group_35_to_59}]      = 0.;

    //60-79
    params.get<mio::abm::InfectedNoSymptomsToSymptoms>()[{mio::abm::VirusVariant::Wildtype, age_group_60_to_79}] =
        0.315;
    params.get<mio::abm::InfectedNoSymptomsToRecovered>()[{mio::abm::VirusVariant::Wildtype, age_group_60_to_79}] =
        0.079;
    params.get<mio::abm::InfectedSymptomsToRecovered>()[{mio::abm::VirusVariant::Wildtype, age_group_60_to_79}] = 0.123;
    params.get<mio::abm::InfectedSymptomsToSevere>()[{mio::abm::VirusVariant::Wildtype, age_group_60_to_79}]    = 0.024;
    params.get<mio::abm::SevereToRecovered>()[{mio::abm::VirusVariant::Wildtype, age_group_60_to_79}]           = 0.083;
    params.get<mio::abm::SevereToCritical>()[{mio::abm::VirusVariant::Wildtype, age_group_60_to_79}]            = 0.035;
    params.get<mio::abm::CriticalToRecovered>()[{mio::abm::VirusVariant::Wildtype, age_group_60_to_79}]         = 0.035;
    params.get<mio::abm::CriticalToDead>()[{mio::abm::VirusVariant::Wildtype, age_group_60_to_79}]              = 0.023;
    params.get<mio::abm::RecoveredToSusceptible>()[{mio::abm::VirusVariant::Wildtype, age_group_60_to_79}]      = 0.;

    //80+
    params.get<mio::abm::InfectedNoSymptomsToSymptoms>()[{mio::abm::VirusVariant::Wildtype, age_group_80_plus}] = 0.315;
    params.get<mio::abm::InfectedNoSymptomsToRecovered>()[{mio::abm::VirusVariant::Wildtype, age_group_80_plus}] =
        0.079;
    params.get<mio::abm::InfectedSymptomsToRecovered>()[{mio::abm::VirusVariant::Wildtype, age_group_80_plus}] = 0.115;
    params.get<mio::abm::InfectedSymptomsToSevere>()[{mio::abm::VirusVariant::Wildtype, age_group_80_plus}]    = 0.033;
    params.get<mio::abm::SevereToRecovered>()[{mio::abm::VirusVariant::Wildtype, age_group_80_plus}]           = 0.055;
    params.get<mio::abm::SevereToCritical>()[{mio::abm::VirusVariant::Wildtype, age_group_80_plus}]            = 0.036;
    params.get<mio::abm::CriticalToRecovered>()[{mio::abm::VirusVariant::Wildtype, age_group_80_plus}]         = 0.035;
    params.get<mio::abm::CriticalToDead>()[{mio::abm::VirusVariant::Wildtype, age_group_80_plus}]              = 0.052;
    params.get<mio::abm::RecoveredToSusceptible>()[{mio::abm::VirusVariant::Wildtype, age_group_80_plus}]      = 0.;

    // Set each parameter for vaccinated people including personal infection and vaccine protection levels.
    // Summary: https://doi.org/10.1038/s41577-021-00550-x,

    //0-4
    params.get<mio::abm::InfectedNoSymptomsToSymptoms>()[{mio::abm::VirusVariant::Wildtype, age_group_0_to_4}]  = 0.161;
    params.get<mio::abm::InfectedNoSymptomsToRecovered>()[{mio::abm::VirusVariant::Wildtype, age_group_0_to_4}] = 0.132;
    params.get<mio::abm::InfectedSymptomsToRecovered>()[{mio::abm::VirusVariant::Wildtype, age_group_0_to_4}]   = 0.143;
    params.get<mio::abm::InfectedSymptomsToSevere>()[{mio::abm::VirusVariant::Wildtype, age_group_0_to_4}]      = 0.001;
    params.get<mio::abm::SevereToRecovered>()[{mio::abm::VirusVariant::Wildtype, age_group_0_to_4}]             = 0.186;
    params.get<mio::abm::SevereToCritical>()[{mio::abm::VirusVariant::Wildtype, age_group_0_to_4}]              = 0.015;
    params.get<mio::abm::CriticalToRecovered>()[{mio::abm::VirusVariant::Wildtype, age_group_0_to_4}]           = 0.143;
    params.get<mio::abm::CriticalToDead>()[{mio::abm::VirusVariant::Wildtype, age_group_0_to_4}]                = 0.001;
    params.get<mio::abm::RecoveredToSusceptible>()[{mio::abm::VirusVariant::Wildtype, age_group_0_to_4}]        = 0.0;

    //5-14
    params.get<mio::abm::InfectedNoSymptomsToSymptoms>()[{mio::abm::VirusVariant::Wildtype, age_group_5_to_14}] = 0.161;
    params.get<mio::abm::InfectedNoSymptomsToRecovered>()[{mio::abm::VirusVariant::Wildtype, age_group_5_to_14}] =
        0.132;
    params.get<mio::abm::InfectedSymptomsToRecovered>()[{mio::abm::VirusVariant::Wildtype, age_group_5_to_14}] = 0.143;
    params.get<mio::abm::InfectedSymptomsToSevere>()[{mio::abm::VirusVariant::Wildtype, age_group_5_to_14}]    = 0.001;
    params.get<mio::abm::SevereToRecovered>()[{mio::abm::VirusVariant::Wildtype, age_group_5_to_14}]           = 0.186;
    params.get<mio::abm::SevereToCritical>()[{mio::abm::VirusVariant::Wildtype, age_group_5_to_14}]            = 0.015;
    params.get<mio::abm::CriticalToRecovered>()[{mio::abm::VirusVariant::Wildtype, age_group_5_to_14}]         = 0.143;
    params.get<mio::abm::CriticalToDead>()[{mio::abm::VirusVariant::Wildtype, age_group_5_to_14}]              = 0.001;
    params.get<mio::abm::RecoveredToSusceptible>()[{mio::abm::VirusVariant::Wildtype, age_group_5_to_14}]      = 0.0;

    //15-34
    params.get<mio::abm::InfectedNoSymptomsToSymptoms>()[{mio::abm::VirusVariant::Wildtype, age_group_15_to_34}] =
        0.179;
    params.get<mio::abm::InfectedNoSymptomsToRecovered>()[{mio::abm::VirusVariant::Wildtype, age_group_15_to_34}] =
        0.126;
    params.get<mio::abm::InfectedSymptomsToRecovered>()[{mio::abm::VirusVariant::Wildtype, age_group_15_to_34}] = 0.142;
    params.get<mio::abm::InfectedSymptomsToSevere>()[{mio::abm::VirusVariant::Wildtype, age_group_15_to_34}]    = 0.001;
    params.get<mio::abm::SevereToRecovered>()[{mio::abm::VirusVariant::Wildtype, age_group_15_to_34}]           = 0.157;
    params.get<mio::abm::SevereToCritical>()[{mio::abm::VirusVariant::Wildtype, age_group_15_to_34}]            = 0.013;
    params.get<mio::abm::CriticalToRecovered>()[{mio::abm::VirusVariant::Wildtype, age_group_15_to_34}]         = 0.126;
    params.get<mio::abm::CriticalToDead>()[{mio::abm::VirusVariant::Wildtype, age_group_15_to_34}]              = 0.021;
    params.get<mio::abm::RecoveredToSusceptible>()[{mio::abm::VirusVariant::Wildtype, age_group_15_to_34}]      = 0.0;

    //35-59
    params.get<mio::abm::InfectedNoSymptomsToSymptoms>()[{mio::abm::VirusVariant::Wildtype, age_group_35_to_59}] =
        0.179;
    params.get<mio::abm::InfectedNoSymptomsToRecovered>()[{mio::abm::VirusVariant::Wildtype, age_group_35_to_59}] =
        0.126;
    params.get<mio::abm::InfectedSymptomsToRecovered>()[{mio::abm::VirusVariant::Wildtype, age_group_35_to_59}] = 0.141;
    params.get<mio::abm::InfectedSymptomsToSevere>()[{mio::abm::VirusVariant::Wildtype, age_group_35_to_59}]    = 0.003;
    params.get<mio::abm::SevereToRecovered>()[{mio::abm::VirusVariant::Wildtype, age_group_35_to_59}]           = 0.113;
    params.get<mio::abm::SevereToCritical>()[{mio::abm::VirusVariant::Wildtype, age_group_35_to_59}]            = 0.02;
    params.get<mio::abm::CriticalToRecovered>()[{mio::abm::VirusVariant::Wildtype, age_group_35_to_59}]         = 0.05;
    params.get<mio::abm::CriticalToDead>()[{mio::abm::VirusVariant::Wildtype, age_group_35_to_59}]              = 0.008;
    params.get<mio::abm::RecoveredToSusceptible>()[{mio::abm::VirusVariant::Wildtype, age_group_35_to_59}]      = 0.0;

    //60-79
    params.get<mio::abm::InfectedNoSymptomsToSymptoms>()[{mio::abm::VirusVariant::Wildtype, age_group_60_to_79}] =
        0.179;
    params.get<mio::abm::InfectedNoSymptomsToRecovered>()[{mio::abm::VirusVariant::Wildtype, age_group_60_to_79}] =
        0.126;
    params.get<mio::abm::InfectedSymptomsToRecovered>()[{mio::abm::VirusVariant::Wildtype, age_group_60_to_79}] = 0.136;
    params.get<mio::abm::InfectedSymptomsToSevere>()[{mio::abm::VirusVariant::Wildtype, age_group_60_to_79}]    = 0.009;
    params.get<mio::abm::SevereToRecovered>()[{mio::abm::VirusVariant::Wildtype, age_group_60_to_79}]           = 0.083;
    params.get<mio::abm::SevereToCritical>()[{mio::abm::VirusVariant::Wildtype, age_group_60_to_79}]            = 0.035;
    params.get<mio::abm::CriticalToRecovered>()[{mio::abm::VirusVariant::Wildtype, age_group_60_to_79}]         = 0.035;
    params.get<mio::abm::CriticalToDead>()[{mio::abm::VirusVariant::Wildtype, age_group_60_to_79}]              = 0.023;
    params.get<mio::abm::RecoveredToSusceptible>()[{mio::abm::VirusVariant::Wildtype, age_group_60_to_79}]      = 0.0;

    //80+
    params.get<mio::abm::InfectedNoSymptomsToSymptoms>()[{mio::abm::VirusVariant::Wildtype, age_group_80_plus}] = 0.179;
    params.get<mio::abm::InfectedNoSymptomsToRecovered>()[{mio::abm::VirusVariant::Wildtype, age_group_80_plus}] =
        0.126;
    params.get<mio::abm::InfectedSymptomsToRecovered>()[{mio::abm::VirusVariant::Wildtype, age_group_80_plus}] = 0.133;
    params.get<mio::abm::InfectedSymptomsToSevere>()[{mio::abm::VirusVariant::Wildtype, age_group_80_plus}]    = 0.012;
    params.get<mio::abm::SevereToRecovered>()[{mio::abm::VirusVariant::Wildtype, age_group_80_plus}]           = 0.055;
    params.get<mio::abm::SevereToCritical>()[{mio::abm::VirusVariant::Wildtype, age_group_80_plus}]            = 0.036;
    params.get<mio::abm::CriticalToRecovered>()[{mio::abm::VirusVariant::Wildtype, age_group_80_plus}]         = 0.035;
    params.get<mio::abm::CriticalToDead>()[{mio::abm::VirusVariant::Wildtype, age_group_80_plus}]              = 0.052;
    params.get<mio::abm::RecoveredToSusceptible>()[{mio::abm::VirusVariant::Wildtype, age_group_80_plus}]      = 0.0;
}

/**
 * Create a sampled model with start time t0.
 * @param t0 the start time of the simulation
*/
mio::abm::Model create_sampled_model(const mio::abm::TimePoint& t0)
{
    // mio::thread_local_rng().seed(
    //     {123144124, 835345345, 123123123, 99123}); //set seeds, e.g., for debugging
    printf("Parameter Sample Seeds: ");
    for (auto s : mio::thread_local_rng().get_seeds()) {
        printf("%u, ", s);
    }
    printf("\n");

    // Assumed percentage of infection state at the beginning of the simulation.
    ScalarType exposed_prob = 0.005, infected_no_symptoms_prob = 0.001, infected_symptoms_prob = 0.001,
               recovered_prob = 0.0;

    //Set global infection parameters (similar to infection parameters in SECIR model) and initialize the model
    auto model = mio::abm::Model(num_age_groups);

    set_parameters(model.parameters);

    // model.get_rng().seed(
    //    {23144124, 1835345345, 9343763, 9123}); //set seeds, e.g., for debugging
    printf("ABM Simulation Seeds: ");
    for (auto s : model.get_rng().get_seeds()) {
        printf("%u, ", s);
    }
    printf("\n");

    // Create the model object from statistical data.
    create_model_from_statistical_data(model);

    // Assign an infection state to each person.
    assign_infection_state(model, t0, exposed_prob, infected_no_symptoms_prob, infected_symptoms_prob, recovered_prob);

    // Add locations and assign locations to the people.
    create_assign_locations(model);

    auto t_lockdown = mio::abm::TimePoint(0) + mio::abm::days(20);

    // During the lockdown, 25% of people work from home and schools are closed for 90% of students.
    // Social events are very rare.
    mio::abm::set_home_office(t_lockdown, 0.25, model.parameters);
    mio::abm::set_school_closure(t_lockdown, 0.9, model.parameters);
    mio::abm::close_social_events(t_lockdown, 0.9, model.parameters);

    return model;
}

/**
 * Run the ABM simulation.
 * @param result_dir Directory where all results of the parameter study will be stored.
 * @param num_runs Number of runs.
 * @param save_single_runs [Default: true] Defines if single run results are written to the disk.
 * @returns Any io error that occurs during reading or writing of files.
 */
mio::IOResult<void> run(const fs::path& result_dir, size_t num_runs, bool save_single_runs = true)
{

    auto t0               = mio::abm::TimePoint(0); // Start time per simulation
    auto tmax             = mio::abm::TimePoint(0) + mio::abm::days(60); // End time per simulation
    auto ensemble_results = std::vector<std::vector<mio::TimeSeries<ScalarType>>>{}; // Vector of collected results
    ensemble_results.reserve(size_t(num_runs));
    auto ensemble_params = std::vector<std::vector<mio::abm::Model>>{};
    ensemble_params.reserve(size_t(num_runs));
    auto run_idx = size_t(1); // The run index

    // Create the sampled simulation with start time t0
    auto model = create_sampled_model(t0);
    ensemble_params.push_back(std::vector<mio::abm::Model>{model});

    // Loop over a number of runs
    while (run_idx <= num_runs) {
        // Make a simulation using a copy from the original model
        auto sim = mio::abm::Simulation(t0, mio::abm::Model(model));
        // Add a time series writer to the simulation
        mio::History<mio::abm::TimeSeriesWriter, mio::abm::LogInfectionState> historyTimeSeries{
            Eigen::Index(mio::abm::InfectionState::Count)};
        // Advance the model to tmax
        sim.advance(tmax, historyTimeSeries);
        // Collect the results from the simulation
        ensemble_results.push_back(std::vector<mio::TimeSeries<ScalarType>>{std::get<0>(historyTimeSeries.get_log())});
        // Increase the run index
        ++run_idx;
    }
    // Save all results to files
    BOOST_OUTCOME_TRY(save_results(ensemble_results, ensemble_params, {0}, result_dir, save_single_runs));
    return mio::success();
}

int main(int argc, char** argv)
{

    mio::set_log_level(mio::LogLevel::warn);

    std::string result_dir = ".";
    size_t num_runs;
    bool save_single_runs = true;

    if (argc == 2) {
        num_runs = atoi(argv[1]);
        printf("Number of run is %s.\n", argv[1]);
        printf("Saving results to the current directory.\n");
    }

    else if (argc == 3) {
        num_runs   = atoi(argv[1]);
        result_dir = argv[2];
        printf("Number of runs is %s.\n", argv[1]);
        printf("Saving results to \"%s\".\n", result_dir.c_str());
    }
    else {
        printf("Usage:\n");
        printf("abm_example <num_runs>\n");
        printf("\tRun the simulation for <num_runs> time(s).\n");
        printf("\tStore the results in the current directory.\n");
        printf("abm_example <num_runs> <result_dir>\n");
        printf("\tRun the simulation for <num_runs> time(s).\n");
        printf("\tStore the results in <result_dir>.\n");
        return 0;
    }

    auto result = run(result_dir, num_runs, save_single_runs);
    if (!result) {
        printf("%s\n", result.error().formatted_message().c_str());
        return -1;
    }
    return 0;
}<|MERGE_RESOLUTION|>--- conflicted
+++ resolved
@@ -330,15 +330,9 @@
     auto probability = mio::UncertainValue<>();
     assign_uniform_distribution(probability, 0.5, 1.0);
 
-<<<<<<< HEAD
-    auto test_params = world.parameters.get<mio::abm::TestData>()[mio::abm::TestType::Antigen];
+    auto test_params = model.parameters.get<mio::abm::TestData>()[mio::abm::TestType::Antigen];
     auto testing_scheme =
         mio::abm::TestingScheme(testing_criteria, start_date, end_date, test_params, probability.draw_sample());
-=======
-    auto test_params    = model.parameters.get<mio::abm::TestData>()[mio::abm::TestType::Antigen];
-    auto testing_scheme = mio::abm::TestingScheme(testing_criteria, testing_min_time, start_date, end_date, test_params,
-                                                  probability.draw_sample());
->>>>>>> 8889b817
 
     model.get_testing_strategy().add_testing_scheme(mio::abm::LocationType::SocialEvent, testing_scheme);
 
@@ -432,31 +426,17 @@
     // add the testing schemes for school and work
     auto testing_criteria_school = mio::abm::TestingCriteria();
 
-<<<<<<< HEAD
     auto testing_scheme_school =
         mio::abm::TestingScheme(testing_criteria_school, start_date, end_date, test_params, probability.draw_sample());
-    world.get_testing_strategy().add_testing_scheme(mio::abm::LocationType::School, testing_scheme_school);
-=======
-    testing_min_time           = mio::abm::days(7);
-    auto testing_scheme_school = mio::abm::TestingScheme(testing_criteria_school, testing_min_time, start_date,
-                                                         end_date, test_params, probability.draw_sample());
     model.get_testing_strategy().add_testing_scheme(mio::abm::LocationType::School, testing_scheme_school);
->>>>>>> 8889b817
 
     auto test_at_work          = std::vector<mio::abm::LocationType>{mio::abm::LocationType::Work};
     auto testing_criteria_work = mio::abm::TestingCriteria();
 
     assign_uniform_distribution(probability, 0.1, 0.5);
-<<<<<<< HEAD
     auto testing_scheme_work =
         mio::abm::TestingScheme(testing_criteria_work, start_date, end_date, test_params, probability.draw_sample());
-    world.get_testing_strategy().add_testing_scheme(mio::abm::LocationType::Work, testing_scheme_work);
-=======
-    testing_min_time         = mio::abm::days(1);
-    auto testing_scheme_work = mio::abm::TestingScheme(testing_criteria_work, testing_min_time, start_date, end_date,
-                                                       test_params, probability.draw_sample());
     model.get_testing_strategy().add_testing_scheme(mio::abm::LocationType::Work, testing_scheme_work);
->>>>>>> 8889b817
 }
 
 /**

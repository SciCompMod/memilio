/*
* Copyright (C) 2020-2023 German Aerospace Center (DLR-SC)
*
* Authors: Daniel Abele, Khoa Nguyen, David Kerkmann
*
* Contact: Martin J. Kuehn <Martin.Kuehn@DLR.de>
*
* Licensed under the Apache License, Version 2.0 (the "License");
* you may not use this file except in compliance with the License.
* You may obtain a copy of the License at
*
*     http://www.apache.org/licenses/LICENSE-2.0
*
* Unless required by applicable law or agreed to in writing, software
* distributed under the License is distributed on an "AS IS" BASIS,
* WITHOUT WARRANTIES OR CONDITIONS OF ANY KIND, either express or implied.
* See the License for the specific language governing permissions and
* limitations under the License.
*/
#include "abm/abm.h"
#include "abm/analyze_result.h"
#include "memilio/io/result_io.h"
#include "memilio/utils/uncertain_value.h"
#include "boost/filesystem.hpp"

namespace fs = boost::filesystem;

// Assign the name to general age group.
size_t num_age_groups         = 6;
const auto AGE_GROUP_0_TO_4   = mio::AgeGroup(num_age_groups - 6);
const auto AGE_GROUP_5_TO_14  = mio::AgeGroup(num_age_groups - 5);
const auto AGE_GROUP_15_TO_34 = mio::AgeGroup(num_age_groups - 4);
const auto AGE_GROUP_35_TO_59 = mio::AgeGroup(num_age_groups - 3);
const auto AGE_GROUP_60_TO_79 = mio::AgeGroup(num_age_groups - 2);
const auto AGE_GROUP_80_PLUS  = mio::AgeGroup(num_age_groups - 1);

/**
 * Set a value and distribution of an UncertainValue.
 * Assigns average of min and max as a value and UNIFORM(min, max) as a distribution.
 * @param p uncertain value to set.
 * @param min minimum of distribution.
 * @param max minimum of distribution.
 */
void assign_uniform_distribution(mio::UncertainValue& p, ScalarType min, ScalarType max)
{
    p = mio::UncertainValue(0.5 * (max + min));
    p.set_distribution(mio::ParameterDistributionUniform(min, max));
}

/**
 * Determine the infection state of a person at the beginning of the simulation.
 * The infection states are chosen randomly. They are distributed according to the probabilites set in the example.
 * @return random infection state
 */
mio::abm::InfectionState determine_infection_state(ScalarType exposed, ScalarType infected_no_symptoms,
                                                   ScalarType infected_symptoms, ScalarType recovered)
{
    ScalarType susceptible          = 1 - exposed - infected_no_symptoms - infected_symptoms - recovered;
    std::vector<ScalarType> weights = {
        susceptible,           exposed,  infected_no_symptoms, infected_symptoms / 3, infected_symptoms / 3,
        infected_symptoms / 3, recovered};
    if (weights.size() != (size_t)mio::abm::InfectionState::Count - 1) {
        mio::log_error("Initialization in ABM wrong, please correct vector length.");
    }
    auto state = mio::DiscreteDistribution<size_t>::get_instance()(weights);
    return (mio::abm::InfectionState)state;
}

/**
 * Calculates a vector in which each entry describes the amount of people living in the corresponding household.
 * This is done with equal distribution and if the number of people is not divisible by number of households the last one gets the rest. E.g. number_of_people = 10, number_of_households = 3. Then the vector household_sizes = {3,3,4}.
 * @param number_of_people The total amount of people to be distributed.
 * @param number_of_households The total amount of households.
 * @return A vector with the size of each household.
 */
std::vector<int> last_household_gets_the_rest(int number_of_people, int number_of_households)
{
    std::vector<int> household_sizes(number_of_households, 0);
    int avarage_household_size_round_down = number_of_people / number_of_households; //int rounds down.
    int people_left                       = number_of_people -
                      avarage_household_size_round_down *
                          number_of_households; // People left if everyone got the same rounded down amount of people.
    for (auto i = 0; i < number_of_households - 1; i++) {
        household_sizes.at(i) = avarage_household_size_round_down;
    }
    household_sizes.at(number_of_households - 1) =
        avarage_household_size_round_down + people_left; // Last one gets the people which would've been left out.
    return household_sizes;
}

/**
 * Constructs a household group which has a single member to represent them all, e.g. all people have the same age distribution.
 * @param age_dist A vector with the amount of people in each age group
 * @param number_of_people The total amount of people living in this household group.
 * @param number_of_hh The number of households in this household group.
 * @return householdGroup A Class Household Group.
 */
mio::abm::HouseholdGroup make_uniform_households(const mio::abm::HouseholdMember& member, int number_of_people,
                                                 int number_of_hh)
{

    // The size of each household is calculated in a vector household_size_list.
    auto households_size_list = last_household_gets_the_rest(number_of_people, number_of_hh);

    auto householdGroup = mio::abm::HouseholdGroup();
    for (auto& household_size : households_size_list) {
        auto household = mio::abm::Household();
        household.add_members(member, household_size); // Add members according to the amount of people in the list.
        householdGroup.add_households(household, 1); // Add the household to the household group.

        // assuming 22 square meters per person and 3 meters of room height
        // see: https://doi.org/10.1371/journal.pone.0259037
        household.set_space_per_member(66);
    }
    return householdGroup;
}

/**
 * Constructs a household group with families.
 * @param child Child Household Member.
 * @param parent Parent Household Member.
 * @param random Random Household Member. This is for the rest Group where no exact age distribution can be found.
 * @param number_of_persons_in_household Amount of people in this household
 * @param number_of_full_familes Amount of full families, e.g. two parents and (number_of_persons_in_household - 2) children.
 * @param number_of_half_familes Amount of half families, e.g. one parent and (number_of_persons_in_household - 1) children.
 * @param number_of_other_familes number_of_persons_in_household random persons.
 * @return A Household group.
 */
mio::abm::HouseholdGroup make_homes_with_families(const mio::abm::HouseholdMember& child,
                                                  const mio::abm::HouseholdMember& parent,
                                                  const mio::abm::HouseholdMember& random,
                                                  int number_of_persons_in_household, int number_of_full_familes,
                                                  int number_of_half_familes, int number_of_other_familes)
{

    auto private_household_group = mio::abm::HouseholdGroup();

    // Add full families.
    auto household_full = mio::abm::Household();
    household_full.add_members(child, number_of_persons_in_household - 2);
    household_full.add_members(parent, 2);
    private_household_group.add_households(household_full, number_of_full_familes);

    // Add half families.
    auto household_half = mio::abm::Household();
    household_half.add_members(child, number_of_persons_in_household - 1);
    household_half.add_members(parent, 1);
    private_household_group.add_households(household_half, number_of_half_familes);

    // Add other families.
    if (number_of_persons_in_household < 5) {
        auto household_others = mio::abm::Household();
        household_others.add_members(random, number_of_persons_in_household);
        private_household_group.add_households(household_others, number_of_other_familes);
    }
    else if (number_of_persons_in_household == 5) {
        // For 5 and more people in one household we have to distribute the rest onto the left over households.
        int people_left_size5 = 545;

        auto households_size_list = last_household_gets_the_rest(people_left_size5, number_of_other_familes);

        auto household_rest = mio::abm::HouseholdGroup();
        for (auto& household_size : households_size_list) {
            auto household = mio::abm::Household();
            household.add_members(random, household_size); // Add members according to the amount of people in the list.
            household_rest.add_households(household, 1); // Add the household to the household group.
        }
    }
    return private_household_group;
}

void create_world_from_statistical_data(mio::abm::World& world)
{

    /** The data is taken from
     * https://www-genesis.destatis.de/genesis/online?operation=statistic&levelindex=0&levelid=1627908577036&code=12211#abreadcrumb
     * All numbers are in 1000.
     * Destatis divides the Households into community households and private households.
     * Community Households are: Refugee, Disabled, Retirement and Others. We have an explicit age distribution, amount of households and amount of people for them but not the exact amount of people in each household.
     * The private Households are divided with respect to the amount of people living in each household. For a one person household we have the exact age distribution. For the rest we have data about which kind of family lives in them. The different kinds of families are: A family with two parents and the rest are children, a family with one parent and the rest are children and  "other" families with no exact data about their age.
    */

    // Refugee
    auto refugee = mio::abm::HouseholdMember(num_age_groups);
    refugee.set_age_weight(AGE_GROUP_0_TO_4, 25);
    refugee.set_age_weight(AGE_GROUP_5_TO_14, 12);
    refugee.set_age_weight(AGE_GROUP_15_TO_34, 25);
    refugee.set_age_weight(AGE_GROUP_35_TO_59, 9);
    refugee.set_age_weight(AGE_GROUP_60_TO_79, 1);
    refugee.set_age_weight(AGE_GROUP_80_PLUS, 1);
    int refugee_number_of_people     = 74;
    int refugee_number_of_households = 12;
    auto refugeeGroup = make_uniform_households(refugee, refugee_number_of_people, refugee_number_of_households);

    add_household_group_to_world(world, refugeeGroup);

    // Disabled
    auto disabled = mio::abm::HouseholdMember(num_age_groups);
    disabled.set_age_weight(AGE_GROUP_0_TO_4, 2);
    disabled.set_age_weight(AGE_GROUP_5_TO_14, 6);
    disabled.set_age_weight(AGE_GROUP_15_TO_34, 13);
    disabled.set_age_weight(AGE_GROUP_35_TO_59, 42);
    disabled.set_age_weight(AGE_GROUP_60_TO_79, 97);
    disabled.set_age_weight(AGE_GROUP_80_PLUS, 32);
    int disabled_number_of_people     = 194;
    int disabled_number_of_households = 8;

    auto disabledGroup = make_uniform_households(disabled, disabled_number_of_people, disabled_number_of_households);

    add_household_group_to_world(world, disabledGroup);

    // Retirement
    auto retired = mio::abm::HouseholdMember(num_age_groups);
    retired.set_age_weight(AGE_GROUP_15_TO_34, 1);
    retired.set_age_weight(AGE_GROUP_35_TO_59, 30);
    retired.set_age_weight(AGE_GROUP_60_TO_79, 185);
    retired.set_age_weight(AGE_GROUP_80_PLUS, 530);
    int retirement_number_of_people     = 744;
    int retirement_number_of_households = 16;

    auto retirementGroup =
        make_uniform_households(retired, retirement_number_of_people, retirement_number_of_households);

    add_household_group_to_world(world, retirementGroup);

    // Others
    auto other = mio::abm::HouseholdMember(num_age_groups);
    other.set_age_weight(AGE_GROUP_0_TO_4, 30);
    other.set_age_weight(AGE_GROUP_5_TO_14, 40);
    other.set_age_weight(AGE_GROUP_15_TO_34, 72);
    other.set_age_weight(AGE_GROUP_35_TO_59, 40);
    other.set_age_weight(AGE_GROUP_60_TO_79, 30);
    other.set_age_weight(AGE_GROUP_80_PLUS, 10);
    int others_number_of_people     = 222;
    int others_number_of_households = 20;

    auto otherGroup = make_uniform_households(other, others_number_of_people, others_number_of_households);

    add_household_group_to_world(world, otherGroup);

    // One Person Household (we have exact age data about this)
    auto one_person_household_member = mio::abm::HouseholdMember(num_age_groups);
    one_person_household_member.set_age_weight(AGE_GROUP_15_TO_34, 4364);
    one_person_household_member.set_age_weight(AGE_GROUP_35_TO_59, 7283);
    one_person_household_member.set_age_weight(AGE_GROUP_60_TO_79, 4100);
    one_person_household_member.set_age_weight(AGE_GROUP_80_PLUS, 1800);
    int one_person_number_of_people     = 15387;
    int one_person_number_of_households = 15387;

    auto onePersonGroup = make_uniform_households(one_person_household_member, one_person_number_of_people,
                                                  one_person_number_of_households);

    add_household_group_to_world(world, onePersonGroup);

    // For more than 1 family households we need families. These are parents and children and randoms (which are distributed like the data we have for these households).
    auto child = mio::abm::HouseholdMember(num_age_groups); // A child is 50/50% 0-4 or 5-14.
    child.set_age_weight(AGE_GROUP_0_TO_4, 1);
    child.set_age_weight(AGE_GROUP_5_TO_14, 1);

    auto parent = mio::abm::HouseholdMember(num_age_groups); // A child is 40/40/20% 15-34, 35-59 or 60-79.
    parent.set_age_weight(AGE_GROUP_15_TO_34, 2);
    parent.set_age_weight(AGE_GROUP_35_TO_59, 2);
    parent.set_age_weight(AGE_GROUP_60_TO_79, 1);

    auto random =
        mio::abm::HouseholdMember(num_age_groups); // Randoms are distributed according to the left over persons.
    random.set_age_weight(AGE_GROUP_0_TO_4, 5000);
    random.set_age_weight(AGE_GROUP_5_TO_14, 6000);
    random.set_age_weight(AGE_GROUP_15_TO_34, 14943);
    random.set_age_weight(AGE_GROUP_35_TO_59, 22259);
    random.set_age_weight(AGE_GROUP_60_TO_79, 11998);
    random.set_age_weight(AGE_GROUP_80_PLUS, 5038);

    // Two person households
    int two_person_full_families  = 11850;
    int two_person_half_families  = 1765;
    int two_person_other_families = 166;
    auto twoPersonHouseholds      = make_homes_with_families(child, parent, random, 2, two_person_full_families,
                                                             two_person_half_families, two_person_other_families);
    add_household_group_to_world(world, twoPersonHouseholds);

    // Three person households
    int three_person_full_families  = 4155;
    int three_person_half_families  = 662;
    int three_person_other_families = 175;
    auto threePersonHouseholds      = make_homes_with_families(child, parent, random, 3, three_person_full_families,
                                                               three_person_half_families, three_person_other_families);
    add_household_group_to_world(world, threePersonHouseholds);

    // Four person households
    int four_person_full_families  = 3551;
    int four_person_half_families  = 110;
    int four_person_other_families = 122;
    auto fourPersonHouseholds      = make_homes_with_families(child, parent, random, 4, four_person_full_families,
                                                              four_person_half_families, four_person_other_families);
    add_household_group_to_world(world, fourPersonHouseholds);

    // Five plus person households
    int fiveplus_person_full_families  = 1245;
    int fiveplus_person_half_families  = 80;
    int fiveplus_person_other_families = 82;
    auto fivePlusPersonHouseholds =
        make_homes_with_families(child, parent, random, 5, fiveplus_person_full_families, fiveplus_person_half_families,
                                 fiveplus_person_other_families);
    add_household_group_to_world(world, fivePlusPersonHouseholds);
}

/**
 * Add locations to the world and assign locations to the people.
 */
void create_assign_locations(mio::abm::World& world)
{
    // Add one social event with 100 maximum contacts.
    // Maximum contacs limit the number of people that a person can infect while being at this location.
    // A high percentage of people (50-100%) have to get tested in the 2 days before the event
    // For the capacity we assume an area of 1.25 m^2 per person (https://doi.org/10.1371/journal.pone.0259037) and a
    // room height of 3 m
    auto event = world.add_location(mio::abm::LocationType::SocialEvent);
    world.get_individualized_location(event).get_infection_parameters().set<mio::abm::MaximumContacts>(100);
    world.get_individualized_location(event).set_capacity(100, 375);

    std::vector<mio::abm::LocationType> test_at_social_event = {mio::abm::LocationType::SocialEvent};
    auto testing_criteria =
        std::vector<mio::abm::TestingCriteria>{mio::abm::TestingCriteria({}, test_at_social_event, {})};
    auto testing_min_time = mio::abm::days(2);
    auto start_date       = mio::abm::TimePoint(0);
    auto end_date         = mio::abm::TimePoint(0) + mio::abm::days(60);

    auto probability = mio::UncertainValue();
    assign_uniform_distribution(probability, 0.5, 1.0);

    auto test_type      = mio::abm::AntigenTest();
    auto testing_scheme = mio::abm::TestingScheme(testing_criteria, testing_min_time, start_date, end_date, test_type,
                                                  probability.draw_sample());

    world.get_testing_strategy().add_testing_scheme(testing_scheme);

    // Add hospital and ICU with 5 maximum contacs.
    // For the number of agents in this example we assume a capacity of 584 persons (80 beds per 10000 residents in
    // Germany (Statistisches Bundesamt, 2022) and a volume of 26242 m^3
    // (https://doi.org/10.1016/j.buildenv.2021.107926))
    // For the ICUs we assume a capacity of 30 agents and the same volume.
    auto hospital = world.add_location(mio::abm::LocationType::Hospital);
    world.get_individualized_location(hospital).get_infection_parameters().set<mio::abm::MaximumContacts>(5);
    world.get_individualized_location(hospital).set_capacity(584, 26242);
    auto icu = world.add_location(mio::abm::LocationType::ICU);
    world.get_individualized_location(icu).get_infection_parameters().set<mio::abm::MaximumContacts>(5);
    world.get_individualized_location(icu).set_capacity(30, 1350);

    // Add schools, workplaces and shops.
    // At every school there are 600 students. The maximum contacs are 40.
    // Students have to get tested once a week.
    // We assume 2 m^2 per student (https://doi.org/10.1371/journal.pone.0259037) and a room height of 3 m.
    // At every workplace work 100 people (needs to be varified), maximum contacts are 40.
    // People can get tested at work (and do this with 0.5 probability).
    // Per person we assume an area of 10 m^2 (https://doi.org/10.1371/journal.pone.0259037) and a room height of 3 m.
    // Add one supermarked per 15.000 people, maximum constacts are assumed to be 20.
    // A shop has a capacity of 240 persons (https://doi.org/10.1016/j.buildenv.2021.107926)
    // and a volume of 7200 cubic meters (10 m^2 per person (https://doi.org/10.1371/journal.pone.0259037) and 3 m
    // room height).
    auto shop = world.add_location(mio::abm::LocationType::BasicsShop);
    world.get_individualized_location(shop).get_infection_parameters().set<mio::abm::MaximumContacts>(20);
    world.get_individualized_location(shop).set_capacity(240, 7200);

    auto school = world.add_location(mio::abm::LocationType::School);
    world.get_individualized_location(school).get_infection_parameters().set<mio::abm::MaximumContacts>(40);
    world.get_individualized_location(school).set_capacity(600, 3600);

    auto work = world.add_location(mio::abm::LocationType::Work);
    world.get_individualized_location(work).get_infection_parameters().set<mio::abm::MaximumContacts>(40);
    world.get_individualized_location(work).set_capacity(100, 3000);

    int counter_event  = 0;
    int counter_school = 0;
    int counter_work   = 0;
    int counter_shop   = 0;
    //Assign locations to the people
    auto persons = world.get_persons();
    for (auto& person : persons) {
        //assign shop and event
        person.set_assigned_location(event);
        counter_event++;
        person.set_assigned_location(shop);
        counter_shop++;
        //assign hospital and ICU
        person.set_assigned_location(hospital);
        person.set_assigned_location(icu);
        //assign work/school to people depending on their age
        if (person.get_age() == AGE_GROUP_5_TO_14) {
            person.set_assigned_location(school);
            counter_school++;
        }
        if (person.get_age() == AGE_GROUP_15_TO_34 || person.get_age() == AGE_GROUP_35_TO_59) {
            person.set_assigned_location(work);
            counter_work++;
        }
        //add new school/work/shop if needed
        if (counter_event == 1000) {
            counter_event = 0;
            event         = world.add_location(mio::abm::LocationType::SocialEvent);
            world.get_individualized_location(event).set_capacity(100, 375);
            world.get_individualized_location(event).get_infection_parameters().set<mio::abm::MaximumContacts>(100);
        }
        if (counter_school == 600) {
            counter_school = 0;
            school         = world.add_location(mio::abm::LocationType::School);
            world.get_individualized_location(school).get_infection_parameters().set<mio::abm::MaximumContacts>(40);
            world.get_individualized_location(school).set_capacity(600, 3600);
        }
        if (counter_work == 100) {
            counter_work = 0;
            work         = world.add_location(mio::abm::LocationType::Work);
            world.get_individualized_location(work).get_infection_parameters().set<mio::abm::MaximumContacts>(40);
            world.get_individualized_location(work).set_capacity(100, 3000);
        }
        if (counter_shop == 15000) {
            counter_shop = 0;
            shop         = world.add_location(mio::abm::LocationType::BasicsShop);
            world.get_individualized_location(shop).get_infection_parameters().set<mio::abm::MaximumContacts>(20);
            world.get_individualized_location(shop).set_capacity(240, 7200);
        }
    }

    // add the testing schemes for school and work
    auto test_at_school = std::vector<mio::abm::LocationType>{mio::abm::LocationType::School};
    auto testing_criteria_school =
        std::vector<mio::abm::TestingCriteria>{mio::abm::TestingCriteria({}, test_at_school, {})};

    testing_min_time           = mio::abm::days(7);
    auto testing_scheme_school = mio::abm::TestingScheme(testing_criteria_school, testing_min_time, start_date,
                                                         end_date, test_type, probability.draw_sample());
    world.get_testing_strategy().add_testing_scheme(testing_scheme_school);

    auto test_at_work = std::vector<mio::abm::LocationType>{mio::abm::LocationType::Work};
    auto testing_criteria_work =
        std::vector<mio::abm::TestingCriteria>{mio::abm::TestingCriteria({}, test_at_work, {})};

    assign_uniform_distribution(probability, 0.1, 0.5);
    testing_min_time         = mio::abm::days(1);
    auto testing_scheme_work = mio::abm::TestingScheme(testing_criteria_work, testing_min_time, start_date, end_date,
                                                       test_type, probability.draw_sample());
    world.get_testing_strategy().add_testing_scheme(testing_scheme_work);
}

/**
 * Assign an infection state to each person.
 */
void assign_infection_state(mio::abm::World& world, mio::abm::TimePoint t, double exposed_prob,
                            double infected_no_symptoms_prob, double infected_symptoms_prob, double recovered_prob)
{
    auto persons = world.get_persons();
    for (auto& person : persons) {
        auto infection_state =
            determine_infection_state(exposed_prob, infected_no_symptoms_prob, infected_symptoms_prob, recovered_prob);
        if (infection_state != mio::abm::InfectionState::Susceptible) {
            person.add_new_infection(mio::abm::Infection(mio::abm::VirusVariant::Wildtype, person.get_age(),
<<<<<<< HEAD
                                                         world.parameters, t, infection_state));
=======
                                                         world.get_global_infection_parameters(), t, infection_state,
                                                         person.get_latest_protection(), false));
        }
>>>>>>> cead099a
    }
}

void set_parameters(mio::abm::Parameters params)
{
<<<<<<< HEAD
    params.set<mio::abm::IncubationPeriod>({{mio::abm::VirusVariant::Count, mio::AgeGroup(num_age_groups)}, 4.});

    //0-4
    params.get<mio::abm::InfectedNoSymptomsToSymptoms>()[{mio::abm::VirusVariant::Wildtype, AGE_GROUP_0_TO_4}]  = 0.276;
    params.get<mio::abm::InfectedNoSymptomsToRecovered>()[{mio::abm::VirusVariant::Wildtype, AGE_GROUP_0_TO_4}] = 0.092;
    params.get<mio::abm::InfectedSymptomsToRecovered>()[{mio::abm::VirusVariant::Wildtype, AGE_GROUP_0_TO_4}]   = 0.142;
    params.get<mio::abm::InfectedSymptomsToSevere>()[{mio::abm::VirusVariant::Wildtype, AGE_GROUP_0_TO_4}]      = 0.001;
    params.get<mio::abm::SevereToRecovered>()[{mio::abm::VirusVariant::Wildtype, AGE_GROUP_0_TO_4}]             = 0.186;
    params.get<mio::abm::SevereToCritical>()[{mio::abm::VirusVariant::Wildtype, AGE_GROUP_0_TO_4}]              = 0.015;
    params.get<mio::abm::CriticalToRecovered>()[{mio::abm::VirusVariant::Wildtype, AGE_GROUP_0_TO_4}]           = 0.143;
    params.get<mio::abm::CriticalToDead>()[{mio::abm::VirusVariant::Wildtype, AGE_GROUP_0_TO_4}]                = 0.001;

    //5-14
    params.get<mio::abm::InfectedNoSymptomsToSymptoms>()[{mio::abm::VirusVariant::Wildtype, AGE_GROUP_5_TO_14}] = 0.276;
    params.get<mio::abm::InfectedNoSymptomsToRecovered>()[{mio::abm::VirusVariant::Wildtype, AGE_GROUP_5_TO_14}] =
        0.092;
    params.get<mio::abm::InfectedSymptomsToRecovered>()[{mio::abm::VirusVariant::Wildtype, AGE_GROUP_5_TO_14}] = 0.142;
    params.get<mio::abm::InfectedSymptomsToSevere>()[{mio::abm::VirusVariant::Wildtype, AGE_GROUP_5_TO_14}]    = 0.001;
    params.get<mio::abm::SevereToRecovered>()[{mio::abm::VirusVariant::Wildtype, AGE_GROUP_5_TO_14}]           = 0.186;
    params.get<mio::abm::SevereToCritical>()[{mio::abm::VirusVariant::Wildtype, AGE_GROUP_5_TO_14}]            = 0.015;
    params.get<mio::abm::CriticalToRecovered>()[{mio::abm::VirusVariant::Wildtype, AGE_GROUP_5_TO_14}]         = 0.143;
    params.get<mio::abm::CriticalToDead>()[{mio::abm::VirusVariant::Wildtype, AGE_GROUP_5_TO_14}]              = 0.001;
    params.get<mio::abm::RecoveredToSusceptible>()[{mio::abm::VirusVariant::Wildtype, AGE_GROUP_5_TO_14}]      = 0.;

    //15-34
    params.get<mio::abm::InfectedNoSymptomsToSymptoms>()[{mio::abm::VirusVariant::Wildtype, AGE_GROUP_15_TO_34}] =
        0.315;
    params.get<mio::abm::InfectedNoSymptomsToRecovered>()[{mio::abm::VirusVariant::Wildtype, AGE_GROUP_15_TO_34}] =
        0.079;
    params.get<mio::abm::InfectedSymptomsToRecovered>()[{mio::abm::VirusVariant::Wildtype, AGE_GROUP_15_TO_34}] = 0.139;
    params.get<mio::abm::InfectedSymptomsToSevere>()[{mio::abm::VirusVariant::Wildtype, AGE_GROUP_15_TO_34}]    = 0.003;
    params.get<mio::abm::SevereToRecovered>()[{mio::abm::VirusVariant::Wildtype, AGE_GROUP_15_TO_34}]           = 0.157;
    params.get<mio::abm::SevereToCritical>()[{mio::abm::VirusVariant::Wildtype, AGE_GROUP_15_TO_34}]            = 0.013;
    params.get<mio::abm::CriticalToRecovered>()[{mio::abm::VirusVariant::Wildtype, AGE_GROUP_15_TO_34}]         = 0.126;
    params.get<mio::abm::CriticalToDead>()[{mio::abm::VirusVariant::Wildtype, AGE_GROUP_15_TO_34}]              = 0.021;

    //35-59
    params.get<mio::abm::InfectedNoSymptomsToSymptoms>()[{mio::abm::VirusVariant::Wildtype, AGE_GROUP_35_TO_59}] =
        0.315;
    params.get<mio::abm::InfectedNoSymptomsToRecovered>()[{mio::abm::VirusVariant::Wildtype, AGE_GROUP_35_TO_59}] =
        0.079;
    params.get<mio::abm::InfectedSymptomsToRecovered>()[{mio::abm::VirusVariant::Wildtype, AGE_GROUP_35_TO_59}] = 0.136;
    params.get<mio::abm::InfectedSymptomsToSevere>()[{mio::abm::VirusVariant::Wildtype, AGE_GROUP_35_TO_59}]    = 0.009;
    params.get<mio::abm::SevereToRecovered>()[{mio::abm::VirusVariant::Wildtype, AGE_GROUP_35_TO_59}]           = 0.113;
    params.get<mio::abm::SevereToCritical>()[{mio::abm::VirusVariant::Wildtype, AGE_GROUP_35_TO_59}]            = 0.02;
    params.get<mio::abm::CriticalToRecovered>()[{mio::abm::VirusVariant::Wildtype, AGE_GROUP_35_TO_59}]         = 0.05;
    params.get<mio::abm::CriticalToDead>()[{mio::abm::VirusVariant::Wildtype, AGE_GROUP_35_TO_59}]              = 0.008;
    params.get<mio::abm::RecoveredToSusceptible>()[{mio::abm::VirusVariant::Wildtype, AGE_GROUP_35_TO_59}]      = 0.;

    //60-79
    params.get<mio::abm::InfectedNoSymptomsToSymptoms>()[{mio::abm::VirusVariant::Wildtype, AGE_GROUP_60_TO_79}] =
        0.315;
    params.get<mio::abm::InfectedNoSymptomsToRecovered>()[{mio::abm::VirusVariant::Wildtype, AGE_GROUP_60_TO_79}] =
        0.079;
    params.get<mio::abm::InfectedSymptomsToRecovered>()[{mio::abm::VirusVariant::Wildtype, AGE_GROUP_60_TO_79}] = 0.123;
    params.get<mio::abm::InfectedSymptomsToSevere>()[{mio::abm::VirusVariant::Wildtype, AGE_GROUP_60_TO_79}]    = 0.024;
    params.get<mio::abm::SevereToRecovered>()[{mio::abm::VirusVariant::Wildtype, AGE_GROUP_60_TO_79}]           = 0.083;
    params.get<mio::abm::SevereToCritical>()[{mio::abm::VirusVariant::Wildtype, AGE_GROUP_60_TO_79}]            = 0.035;
    params.get<mio::abm::CriticalToRecovered>()[{mio::abm::VirusVariant::Wildtype, AGE_GROUP_60_TO_79}]         = 0.035;
    params.get<mio::abm::CriticalToDead>()[{mio::abm::VirusVariant::Wildtype, AGE_GROUP_60_TO_79}]              = 0.023;
    params.get<mio::abm::RecoveredToSusceptible>()[{mio::abm::VirusVariant::Wildtype, AGE_GROUP_60_TO_79}]      = 0.;

    //80+
    params.get<mio::abm::InfectedNoSymptomsToSymptoms>()[{mio::abm::VirusVariant::Wildtype, AGE_GROUP_80_PLUS}] = 0.315;
    params.get<mio::abm::InfectedNoSymptomsToRecovered>()[{mio::abm::VirusVariant::Wildtype, AGE_GROUP_80_PLUS}] =
        0.079;
    params.get<mio::abm::InfectedSymptomsToRecovered>()[{mio::abm::VirusVariant::Wildtype, AGE_GROUP_80_PLUS}] = 0.115;
    params.get<mio::abm::InfectedSymptomsToSevere>()[{mio::abm::VirusVariant::Wildtype, AGE_GROUP_80_PLUS}]    = 0.033;
    params.get<mio::abm::SevereToRecovered>()[{mio::abm::VirusVariant::Wildtype, AGE_GROUP_80_PLUS}]           = 0.055;
    params.get<mio::abm::SevereToCritical>()[{mio::abm::VirusVariant::Wildtype, AGE_GROUP_80_PLUS}]            = 0.036;
    params.get<mio::abm::CriticalToRecovered>()[{mio::abm::VirusVariant::Wildtype, AGE_GROUP_80_PLUS}]         = 0.035;
    params.get<mio::abm::CriticalToDead>()[{mio::abm::VirusVariant::Wildtype, AGE_GROUP_80_PLUS}]              = 0.052;
    params.get<mio::abm::RecoveredToSusceptible>()[{mio::abm::VirusVariant::Wildtype, AGE_GROUP_80_PLUS}]      = 0.;
=======
    infection_params.set<mio::abm::IncubationPeriod>({{mio::abm::VirusVariant::Count, mio::abm::AgeGroup::Count}, 4.});

    // Set protection level from high viral load. Information based on: https://doi.org/10.1093/cid/ciaa886
    infection_params.get<mio::abm::HighViralLoadProtectionFactor>() = [](ScalarType days) -> ScalarType {
        return mio::linear_interpolation_of_data_set<ScalarType, ScalarType>(
            {{0, 0.863}, {1, 0.969}, {7, 0.029}, {10, 0.002}, {14, 0.0014}, {21, 0}}, days);
    };

    //0-4
    infection_params.get<mio::abm::InfectedNoSymptomsToSymptoms>()[{mio::abm::VirusVariant::Wildtype,
                                                                    mio::abm::AgeGroup::Age0to4}]  = 0.276;
    infection_params.get<mio::abm::InfectedNoSymptomsToRecovered>()[{mio::abm::VirusVariant::Wildtype,
                                                                     mio::abm::AgeGroup::Age0to4}] = 0.092;
    infection_params
        .get<mio::abm::InfectedSymptomsToRecovered>()[{mio::abm::VirusVariant::Wildtype, mio::abm::AgeGroup::Age0to4}] =
        0.142;
    infection_params
        .get<mio::abm::InfectedSymptomsToSevere>()[{mio::abm::VirusVariant::Wildtype, mio::abm::AgeGroup::Age0to4}] =
        0.001;
    infection_params
        .get<mio::abm::SevereToRecovered>()[{mio::abm::VirusVariant::Wildtype, mio::abm::AgeGroup::Age0to4}] = 0.186;
    infection_params
        .get<mio::abm::SevereToCritical>()[{mio::abm::VirusVariant::Wildtype, mio::abm::AgeGroup::Age0to4}] = 0.015;
    infection_params
        .get<mio::abm::CriticalToRecovered>()[{mio::abm::VirusVariant::Wildtype, mio::abm::AgeGroup::Age0to4}] = 0.143;
    infection_params.get<mio::abm::CriticalToDead>()[{mio::abm::VirusVariant::Wildtype, mio::abm::AgeGroup::Age0to4}] =
        0.001;

    //5-14
    infection_params.get<mio::abm::InfectedNoSymptomsToSymptoms>()[{mio::abm::VirusVariant::Wildtype,
                                                                    mio::abm::AgeGroup::Age5to14}]  = 0.276;
    infection_params.get<mio::abm::InfectedNoSymptomsToRecovered>()[{mio::abm::VirusVariant::Wildtype,
                                                                     mio::abm::AgeGroup::Age5to14}] = 0.092;
    infection_params.get<mio::abm::InfectedSymptomsToRecovered>()[{mio::abm::VirusVariant::Wildtype,
                                                                   mio::abm::AgeGroup::Age5to14}]   = 0.142;
    infection_params
        .get<mio::abm::InfectedSymptomsToSevere>()[{mio::abm::VirusVariant::Wildtype, mio::abm::AgeGroup::Age5to14}] =
        0.001;
    infection_params
        .get<mio::abm::SevereToRecovered>()[{mio::abm::VirusVariant::Wildtype, mio::abm::AgeGroup::Age5to14}] = 0.186;
    infection_params
        .get<mio::abm::SevereToCritical>()[{mio::abm::VirusVariant::Wildtype, mio::abm::AgeGroup::Age5to14}] = 0.015;
    infection_params
        .get<mio::abm::CriticalToRecovered>()[{mio::abm::VirusVariant::Wildtype, mio::abm::AgeGroup::Age5to14}] = 0.143;
    infection_params.get<mio::abm::CriticalToDead>()[{mio::abm::VirusVariant::Wildtype, mio::abm::AgeGroup::Age5to14}] =
        0.001;
    infection_params
        .get<mio::abm::RecoveredToSusceptible>()[{mio::abm::VirusVariant::Wildtype, mio::abm::AgeGroup::Age5to14}] = 0.;

    //15-34
    infection_params.get<mio::abm::InfectedNoSymptomsToSymptoms>()[{mio::abm::VirusVariant::Wildtype,
                                                                    mio::abm::AgeGroup::Age15to34}]  = 0.315;
    infection_params.get<mio::abm::InfectedNoSymptomsToRecovered>()[{mio::abm::VirusVariant::Wildtype,
                                                                     mio::abm::AgeGroup::Age15to34}] = 0.079;
    infection_params.get<mio::abm::InfectedSymptomsToRecovered>()[{mio::abm::VirusVariant::Wildtype,
                                                                   mio::abm::AgeGroup::Age15to34}]   = 0.139;
    infection_params
        .get<mio::abm::InfectedSymptomsToSevere>()[{mio::abm::VirusVariant::Wildtype, mio::abm::AgeGroup::Age15to34}] =
        0.003;
    infection_params
        .get<mio::abm::SevereToRecovered>()[{mio::abm::VirusVariant::Wildtype, mio::abm::AgeGroup::Age15to34}] = 0.157;
    infection_params
        .get<mio::abm::SevereToCritical>()[{mio::abm::VirusVariant::Wildtype, mio::abm::AgeGroup::Age15to34}] = 0.013;
    infection_params
        .get<mio::abm::CriticalToRecovered>()[{mio::abm::VirusVariant::Wildtype, mio::abm::AgeGroup::Age15to34}] =
        0.126;
    infection_params
        .get<mio::abm::CriticalToDead>()[{mio::abm::VirusVariant::Wildtype, mio::abm::AgeGroup::Age15to34}] = 0.021;

    //35-59
    infection_params.get<mio::abm::InfectedNoSymptomsToSymptoms>()[{mio::abm::VirusVariant::Wildtype,
                                                                    mio::abm::AgeGroup::Age35to59}]  = 0.315;
    infection_params.get<mio::abm::InfectedNoSymptomsToRecovered>()[{mio::abm::VirusVariant::Wildtype,
                                                                     mio::abm::AgeGroup::Age35to59}] = 0.079;
    infection_params.get<mio::abm::InfectedSymptomsToRecovered>()[{mio::abm::VirusVariant::Wildtype,
                                                                   mio::abm::AgeGroup::Age35to59}]   = 0.136;
    infection_params
        .get<mio::abm::InfectedSymptomsToSevere>()[{mio::abm::VirusVariant::Wildtype, mio::abm::AgeGroup::Age35to59}] =
        0.009;
    infection_params
        .get<mio::abm::SevereToRecovered>()[{mio::abm::VirusVariant::Wildtype, mio::abm::AgeGroup::Age35to59}] = 0.113;
    infection_params
        .get<mio::abm::SevereToCritical>()[{mio::abm::VirusVariant::Wildtype, mio::abm::AgeGroup::Age35to59}] = 0.02;
    infection_params
        .get<mio::abm::CriticalToRecovered>()[{mio::abm::VirusVariant::Wildtype, mio::abm::AgeGroup::Age35to59}] = 0.05;
    infection_params
        .get<mio::abm::CriticalToDead>()[{mio::abm::VirusVariant::Wildtype, mio::abm::AgeGroup::Age35to59}] = 0.008;
    infection_params
        .get<mio::abm::RecoveredToSusceptible>()[{mio::abm::VirusVariant::Wildtype, mio::abm::AgeGroup::Age35to59}] =
        0.;

    //60-79
    infection_params.get<mio::abm::InfectedNoSymptomsToSymptoms>()[{mio::abm::VirusVariant::Wildtype,
                                                                    mio::abm::AgeGroup::Age60to79}]  = 0.315;
    infection_params.get<mio::abm::InfectedNoSymptomsToRecovered>()[{mio::abm::VirusVariant::Wildtype,
                                                                     mio::abm::AgeGroup::Age60to79}] = 0.079;
    infection_params.get<mio::abm::InfectedSymptomsToRecovered>()[{mio::abm::VirusVariant::Wildtype,
                                                                   mio::abm::AgeGroup::Age60to79}]   = 0.123;
    infection_params
        .get<mio::abm::InfectedSymptomsToSevere>()[{mio::abm::VirusVariant::Wildtype, mio::abm::AgeGroup::Age60to79}] =
        0.024;
    infection_params
        .get<mio::abm::SevereToRecovered>()[{mio::abm::VirusVariant::Wildtype, mio::abm::AgeGroup::Age60to79}] = 0.083;
    infection_params
        .get<mio::abm::SevereToCritical>()[{mio::abm::VirusVariant::Wildtype, mio::abm::AgeGroup::Age60to79}] = 0.035;
    infection_params
        .get<mio::abm::CriticalToRecovered>()[{mio::abm::VirusVariant::Wildtype, mio::abm::AgeGroup::Age60to79}] =
        0.035;
    infection_params
        .get<mio::abm::CriticalToDead>()[{mio::abm::VirusVariant::Wildtype, mio::abm::AgeGroup::Age60to79}] = 0.023;
    infection_params
        .get<mio::abm::RecoveredToSusceptible>()[{mio::abm::VirusVariant::Wildtype, mio::abm::AgeGroup::Age60to79}] =
        0.;

    //80+
    infection_params.get<mio::abm::InfectedNoSymptomsToSymptoms>()[{mio::abm::VirusVariant::Wildtype,
                                                                    mio::abm::AgeGroup::Age80plus}]  = 0.315;
    infection_params.get<mio::abm::InfectedNoSymptomsToRecovered>()[{mio::abm::VirusVariant::Wildtype,
                                                                     mio::abm::AgeGroup::Age80plus}] = 0.079;
    infection_params.get<mio::abm::InfectedSymptomsToRecovered>()[{mio::abm::VirusVariant::Wildtype,
                                                                   mio::abm::AgeGroup::Age80plus}]   = 0.115;
    infection_params
        .get<mio::abm::InfectedSymptomsToSevere>()[{mio::abm::VirusVariant::Wildtype, mio::abm::AgeGroup::Age80plus}] =
        0.033;
    infection_params
        .get<mio::abm::SevereToRecovered>()[{mio::abm::VirusVariant::Wildtype, mio::abm::AgeGroup::Age80plus}] = 0.055;
    infection_params
        .get<mio::abm::SevereToCritical>()[{mio::abm::VirusVariant::Wildtype, mio::abm::AgeGroup::Age80plus}] = 0.036;
    infection_params
        .get<mio::abm::CriticalToRecovered>()[{mio::abm::VirusVariant::Wildtype, mio::abm::AgeGroup::Age80plus}] =
        0.035;
    infection_params
        .get<mio::abm::CriticalToDead>()[{mio::abm::VirusVariant::Wildtype, mio::abm::AgeGroup::Age80plus}] = 0.052;
    infection_params
        .get<mio::abm::RecoveredToSusceptible>()[{mio::abm::VirusVariant::Wildtype, mio::abm::AgeGroup::Age80plus}] =
        0.;
>>>>>>> cead099a

    // Set each parameter for vaccinated people including personal infection and vaccine protection levels.
    // Summary: https://doi.org/10.1038/s41577-021-00550-x,

    //0-4
<<<<<<< HEAD
    params.get<mio::abm::InfectedNoSymptomsToSymptoms>()[{mio::abm::VirusVariant::Wildtype, AGE_GROUP_0_TO_4}]  = 0.161;
    params.get<mio::abm::InfectedNoSymptomsToRecovered>()[{mio::abm::VirusVariant::Wildtype, AGE_GROUP_0_TO_4}] = 0.132;
    params.get<mio::abm::InfectedSymptomsToRecovered>()[{mio::abm::VirusVariant::Wildtype, AGE_GROUP_0_TO_4}]   = 0.143;
    params.get<mio::abm::InfectedSymptomsToSevere>()[{mio::abm::VirusVariant::Wildtype, AGE_GROUP_0_TO_4}]      = 0.001;
    params.get<mio::abm::SevereToRecovered>()[{mio::abm::VirusVariant::Wildtype, AGE_GROUP_0_TO_4}]             = 0.186;
    params.get<mio::abm::SevereToCritical>()[{mio::abm::VirusVariant::Wildtype, AGE_GROUP_0_TO_4}]              = 0.015;
    params.get<mio::abm::CriticalToRecovered>()[{mio::abm::VirusVariant::Wildtype, AGE_GROUP_0_TO_4}]           = 0.143;
    params.get<mio::abm::CriticalToDead>()[{mio::abm::VirusVariant::Wildtype, AGE_GROUP_0_TO_4}]                = 0.001;
    params.get<mio::abm::RecoveredToSusceptible>()[{mio::abm::VirusVariant::Wildtype, AGE_GROUP_0_TO_4}]        = 0.0;

    //5-14
    params.get<mio::abm::InfectedNoSymptomsToSymptoms>()[{mio::abm::VirusVariant::Wildtype, AGE_GROUP_5_TO_14}] = 0.161;
    params.get<mio::abm::InfectedNoSymptomsToRecovered>()[{mio::abm::VirusVariant::Wildtype, AGE_GROUP_5_TO_14}] =
        0.132;
    params.get<mio::abm::InfectedSymptomsToRecovered>()[{mio::abm::VirusVariant::Wildtype, AGE_GROUP_5_TO_14}] = 0.143;
    params.get<mio::abm::InfectedSymptomsToSevere>()[{mio::abm::VirusVariant::Wildtype, AGE_GROUP_5_TO_14}]    = 0.001;
    params.get<mio::abm::SevereToRecovered>()[{mio::abm::VirusVariant::Wildtype, AGE_GROUP_5_TO_14}]           = 0.186;
    params.get<mio::abm::SevereToCritical>()[{mio::abm::VirusVariant::Wildtype, AGE_GROUP_5_TO_14}]            = 0.015;
    params.get<mio::abm::CriticalToRecovered>()[{mio::abm::VirusVariant::Wildtype, AGE_GROUP_5_TO_14}]         = 0.143;
    params.get<mio::abm::CriticalToDead>()[{mio::abm::VirusVariant::Wildtype, AGE_GROUP_5_TO_14}]              = 0.001;
    params.get<mio::abm::RecoveredToSusceptible>()[{mio::abm::VirusVariant::Wildtype, AGE_GROUP_5_TO_14}]      = 0.0;

    //15-34
    params.get<mio::abm::InfectedNoSymptomsToSymptoms>()[{mio::abm::VirusVariant::Wildtype, AGE_GROUP_15_TO_34}] =
        0.179;
    params.get<mio::abm::InfectedNoSymptomsToRecovered>()[{mio::abm::VirusVariant::Wildtype, AGE_GROUP_15_TO_34}] =
        0.126;
    params.get<mio::abm::InfectedSymptomsToRecovered>()[{mio::abm::VirusVariant::Wildtype, AGE_GROUP_15_TO_34}] = 0.142;
    params.get<mio::abm::InfectedSymptomsToSevere>()[{mio::abm::VirusVariant::Wildtype, AGE_GROUP_15_TO_34}]    = 0.001;
    params.get<mio::abm::SevereToRecovered>()[{mio::abm::VirusVariant::Wildtype, AGE_GROUP_15_TO_34}]           = 0.157;
    params.get<mio::abm::SevereToCritical>()[{mio::abm::VirusVariant::Wildtype, AGE_GROUP_15_TO_34}]            = 0.013;
    params.get<mio::abm::CriticalToRecovered>()[{mio::abm::VirusVariant::Wildtype, AGE_GROUP_15_TO_34}]         = 0.126;
    params.get<mio::abm::CriticalToDead>()[{mio::abm::VirusVariant::Wildtype, AGE_GROUP_15_TO_34}]              = 0.021;
    params.get<mio::abm::RecoveredToSusceptible>()[{mio::abm::VirusVariant::Wildtype, AGE_GROUP_15_TO_34}]      = 0.0;

    //35-59
    params.get<mio::abm::InfectedNoSymptomsToSymptoms>()[{mio::abm::VirusVariant::Wildtype, AGE_GROUP_35_TO_59}] =
        0.179;
    params.get<mio::abm::InfectedNoSymptomsToRecovered>()[{mio::abm::VirusVariant::Wildtype, AGE_GROUP_35_TO_59}] =
        0.126;
    params.get<mio::abm::InfectedSymptomsToRecovered>()[{mio::abm::VirusVariant::Wildtype, AGE_GROUP_35_TO_59}] = 0.141;
    params.get<mio::abm::InfectedSymptomsToSevere>()[{mio::abm::VirusVariant::Wildtype, AGE_GROUP_35_TO_59}]    = 0.003;
    params.get<mio::abm::SevereToRecovered>()[{mio::abm::VirusVariant::Wildtype, AGE_GROUP_35_TO_59}]           = 0.113;
    params.get<mio::abm::SevereToCritical>()[{mio::abm::VirusVariant::Wildtype, AGE_GROUP_35_TO_59}]            = 0.02;
    params.get<mio::abm::CriticalToRecovered>()[{mio::abm::VirusVariant::Wildtype, AGE_GROUP_35_TO_59}]         = 0.05;
    params.get<mio::abm::CriticalToDead>()[{mio::abm::VirusVariant::Wildtype, AGE_GROUP_35_TO_59}]              = 0.008;
    params.get<mio::abm::RecoveredToSusceptible>()[{mio::abm::VirusVariant::Wildtype, AGE_GROUP_35_TO_59}]      = 0.0;

    //60-79
    params.get<mio::abm::InfectedNoSymptomsToSymptoms>()[{mio::abm::VirusVariant::Wildtype, AGE_GROUP_60_TO_79}] =
        0.179;
    params.get<mio::abm::InfectedNoSymptomsToRecovered>()[{mio::abm::VirusVariant::Wildtype, AGE_GROUP_60_TO_79}] =
        0.126;
    params.get<mio::abm::InfectedSymptomsToRecovered>()[{mio::abm::VirusVariant::Wildtype, AGE_GROUP_60_TO_79}] = 0.136;
    params.get<mio::abm::InfectedSymptomsToSevere>()[{mio::abm::VirusVariant::Wildtype, AGE_GROUP_60_TO_79}]    = 0.009;
    params.get<mio::abm::SevereToRecovered>()[{mio::abm::VirusVariant::Wildtype, AGE_GROUP_60_TO_79}]           = 0.083;
    params.get<mio::abm::SevereToCritical>()[{mio::abm::VirusVariant::Wildtype, AGE_GROUP_60_TO_79}]            = 0.035;
    params.get<mio::abm::CriticalToRecovered>()[{mio::abm::VirusVariant::Wildtype, AGE_GROUP_60_TO_79}]         = 0.035;
    params.get<mio::abm::CriticalToDead>()[{mio::abm::VirusVariant::Wildtype, AGE_GROUP_60_TO_79}]              = 0.023;
    params.get<mio::abm::RecoveredToSusceptible>()[{mio::abm::VirusVariant::Wildtype, AGE_GROUP_60_TO_79}]      = 0.0;

    //80+
    params.get<mio::abm::InfectedNoSymptomsToSymptoms>()[{mio::abm::VirusVariant::Wildtype, AGE_GROUP_80_PLUS}] = 0.179;
    params.get<mio::abm::InfectedNoSymptomsToRecovered>()[{mio::abm::VirusVariant::Wildtype, AGE_GROUP_80_PLUS}] =
        0.126;
    params.get<mio::abm::InfectedSymptomsToRecovered>()[{mio::abm::VirusVariant::Wildtype, AGE_GROUP_80_PLUS}] = 0.133;
    params.get<mio::abm::InfectedSymptomsToSevere>()[{mio::abm::VirusVariant::Wildtype, AGE_GROUP_80_PLUS}]    = 0.012;
    params.get<mio::abm::SevereToRecovered>()[{mio::abm::VirusVariant::Wildtype, AGE_GROUP_80_PLUS}]           = 0.055;
    params.get<mio::abm::SevereToCritical>()[{mio::abm::VirusVariant::Wildtype, AGE_GROUP_80_PLUS}]            = 0.036;
    params.get<mio::abm::CriticalToRecovered>()[{mio::abm::VirusVariant::Wildtype, AGE_GROUP_80_PLUS}]         = 0.035;
    params.get<mio::abm::CriticalToDead>()[{mio::abm::VirusVariant::Wildtype, AGE_GROUP_80_PLUS}]              = 0.052;
    params.get<mio::abm::RecoveredToSusceptible>()[{mio::abm::VirusVariant::Wildtype, AGE_GROUP_80_PLUS}]      = 0.0;
=======
    infection_params.get<mio::abm::InfectedNoSymptomsToSymptoms>()[{mio::abm::VirusVariant::Wildtype,
                                                                    mio::abm::AgeGroup::Age0to4}]  = 0.161;
    infection_params.get<mio::abm::InfectedNoSymptomsToRecovered>()[{mio::abm::VirusVariant::Wildtype,
                                                                     mio::abm::AgeGroup::Age0to4}] = 0.132;
    infection_params
        .get<mio::abm::InfectedSymptomsToRecovered>()[{mio::abm::VirusVariant::Wildtype, mio::abm::AgeGroup::Age0to4}] =
        0.143;
    infection_params
        .get<mio::abm::InfectedSymptomsToSevere>()[{mio::abm::VirusVariant::Wildtype, mio::abm::AgeGroup::Age0to4}] =
        0.001;
    infection_params
        .get<mio::abm::SevereToRecovered>()[{mio::abm::VirusVariant::Wildtype, mio::abm::AgeGroup::Age0to4}] = 0.186;
    infection_params
        .get<mio::abm::SevereToCritical>()[{mio::abm::VirusVariant::Wildtype, mio::abm::AgeGroup::Age0to4}] = 0.015;
    infection_params
        .get<mio::abm::CriticalToRecovered>()[{mio::abm::VirusVariant::Wildtype, mio::abm::AgeGroup::Age0to4}] = 0.143;
    infection_params.get<mio::abm::CriticalToDead>()[{mio::abm::VirusVariant::Wildtype, mio::abm::AgeGroup::Age0to4}] =
        0.001;
    infection_params
        .get<mio::abm::RecoveredToSusceptible>()[{mio::abm::VirusVariant::Wildtype, mio::abm::AgeGroup::Age0to4}] = 0.0;
    // Protection of reinfection is the same for all age-groups, based on:
    // https://doi.org/10.1016/S0140-6736(22)02465-5, https://doi.org/10.1038/s41591-021-01377-8
    infection_params.get<mio::abm::InfectionProtectionFactor>()[{
        mio::abm::ExposureType::NaturalInfection, mio::abm::AgeGroup::Age0to4, mio::abm::VirusVariant::Wildtype}] =
        [](ScalarType days) -> ScalarType {
        return mio::linear_interpolation_of_data_set<ScalarType, ScalarType>({{0, 0.852},
                                                                              {180, 0.852},
                                                                              {210, 0.845},
                                                                              {240, 0.828},
                                                                              {270, 0.797},
                                                                              {300, 0.759},
                                                                              {330, 0.711},
                                                                              {360, 0.661},
                                                                              {390, 0.616},
                                                                              {420, 0.580},
                                                                              {450, 0.559},
                                                                              {450, 0.550}},
                                                                             days);
    };
    // Information is based on: https://doi.org/10.1016/S0140-6736(21)02183-8
    infection_params.get<mio::abm::InfectionProtectionFactor>()[{
        mio::abm::ExposureType::GenericVaccine, mio::abm::AgeGroup::Age0to4, mio::abm::VirusVariant::Wildtype}] =
        [](ScalarType days) -> ScalarType {
        return mio::linear_interpolation_of_data_set<ScalarType, ScalarType>(
            {{0, 0.5}, {30, 0.91}, {60, 0.92}, {90, 0.88}, {120, 0.84}, {150, 0.81}, {180, 0.88}, {450, 0.5}}, days);
    };

    // Set up age-related severe protection levels, based on:
    // https://doi.org/10.1016/S0140-6736(22)02465-5
    infection_params.get<mio::abm::SeverityProtectionFactor>()[{
        mio::abm::ExposureType::NaturalInfection, mio::abm::AgeGroup::Age0to4, mio::abm::VirusVariant::Wildtype}] =
        [](ScalarType days) -> ScalarType {
        return mio::linear_interpolation_of_data_set<ScalarType, ScalarType>({{0, 0.967},
                                                                              {30, 0.975},
                                                                              {60, 0.977},
                                                                              {90, 0.974},
                                                                              {120, 0.963},
                                                                              {150, 0.947},
                                                                              {180, 0.93},
                                                                              {210, 0.929},
                                                                              {240, 0.923},
                                                                              {270, 0.908},
                                                                              {300, 0.893},
                                                                              {330, 0.887},
                                                                              {360, 0.887},
                                                                              {450, 0.5}},
                                                                             days);
    };
    // Information is based on: https://doi.org/10.1016/S0140-6736(21)02183-8
    infection_params.get<mio::abm::SeverityProtectionFactor>()[{
        mio::abm::ExposureType::GenericVaccine, mio::abm::AgeGroup::Age0to4, mio::abm::VirusVariant::Wildtype}] =
        [](ScalarType days) -> ScalarType {
        return mio::linear_interpolation_of_data_set<ScalarType, ScalarType>(
            {{0, 0.5}, {30, 0.88}, {60, 0.91}, {90, 0.98}, {120, 0.94}, {150, 0.88}, {450, 0.5}}, days);
    };

    //5-14
    infection_params.get<mio::abm::InfectedNoSymptomsToSymptoms>()[{mio::abm::VirusVariant::Wildtype,
                                                                    mio::abm::AgeGroup::Age5to14}]  = 0.161;
    infection_params.get<mio::abm::InfectedNoSymptomsToRecovered>()[{mio::abm::VirusVariant::Wildtype,
                                                                     mio::abm::AgeGroup::Age5to14}] = 0.132;
    infection_params.get<mio::abm::InfectedSymptomsToRecovered>()[{mio::abm::VirusVariant::Wildtype,
                                                                   mio::abm::AgeGroup::Age5to14}]   = 0.143;
    infection_params
        .get<mio::abm::InfectedSymptomsToSevere>()[{mio::abm::VirusVariant::Wildtype, mio::abm::AgeGroup::Age5to14}] =
        0.001;
    infection_params
        .get<mio::abm::SevereToRecovered>()[{mio::abm::VirusVariant::Wildtype, mio::abm::AgeGroup::Age5to14}] = 0.186;
    infection_params
        .get<mio::abm::SevereToCritical>()[{mio::abm::VirusVariant::Wildtype, mio::abm::AgeGroup::Age5to14}] = 0.015;
    infection_params
        .get<mio::abm::CriticalToRecovered>()[{mio::abm::VirusVariant::Wildtype, mio::abm::AgeGroup::Age5to14}] = 0.143;
    infection_params.get<mio::abm::CriticalToDead>()[{mio::abm::VirusVariant::Wildtype, mio::abm::AgeGroup::Age5to14}] =
        0.001;
    infection_params
        .get<mio::abm::RecoveredToSusceptible>()[{mio::abm::VirusVariant::Wildtype, mio::abm::AgeGroup::Age5to14}] =
        0.0;
    // Protection of reinfection is the same for all age-groups, based on:
    // https://doi.org/10.1016/S0140-6736(22)02465-5, https://doi.org/10.1038/s41591-021-01377-8
    infection_params.get<mio::abm::InfectionProtectionFactor>()[{
        mio::abm::ExposureType::NaturalInfection, mio::abm::AgeGroup::Age5to14, mio::abm::VirusVariant::Wildtype}] =
        [](ScalarType days) -> ScalarType {
        return mio::linear_interpolation_of_data_set<ScalarType, ScalarType>({{0, 0.852},
                                                                              {180, 0.852},
                                                                              {210, 0.845},
                                                                              {240, 0.828},
                                                                              {270, 0.797},
                                                                              {300, 0.759},
                                                                              {330, 0.711},
                                                                              {360, 0.661},
                                                                              {390, 0.616},
                                                                              {420, 0.580},
                                                                              {450, 0.559},
                                                                              {450, 0.550}},
                                                                             days);
    };
    // Information is based on: https://doi.org/10.1016/S0140-6736(21)02183-8
    infection_params.get<mio::abm::InfectionProtectionFactor>()[{
        mio::abm::ExposureType::GenericVaccine, mio::abm::AgeGroup::Age5to14, mio::abm::VirusVariant::Wildtype}] =
        [](ScalarType days) -> ScalarType {
        return mio::linear_interpolation_of_data_set<ScalarType, ScalarType>(
            {{0, 0.5}, {30, 0.91}, {60, 0.92}, {90, 0.88}, {120, 0.84}, {150, 0.81}, {180, 0.88}, {450, 0.5}}, days);
    };
    // Set up age-related severe protection levels, based on:
    // https://doi.org/10.1016/S0140-6736(22)02465-5
    infection_params.get<mio::abm::SeverityProtectionFactor>()[{
        mio::abm::ExposureType::NaturalInfection, mio::abm::AgeGroup::Age5to14, mio::abm::VirusVariant::Wildtype}] =
        [](ScalarType days) -> ScalarType {
        return mio::linear_interpolation_of_data_set<ScalarType, ScalarType>({{0, 0.967},
                                                                              {30, 0.975},
                                                                              {60, 0.977},
                                                                              {90, 0.974},
                                                                              {120, 0.963},
                                                                              {150, 0.947},
                                                                              {180, 0.93},
                                                                              {210, 0.929},
                                                                              {240, 0.923},
                                                                              {270, 0.908},
                                                                              {300, 0.893},
                                                                              {330, 0.887},
                                                                              {360, 0.887},
                                                                              {450, 0.5}},
                                                                             days);
    };
    // Information is based on: https://doi.org/10.1016/S0140-6736(21)02183-8
    infection_params.get<mio::abm::SeverityProtectionFactor>()[{
        mio::abm::ExposureType::GenericVaccine, mio::abm::AgeGroup::Age5to14, mio::abm::VirusVariant::Wildtype}] =
        [](ScalarType days) -> ScalarType {
        return mio::linear_interpolation_of_data_set<ScalarType, ScalarType>(
            {{0, 0.5}, {30, 0.88}, {60, 0.91}, {90, 0.98}, {120, 0.94}, {150, 0.88}, {450, 0.5}}, days);
    };

    //15-34
    infection_params.get<mio::abm::InfectedNoSymptomsToSymptoms>()[{mio::abm::VirusVariant::Wildtype,
                                                                    mio::abm::AgeGroup::Age15to34}]  = 0.179;
    infection_params.get<mio::abm::InfectedNoSymptomsToRecovered>()[{mio::abm::VirusVariant::Wildtype,
                                                                     mio::abm::AgeGroup::Age15to34}] = 0.126;
    infection_params.get<mio::abm::InfectedSymptomsToRecovered>()[{mio::abm::VirusVariant::Wildtype,
                                                                   mio::abm::AgeGroup::Age15to34}]   = 0.142;
    infection_params
        .get<mio::abm::InfectedSymptomsToSevere>()[{mio::abm::VirusVariant::Wildtype, mio::abm::AgeGroup::Age15to34}] =
        0.001;
    infection_params
        .get<mio::abm::SevereToRecovered>()[{mio::abm::VirusVariant::Wildtype, mio::abm::AgeGroup::Age15to34}] = 0.157;
    infection_params
        .get<mio::abm::SevereToCritical>()[{mio::abm::VirusVariant::Wildtype, mio::abm::AgeGroup::Age15to34}] = 0.013;
    infection_params
        .get<mio::abm::CriticalToRecovered>()[{mio::abm::VirusVariant::Wildtype, mio::abm::AgeGroup::Age15to34}] =
        0.126;
    infection_params
        .get<mio::abm::CriticalToDead>()[{mio::abm::VirusVariant::Wildtype, mio::abm::AgeGroup::Age15to34}] = 0.021;
    infection_params
        .get<mio::abm::RecoveredToSusceptible>()[{mio::abm::VirusVariant::Wildtype, mio::abm::AgeGroup::Age15to34}] =
        0.0;
    // Set up personal infection and vaccine protection levels, based on: https://doi.org/10.1038/s41577-021-00550-x, https://doi.org/10.1038/s41591-021-01377-8
    infection_params.get<mio::abm::InfectionProtectionFactor>()[{
        mio::abm::ExposureType::NaturalInfection, mio::abm::AgeGroup::Age15to34, mio::abm::VirusVariant::Wildtype}] =
        [](ScalarType days) -> ScalarType {
        return mio::linear_interpolation_of_data_set<ScalarType, ScalarType>({{0, 0.852},
                                                                              {180, 0.852},
                                                                              {210, 0.845},
                                                                              {240, 0.828},
                                                                              {270, 0.797},
                                                                              {300, 0.759},
                                                                              {330, 0.711},
                                                                              {360, 0.661},
                                                                              {390, 0.616},
                                                                              {420, 0.580},
                                                                              {450, 0.559},
                                                                              {450, 0.550}},
                                                                             days);
    };
    // Information is based on: https://doi.org/10.1016/S0140-6736(21)02183-8
    infection_params.get<mio::abm::InfectionProtectionFactor>()[{
        mio::abm::ExposureType::GenericVaccine, mio::abm::AgeGroup::Age15to34, mio::abm::VirusVariant::Wildtype}] =
        [](ScalarType days) -> ScalarType {
        return mio::linear_interpolation_of_data_set<ScalarType, ScalarType>(
            {{0, 0.5}, {30, 0.89}, {60, 0.84}, {90, 0.78}, {120, 0.68}, {150, 0.57}, {180, 0.39}, {450, 0.1}}, days);
    };
    // Set up age-related severe protection levels, based on:
    // https://doi.org/10.1016/S0140-6736(22)02465-5
    infection_params.get<mio::abm::SeverityProtectionFactor>()[{
        mio::abm::ExposureType::NaturalInfection, mio::abm::AgeGroup::Age15to34, mio::abm::VirusVariant::Wildtype}] =
        [](ScalarType days) -> ScalarType {
        return mio::linear_interpolation_of_data_set<ScalarType, ScalarType>({{0, 0.967},
                                                                              {30, 0.975},
                                                                              {60, 0.977},
                                                                              {90, 0.974},
                                                                              {120, 0.963},
                                                                              {150, 0.947},
                                                                              {180, 0.93},
                                                                              {210, 0.929},
                                                                              {240, 0.923},
                                                                              {270, 0.908},
                                                                              {300, 0.893},
                                                                              {330, 0.887},
                                                                              {360, 0.887},
                                                                              {450, 0.5}},
                                                                             days);
    };
    // Information is from: https://doi.org/10.1016/S0140-6736(21)02183-8
    infection_params.get<mio::abm::SeverityProtectionFactor>()[{
        mio::abm::ExposureType::GenericVaccine, mio::abm::AgeGroup::Age15to34, mio::abm::VirusVariant::Wildtype}] =
        [](ScalarType days) -> ScalarType {
        return mio::linear_interpolation_of_data_set<ScalarType, ScalarType>(
            {{0, 0.5}, {30, 0.88}, {60, 0.91}, {90, 0.98}, {120, 0.94}, {150, 0.88}, {180, 0.90}, {450, 0.5}}, days);
    };

    //35-59
    infection_params.get<mio::abm::InfectedNoSymptomsToSymptoms>()[{mio::abm::VirusVariant::Wildtype,
                                                                    mio::abm::AgeGroup::Age35to59}]  = 0.179;
    infection_params.get<mio::abm::InfectedNoSymptomsToRecovered>()[{mio::abm::VirusVariant::Wildtype,
                                                                     mio::abm::AgeGroup::Age35to59}] = 0.126;
    infection_params.get<mio::abm::InfectedSymptomsToRecovered>()[{mio::abm::VirusVariant::Wildtype,
                                                                   mio::abm::AgeGroup::Age35to59}]   = 0.141;
    infection_params
        .get<mio::abm::InfectedSymptomsToSevere>()[{mio::abm::VirusVariant::Wildtype, mio::abm::AgeGroup::Age35to59}] =
        0.003;
    infection_params
        .get<mio::abm::SevereToRecovered>()[{mio::abm::VirusVariant::Wildtype, mio::abm::AgeGroup::Age35to59}] = 0.113;
    infection_params
        .get<mio::abm::SevereToCritical>()[{mio::abm::VirusVariant::Wildtype, mio::abm::AgeGroup::Age35to59}] = 0.02;
    infection_params
        .get<mio::abm::CriticalToRecovered>()[{mio::abm::VirusVariant::Wildtype, mio::abm::AgeGroup::Age35to59}] = 0.05;
    infection_params
        .get<mio::abm::CriticalToDead>()[{mio::abm::VirusVariant::Wildtype, mio::abm::AgeGroup::Age35to59}] = 0.008;
    infection_params
        .get<mio::abm::RecoveredToSusceptible>()[{mio::abm::VirusVariant::Wildtype, mio::abm::AgeGroup::Age35to59}] =
        0.0;
    // Protection of reinfection is the same for all age-groups, based on:
    // https://doi.org/10.1016/S0140-6736(22)02465-5, https://doi.org/10.1038/s41591-021-01377-8
    infection_params.get<mio::abm::InfectionProtectionFactor>()[{
        mio::abm::ExposureType::NaturalInfection, mio::abm::AgeGroup::Age35to59, mio::abm::VirusVariant::Wildtype}] =
        [](ScalarType days) -> ScalarType {
        return mio::linear_interpolation_of_data_set<ScalarType, ScalarType>({{0, 0.852},
                                                                              {180, 0.852},
                                                                              {210, 0.845},
                                                                              {240, 0.828},
                                                                              {270, 0.797},
                                                                              {300, 0.759},
                                                                              {330, 0.711},
                                                                              {360, 0.661},
                                                                              {390, 0.616},
                                                                              {420, 0.580},
                                                                              {450, 0.559},
                                                                              {450, 0.550}},
                                                                             days);
    };
    // Information is based on: https://doi.org/10.1016/S0140-6736(21)02183-8
    infection_params.get<mio::abm::InfectionProtectionFactor>()[{
        mio::abm::ExposureType::GenericVaccine, mio::abm::AgeGroup::Age35to59, mio::abm::VirusVariant::Wildtype}] =
        [](ScalarType days) -> ScalarType {
        return mio::linear_interpolation_of_data_set<ScalarType, ScalarType>(
            {{0, 0.5}, {30, 0.89}, {60, 0.84}, {90, 0.78}, {120, 0.68}, {150, 0.57}, {180, 0.39}, {450, 0.1}}, days);
    };
    // Set up age-related severe protection levels, based on:
    // https://doi.org/10.1016/S0140-6736(22)02465-5
    infection_params.get<mio::abm::SeverityProtectionFactor>()[{
        mio::abm::ExposureType::NaturalInfection, mio::abm::AgeGroup::Age35to59, mio::abm::VirusVariant::Wildtype}] =
        [](ScalarType days) -> ScalarType {
        return mio::linear_interpolation_of_data_set<ScalarType, ScalarType>({{0, 0.967},
                                                                              {30, 0.975},
                                                                              {60, 0.977},
                                                                              {90, 0.974},
                                                                              {120, 0.963},
                                                                              {150, 0.947},
                                                                              {180, 0.93},
                                                                              {210, 0.929},
                                                                              {240, 0.923},
                                                                              {270, 0.908},
                                                                              {300, 0.893},
                                                                              {330, 0.887},
                                                                              {360, 0.887},
                                                                              {450, 0.5}},
                                                                             days);
    };
    // Information is from: https://doi.org/10.1016/S0140-6736(21)02183-8
    infection_params.get<mio::abm::SeverityProtectionFactor>()[{
        mio::abm::ExposureType::GenericVaccine, mio::abm::AgeGroup::Age35to59, mio::abm::VirusVariant::Wildtype}] =
        [](ScalarType days) -> ScalarType {
        return mio::linear_interpolation_of_data_set<ScalarType, ScalarType>(
            {{0, 0.5}, {30, 0.88}, {60, 0.91}, {90, 0.98}, {120, 0.94}, {150, 0.88}, {180, 0.90}, {450, 0.5}}, days);
    };

    //60-79
    infection_params.get<mio::abm::InfectedNoSymptomsToSymptoms>()[{mio::abm::VirusVariant::Wildtype,
                                                                    mio::abm::AgeGroup::Age60to79}]  = 0.179;
    infection_params.get<mio::abm::InfectedNoSymptomsToRecovered>()[{mio::abm::VirusVariant::Wildtype,
                                                                     mio::abm::AgeGroup::Age60to79}] = 0.126;
    infection_params.get<mio::abm::InfectedSymptomsToRecovered>()[{mio::abm::VirusVariant::Wildtype,
                                                                   mio::abm::AgeGroup::Age60to79}]   = 0.136;
    infection_params
        .get<mio::abm::InfectedSymptomsToSevere>()[{mio::abm::VirusVariant::Wildtype, mio::abm::AgeGroup::Age60to79}] =
        0.009;
    infection_params
        .get<mio::abm::SevereToRecovered>()[{mio::abm::VirusVariant::Wildtype, mio::abm::AgeGroup::Age60to79}] = 0.083;
    infection_params
        .get<mio::abm::SevereToCritical>()[{mio::abm::VirusVariant::Wildtype, mio::abm::AgeGroup::Age60to79}] = 0.035;
    infection_params
        .get<mio::abm::CriticalToRecovered>()[{mio::abm::VirusVariant::Wildtype, mio::abm::AgeGroup::Age60to79}] =
        0.035;
    infection_params
        .get<mio::abm::CriticalToDead>()[{mio::abm::VirusVariant::Wildtype, mio::abm::AgeGroup::Age60to79}] = 0.023;
    infection_params
        .get<mio::abm::RecoveredToSusceptible>()[{mio::abm::VirusVariant::Wildtype, mio::abm::AgeGroup::Age60to79}] =
        0.0;
    // Protection of reinfection is the same for all age-groups, based on:
    // https://doi.org/10.1016/S0140-6736(22)02465-5, https://doi.org/10.1038/s41591-021-01377-8
    infection_params.get<mio::abm::InfectionProtectionFactor>()[{
        mio::abm::ExposureType::NaturalInfection, mio::abm::AgeGroup::Age60to79, mio::abm::VirusVariant::Wildtype}] =
        [](ScalarType days) -> ScalarType {
        return mio::linear_interpolation_of_data_set<ScalarType, ScalarType>({{0, 0.852},
                                                                              {180, 0.852},
                                                                              {210, 0.845},
                                                                              {240, 0.828},
                                                                              {270, 0.797},
                                                                              {300, 0.759},
                                                                              {330, 0.711},
                                                                              {360, 0.661},
                                                                              {390, 0.616},
                                                                              {420, 0.580},
                                                                              {450, 0.559},
                                                                              {450, 0.550}},
                                                                             days);
    };
    // Information is based on: https://doi.org/10.1016/S0140-6736(21)02183-8
    infection_params.get<mio::abm::InfectionProtectionFactor>()[{
        mio::abm::ExposureType::GenericVaccine, mio::abm::AgeGroup::Age60to79, mio::abm::VirusVariant::Wildtype}] =
        [](ScalarType days) -> ScalarType {
        return mio::linear_interpolation_of_data_set<ScalarType, ScalarType>(
            {{0, 0.5}, {30, 0.87}, {60, 0.85}, {90, 0.78}, {120, 0.67}, {150, 0.61}, {180, 0.50}, {450, 0.1}}, days);
    };
    // Set up personal severe protection levels.
    // Protection of severe infection of age group 65 + is different from other age group, based on:
    // https://doi.org/10.1016/S0140-6736(22)02465-5
    infection_params.get<mio::abm::SeverityProtectionFactor>()[{
        mio::abm::ExposureType::NaturalInfection, mio::abm::AgeGroup::Age60to79, mio::abm::VirusVariant::Wildtype}] =
        [](ScalarType days) -> ScalarType {
        return mio::linear_interpolation_of_data_set<ScalarType, ScalarType>({{0, 0.967},
                                                                              {30, 0.975},
                                                                              {60, 0.977},
                                                                              {90, 0.974},
                                                                              {120, 0.963},
                                                                              {150, 0.947},
                                                                              {180, 0.93},
                                                                              {210, 0.929},
                                                                              {240, 0.923},
                                                                              {270, 0.908},
                                                                              {300, 0.893},
                                                                              {330, 0.887},
                                                                              {360, 0.887},
                                                                              {360, 0.5}},
                                                                             days);
    };
    infection_params.get<mio::abm::SeverityProtectionFactor>()[{
        mio::abm::ExposureType::GenericVaccine, mio::abm::AgeGroup::Age60to79, mio::abm::VirusVariant::Wildtype}] =
        [](ScalarType days) -> ScalarType {
        return mio::linear_interpolation_of_data_set<ScalarType, ScalarType>(
            {{0, 0.5}, {30, 0.91}, {60, 0.86}, {90, 0.91}, {120, 0.94}, {150, 0.95}, {180, 0.90}, {450, 0.5}}, days);
    };

    //80+
    infection_params.get<mio::abm::InfectedNoSymptomsToSymptoms>()[{mio::abm::VirusVariant::Wildtype,
                                                                    mio::abm::AgeGroup::Age80plus}]  = 0.179;
    infection_params.get<mio::abm::InfectedNoSymptomsToRecovered>()[{mio::abm::VirusVariant::Wildtype,
                                                                     mio::abm::AgeGroup::Age80plus}] = 0.126;
    infection_params.get<mio::abm::InfectedSymptomsToRecovered>()[{mio::abm::VirusVariant::Wildtype,
                                                                   mio::abm::AgeGroup::Age80plus}]   = 0.133;
    infection_params
        .get<mio::abm::InfectedSymptomsToSevere>()[{mio::abm::VirusVariant::Wildtype, mio::abm::AgeGroup::Age80plus}] =
        0.012;
    infection_params
        .get<mio::abm::SevereToRecovered>()[{mio::abm::VirusVariant::Wildtype, mio::abm::AgeGroup::Age80plus}] = 0.055;
    infection_params
        .get<mio::abm::SevereToCritical>()[{mio::abm::VirusVariant::Wildtype, mio::abm::AgeGroup::Age80plus}] = 0.036;
    infection_params
        .get<mio::abm::CriticalToRecovered>()[{mio::abm::VirusVariant::Wildtype, mio::abm::AgeGroup::Age80plus}] =
        0.035;
    infection_params
        .get<mio::abm::CriticalToDead>()[{mio::abm::VirusVariant::Wildtype, mio::abm::AgeGroup::Age80plus}] = 0.052;
    infection_params
        .get<mio::abm::RecoveredToSusceptible>()[{mio::abm::VirusVariant::Wildtype, mio::abm::AgeGroup::Age80plus}] =
        0.0;
    // Protection of reinfection is the same for all age-groups, based on:
    // https://doi.org/10.1016/S0140-6736(22)02465-5, https://doi.org/10.1038/s41591-021-01377-8
    infection_params.get<mio::abm::InfectionProtectionFactor>()[{
        mio::abm::ExposureType::NaturalInfection, mio::abm::AgeGroup::Age80plus, mio::abm::VirusVariant::Wildtype}] =
        [](ScalarType days) -> ScalarType {
        return mio::linear_interpolation_of_data_set<ScalarType, ScalarType>({{0, 0.852},
                                                                              {180, 0.852},
                                                                              {210, 0.845},
                                                                              {240, 0.828},
                                                                              {270, 0.797},
                                                                              {300, 0.759},
                                                                              {330, 0.711},
                                                                              {360, 0.661},
                                                                              {390, 0.616},
                                                                              {420, 0.580},
                                                                              {450, 0.559},
                                                                              {450, 0.550}},
                                                                             days);
    };
    // Information is from: https://doi.org/10.1016/S0140-6736(21)02183-8
    infection_params.get<mio::abm::InfectionProtectionFactor>()[{
        mio::abm::ExposureType::GenericVaccine, mio::abm::AgeGroup::Age80plus, mio::abm::VirusVariant::Wildtype}] =
        [](ScalarType days) -> ScalarType {
        return mio::linear_interpolation_of_data_set<ScalarType, ScalarType>(
            {{0, 0.5}, {30, 0.80}, {60, 0.79}, {90, 0.75}, {120, 0.56}, {150, 0.49}, {180, 0.43}, {450, 0.1}}, days);
    };
    // Set up personal severe protection levels.
    // Protection of severe infection of age group 65 + is different from other age group, based on:
    // https://doi.org/10.1016/S0140-6736(22)02465-5
    infection_params.get<mio::abm::SeverityProtectionFactor>()[{
        mio::abm::ExposureType::NaturalInfection, mio::abm::AgeGroup::Age0to4, mio::abm::VirusVariant::Wildtype}] =
        [](ScalarType days) -> ScalarType {
        return mio::linear_interpolation_of_data_set<ScalarType, ScalarType>({{0, 0.967},
                                                                              {30, 0.975},
                                                                              {60, 0.977},
                                                                              {90, 0.974},
                                                                              {120, 0.963},
                                                                              {150, 0.947},
                                                                              {180, 0.93},
                                                                              {210, 0.929},
                                                                              {240, 0.923},
                                                                              {270, 0.908},
                                                                              {300, 0.893},
                                                                              {330, 0.887},
                                                                              {360, 0.887},
                                                                              {360, 0.5}},
                                                                             days);
    };
    // Information is based on: https://doi.org/10.1016/S0140-6736(21)02183-8
    infection_params.get<mio::abm::SeverityProtectionFactor>()[{
        mio::abm::ExposureType::GenericVaccine, mio::abm::AgeGroup::Age80plus, mio::abm::VirusVariant::Wildtype}] =
        [](ScalarType days) -> ScalarType {
        return mio::linear_interpolation_of_data_set<ScalarType, ScalarType>(
            {{0, 0.5}, {30, 0.84}, {60, 0.88}, {90, 0.89}, {120, 0.86}, {150, 0.85}, {180, 0.83}, {450, 0.5}}, days);
    };
>>>>>>> cead099a
}

/**
 * Create a sampled simulation with start time t0.
 * @param t0 the start time of the simulation
*/
mio::abm::Simulation create_sampled_simulation(const mio::abm::TimePoint& t0)
{
    // Assumed percentage of infection state at the beginning of the simulation.
    ScalarType exposed_prob = 0.005, infected_no_symptoms_prob = 0.001, infected_symptoms_prob = 0.001,
               recovered_prob = 0.0;

    //Set global infection parameters (similar to infection parameters in SECIR model) and initialize the world
    auto world = mio::abm::World(num_age_groups);

    set_parameters(world.parameters);

    // Create the world object from statistical data.
    create_world_from_statistical_data(world);

    // Assign an infection state to each person.
    assign_infection_state(world, t0, exposed_prob, infected_no_symptoms_prob, infected_symptoms_prob, recovered_prob);

    // Add locations and assign locations to the people.
    create_assign_locations(world);

    auto t_lockdown = mio::abm::TimePoint(0) + mio::abm::days(20);

    // During the lockdown, 25% of people work from home and schools are closed for 90% of students.
    // Social events are very rare.
    mio::abm::set_home_office(t_lockdown, 0.25, world.parameters);
    mio::abm::set_school_closure(t_lockdown, 0.9, world.parameters);
    mio::abm::close_social_events(t_lockdown, 0.9, world.parameters);

    auto sim = mio::abm::Simulation(t0, std::move(world));
    return sim;
}

/**
 * Run the ABM simulation.
 * @param result_dir Directory where all results of the parameter study will be stored.
 * @param num_runs Number of runs.
 * @param save_single_runs [Default: true] Defines if single run results are written to the disk.
 * @returns Any io error that occurs during reading or writing of files.
 */
mio::IOResult<void> run(const fs::path& result_dir, size_t num_runs, bool save_single_runs = true)
{

    auto t0               = mio::abm::TimePoint(0); // Start time per simulation
    auto tmax             = mio::abm::TimePoint(0) + mio::abm::days(60); // End time per simulation
    auto ensemble_results = std::vector<std::vector<mio::TimeSeries<ScalarType>>>{}; // Vector of collected results
    ensemble_results.reserve(size_t(num_runs));
    auto ensemble_params = std::vector<std::vector<mio::abm::World>>{};
    ensemble_params.reserve(size_t(num_runs));
    auto run_idx            = size_t(1); // The run index
    auto save_result_result = mio::IOResult<void>(mio::success()); // Variable informing over successful IO operations
    std::vector<int> loc_ids;
    // Loop over a number of runs
    while (run_idx <= num_runs) {
        loc_ids = {};
        // Create the sampled simulation with start time t0
        auto sim = create_sampled_simulation(t0);
        // Collect the id of location in world.
        for (auto& location : sim.get_world().get_locations()) {
            loc_ids.push_back(location.get_index());
        }
        // Advance the world to tmax
        sim.advance(tmax);
        ensemble_params.push_back(std::vector<mio::abm::World>{mio::abm::World(sim.get_world())});
        ensemble_results.push_back(std::vector<mio::TimeSeries<ScalarType>>{sim.get_result()});

        // Option to save the current run result to file
        if (save_result_result && save_single_runs) {
            auto result_dir_run = result_dir / ("abm_result_run_" + std::to_string(run_idx) + ".h5");
            save_result_result =
                save_result_with_params(ensemble_results.back(), ensemble_params.back(), loc_ids, result_dir, run_idx);
        }
        ++run_idx;
    }
    BOOST_OUTCOME_TRY(save_result_result);
    BOOST_OUTCOME_TRY(save_results(ensemble_results, ensemble_params, loc_ids, result_dir, save_single_runs));
    return mio::success();
}

int main(int argc, char** argv)
{

    mio::set_log_level(mio::LogLevel::warn);

    std::string result_dir = ".";
    size_t num_runs;
    bool save_single_runs = true;

    if (argc == 2) {
        num_runs = atoi(argv[1]);
        printf("Number of run is %s.\n", argv[1]);
        printf("Saving results to the current directory.\n");
    }

    else if (argc == 3) {
        num_runs   = atoi(argv[1]);
        result_dir = argv[2];
        printf("Number of runs is %s.\n", argv[1]);
        printf("Saving results to \"%s\".\n", result_dir.c_str());
    }
    else {
        printf("Usage:\n");
        printf("abm_example <num_runs>\n");
        printf("\tRun the simulation for <num_runs> time(s).\n");
        printf("\tStore the results in the current directory.\n");
        printf("abm_example <num_runs> <result_dir>\n");
        printf("\tRun the simulation for <num_runs> time(s).\n");
        printf("\tStore the results in <result_dir>.\n");
        return 0;
    }

    // mio::thread_local_rng().seed({...}); //set seeds, e.g., for debugging
    //printf("Seeds: ");
    //for (auto s : mio::thread_local_rng().get_seeds()) {
    //    printf("%u, ", s);
    //}
    //printf("\n");

    auto result = run(result_dir, num_runs, save_single_runs);
    if (!result) {
        printf("%s\n", result.error().formatted_message().c_str());
        return -1;
    }
    return 0;
}<|MERGE_RESOLUTION|>--- conflicted
+++ resolved
@@ -454,20 +454,21 @@
             determine_infection_state(exposed_prob, infected_no_symptoms_prob, infected_symptoms_prob, recovered_prob);
         if (infection_state != mio::abm::InfectionState::Susceptible) {
             person.add_new_infection(mio::abm::Infection(mio::abm::VirusVariant::Wildtype, person.get_age(),
-<<<<<<< HEAD
-                                                         world.parameters, t, infection_state));
-=======
-                                                         world.get_global_infection_parameters(), t, infection_state,
+                                                         world.parameters, t, infection_state,
                                                          person.get_latest_protection(), false));
         }
->>>>>>> cead099a
     }
 }
 
 void set_parameters(mio::abm::Parameters params)
 {
-<<<<<<< HEAD
     params.set<mio::abm::IncubationPeriod>({{mio::abm::VirusVariant::Count, mio::AgeGroup(num_age_groups)}, 4.});
+
+    // Set protection level from high viral load. Information based on: https://doi.org/10.1093/cid/ciaa886
+    params.get<mio::abm::HighViralLoadProtectionFactor>() = [](ScalarType days) -> ScalarType {
+        return mio::linear_interpolation_of_data_set<ScalarType, ScalarType>(
+            {{0, 0.863}, {1, 0.969}, {7, 0.029}, {10, 0.002}, {14, 0.0014}, {21, 0}}, days);
+    };
 
     //0-4
     params.get<mio::abm::InfectedNoSymptomsToSymptoms>()[{mio::abm::VirusVariant::Wildtype, AGE_GROUP_0_TO_4}]  = 0.276;
@@ -540,150 +541,11 @@
     params.get<mio::abm::CriticalToRecovered>()[{mio::abm::VirusVariant::Wildtype, AGE_GROUP_80_PLUS}]         = 0.035;
     params.get<mio::abm::CriticalToDead>()[{mio::abm::VirusVariant::Wildtype, AGE_GROUP_80_PLUS}]              = 0.052;
     params.get<mio::abm::RecoveredToSusceptible>()[{mio::abm::VirusVariant::Wildtype, AGE_GROUP_80_PLUS}]      = 0.;
-=======
-    infection_params.set<mio::abm::IncubationPeriod>({{mio::abm::VirusVariant::Count, mio::abm::AgeGroup::Count}, 4.});
-
-    // Set protection level from high viral load. Information based on: https://doi.org/10.1093/cid/ciaa886
-    infection_params.get<mio::abm::HighViralLoadProtectionFactor>() = [](ScalarType days) -> ScalarType {
-        return mio::linear_interpolation_of_data_set<ScalarType, ScalarType>(
-            {{0, 0.863}, {1, 0.969}, {7, 0.029}, {10, 0.002}, {14, 0.0014}, {21, 0}}, days);
-    };
-
-    //0-4
-    infection_params.get<mio::abm::InfectedNoSymptomsToSymptoms>()[{mio::abm::VirusVariant::Wildtype,
-                                                                    mio::abm::AgeGroup::Age0to4}]  = 0.276;
-    infection_params.get<mio::abm::InfectedNoSymptomsToRecovered>()[{mio::abm::VirusVariant::Wildtype,
-                                                                     mio::abm::AgeGroup::Age0to4}] = 0.092;
-    infection_params
-        .get<mio::abm::InfectedSymptomsToRecovered>()[{mio::abm::VirusVariant::Wildtype, mio::abm::AgeGroup::Age0to4}] =
-        0.142;
-    infection_params
-        .get<mio::abm::InfectedSymptomsToSevere>()[{mio::abm::VirusVariant::Wildtype, mio::abm::AgeGroup::Age0to4}] =
-        0.001;
-    infection_params
-        .get<mio::abm::SevereToRecovered>()[{mio::abm::VirusVariant::Wildtype, mio::abm::AgeGroup::Age0to4}] = 0.186;
-    infection_params
-        .get<mio::abm::SevereToCritical>()[{mio::abm::VirusVariant::Wildtype, mio::abm::AgeGroup::Age0to4}] = 0.015;
-    infection_params
-        .get<mio::abm::CriticalToRecovered>()[{mio::abm::VirusVariant::Wildtype, mio::abm::AgeGroup::Age0to4}] = 0.143;
-    infection_params.get<mio::abm::CriticalToDead>()[{mio::abm::VirusVariant::Wildtype, mio::abm::AgeGroup::Age0to4}] =
-        0.001;
-
-    //5-14
-    infection_params.get<mio::abm::InfectedNoSymptomsToSymptoms>()[{mio::abm::VirusVariant::Wildtype,
-                                                                    mio::abm::AgeGroup::Age5to14}]  = 0.276;
-    infection_params.get<mio::abm::InfectedNoSymptomsToRecovered>()[{mio::abm::VirusVariant::Wildtype,
-                                                                     mio::abm::AgeGroup::Age5to14}] = 0.092;
-    infection_params.get<mio::abm::InfectedSymptomsToRecovered>()[{mio::abm::VirusVariant::Wildtype,
-                                                                   mio::abm::AgeGroup::Age5to14}]   = 0.142;
-    infection_params
-        .get<mio::abm::InfectedSymptomsToSevere>()[{mio::abm::VirusVariant::Wildtype, mio::abm::AgeGroup::Age5to14}] =
-        0.001;
-    infection_params
-        .get<mio::abm::SevereToRecovered>()[{mio::abm::VirusVariant::Wildtype, mio::abm::AgeGroup::Age5to14}] = 0.186;
-    infection_params
-        .get<mio::abm::SevereToCritical>()[{mio::abm::VirusVariant::Wildtype, mio::abm::AgeGroup::Age5to14}] = 0.015;
-    infection_params
-        .get<mio::abm::CriticalToRecovered>()[{mio::abm::VirusVariant::Wildtype, mio::abm::AgeGroup::Age5to14}] = 0.143;
-    infection_params.get<mio::abm::CriticalToDead>()[{mio::abm::VirusVariant::Wildtype, mio::abm::AgeGroup::Age5to14}] =
-        0.001;
-    infection_params
-        .get<mio::abm::RecoveredToSusceptible>()[{mio::abm::VirusVariant::Wildtype, mio::abm::AgeGroup::Age5to14}] = 0.;
-
-    //15-34
-    infection_params.get<mio::abm::InfectedNoSymptomsToSymptoms>()[{mio::abm::VirusVariant::Wildtype,
-                                                                    mio::abm::AgeGroup::Age15to34}]  = 0.315;
-    infection_params.get<mio::abm::InfectedNoSymptomsToRecovered>()[{mio::abm::VirusVariant::Wildtype,
-                                                                     mio::abm::AgeGroup::Age15to34}] = 0.079;
-    infection_params.get<mio::abm::InfectedSymptomsToRecovered>()[{mio::abm::VirusVariant::Wildtype,
-                                                                   mio::abm::AgeGroup::Age15to34}]   = 0.139;
-    infection_params
-        .get<mio::abm::InfectedSymptomsToSevere>()[{mio::abm::VirusVariant::Wildtype, mio::abm::AgeGroup::Age15to34}] =
-        0.003;
-    infection_params
-        .get<mio::abm::SevereToRecovered>()[{mio::abm::VirusVariant::Wildtype, mio::abm::AgeGroup::Age15to34}] = 0.157;
-    infection_params
-        .get<mio::abm::SevereToCritical>()[{mio::abm::VirusVariant::Wildtype, mio::abm::AgeGroup::Age15to34}] = 0.013;
-    infection_params
-        .get<mio::abm::CriticalToRecovered>()[{mio::abm::VirusVariant::Wildtype, mio::abm::AgeGroup::Age15to34}] =
-        0.126;
-    infection_params
-        .get<mio::abm::CriticalToDead>()[{mio::abm::VirusVariant::Wildtype, mio::abm::AgeGroup::Age15to34}] = 0.021;
-
-    //35-59
-    infection_params.get<mio::abm::InfectedNoSymptomsToSymptoms>()[{mio::abm::VirusVariant::Wildtype,
-                                                                    mio::abm::AgeGroup::Age35to59}]  = 0.315;
-    infection_params.get<mio::abm::InfectedNoSymptomsToRecovered>()[{mio::abm::VirusVariant::Wildtype,
-                                                                     mio::abm::AgeGroup::Age35to59}] = 0.079;
-    infection_params.get<mio::abm::InfectedSymptomsToRecovered>()[{mio::abm::VirusVariant::Wildtype,
-                                                                   mio::abm::AgeGroup::Age35to59}]   = 0.136;
-    infection_params
-        .get<mio::abm::InfectedSymptomsToSevere>()[{mio::abm::VirusVariant::Wildtype, mio::abm::AgeGroup::Age35to59}] =
-        0.009;
-    infection_params
-        .get<mio::abm::SevereToRecovered>()[{mio::abm::VirusVariant::Wildtype, mio::abm::AgeGroup::Age35to59}] = 0.113;
-    infection_params
-        .get<mio::abm::SevereToCritical>()[{mio::abm::VirusVariant::Wildtype, mio::abm::AgeGroup::Age35to59}] = 0.02;
-    infection_params
-        .get<mio::abm::CriticalToRecovered>()[{mio::abm::VirusVariant::Wildtype, mio::abm::AgeGroup::Age35to59}] = 0.05;
-    infection_params
-        .get<mio::abm::CriticalToDead>()[{mio::abm::VirusVariant::Wildtype, mio::abm::AgeGroup::Age35to59}] = 0.008;
-    infection_params
-        .get<mio::abm::RecoveredToSusceptible>()[{mio::abm::VirusVariant::Wildtype, mio::abm::AgeGroup::Age35to59}] =
-        0.;
-
-    //60-79
-    infection_params.get<mio::abm::InfectedNoSymptomsToSymptoms>()[{mio::abm::VirusVariant::Wildtype,
-                                                                    mio::abm::AgeGroup::Age60to79}]  = 0.315;
-    infection_params.get<mio::abm::InfectedNoSymptomsToRecovered>()[{mio::abm::VirusVariant::Wildtype,
-                                                                     mio::abm::AgeGroup::Age60to79}] = 0.079;
-    infection_params.get<mio::abm::InfectedSymptomsToRecovered>()[{mio::abm::VirusVariant::Wildtype,
-                                                                   mio::abm::AgeGroup::Age60to79}]   = 0.123;
-    infection_params
-        .get<mio::abm::InfectedSymptomsToSevere>()[{mio::abm::VirusVariant::Wildtype, mio::abm::AgeGroup::Age60to79}] =
-        0.024;
-    infection_params
-        .get<mio::abm::SevereToRecovered>()[{mio::abm::VirusVariant::Wildtype, mio::abm::AgeGroup::Age60to79}] = 0.083;
-    infection_params
-        .get<mio::abm::SevereToCritical>()[{mio::abm::VirusVariant::Wildtype, mio::abm::AgeGroup::Age60to79}] = 0.035;
-    infection_params
-        .get<mio::abm::CriticalToRecovered>()[{mio::abm::VirusVariant::Wildtype, mio::abm::AgeGroup::Age60to79}] =
-        0.035;
-    infection_params
-        .get<mio::abm::CriticalToDead>()[{mio::abm::VirusVariant::Wildtype, mio::abm::AgeGroup::Age60to79}] = 0.023;
-    infection_params
-        .get<mio::abm::RecoveredToSusceptible>()[{mio::abm::VirusVariant::Wildtype, mio::abm::AgeGroup::Age60to79}] =
-        0.;
-
-    //80+
-    infection_params.get<mio::abm::InfectedNoSymptomsToSymptoms>()[{mio::abm::VirusVariant::Wildtype,
-                                                                    mio::abm::AgeGroup::Age80plus}]  = 0.315;
-    infection_params.get<mio::abm::InfectedNoSymptomsToRecovered>()[{mio::abm::VirusVariant::Wildtype,
-                                                                     mio::abm::AgeGroup::Age80plus}] = 0.079;
-    infection_params.get<mio::abm::InfectedSymptomsToRecovered>()[{mio::abm::VirusVariant::Wildtype,
-                                                                   mio::abm::AgeGroup::Age80plus}]   = 0.115;
-    infection_params
-        .get<mio::abm::InfectedSymptomsToSevere>()[{mio::abm::VirusVariant::Wildtype, mio::abm::AgeGroup::Age80plus}] =
-        0.033;
-    infection_params
-        .get<mio::abm::SevereToRecovered>()[{mio::abm::VirusVariant::Wildtype, mio::abm::AgeGroup::Age80plus}] = 0.055;
-    infection_params
-        .get<mio::abm::SevereToCritical>()[{mio::abm::VirusVariant::Wildtype, mio::abm::AgeGroup::Age80plus}] = 0.036;
-    infection_params
-        .get<mio::abm::CriticalToRecovered>()[{mio::abm::VirusVariant::Wildtype, mio::abm::AgeGroup::Age80plus}] =
-        0.035;
-    infection_params
-        .get<mio::abm::CriticalToDead>()[{mio::abm::VirusVariant::Wildtype, mio::abm::AgeGroup::Age80plus}] = 0.052;
-    infection_params
-        .get<mio::abm::RecoveredToSusceptible>()[{mio::abm::VirusVariant::Wildtype, mio::abm::AgeGroup::Age80plus}] =
-        0.;
->>>>>>> cead099a
 
     // Set each parameter for vaccinated people including personal infection and vaccine protection levels.
     // Summary: https://doi.org/10.1038/s41577-021-00550-x,
 
     //0-4
-<<<<<<< HEAD
     params.get<mio::abm::InfectedNoSymptomsToSymptoms>()[{mio::abm::VirusVariant::Wildtype, AGE_GROUP_0_TO_4}]  = 0.161;
     params.get<mio::abm::InfectedNoSymptomsToRecovered>()[{mio::abm::VirusVariant::Wildtype, AGE_GROUP_0_TO_4}] = 0.132;
     params.get<mio::abm::InfectedSymptomsToRecovered>()[{mio::abm::VirusVariant::Wildtype, AGE_GROUP_0_TO_4}]   = 0.143;
@@ -756,466 +618,6 @@
     params.get<mio::abm::CriticalToRecovered>()[{mio::abm::VirusVariant::Wildtype, AGE_GROUP_80_PLUS}]         = 0.035;
     params.get<mio::abm::CriticalToDead>()[{mio::abm::VirusVariant::Wildtype, AGE_GROUP_80_PLUS}]              = 0.052;
     params.get<mio::abm::RecoveredToSusceptible>()[{mio::abm::VirusVariant::Wildtype, AGE_GROUP_80_PLUS}]      = 0.0;
-=======
-    infection_params.get<mio::abm::InfectedNoSymptomsToSymptoms>()[{mio::abm::VirusVariant::Wildtype,
-                                                                    mio::abm::AgeGroup::Age0to4}]  = 0.161;
-    infection_params.get<mio::abm::InfectedNoSymptomsToRecovered>()[{mio::abm::VirusVariant::Wildtype,
-                                                                     mio::abm::AgeGroup::Age0to4}] = 0.132;
-    infection_params
-        .get<mio::abm::InfectedSymptomsToRecovered>()[{mio::abm::VirusVariant::Wildtype, mio::abm::AgeGroup::Age0to4}] =
-        0.143;
-    infection_params
-        .get<mio::abm::InfectedSymptomsToSevere>()[{mio::abm::VirusVariant::Wildtype, mio::abm::AgeGroup::Age0to4}] =
-        0.001;
-    infection_params
-        .get<mio::abm::SevereToRecovered>()[{mio::abm::VirusVariant::Wildtype, mio::abm::AgeGroup::Age0to4}] = 0.186;
-    infection_params
-        .get<mio::abm::SevereToCritical>()[{mio::abm::VirusVariant::Wildtype, mio::abm::AgeGroup::Age0to4}] = 0.015;
-    infection_params
-        .get<mio::abm::CriticalToRecovered>()[{mio::abm::VirusVariant::Wildtype, mio::abm::AgeGroup::Age0to4}] = 0.143;
-    infection_params.get<mio::abm::CriticalToDead>()[{mio::abm::VirusVariant::Wildtype, mio::abm::AgeGroup::Age0to4}] =
-        0.001;
-    infection_params
-        .get<mio::abm::RecoveredToSusceptible>()[{mio::abm::VirusVariant::Wildtype, mio::abm::AgeGroup::Age0to4}] = 0.0;
-    // Protection of reinfection is the same for all age-groups, based on:
-    // https://doi.org/10.1016/S0140-6736(22)02465-5, https://doi.org/10.1038/s41591-021-01377-8
-    infection_params.get<mio::abm::InfectionProtectionFactor>()[{
-        mio::abm::ExposureType::NaturalInfection, mio::abm::AgeGroup::Age0to4, mio::abm::VirusVariant::Wildtype}] =
-        [](ScalarType days) -> ScalarType {
-        return mio::linear_interpolation_of_data_set<ScalarType, ScalarType>({{0, 0.852},
-                                                                              {180, 0.852},
-                                                                              {210, 0.845},
-                                                                              {240, 0.828},
-                                                                              {270, 0.797},
-                                                                              {300, 0.759},
-                                                                              {330, 0.711},
-                                                                              {360, 0.661},
-                                                                              {390, 0.616},
-                                                                              {420, 0.580},
-                                                                              {450, 0.559},
-                                                                              {450, 0.550}},
-                                                                             days);
-    };
-    // Information is based on: https://doi.org/10.1016/S0140-6736(21)02183-8
-    infection_params.get<mio::abm::InfectionProtectionFactor>()[{
-        mio::abm::ExposureType::GenericVaccine, mio::abm::AgeGroup::Age0to4, mio::abm::VirusVariant::Wildtype}] =
-        [](ScalarType days) -> ScalarType {
-        return mio::linear_interpolation_of_data_set<ScalarType, ScalarType>(
-            {{0, 0.5}, {30, 0.91}, {60, 0.92}, {90, 0.88}, {120, 0.84}, {150, 0.81}, {180, 0.88}, {450, 0.5}}, days);
-    };
-
-    // Set up age-related severe protection levels, based on:
-    // https://doi.org/10.1016/S0140-6736(22)02465-5
-    infection_params.get<mio::abm::SeverityProtectionFactor>()[{
-        mio::abm::ExposureType::NaturalInfection, mio::abm::AgeGroup::Age0to4, mio::abm::VirusVariant::Wildtype}] =
-        [](ScalarType days) -> ScalarType {
-        return mio::linear_interpolation_of_data_set<ScalarType, ScalarType>({{0, 0.967},
-                                                                              {30, 0.975},
-                                                                              {60, 0.977},
-                                                                              {90, 0.974},
-                                                                              {120, 0.963},
-                                                                              {150, 0.947},
-                                                                              {180, 0.93},
-                                                                              {210, 0.929},
-                                                                              {240, 0.923},
-                                                                              {270, 0.908},
-                                                                              {300, 0.893},
-                                                                              {330, 0.887},
-                                                                              {360, 0.887},
-                                                                              {450, 0.5}},
-                                                                             days);
-    };
-    // Information is based on: https://doi.org/10.1016/S0140-6736(21)02183-8
-    infection_params.get<mio::abm::SeverityProtectionFactor>()[{
-        mio::abm::ExposureType::GenericVaccine, mio::abm::AgeGroup::Age0to4, mio::abm::VirusVariant::Wildtype}] =
-        [](ScalarType days) -> ScalarType {
-        return mio::linear_interpolation_of_data_set<ScalarType, ScalarType>(
-            {{0, 0.5}, {30, 0.88}, {60, 0.91}, {90, 0.98}, {120, 0.94}, {150, 0.88}, {450, 0.5}}, days);
-    };
-
-    //5-14
-    infection_params.get<mio::abm::InfectedNoSymptomsToSymptoms>()[{mio::abm::VirusVariant::Wildtype,
-                                                                    mio::abm::AgeGroup::Age5to14}]  = 0.161;
-    infection_params.get<mio::abm::InfectedNoSymptomsToRecovered>()[{mio::abm::VirusVariant::Wildtype,
-                                                                     mio::abm::AgeGroup::Age5to14}] = 0.132;
-    infection_params.get<mio::abm::InfectedSymptomsToRecovered>()[{mio::abm::VirusVariant::Wildtype,
-                                                                   mio::abm::AgeGroup::Age5to14}]   = 0.143;
-    infection_params
-        .get<mio::abm::InfectedSymptomsToSevere>()[{mio::abm::VirusVariant::Wildtype, mio::abm::AgeGroup::Age5to14}] =
-        0.001;
-    infection_params
-        .get<mio::abm::SevereToRecovered>()[{mio::abm::VirusVariant::Wildtype, mio::abm::AgeGroup::Age5to14}] = 0.186;
-    infection_params
-        .get<mio::abm::SevereToCritical>()[{mio::abm::VirusVariant::Wildtype, mio::abm::AgeGroup::Age5to14}] = 0.015;
-    infection_params
-        .get<mio::abm::CriticalToRecovered>()[{mio::abm::VirusVariant::Wildtype, mio::abm::AgeGroup::Age5to14}] = 0.143;
-    infection_params.get<mio::abm::CriticalToDead>()[{mio::abm::VirusVariant::Wildtype, mio::abm::AgeGroup::Age5to14}] =
-        0.001;
-    infection_params
-        .get<mio::abm::RecoveredToSusceptible>()[{mio::abm::VirusVariant::Wildtype, mio::abm::AgeGroup::Age5to14}] =
-        0.0;
-    // Protection of reinfection is the same for all age-groups, based on:
-    // https://doi.org/10.1016/S0140-6736(22)02465-5, https://doi.org/10.1038/s41591-021-01377-8
-    infection_params.get<mio::abm::InfectionProtectionFactor>()[{
-        mio::abm::ExposureType::NaturalInfection, mio::abm::AgeGroup::Age5to14, mio::abm::VirusVariant::Wildtype}] =
-        [](ScalarType days) -> ScalarType {
-        return mio::linear_interpolation_of_data_set<ScalarType, ScalarType>({{0, 0.852},
-                                                                              {180, 0.852},
-                                                                              {210, 0.845},
-                                                                              {240, 0.828},
-                                                                              {270, 0.797},
-                                                                              {300, 0.759},
-                                                                              {330, 0.711},
-                                                                              {360, 0.661},
-                                                                              {390, 0.616},
-                                                                              {420, 0.580},
-                                                                              {450, 0.559},
-                                                                              {450, 0.550}},
-                                                                             days);
-    };
-    // Information is based on: https://doi.org/10.1016/S0140-6736(21)02183-8
-    infection_params.get<mio::abm::InfectionProtectionFactor>()[{
-        mio::abm::ExposureType::GenericVaccine, mio::abm::AgeGroup::Age5to14, mio::abm::VirusVariant::Wildtype}] =
-        [](ScalarType days) -> ScalarType {
-        return mio::linear_interpolation_of_data_set<ScalarType, ScalarType>(
-            {{0, 0.5}, {30, 0.91}, {60, 0.92}, {90, 0.88}, {120, 0.84}, {150, 0.81}, {180, 0.88}, {450, 0.5}}, days);
-    };
-    // Set up age-related severe protection levels, based on:
-    // https://doi.org/10.1016/S0140-6736(22)02465-5
-    infection_params.get<mio::abm::SeverityProtectionFactor>()[{
-        mio::abm::ExposureType::NaturalInfection, mio::abm::AgeGroup::Age5to14, mio::abm::VirusVariant::Wildtype}] =
-        [](ScalarType days) -> ScalarType {
-        return mio::linear_interpolation_of_data_set<ScalarType, ScalarType>({{0, 0.967},
-                                                                              {30, 0.975},
-                                                                              {60, 0.977},
-                                                                              {90, 0.974},
-                                                                              {120, 0.963},
-                                                                              {150, 0.947},
-                                                                              {180, 0.93},
-                                                                              {210, 0.929},
-                                                                              {240, 0.923},
-                                                                              {270, 0.908},
-                                                                              {300, 0.893},
-                                                                              {330, 0.887},
-                                                                              {360, 0.887},
-                                                                              {450, 0.5}},
-                                                                             days);
-    };
-    // Information is based on: https://doi.org/10.1016/S0140-6736(21)02183-8
-    infection_params.get<mio::abm::SeverityProtectionFactor>()[{
-        mio::abm::ExposureType::GenericVaccine, mio::abm::AgeGroup::Age5to14, mio::abm::VirusVariant::Wildtype}] =
-        [](ScalarType days) -> ScalarType {
-        return mio::linear_interpolation_of_data_set<ScalarType, ScalarType>(
-            {{0, 0.5}, {30, 0.88}, {60, 0.91}, {90, 0.98}, {120, 0.94}, {150, 0.88}, {450, 0.5}}, days);
-    };
-
-    //15-34
-    infection_params.get<mio::abm::InfectedNoSymptomsToSymptoms>()[{mio::abm::VirusVariant::Wildtype,
-                                                                    mio::abm::AgeGroup::Age15to34}]  = 0.179;
-    infection_params.get<mio::abm::InfectedNoSymptomsToRecovered>()[{mio::abm::VirusVariant::Wildtype,
-                                                                     mio::abm::AgeGroup::Age15to34}] = 0.126;
-    infection_params.get<mio::abm::InfectedSymptomsToRecovered>()[{mio::abm::VirusVariant::Wildtype,
-                                                                   mio::abm::AgeGroup::Age15to34}]   = 0.142;
-    infection_params
-        .get<mio::abm::InfectedSymptomsToSevere>()[{mio::abm::VirusVariant::Wildtype, mio::abm::AgeGroup::Age15to34}] =
-        0.001;
-    infection_params
-        .get<mio::abm::SevereToRecovered>()[{mio::abm::VirusVariant::Wildtype, mio::abm::AgeGroup::Age15to34}] = 0.157;
-    infection_params
-        .get<mio::abm::SevereToCritical>()[{mio::abm::VirusVariant::Wildtype, mio::abm::AgeGroup::Age15to34}] = 0.013;
-    infection_params
-        .get<mio::abm::CriticalToRecovered>()[{mio::abm::VirusVariant::Wildtype, mio::abm::AgeGroup::Age15to34}] =
-        0.126;
-    infection_params
-        .get<mio::abm::CriticalToDead>()[{mio::abm::VirusVariant::Wildtype, mio::abm::AgeGroup::Age15to34}] = 0.021;
-    infection_params
-        .get<mio::abm::RecoveredToSusceptible>()[{mio::abm::VirusVariant::Wildtype, mio::abm::AgeGroup::Age15to34}] =
-        0.0;
-    // Set up personal infection and vaccine protection levels, based on: https://doi.org/10.1038/s41577-021-00550-x, https://doi.org/10.1038/s41591-021-01377-8
-    infection_params.get<mio::abm::InfectionProtectionFactor>()[{
-        mio::abm::ExposureType::NaturalInfection, mio::abm::AgeGroup::Age15to34, mio::abm::VirusVariant::Wildtype}] =
-        [](ScalarType days) -> ScalarType {
-        return mio::linear_interpolation_of_data_set<ScalarType, ScalarType>({{0, 0.852},
-                                                                              {180, 0.852},
-                                                                              {210, 0.845},
-                                                                              {240, 0.828},
-                                                                              {270, 0.797},
-                                                                              {300, 0.759},
-                                                                              {330, 0.711},
-                                                                              {360, 0.661},
-                                                                              {390, 0.616},
-                                                                              {420, 0.580},
-                                                                              {450, 0.559},
-                                                                              {450, 0.550}},
-                                                                             days);
-    };
-    // Information is based on: https://doi.org/10.1016/S0140-6736(21)02183-8
-    infection_params.get<mio::abm::InfectionProtectionFactor>()[{
-        mio::abm::ExposureType::GenericVaccine, mio::abm::AgeGroup::Age15to34, mio::abm::VirusVariant::Wildtype}] =
-        [](ScalarType days) -> ScalarType {
-        return mio::linear_interpolation_of_data_set<ScalarType, ScalarType>(
-            {{0, 0.5}, {30, 0.89}, {60, 0.84}, {90, 0.78}, {120, 0.68}, {150, 0.57}, {180, 0.39}, {450, 0.1}}, days);
-    };
-    // Set up age-related severe protection levels, based on:
-    // https://doi.org/10.1016/S0140-6736(22)02465-5
-    infection_params.get<mio::abm::SeverityProtectionFactor>()[{
-        mio::abm::ExposureType::NaturalInfection, mio::abm::AgeGroup::Age15to34, mio::abm::VirusVariant::Wildtype}] =
-        [](ScalarType days) -> ScalarType {
-        return mio::linear_interpolation_of_data_set<ScalarType, ScalarType>({{0, 0.967},
-                                                                              {30, 0.975},
-                                                                              {60, 0.977},
-                                                                              {90, 0.974},
-                                                                              {120, 0.963},
-                                                                              {150, 0.947},
-                                                                              {180, 0.93},
-                                                                              {210, 0.929},
-                                                                              {240, 0.923},
-                                                                              {270, 0.908},
-                                                                              {300, 0.893},
-                                                                              {330, 0.887},
-                                                                              {360, 0.887},
-                                                                              {450, 0.5}},
-                                                                             days);
-    };
-    // Information is from: https://doi.org/10.1016/S0140-6736(21)02183-8
-    infection_params.get<mio::abm::SeverityProtectionFactor>()[{
-        mio::abm::ExposureType::GenericVaccine, mio::abm::AgeGroup::Age15to34, mio::abm::VirusVariant::Wildtype}] =
-        [](ScalarType days) -> ScalarType {
-        return mio::linear_interpolation_of_data_set<ScalarType, ScalarType>(
-            {{0, 0.5}, {30, 0.88}, {60, 0.91}, {90, 0.98}, {120, 0.94}, {150, 0.88}, {180, 0.90}, {450, 0.5}}, days);
-    };
-
-    //35-59
-    infection_params.get<mio::abm::InfectedNoSymptomsToSymptoms>()[{mio::abm::VirusVariant::Wildtype,
-                                                                    mio::abm::AgeGroup::Age35to59}]  = 0.179;
-    infection_params.get<mio::abm::InfectedNoSymptomsToRecovered>()[{mio::abm::VirusVariant::Wildtype,
-                                                                     mio::abm::AgeGroup::Age35to59}] = 0.126;
-    infection_params.get<mio::abm::InfectedSymptomsToRecovered>()[{mio::abm::VirusVariant::Wildtype,
-                                                                   mio::abm::AgeGroup::Age35to59}]   = 0.141;
-    infection_params
-        .get<mio::abm::InfectedSymptomsToSevere>()[{mio::abm::VirusVariant::Wildtype, mio::abm::AgeGroup::Age35to59}] =
-        0.003;
-    infection_params
-        .get<mio::abm::SevereToRecovered>()[{mio::abm::VirusVariant::Wildtype, mio::abm::AgeGroup::Age35to59}] = 0.113;
-    infection_params
-        .get<mio::abm::SevereToCritical>()[{mio::abm::VirusVariant::Wildtype, mio::abm::AgeGroup::Age35to59}] = 0.02;
-    infection_params
-        .get<mio::abm::CriticalToRecovered>()[{mio::abm::VirusVariant::Wildtype, mio::abm::AgeGroup::Age35to59}] = 0.05;
-    infection_params
-        .get<mio::abm::CriticalToDead>()[{mio::abm::VirusVariant::Wildtype, mio::abm::AgeGroup::Age35to59}] = 0.008;
-    infection_params
-        .get<mio::abm::RecoveredToSusceptible>()[{mio::abm::VirusVariant::Wildtype, mio::abm::AgeGroup::Age35to59}] =
-        0.0;
-    // Protection of reinfection is the same for all age-groups, based on:
-    // https://doi.org/10.1016/S0140-6736(22)02465-5, https://doi.org/10.1038/s41591-021-01377-8
-    infection_params.get<mio::abm::InfectionProtectionFactor>()[{
-        mio::abm::ExposureType::NaturalInfection, mio::abm::AgeGroup::Age35to59, mio::abm::VirusVariant::Wildtype}] =
-        [](ScalarType days) -> ScalarType {
-        return mio::linear_interpolation_of_data_set<ScalarType, ScalarType>({{0, 0.852},
-                                                                              {180, 0.852},
-                                                                              {210, 0.845},
-                                                                              {240, 0.828},
-                                                                              {270, 0.797},
-                                                                              {300, 0.759},
-                                                                              {330, 0.711},
-                                                                              {360, 0.661},
-                                                                              {390, 0.616},
-                                                                              {420, 0.580},
-                                                                              {450, 0.559},
-                                                                              {450, 0.550}},
-                                                                             days);
-    };
-    // Information is based on: https://doi.org/10.1016/S0140-6736(21)02183-8
-    infection_params.get<mio::abm::InfectionProtectionFactor>()[{
-        mio::abm::ExposureType::GenericVaccine, mio::abm::AgeGroup::Age35to59, mio::abm::VirusVariant::Wildtype}] =
-        [](ScalarType days) -> ScalarType {
-        return mio::linear_interpolation_of_data_set<ScalarType, ScalarType>(
-            {{0, 0.5}, {30, 0.89}, {60, 0.84}, {90, 0.78}, {120, 0.68}, {150, 0.57}, {180, 0.39}, {450, 0.1}}, days);
-    };
-    // Set up age-related severe protection levels, based on:
-    // https://doi.org/10.1016/S0140-6736(22)02465-5
-    infection_params.get<mio::abm::SeverityProtectionFactor>()[{
-        mio::abm::ExposureType::NaturalInfection, mio::abm::AgeGroup::Age35to59, mio::abm::VirusVariant::Wildtype}] =
-        [](ScalarType days) -> ScalarType {
-        return mio::linear_interpolation_of_data_set<ScalarType, ScalarType>({{0, 0.967},
-                                                                              {30, 0.975},
-                                                                              {60, 0.977},
-                                                                              {90, 0.974},
-                                                                              {120, 0.963},
-                                                                              {150, 0.947},
-                                                                              {180, 0.93},
-                                                                              {210, 0.929},
-                                                                              {240, 0.923},
-                                                                              {270, 0.908},
-                                                                              {300, 0.893},
-                                                                              {330, 0.887},
-                                                                              {360, 0.887},
-                                                                              {450, 0.5}},
-                                                                             days);
-    };
-    // Information is from: https://doi.org/10.1016/S0140-6736(21)02183-8
-    infection_params.get<mio::abm::SeverityProtectionFactor>()[{
-        mio::abm::ExposureType::GenericVaccine, mio::abm::AgeGroup::Age35to59, mio::abm::VirusVariant::Wildtype}] =
-        [](ScalarType days) -> ScalarType {
-        return mio::linear_interpolation_of_data_set<ScalarType, ScalarType>(
-            {{0, 0.5}, {30, 0.88}, {60, 0.91}, {90, 0.98}, {120, 0.94}, {150, 0.88}, {180, 0.90}, {450, 0.5}}, days);
-    };
-
-    //60-79
-    infection_params.get<mio::abm::InfectedNoSymptomsToSymptoms>()[{mio::abm::VirusVariant::Wildtype,
-                                                                    mio::abm::AgeGroup::Age60to79}]  = 0.179;
-    infection_params.get<mio::abm::InfectedNoSymptomsToRecovered>()[{mio::abm::VirusVariant::Wildtype,
-                                                                     mio::abm::AgeGroup::Age60to79}] = 0.126;
-    infection_params.get<mio::abm::InfectedSymptomsToRecovered>()[{mio::abm::VirusVariant::Wildtype,
-                                                                   mio::abm::AgeGroup::Age60to79}]   = 0.136;
-    infection_params
-        .get<mio::abm::InfectedSymptomsToSevere>()[{mio::abm::VirusVariant::Wildtype, mio::abm::AgeGroup::Age60to79}] =
-        0.009;
-    infection_params
-        .get<mio::abm::SevereToRecovered>()[{mio::abm::VirusVariant::Wildtype, mio::abm::AgeGroup::Age60to79}] = 0.083;
-    infection_params
-        .get<mio::abm::SevereToCritical>()[{mio::abm::VirusVariant::Wildtype, mio::abm::AgeGroup::Age60to79}] = 0.035;
-    infection_params
-        .get<mio::abm::CriticalToRecovered>()[{mio::abm::VirusVariant::Wildtype, mio::abm::AgeGroup::Age60to79}] =
-        0.035;
-    infection_params
-        .get<mio::abm::CriticalToDead>()[{mio::abm::VirusVariant::Wildtype, mio::abm::AgeGroup::Age60to79}] = 0.023;
-    infection_params
-        .get<mio::abm::RecoveredToSusceptible>()[{mio::abm::VirusVariant::Wildtype, mio::abm::AgeGroup::Age60to79}] =
-        0.0;
-    // Protection of reinfection is the same for all age-groups, based on:
-    // https://doi.org/10.1016/S0140-6736(22)02465-5, https://doi.org/10.1038/s41591-021-01377-8
-    infection_params.get<mio::abm::InfectionProtectionFactor>()[{
-        mio::abm::ExposureType::NaturalInfection, mio::abm::AgeGroup::Age60to79, mio::abm::VirusVariant::Wildtype}] =
-        [](ScalarType days) -> ScalarType {
-        return mio::linear_interpolation_of_data_set<ScalarType, ScalarType>({{0, 0.852},
-                                                                              {180, 0.852},
-                                                                              {210, 0.845},
-                                                                              {240, 0.828},
-                                                                              {270, 0.797},
-                                                                              {300, 0.759},
-                                                                              {330, 0.711},
-                                                                              {360, 0.661},
-                                                                              {390, 0.616},
-                                                                              {420, 0.580},
-                                                                              {450, 0.559},
-                                                                              {450, 0.550}},
-                                                                             days);
-    };
-    // Information is based on: https://doi.org/10.1016/S0140-6736(21)02183-8
-    infection_params.get<mio::abm::InfectionProtectionFactor>()[{
-        mio::abm::ExposureType::GenericVaccine, mio::abm::AgeGroup::Age60to79, mio::abm::VirusVariant::Wildtype}] =
-        [](ScalarType days) -> ScalarType {
-        return mio::linear_interpolation_of_data_set<ScalarType, ScalarType>(
-            {{0, 0.5}, {30, 0.87}, {60, 0.85}, {90, 0.78}, {120, 0.67}, {150, 0.61}, {180, 0.50}, {450, 0.1}}, days);
-    };
-    // Set up personal severe protection levels.
-    // Protection of severe infection of age group 65 + is different from other age group, based on:
-    // https://doi.org/10.1016/S0140-6736(22)02465-5
-    infection_params.get<mio::abm::SeverityProtectionFactor>()[{
-        mio::abm::ExposureType::NaturalInfection, mio::abm::AgeGroup::Age60to79, mio::abm::VirusVariant::Wildtype}] =
-        [](ScalarType days) -> ScalarType {
-        return mio::linear_interpolation_of_data_set<ScalarType, ScalarType>({{0, 0.967},
-                                                                              {30, 0.975},
-                                                                              {60, 0.977},
-                                                                              {90, 0.974},
-                                                                              {120, 0.963},
-                                                                              {150, 0.947},
-                                                                              {180, 0.93},
-                                                                              {210, 0.929},
-                                                                              {240, 0.923},
-                                                                              {270, 0.908},
-                                                                              {300, 0.893},
-                                                                              {330, 0.887},
-                                                                              {360, 0.887},
-                                                                              {360, 0.5}},
-                                                                             days);
-    };
-    infection_params.get<mio::abm::SeverityProtectionFactor>()[{
-        mio::abm::ExposureType::GenericVaccine, mio::abm::AgeGroup::Age60to79, mio::abm::VirusVariant::Wildtype}] =
-        [](ScalarType days) -> ScalarType {
-        return mio::linear_interpolation_of_data_set<ScalarType, ScalarType>(
-            {{0, 0.5}, {30, 0.91}, {60, 0.86}, {90, 0.91}, {120, 0.94}, {150, 0.95}, {180, 0.90}, {450, 0.5}}, days);
-    };
-
-    //80+
-    infection_params.get<mio::abm::InfectedNoSymptomsToSymptoms>()[{mio::abm::VirusVariant::Wildtype,
-                                                                    mio::abm::AgeGroup::Age80plus}]  = 0.179;
-    infection_params.get<mio::abm::InfectedNoSymptomsToRecovered>()[{mio::abm::VirusVariant::Wildtype,
-                                                                     mio::abm::AgeGroup::Age80plus}] = 0.126;
-    infection_params.get<mio::abm::InfectedSymptomsToRecovered>()[{mio::abm::VirusVariant::Wildtype,
-                                                                   mio::abm::AgeGroup::Age80plus}]   = 0.133;
-    infection_params
-        .get<mio::abm::InfectedSymptomsToSevere>()[{mio::abm::VirusVariant::Wildtype, mio::abm::AgeGroup::Age80plus}] =
-        0.012;
-    infection_params
-        .get<mio::abm::SevereToRecovered>()[{mio::abm::VirusVariant::Wildtype, mio::abm::AgeGroup::Age80plus}] = 0.055;
-    infection_params
-        .get<mio::abm::SevereToCritical>()[{mio::abm::VirusVariant::Wildtype, mio::abm::AgeGroup::Age80plus}] = 0.036;
-    infection_params
-        .get<mio::abm::CriticalToRecovered>()[{mio::abm::VirusVariant::Wildtype, mio::abm::AgeGroup::Age80plus}] =
-        0.035;
-    infection_params
-        .get<mio::abm::CriticalToDead>()[{mio::abm::VirusVariant::Wildtype, mio::abm::AgeGroup::Age80plus}] = 0.052;
-    infection_params
-        .get<mio::abm::RecoveredToSusceptible>()[{mio::abm::VirusVariant::Wildtype, mio::abm::AgeGroup::Age80plus}] =
-        0.0;
-    // Protection of reinfection is the same for all age-groups, based on:
-    // https://doi.org/10.1016/S0140-6736(22)02465-5, https://doi.org/10.1038/s41591-021-01377-8
-    infection_params.get<mio::abm::InfectionProtectionFactor>()[{
-        mio::abm::ExposureType::NaturalInfection, mio::abm::AgeGroup::Age80plus, mio::abm::VirusVariant::Wildtype}] =
-        [](ScalarType days) -> ScalarType {
-        return mio::linear_interpolation_of_data_set<ScalarType, ScalarType>({{0, 0.852},
-                                                                              {180, 0.852},
-                                                                              {210, 0.845},
-                                                                              {240, 0.828},
-                                                                              {270, 0.797},
-                                                                              {300, 0.759},
-                                                                              {330, 0.711},
-                                                                              {360, 0.661},
-                                                                              {390, 0.616},
-                                                                              {420, 0.580},
-                                                                              {450, 0.559},
-                                                                              {450, 0.550}},
-                                                                             days);
-    };
-    // Information is from: https://doi.org/10.1016/S0140-6736(21)02183-8
-    infection_params.get<mio::abm::InfectionProtectionFactor>()[{
-        mio::abm::ExposureType::GenericVaccine, mio::abm::AgeGroup::Age80plus, mio::abm::VirusVariant::Wildtype}] =
-        [](ScalarType days) -> ScalarType {
-        return mio::linear_interpolation_of_data_set<ScalarType, ScalarType>(
-            {{0, 0.5}, {30, 0.80}, {60, 0.79}, {90, 0.75}, {120, 0.56}, {150, 0.49}, {180, 0.43}, {450, 0.1}}, days);
-    };
-    // Set up personal severe protection levels.
-    // Protection of severe infection of age group 65 + is different from other age group, based on:
-    // https://doi.org/10.1016/S0140-6736(22)02465-5
-    infection_params.get<mio::abm::SeverityProtectionFactor>()[{
-        mio::abm::ExposureType::NaturalInfection, mio::abm::AgeGroup::Age0to4, mio::abm::VirusVariant::Wildtype}] =
-        [](ScalarType days) -> ScalarType {
-        return mio::linear_interpolation_of_data_set<ScalarType, ScalarType>({{0, 0.967},
-                                                                              {30, 0.975},
-                                                                              {60, 0.977},
-                                                                              {90, 0.974},
-                                                                              {120, 0.963},
-                                                                              {150, 0.947},
-                                                                              {180, 0.93},
-                                                                              {210, 0.929},
-                                                                              {240, 0.923},
-                                                                              {270, 0.908},
-                                                                              {300, 0.893},
-                                                                              {330, 0.887},
-                                                                              {360, 0.887},
-                                                                              {360, 0.5}},
-                                                                             days);
-    };
-    // Information is based on: https://doi.org/10.1016/S0140-6736(21)02183-8
-    infection_params.get<mio::abm::SeverityProtectionFactor>()[{
-        mio::abm::ExposureType::GenericVaccine, mio::abm::AgeGroup::Age80plus, mio::abm::VirusVariant::Wildtype}] =
-        [](ScalarType days) -> ScalarType {
-        return mio::linear_interpolation_of_data_set<ScalarType, ScalarType>(
-            {{0, 0.5}, {30, 0.84}, {60, 0.88}, {90, 0.89}, {120, 0.86}, {150, 0.85}, {180, 0.83}, {450, 0.5}}, days);
-    };
->>>>>>> cead099a
 }
 
 /**

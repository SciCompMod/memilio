--- conflicted
+++ resolved
@@ -442,215 +442,17 @@
     for (auto& person : persons) {
         auto infection_state =
             determine_infection_state(exposed_prob, infected_no_symptoms_prob, infected_symptoms_prob, recovered_prob);
-<<<<<<< HEAD
-        if (infection_state != mio::abm::InfectionState::Susceptible)
+        if (infection_state != mio::abm::InfectionState::Susceptible) {
             person.add_new_infection(mio::abm::Infection<FP>(mio::abm::VirusVariant::Wildtype, person.get_age(),
-                                                         world.get_global_infection_parameters(), t, infection_state));
-=======
-        if (infection_state != mio::abm::InfectionState::Susceptible) {
-            person.add_new_infection(mio::abm::Infection(mio::abm::VirusVariant::Wildtype, person.get_age(),
                                                          world.get_global_infection_parameters(), t, infection_state,
                                                          person.get_latest_protection(), false));
         }
->>>>>>> 23a49e53
     }
 }
 
 void set_parameters(mio::abm::GlobalInfectionParameters<double> infection_params)
 {
-<<<<<<< HEAD
-    infection_params.set<mio::abm::IncubationPeriod<double>>(
-        {{mio::abm::VirusVariant::Count, mio::abm::AgeGroup::Count, mio::abm::VaccinationState::Count}, 4.});
-
-    //0-4
-    infection_params.get<mio::abm::SusceptibleToExposedByInfectedNoSymptoms<double>>()[{
-        mio::abm::VirusVariant::Wildtype, mio::abm::AgeGroup::Age0to4, mio::abm::VaccinationState::Unvaccinated}] =
-        0.05;
-    infection_params.get<mio::abm::SusceptibleToExposedByInfectedSymptoms<double>>()[{
-        mio::abm::VirusVariant::Wildtype, mio::abm::AgeGroup::Age0to4, mio::abm::VaccinationState::Unvaccinated}] =
-        0.05;
-    infection_params.get<mio::abm::InfectedNoSymptomsToSymptoms<double>>()[{
-        mio::abm::VirusVariant::Wildtype, mio::abm::AgeGroup::Age0to4, mio::abm::VaccinationState::Unvaccinated}] =
-        0.276;
-    infection_params.get<mio::abm::InfectedNoSymptomsToRecovered<double>>()[{
-        mio::abm::VirusVariant::Wildtype, mio::abm::AgeGroup::Age0to4, mio::abm::VaccinationState::Unvaccinated}] =
-        0.092;
-    infection_params.get<mio::abm::InfectedSymptomsToRecovered<double>>()[{
-        mio::abm::VirusVariant::Wildtype, mio::abm::AgeGroup::Age0to4, mio::abm::VaccinationState::Unvaccinated}] =
-        0.142;
-    infection_params.get<mio::abm::InfectedSymptomsToSevere<double>>()[{
-        mio::abm::VirusVariant::Wildtype, mio::abm::AgeGroup::Age0to4, mio::abm::VaccinationState::Unvaccinated}] =
-        0.001;
-    infection_params.get<mio::abm::SevereToRecovered<double>>()[{mio::abm::VirusVariant::Wildtype, mio::abm::AgeGroup::Age0to4,
-                                                         mio::abm::VaccinationState::Unvaccinated}] = 0.186;
-    infection_params.get<mio::abm::SevereToCritical<double>>()[{mio::abm::VirusVariant::Wildtype, mio::abm::AgeGroup::Age0to4,
-                                                        mio::abm::VaccinationState::Unvaccinated}]  = 0.015;
-    infection_params.get<mio::abm::CriticalToRecovered<double>>()[{
-        mio::abm::VirusVariant::Wildtype, mio::abm::AgeGroup::Age0to4, mio::abm::VaccinationState::Unvaccinated}] =
-        0.143;
-    infection_params.get<mio::abm::CriticalToDead<double>>()[{mio::abm::VirusVariant::Wildtype, mio::abm::AgeGroup::Age0to4,
-                                                      mio::abm::VaccinationState::Unvaccinated}] = 0.001;
-
-    //5-14
-    infection_params.get<mio::abm::SusceptibleToExposedByInfectedNoSymptoms<double>>()[{
-        mio::abm::VirusVariant::Wildtype, mio::abm::AgeGroup::Age5to14, mio::abm::VaccinationState::Unvaccinated}] =
-        0.1;
-    infection_params.get<mio::abm::SusceptibleToExposedByInfectedSymptoms<double>>()[{
-        mio::abm::VirusVariant::Wildtype, mio::abm::AgeGroup::Age5to14, mio::abm::VaccinationState::Unvaccinated}] =
-        0.1;
-    infection_params.get<mio::abm::InfectedNoSymptomsToSymptoms<double>>()[{
-        mio::abm::VirusVariant::Wildtype, mio::abm::AgeGroup::Age5to14, mio::abm::VaccinationState::Unvaccinated}] =
-        0.276;
-    infection_params.get<mio::abm::InfectedNoSymptomsToRecovered<double>>()[{
-        mio::abm::VirusVariant::Wildtype, mio::abm::AgeGroup::Age5to14, mio::abm::VaccinationState::Unvaccinated}] =
-        0.092;
-    infection_params.get<mio::abm::InfectedSymptomsToRecovered<double>>()[{
-        mio::abm::VirusVariant::Wildtype, mio::abm::AgeGroup::Age5to14, mio::abm::VaccinationState::Unvaccinated}] =
-        0.142;
-    infection_params.get<mio::abm::InfectedSymptomsToSevere<double>>()[{
-        mio::abm::VirusVariant::Wildtype, mio::abm::AgeGroup::Age5to14, mio::abm::VaccinationState::Unvaccinated}] =
-        0.001;
-    infection_params.get<mio::abm::SevereToRecovered<double>>()[{mio::abm::VirusVariant::Wildtype, mio::abm::AgeGroup::Age5to14,
-                                                         mio::abm::VaccinationState::Unvaccinated}] = 0.186;
-    infection_params.get<mio::abm::SevereToCritical<double>>()[{mio::abm::VirusVariant::Wildtype, mio::abm::AgeGroup::Age5to14,
-                                                        mio::abm::VaccinationState::Unvaccinated}]  = 0.015;
-    infection_params.get<mio::abm::CriticalToRecovered<double>>()[{
-        mio::abm::VirusVariant::Wildtype, mio::abm::AgeGroup::Age5to14, mio::abm::VaccinationState::Unvaccinated}] =
-        0.143;
-    infection_params.get<mio::abm::CriticalToDead<double>>()[{mio::abm::VirusVariant::Wildtype, mio::abm::AgeGroup::Age5to14,
-                                                      mio::abm::VaccinationState::Unvaccinated}] = 0.001;
-    infection_params.get<mio::abm::RecoveredToSusceptible<double>>()[{
-        mio::abm::VirusVariant::Wildtype, mio::abm::AgeGroup::Age5to14, mio::abm::VaccinationState::Unvaccinated}] = 0.;
-
-    //15-34
-    infection_params.get<mio::abm::SusceptibleToExposedByInfectedNoSymptoms<double>>()[{
-        mio::abm::VirusVariant::Wildtype, mio::abm::AgeGroup::Age15to34, mio::abm::VaccinationState::Unvaccinated}] =
-        0.13;
-    infection_params.get<mio::abm::SusceptibleToExposedByInfectedSymptoms<double>>()[{
-        mio::abm::VirusVariant::Wildtype, mio::abm::AgeGroup::Age15to34, mio::abm::VaccinationState::Unvaccinated}] =
-        0.13;
-    infection_params.get<mio::abm::InfectedNoSymptomsToSymptoms<double>>()[{
-        mio::abm::VirusVariant::Wildtype, mio::abm::AgeGroup::Age15to34, mio::abm::VaccinationState::Unvaccinated}] =
-        0.315;
-    infection_params.get<mio::abm::InfectedNoSymptomsToRecovered<double>>()[{
-        mio::abm::VirusVariant::Wildtype, mio::abm::AgeGroup::Age15to34, mio::abm::VaccinationState::Unvaccinated}] =
-        0.079;
-    infection_params.get<mio::abm::InfectedSymptomsToRecovered<double>>()[{
-        mio::abm::VirusVariant::Wildtype, mio::abm::AgeGroup::Age15to34, mio::abm::VaccinationState::Unvaccinated}] =
-        0.139;
-    infection_params.get<mio::abm::InfectedSymptomsToSevere<double>>()[{
-        mio::abm::VirusVariant::Wildtype, mio::abm::AgeGroup::Age15to34, mio::abm::VaccinationState::Unvaccinated}] =
-        0.003;
-    infection_params.get<mio::abm::SevereToRecovered<double>>()[{
-        mio::abm::VirusVariant::Wildtype, mio::abm::AgeGroup::Age15to34, mio::abm::VaccinationState::Unvaccinated}] =
-        0.157;
-    infection_params.get<mio::abm::SevereToCritical<double>>()[{mio::abm::VirusVariant::Wildtype, mio::abm::AgeGroup::Age15to34,
-                                                        mio::abm::VaccinationState::Unvaccinated}] = 0.013;
-    infection_params.get<mio::abm::CriticalToRecovered<double>>()[{
-        mio::abm::VirusVariant::Wildtype, mio::abm::AgeGroup::Age15to34, mio::abm::VaccinationState::Unvaccinated}] =
-        0.126;
-    infection_params.get<mio::abm::CriticalToDead<double>>()[{mio::abm::VirusVariant::Wildtype, mio::abm::AgeGroup::Age15to34,
-                                                      mio::abm::VaccinationState::Unvaccinated}] = 0.021;
-
-    //35-59
-    infection_params.get<mio::abm::SusceptibleToExposedByInfectedNoSymptoms<double>>()[{
-        mio::abm::VirusVariant::Wildtype, mio::abm::AgeGroup::Age35to59, mio::abm::VaccinationState::Unvaccinated}] =
-        0.11;
-    infection_params.get<mio::abm::SusceptibleToExposedByInfectedSymptoms<double>>()[{
-        mio::abm::VirusVariant::Wildtype, mio::abm::AgeGroup::Age35to59, mio::abm::VaccinationState::Unvaccinated}] =
-        0.11;
-    infection_params.get<mio::abm::InfectedNoSymptomsToSymptoms<double>>()[{
-        mio::abm::VirusVariant::Wildtype, mio::abm::AgeGroup::Age35to59, mio::abm::VaccinationState::Unvaccinated}] =
-        0.315;
-    infection_params.get<mio::abm::InfectedNoSymptomsToRecovered<double>>()[{
-        mio::abm::VirusVariant::Wildtype, mio::abm::AgeGroup::Age35to59, mio::abm::VaccinationState::Unvaccinated}] =
-        0.079;
-    infection_params.get<mio::abm::InfectedSymptomsToRecovered<double>>()[{
-        mio::abm::VirusVariant::Wildtype, mio::abm::AgeGroup::Age35to59, mio::abm::VaccinationState::Unvaccinated}] =
-        0.136;
-    infection_params.get<mio::abm::InfectedSymptomsToSevere<double>>()[{
-        mio::abm::VirusVariant::Wildtype, mio::abm::AgeGroup::Age35to59, mio::abm::VaccinationState::Unvaccinated}] =
-        0.009;
-    infection_params.get<mio::abm::SevereToRecovered<double>>()[{
-        mio::abm::VirusVariant::Wildtype, mio::abm::AgeGroup::Age35to59, mio::abm::VaccinationState::Unvaccinated}] =
-        0.113;
-    infection_params.get<mio::abm::SevereToCritical<double>>()[{mio::abm::VirusVariant::Wildtype, mio::abm::AgeGroup::Age35to59,
-                                                        mio::abm::VaccinationState::Unvaccinated}] = 0.02;
-    infection_params.get<mio::abm::CriticalToRecovered<double>>()[{
-        mio::abm::VirusVariant::Wildtype, mio::abm::AgeGroup::Age35to59, mio::abm::VaccinationState::Unvaccinated}] =
-        0.05;
-    infection_params.get<mio::abm::CriticalToDead<double>>()[{mio::abm::VirusVariant::Wildtype, mio::abm::AgeGroup::Age35to59,
-                                                      mio::abm::VaccinationState::Unvaccinated}] = 0.008;
-    infection_params.get<mio::abm::RecoveredToSusceptible<double>>()[{
-        mio::abm::VirusVariant::Wildtype, mio::abm::AgeGroup::Age35to59, mio::abm::VaccinationState::Unvaccinated}] =
-        0.;
-
-    //60-79
-    infection_params.get<mio::abm::SusceptibleToExposedByInfectedNoSymptoms<double>>()[{
-        mio::abm::VirusVariant::Wildtype, mio::abm::AgeGroup::Age60to79, mio::abm::VaccinationState::Unvaccinated}] =
-        0.04;
-    infection_params.get<mio::abm::SusceptibleToExposedByInfectedSymptoms<double>>()[{
-        mio::abm::VirusVariant::Wildtype, mio::abm::AgeGroup::Age60to79, mio::abm::VaccinationState::Unvaccinated}] =
-        0.04;
-    infection_params.get<mio::abm::InfectedNoSymptomsToSymptoms<double>>()[{
-        mio::abm::VirusVariant::Wildtype, mio::abm::AgeGroup::Age60to79, mio::abm::VaccinationState::Unvaccinated}] =
-        0.315;
-    infection_params.get<mio::abm::InfectedNoSymptomsToRecovered<double>>()[{
-        mio::abm::VirusVariant::Wildtype, mio::abm::AgeGroup::Age60to79, mio::abm::VaccinationState::Unvaccinated}] =
-        0.079;
-    infection_params.get<mio::abm::InfectedSymptomsToRecovered<double>>()[{
-        mio::abm::VirusVariant::Wildtype, mio::abm::AgeGroup::Age60to79, mio::abm::VaccinationState::Unvaccinated}] =
-        0.123;
-    infection_params.get<mio::abm::InfectedSymptomsToSevere<double>>()[{
-        mio::abm::VirusVariant::Wildtype, mio::abm::AgeGroup::Age60to79, mio::abm::VaccinationState::Unvaccinated}] =
-        0.024;
-    infection_params.get<mio::abm::SevereToRecovered<double>>()[{
-        mio::abm::VirusVariant::Wildtype, mio::abm::AgeGroup::Age60to79, mio::abm::VaccinationState::Unvaccinated}] =
-        0.083;
-    infection_params.get<mio::abm::SevereToCritical<double>>()[{mio::abm::VirusVariant::Wildtype, mio::abm::AgeGroup::Age60to79,
-                                                        mio::abm::VaccinationState::Unvaccinated}] = 0.035;
-    infection_params.get<mio::abm::CriticalToRecovered<double>>()[{
-        mio::abm::VirusVariant::Wildtype, mio::abm::AgeGroup::Age60to79, mio::abm::VaccinationState::Unvaccinated}] =
-        0.035;
-    infection_params.get<mio::abm::CriticalToDead<double>>()[{mio::abm::VirusVariant::Wildtype, mio::abm::AgeGroup::Age60to79,
-                                                      mio::abm::VaccinationState::Unvaccinated}] = 0.023;
-    infection_params.get<mio::abm::RecoveredToSusceptible<double>>()[{
-        mio::abm::VirusVariant::Wildtype, mio::abm::AgeGroup::Age60to79, mio::abm::VaccinationState::Unvaccinated}] =
-        0.;
-
-    //80+
-    infection_params.get<mio::abm::SusceptibleToExposedByInfectedNoSymptoms<double>>()[{
-        mio::abm::VirusVariant::Wildtype, mio::abm::AgeGroup::Age80plus, mio::abm::VaccinationState::Unvaccinated}] =
-        0.07;
-    infection_params.get<mio::abm::SusceptibleToExposedByInfectedSymptoms<double>>()[{
-        mio::abm::VirusVariant::Wildtype, mio::abm::AgeGroup::Age80plus, mio::abm::VaccinationState::Unvaccinated}] =
-        0.07;
-    infection_params.get<mio::abm::InfectedNoSymptomsToSymptoms<double>>()[{
-        mio::abm::VirusVariant::Wildtype, mio::abm::AgeGroup::Age80plus, mio::abm::VaccinationState::Unvaccinated}] =
-        0.315;
-    infection_params.get<mio::abm::InfectedNoSymptomsToRecovered<double>>()[{
-        mio::abm::VirusVariant::Wildtype, mio::abm::AgeGroup::Age80plus, mio::abm::VaccinationState::Unvaccinated}] =
-        0.079;
-    infection_params.get<mio::abm::InfectedSymptomsToRecovered<double>>()[{
-        mio::abm::VirusVariant::Wildtype, mio::abm::AgeGroup::Age80plus, mio::abm::VaccinationState::Unvaccinated}] =
-        0.115;
-    infection_params.get<mio::abm::InfectedSymptomsToSevere<double>>()[{
-        mio::abm::VirusVariant::Wildtype, mio::abm::AgeGroup::Age80plus, mio::abm::VaccinationState::Unvaccinated}] =
-        0.033;
-    infection_params.get<mio::abm::SevereToRecovered<double>>()[{
-        mio::abm::VirusVariant::Wildtype, mio::abm::AgeGroup::Age80plus, mio::abm::VaccinationState::Unvaccinated}] =
-        0.055;
-    infection_params.get<mio::abm::SevereToCritical<double>>()[{mio::abm::VirusVariant::Wildtype, mio::abm::AgeGroup::Age80plus,
-                                                        mio::abm::VaccinationState::Unvaccinated}] = 0.036;
-    infection_params.get<mio::abm::CriticalToRecovered<double>>()[{
-        mio::abm::VirusVariant::Wildtype, mio::abm::AgeGroup::Age80plus, mio::abm::VaccinationState::Unvaccinated}] =
-        0.035;
-    infection_params.get<mio::abm::CriticalToDead<double>>()[{mio::abm::VirusVariant::Wildtype, mio::abm::AgeGroup::Age80plus,
-                                                      mio::abm::VaccinationState::Unvaccinated}] = 0.052;
-    infection_params.get<mio::abm::RecoveredToSusceptible<double>>()[{
-        mio::abm::VirusVariant::Wildtype, mio::abm::AgeGroup::Age80plus, mio::abm::VaccinationState::Unvaccinated}] =
-=======
-    infection_params.set<mio::abm::IncubationPeriod>({{mio::abm::VirusVariant::Count, mio::abm::AgeGroup::Count}, 4.});
+    infection_params.set<mio::abm::IncubationPeriod<double>>({{mio::abm::VirusVariant::Count, mio::abm::AgeGroup::Count}, 4.});
 
     // Set protection level from high viral load. Information based on: https://doi.org/10.1093/cid/ciaa886
     infection_params.get<mio::abm::HighViralLoadProtectionFactor>() = [](ScalarType days) -> ScalarType {
@@ -659,340 +461,157 @@
     };
 
     //0-4
-    infection_params.get<mio::abm::InfectedNoSymptomsToSymptoms>()[{mio::abm::VirusVariant::Wildtype,
+    infection_params.get<mio::abm::InfectedNoSymptomsToSymptoms<double>>()[{mio::abm::VirusVariant::Wildtype,
                                                                     mio::abm::AgeGroup::Age0to4}]  = 0.276;
-    infection_params.get<mio::abm::InfectedNoSymptomsToRecovered>()[{mio::abm::VirusVariant::Wildtype,
+    infection_params.get<mio::abm::InfectedNoSymptomsToRecovered<double>>()[{mio::abm::VirusVariant::Wildtype,
                                                                      mio::abm::AgeGroup::Age0to4}] = 0.092;
     infection_params
-        .get<mio::abm::InfectedSymptomsToRecovered>()[{mio::abm::VirusVariant::Wildtype, mio::abm::AgeGroup::Age0to4}] =
+        .get<mio::abm::InfectedSymptomsToRecovered<double>>()[{mio::abm::VirusVariant::Wildtype, mio::abm::AgeGroup::Age0to4}] =
         0.142;
     infection_params
-        .get<mio::abm::InfectedSymptomsToSevere>()[{mio::abm::VirusVariant::Wildtype, mio::abm::AgeGroup::Age0to4}] =
+        .get<mio::abm::InfectedSymptomsToSevere<double>>()[{mio::abm::VirusVariant::Wildtype, mio::abm::AgeGroup::Age0to4}] =
         0.001;
     infection_params
-        .get<mio::abm::SevereToRecovered>()[{mio::abm::VirusVariant::Wildtype, mio::abm::AgeGroup::Age0to4}] = 0.186;
-    infection_params
-        .get<mio::abm::SevereToCritical>()[{mio::abm::VirusVariant::Wildtype, mio::abm::AgeGroup::Age0to4}] = 0.015;
-    infection_params
-        .get<mio::abm::CriticalToRecovered>()[{mio::abm::VirusVariant::Wildtype, mio::abm::AgeGroup::Age0to4}] = 0.143;
-    infection_params.get<mio::abm::CriticalToDead>()[{mio::abm::VirusVariant::Wildtype, mio::abm::AgeGroup::Age0to4}] =
+        .get<mio::abm::SevereToRecovered<double>>()[{mio::abm::VirusVariant::Wildtype, mio::abm::AgeGroup::Age0to4}] = 0.186;
+    infection_params
+        .get<mio::abm::SevereToCritical<double>>()[{mio::abm::VirusVariant::Wildtype, mio::abm::AgeGroup::Age0to4}] = 0.015;
+    infection_params
+        .get<mio::abm::CriticalToRecovered<double>>()[{mio::abm::VirusVariant::Wildtype, mio::abm::AgeGroup::Age0to4}] = 0.143;
+    infection_params.get<mio::abm::CriticalToDead<double>>()[{mio::abm::VirusVariant::Wildtype, mio::abm::AgeGroup::Age0to4}] =
         0.001;
 
     //5-14
-    infection_params.get<mio::abm::InfectedNoSymptomsToSymptoms>()[{mio::abm::VirusVariant::Wildtype,
+    infection_params.get<mio::abm::InfectedNoSymptomsToSymptoms<double>>()[{mio::abm::VirusVariant::Wildtype,
                                                                     mio::abm::AgeGroup::Age5to14}]  = 0.276;
-    infection_params.get<mio::abm::InfectedNoSymptomsToRecovered>()[{mio::abm::VirusVariant::Wildtype,
+    infection_params.get<mio::abm::InfectedNoSymptomsToRecovered<double>>()[{mio::abm::VirusVariant::Wildtype,
                                                                      mio::abm::AgeGroup::Age5to14}] = 0.092;
-    infection_params.get<mio::abm::InfectedSymptomsToRecovered>()[{mio::abm::VirusVariant::Wildtype,
+    infection_params.get<mio::abm::InfectedSymptomsToRecovered<double>>()[{mio::abm::VirusVariant::Wildtype,
                                                                    mio::abm::AgeGroup::Age5to14}]   = 0.142;
     infection_params
-        .get<mio::abm::InfectedSymptomsToSevere>()[{mio::abm::VirusVariant::Wildtype, mio::abm::AgeGroup::Age5to14}] =
+        .get<mio::abm::InfectedSymptomsToSevere<double>>()[{mio::abm::VirusVariant::Wildtype, mio::abm::AgeGroup::Age5to14}] =
         0.001;
     infection_params
-        .get<mio::abm::SevereToRecovered>()[{mio::abm::VirusVariant::Wildtype, mio::abm::AgeGroup::Age5to14}] = 0.186;
-    infection_params
-        .get<mio::abm::SevereToCritical>()[{mio::abm::VirusVariant::Wildtype, mio::abm::AgeGroup::Age5to14}] = 0.015;
-    infection_params
-        .get<mio::abm::CriticalToRecovered>()[{mio::abm::VirusVariant::Wildtype, mio::abm::AgeGroup::Age5to14}] = 0.143;
-    infection_params.get<mio::abm::CriticalToDead>()[{mio::abm::VirusVariant::Wildtype, mio::abm::AgeGroup::Age5to14}] =
+        .get<mio::abm::SevereToRecovered<double>>()[{mio::abm::VirusVariant::Wildtype, mio::abm::AgeGroup::Age5to14}] = 0.186;
+    infection_params
+        .get<mio::abm::SevereToCritical<double>>()[{mio::abm::VirusVariant::Wildtype, mio::abm::AgeGroup::Age5to14}] = 0.015;
+    infection_params
+        .get<mio::abm::CriticalToRecovered<double>>()[{mio::abm::VirusVariant::Wildtype, mio::abm::AgeGroup::Age5to14}] = 0.143;
+    infection_params.get<mio::abm::CriticalToDead<double>>()[{mio::abm::VirusVariant::Wildtype, mio::abm::AgeGroup::Age5to14}] =
         0.001;
     infection_params
-        .get<mio::abm::RecoveredToSusceptible>()[{mio::abm::VirusVariant::Wildtype, mio::abm::AgeGroup::Age5to14}] = 0.;
+        .get<mio::abm::RecoveredToSusceptible<double>>()[{mio::abm::VirusVariant::Wildtype, mio::abm::AgeGroup::Age5to14}] = 0.;
 
     //15-34
-    infection_params.get<mio::abm::InfectedNoSymptomsToSymptoms>()[{mio::abm::VirusVariant::Wildtype,
+    infection_params.get<mio::abm::InfectedNoSymptomsToSymptoms<double>>()[{mio::abm::VirusVariant::Wildtype,
                                                                     mio::abm::AgeGroup::Age15to34}]  = 0.315;
-    infection_params.get<mio::abm::InfectedNoSymptomsToRecovered>()[{mio::abm::VirusVariant::Wildtype,
+    infection_params.get<mio::abm::InfectedNoSymptomsToRecovered<double>>()[{mio::abm::VirusVariant::Wildtype,
                                                                      mio::abm::AgeGroup::Age15to34}] = 0.079;
-    infection_params.get<mio::abm::InfectedSymptomsToRecovered>()[{mio::abm::VirusVariant::Wildtype,
+    infection_params.get<mio::abm::InfectedSymptomsToRecovered<double>>()[{mio::abm::VirusVariant::Wildtype,
                                                                    mio::abm::AgeGroup::Age15to34}]   = 0.139;
     infection_params
-        .get<mio::abm::InfectedSymptomsToSevere>()[{mio::abm::VirusVariant::Wildtype, mio::abm::AgeGroup::Age15to34}] =
+        .get<mio::abm::InfectedSymptomsToSevere<double>>()[{mio::abm::VirusVariant::Wildtype, mio::abm::AgeGroup::Age15to34}] =
         0.003;
     infection_params
-        .get<mio::abm::SevereToRecovered>()[{mio::abm::VirusVariant::Wildtype, mio::abm::AgeGroup::Age15to34}] = 0.157;
-    infection_params
-        .get<mio::abm::SevereToCritical>()[{mio::abm::VirusVariant::Wildtype, mio::abm::AgeGroup::Age15to34}] = 0.013;
-    infection_params
-        .get<mio::abm::CriticalToRecovered>()[{mio::abm::VirusVariant::Wildtype, mio::abm::AgeGroup::Age15to34}] =
+        .get<mio::abm::SevereToRecovered<double>>()[{mio::abm::VirusVariant::Wildtype, mio::abm::AgeGroup::Age15to34}] = 0.157;
+    infection_params
+        .get<mio::abm::SevereToCritical<double>>()[{mio::abm::VirusVariant::Wildtype, mio::abm::AgeGroup::Age15to34}] = 0.013;
+    infection_params
+        .get<mio::abm::CriticalToRecovered<double>>()[{mio::abm::VirusVariant::Wildtype, mio::abm::AgeGroup::Age15to34}] =
         0.126;
     infection_params
-        .get<mio::abm::CriticalToDead>()[{mio::abm::VirusVariant::Wildtype, mio::abm::AgeGroup::Age15to34}] = 0.021;
+        .get<mio::abm::CriticalToDead<double>>()[{mio::abm::VirusVariant::Wildtype, mio::abm::AgeGroup::Age15to34}] = 0.021;
 
     //35-59
-    infection_params.get<mio::abm::InfectedNoSymptomsToSymptoms>()[{mio::abm::VirusVariant::Wildtype,
+    infection_params.get<mio::abm::InfectedNoSymptomsToSymptoms<double>>()[{mio::abm::VirusVariant::Wildtype,
                                                                     mio::abm::AgeGroup::Age35to59}]  = 0.315;
-    infection_params.get<mio::abm::InfectedNoSymptomsToRecovered>()[{mio::abm::VirusVariant::Wildtype,
+    infection_params.get<mio::abm::InfectedNoSymptomsToRecovered<double>>()[{mio::abm::VirusVariant::Wildtype,
                                                                      mio::abm::AgeGroup::Age35to59}] = 0.079;
-    infection_params.get<mio::abm::InfectedSymptomsToRecovered>()[{mio::abm::VirusVariant::Wildtype,
+    infection_params.get<mio::abm::InfectedSymptomsToRecovered<double>>()[{mio::abm::VirusVariant::Wildtype,
                                                                    mio::abm::AgeGroup::Age35to59}]   = 0.136;
     infection_params
-        .get<mio::abm::InfectedSymptomsToSevere>()[{mio::abm::VirusVariant::Wildtype, mio::abm::AgeGroup::Age35to59}] =
+        .get<mio::abm::InfectedSymptomsToSevere<double>>()[{mio::abm::VirusVariant::Wildtype, mio::abm::AgeGroup::Age35to59}] =
         0.009;
     infection_params
-        .get<mio::abm::SevereToRecovered>()[{mio::abm::VirusVariant::Wildtype, mio::abm::AgeGroup::Age35to59}] = 0.113;
-    infection_params
-        .get<mio::abm::SevereToCritical>()[{mio::abm::VirusVariant::Wildtype, mio::abm::AgeGroup::Age35to59}] = 0.02;
-    infection_params
-        .get<mio::abm::CriticalToRecovered>()[{mio::abm::VirusVariant::Wildtype, mio::abm::AgeGroup::Age35to59}] = 0.05;
-    infection_params
-        .get<mio::abm::CriticalToDead>()[{mio::abm::VirusVariant::Wildtype, mio::abm::AgeGroup::Age35to59}] = 0.008;
-    infection_params
-        .get<mio::abm::RecoveredToSusceptible>()[{mio::abm::VirusVariant::Wildtype, mio::abm::AgeGroup::Age35to59}] =
+        .get<mio::abm::SevereToRecovered<double>>()[{mio::abm::VirusVariant::Wildtype, mio::abm::AgeGroup::Age35to59}] = 0.113;
+    infection_params
+        .get<mio::abm::SevereToCritical<double>>()[{mio::abm::VirusVariant::Wildtype, mio::abm::AgeGroup::Age35to59}] = 0.02;
+    infection_params
+        .get<mio::abm::CriticalToRecovered<double>>()[{mio::abm::VirusVariant::Wildtype, mio::abm::AgeGroup::Age35to59}] = 0.05;
+    infection_params
+        .get<mio::abm::CriticalToDead<double>>()[{mio::abm::VirusVariant::Wildtype, mio::abm::AgeGroup::Age35to59}] = 0.008;
+    infection_params
+        .get<mio::abm::RecoveredToSusceptible<double>>()[{mio::abm::VirusVariant::Wildtype, mio::abm::AgeGroup::Age35to59}] =
         0.;
 
     //60-79
-    infection_params.get<mio::abm::InfectedNoSymptomsToSymptoms>()[{mio::abm::VirusVariant::Wildtype,
+    infection_params.get<mio::abm::InfectedNoSymptomsToSymptoms<double>>()[{mio::abm::VirusVariant::Wildtype,
                                                                     mio::abm::AgeGroup::Age60to79}]  = 0.315;
-    infection_params.get<mio::abm::InfectedNoSymptomsToRecovered>()[{mio::abm::VirusVariant::Wildtype,
+    infection_params.get<mio::abm::InfectedNoSymptomsToRecovered<double>>()[{mio::abm::VirusVariant::Wildtype,
                                                                      mio::abm::AgeGroup::Age60to79}] = 0.079;
-    infection_params.get<mio::abm::InfectedSymptomsToRecovered>()[{mio::abm::VirusVariant::Wildtype,
+    infection_params.get<mio::abm::InfectedSymptomsToRecovered<double>>()[{mio::abm::VirusVariant::Wildtype,
                                                                    mio::abm::AgeGroup::Age60to79}]   = 0.123;
     infection_params
-        .get<mio::abm::InfectedSymptomsToSevere>()[{mio::abm::VirusVariant::Wildtype, mio::abm::AgeGroup::Age60to79}] =
+        .get<mio::abm::InfectedSymptomsToSevere<double>>()[{mio::abm::VirusVariant::Wildtype, mio::abm::AgeGroup::Age60to79}] =
         0.024;
     infection_params
-        .get<mio::abm::SevereToRecovered>()[{mio::abm::VirusVariant::Wildtype, mio::abm::AgeGroup::Age60to79}] = 0.083;
-    infection_params
-        .get<mio::abm::SevereToCritical>()[{mio::abm::VirusVariant::Wildtype, mio::abm::AgeGroup::Age60to79}] = 0.035;
-    infection_params
-        .get<mio::abm::CriticalToRecovered>()[{mio::abm::VirusVariant::Wildtype, mio::abm::AgeGroup::Age60to79}] =
+        .get<mio::abm::SevereToRecovered<double>>()[{mio::abm::VirusVariant::Wildtype, mio::abm::AgeGroup::Age60to79}] = 0.083;
+    infection_params
+        .get<mio::abm::SevereToCritical<double>>()[{mio::abm::VirusVariant::Wildtype, mio::abm::AgeGroup::Age60to79}] = 0.035;
+    infection_params
+        .get<mio::abm::CriticalToRecovered<double>>()[{mio::abm::VirusVariant::Wildtype, mio::abm::AgeGroup::Age60to79}] =
         0.035;
     infection_params
-        .get<mio::abm::CriticalToDead>()[{mio::abm::VirusVariant::Wildtype, mio::abm::AgeGroup::Age60to79}] = 0.023;
-    infection_params
-        .get<mio::abm::RecoveredToSusceptible>()[{mio::abm::VirusVariant::Wildtype, mio::abm::AgeGroup::Age60to79}] =
+        .get<mio::abm::CriticalToDead<double>>()[{mio::abm::VirusVariant::Wildtype, mio::abm::AgeGroup::Age60to79}] = 0.023;
+    infection_params
+        .get<mio::abm::RecoveredToSusceptible<double>>()[{mio::abm::VirusVariant::Wildtype, mio::abm::AgeGroup::Age60to79}] =
         0.;
 
     //80+
-    infection_params.get<mio::abm::InfectedNoSymptomsToSymptoms>()[{mio::abm::VirusVariant::Wildtype,
+    infection_params.get<mio::abm::InfectedNoSymptomsToSymptoms<double>>()[{mio::abm::VirusVariant::Wildtype,
                                                                     mio::abm::AgeGroup::Age80plus}]  = 0.315;
-    infection_params.get<mio::abm::InfectedNoSymptomsToRecovered>()[{mio::abm::VirusVariant::Wildtype,
+    infection_params.get<mio::abm::InfectedNoSymptomsToRecovered<double>>()[{mio::abm::VirusVariant::Wildtype,
                                                                      mio::abm::AgeGroup::Age80plus}] = 0.079;
-    infection_params.get<mio::abm::InfectedSymptomsToRecovered>()[{mio::abm::VirusVariant::Wildtype,
+    infection_params.get<mio::abm::InfectedSymptomsToRecovered<double>>()[{mio::abm::VirusVariant::Wildtype,
                                                                    mio::abm::AgeGroup::Age80plus}]   = 0.115;
     infection_params
-        .get<mio::abm::InfectedSymptomsToSevere>()[{mio::abm::VirusVariant::Wildtype, mio::abm::AgeGroup::Age80plus}] =
+        .get<mio::abm::InfectedSymptomsToSevere<double>>()[{mio::abm::VirusVariant::Wildtype, mio::abm::AgeGroup::Age80plus}] =
         0.033;
     infection_params
-        .get<mio::abm::SevereToRecovered>()[{mio::abm::VirusVariant::Wildtype, mio::abm::AgeGroup::Age80plus}] = 0.055;
-    infection_params
-        .get<mio::abm::SevereToCritical>()[{mio::abm::VirusVariant::Wildtype, mio::abm::AgeGroup::Age80plus}] = 0.036;
-    infection_params
-        .get<mio::abm::CriticalToRecovered>()[{mio::abm::VirusVariant::Wildtype, mio::abm::AgeGroup::Age80plus}] =
+        .get<mio::abm::SevereToRecovered<double>>()[{mio::abm::VirusVariant::Wildtype, mio::abm::AgeGroup::Age80plus}] = 0.055;
+    infection_params
+        .get<mio::abm::SevereToCritical<double>>()[{mio::abm::VirusVariant::Wildtype, mio::abm::AgeGroup::Age80plus}] = 0.036;
+    infection_params
+        .get<mio::abm::CriticalToRecovered<double>>()[{mio::abm::VirusVariant::Wildtype, mio::abm::AgeGroup::Age80plus}] =
         0.035;
     infection_params
-        .get<mio::abm::CriticalToDead>()[{mio::abm::VirusVariant::Wildtype, mio::abm::AgeGroup::Age80plus}] = 0.052;
-    infection_params
-        .get<mio::abm::RecoveredToSusceptible>()[{mio::abm::VirusVariant::Wildtype, mio::abm::AgeGroup::Age80plus}] =
->>>>>>> 23a49e53
-        0.;
+        .get<mio::abm::CriticalToDead<double>>()[{mio::abm::VirusVariant::Wildtype, mio::abm::AgeGroup::Age80plus}] = 0.052;
+    infection_params
+        .get<mio::abm::RecoveredToSusceptible<double>>()[{mio::abm::VirusVariant::Wildtype, mio::abm::AgeGroup::Age80plus}] =  0.;
 
     // Set each parameter for vaccinated people including personal infection and vaccine protection levels.
     // Summary: https://doi.org/10.1038/s41577-021-00550-x,
 
     //0-4
-<<<<<<< HEAD
-    infection_params.get<mio::abm::SusceptibleToExposedByInfectedNoSymptoms<double>>()[{
-        mio::abm::VirusVariant::Wildtype, mio::abm::AgeGroup::Age0to4, mio::abm::VaccinationState::Vaccinated}] = 0.01;
-    infection_params.get<mio::abm::SusceptibleToExposedByInfectedSymptoms<double>>()[{
-        mio::abm::VirusVariant::Wildtype, mio::abm::AgeGroup::Age0to4, mio::abm::VaccinationState::Vaccinated}] = 0.01;
-    infection_params.get<mio::abm::InfectedNoSymptomsToSymptoms<double>>()[{
-        mio::abm::VirusVariant::Wildtype, mio::abm::AgeGroup::Age0to4, mio::abm::VaccinationState::Vaccinated}] = 0.161;
-    infection_params.get<mio::abm::InfectedNoSymptomsToRecovered<double>>()[{
-        mio::abm::VirusVariant::Wildtype, mio::abm::AgeGroup::Age0to4, mio::abm::VaccinationState::Vaccinated}] = 0.132;
-    infection_params.get<mio::abm::InfectedSymptomsToRecovered<double>>()[{
-        mio::abm::VirusVariant::Wildtype, mio::abm::AgeGroup::Age0to4, mio::abm::VaccinationState::Vaccinated}] = 0.143;
-    infection_params.get<mio::abm::InfectedSymptomsToSevere<double>>()[{
-        mio::abm::VirusVariant::Wildtype, mio::abm::AgeGroup::Age0to4, mio::abm::VaccinationState::Vaccinated}] = 0.001;
-    infection_params.get<mio::abm::SevereToRecovered<double>>()[{mio::abm::VirusVariant::Wildtype, mio::abm::AgeGroup::Age0to4,
-                                                         mio::abm::VaccinationState::Vaccinated}]               = 0.186;
-    infection_params.get<mio::abm::SevereToCritical<double>>()[{mio::abm::VirusVariant::Wildtype, mio::abm::AgeGroup::Age0to4,
-                                                        mio::abm::VaccinationState::Vaccinated}]                = 0.015;
-    infection_params.get<mio::abm::CriticalToRecovered<double>>()[{
-        mio::abm::VirusVariant::Wildtype, mio::abm::AgeGroup::Age0to4, mio::abm::VaccinationState::Vaccinated}] = 0.143;
-    infection_params.get<mio::abm::CriticalToDead<double>>()[{mio::abm::VirusVariant::Wildtype, mio::abm::AgeGroup::Age0to4,
-                                                      mio::abm::VaccinationState::Vaccinated}]                  = 0.001;
-    infection_params.get<mio::abm::RecoveredToSusceptible<double>>()[{
-        mio::abm::VirusVariant::Wildtype, mio::abm::AgeGroup::Age0to4, mio::abm::VaccinationState::Vaccinated}] = 0.0;
-
-    //5-14
-    infection_params.get<mio::abm::SusceptibleToExposedByInfectedNoSymptoms<double>>()[{
-        mio::abm::VirusVariant::Wildtype, mio::abm::AgeGroup::Age5to14, mio::abm::VaccinationState::Vaccinated}] = 0.03;
-    infection_params.get<mio::abm::SusceptibleToExposedByInfectedSymptoms<double>>()[{
-        mio::abm::VirusVariant::Wildtype, mio::abm::AgeGroup::Age5to14, mio::abm::VaccinationState::Vaccinated}] = 0.03;
-    infection_params.get<mio::abm::InfectedNoSymptomsToSymptoms<double>>()[{
-        mio::abm::VirusVariant::Wildtype, mio::abm::AgeGroup::Age5to14, mio::abm::VaccinationState::Vaccinated}] =
-        0.161;
-    infection_params.get<mio::abm::InfectedNoSymptomsToRecovered<double>>()[{
-        mio::abm::VirusVariant::Wildtype, mio::abm::AgeGroup::Age5to14, mio::abm::VaccinationState::Vaccinated}] =
-        0.132;
-    infection_params.get<mio::abm::InfectedSymptomsToRecovered<double>>()[{
-        mio::abm::VirusVariant::Wildtype, mio::abm::AgeGroup::Age5to14, mio::abm::VaccinationState::Vaccinated}] =
+    infection_params.get<mio::abm::InfectedNoSymptomsToSymptoms<double>>()[{mio::abm::VirusVariant::Wildtype,
+                                                                    mio::abm::AgeGroup::Age0to4}]  = 0.161;
+    infection_params.get<mio::abm::InfectedNoSymptomsToRecovered<double>>()[{mio::abm::VirusVariant::Wildtype,
+                                                                     mio::abm::AgeGroup::Age0to4}] = 0.132;
+    infection_params
+        .get<mio::abm::InfectedSymptomsToRecovered<double>>()[{mio::abm::VirusVariant::Wildtype, mio::abm::AgeGroup::Age0to4}] =
         0.143;
-    infection_params.get<mio::abm::InfectedSymptomsToSevere<double>>()[{
-        mio::abm::VirusVariant::Wildtype, mio::abm::AgeGroup::Age5to14, mio::abm::VaccinationState::Vaccinated}] =
+    infection_params
+        .get<mio::abm::InfectedSymptomsToSevere<double>>()[{mio::abm::VirusVariant::Wildtype, mio::abm::AgeGroup::Age0to4}] =
         0.001;
-    infection_params.get<mio::abm::SevereToRecovered<double>>()[{mio::abm::VirusVariant::Wildtype, mio::abm::AgeGroup::Age5to14,
-                                                         mio::abm::VaccinationState::Vaccinated}] = 0.186;
-    infection_params.get<mio::abm::SevereToCritical<double>>()[{mio::abm::VirusVariant::Wildtype, mio::abm::AgeGroup::Age5to14,
-                                                        mio::abm::VaccinationState::Vaccinated}]  = 0.015;
-    infection_params.get<mio::abm::CriticalToRecovered<double>>()[{
-        mio::abm::VirusVariant::Wildtype, mio::abm::AgeGroup::Age5to14, mio::abm::VaccinationState::Vaccinated}] =
-        0.143;
-    infection_params.get<mio::abm::CriticalToDead<double>>()[{mio::abm::VirusVariant::Wildtype, mio::abm::AgeGroup::Age5to14,
-                                                      mio::abm::VaccinationState::Vaccinated}] = 0.001;
-    infection_params.get<mio::abm::RecoveredToSusceptible<double>>()[{
-        mio::abm::VirusVariant::Wildtype, mio::abm::AgeGroup::Age5to14, mio::abm::VaccinationState::Vaccinated}] = 0.0;
-
-    //15-34
-    infection_params.get<mio::abm::SusceptibleToExposedByInfectedNoSymptoms<double>>()[{
-        mio::abm::VirusVariant::Wildtype, mio::abm::AgeGroup::Age15to34, mio::abm::VaccinationState::Vaccinated}] =
-        0.03;
-    infection_params.get<mio::abm::SusceptibleToExposedByInfectedSymptoms<double>>()[{
-        mio::abm::VirusVariant::Wildtype, mio::abm::AgeGroup::Age15to34, mio::abm::VaccinationState::Vaccinated}] =
-        0.03;
-    infection_params.get<mio::abm::InfectedNoSymptomsToSymptoms<double>>()[{
-        mio::abm::VirusVariant::Wildtype, mio::abm::AgeGroup::Age15to34, mio::abm::VaccinationState::Vaccinated}] =
-        0.179;
-    infection_params.get<mio::abm::InfectedNoSymptomsToRecovered<double>>()[{
-        mio::abm::VirusVariant::Wildtype, mio::abm::AgeGroup::Age15to34, mio::abm::VaccinationState::Vaccinated}] =
-        0.126;
-    infection_params.get<mio::abm::InfectedSymptomsToRecovered<double>>()[{
-        mio::abm::VirusVariant::Wildtype, mio::abm::AgeGroup::Age15to34, mio::abm::VaccinationState::Vaccinated}] =
-        0.142;
-    infection_params.get<mio::abm::InfectedSymptomsToSevere<double>>()[{
-        mio::abm::VirusVariant::Wildtype, mio::abm::AgeGroup::Age15to34, mio::abm::VaccinationState::Vaccinated}] =
+    infection_params
+        .get<mio::abm::SevereToRecovered<double>>()[{mio::abm::VirusVariant::Wildtype, mio::abm::AgeGroup::Age0to4}] = 0.186;
+    infection_params
+        .get<mio::abm::SevereToCritical<double>>()[{mio::abm::VirusVariant::Wildtype, mio::abm::AgeGroup::Age0to4}] = 0.015;
+    infection_params
+        .get<mio::abm::CriticalToRecovered<double>>()[{mio::abm::VirusVariant::Wildtype, mio::abm::AgeGroup::Age0to4}] = 0.143;
+    infection_params.get<mio::abm::CriticalToDead<double>>()[{mio::abm::VirusVariant::Wildtype, mio::abm::AgeGroup::Age0to4}] =
         0.001;
-    infection_params.get<mio::abm::SevereToRecovered<double>>()[{
-        mio::abm::VirusVariant::Wildtype, mio::abm::AgeGroup::Age15to34, mio::abm::VaccinationState::Vaccinated}] =
-        0.157;
-    infection_params.get<mio::abm::SevereToCritical<double>>()[{mio::abm::VirusVariant::Wildtype, mio::abm::AgeGroup::Age15to34,
-                                                        mio::abm::VaccinationState::Vaccinated}] = 0.013;
-    infection_params.get<mio::abm::CriticalToRecovered<double>>()[{
-        mio::abm::VirusVariant::Wildtype, mio::abm::AgeGroup::Age15to34, mio::abm::VaccinationState::Vaccinated}] =
-        0.126;
-    infection_params.get<mio::abm::CriticalToDead<double>>()[{mio::abm::VirusVariant::Wildtype, mio::abm::AgeGroup::Age15to34,
-                                                      mio::abm::VaccinationState::Vaccinated}] = 0.021;
-    infection_params.get<mio::abm::RecoveredToSusceptible<double>>()[{
-        mio::abm::VirusVariant::Wildtype, mio::abm::AgeGroup::Age15to34, mio::abm::VaccinationState::Vaccinated}] = 0.0;
-
-    //35-59
-    infection_params.get<mio::abm::SusceptibleToExposedByInfectedNoSymptoms<double>>()[{
-        mio::abm::VirusVariant::Wildtype, mio::abm::AgeGroup::Age35to59, mio::abm::VaccinationState::Vaccinated}] =
-        0.03;
-    infection_params.get<mio::abm::SusceptibleToExposedByInfectedSymptoms<double>>()[{
-        mio::abm::VirusVariant::Wildtype, mio::abm::AgeGroup::Age35to59, mio::abm::VaccinationState::Vaccinated}] =
-        0.03;
-    infection_params.get<mio::abm::InfectedNoSymptomsToSymptoms<double>>()[{
-        mio::abm::VirusVariant::Wildtype, mio::abm::AgeGroup::Age35to59, mio::abm::VaccinationState::Vaccinated}] =
-        0.179;
-    infection_params.get<mio::abm::InfectedNoSymptomsToRecovered<double>>()[{
-        mio::abm::VirusVariant::Wildtype, mio::abm::AgeGroup::Age35to59, mio::abm::VaccinationState::Vaccinated}] =
-        0.126;
-    infection_params.get<mio::abm::InfectedSymptomsToRecovered<double>>()[{
-        mio::abm::VirusVariant::Wildtype, mio::abm::AgeGroup::Age35to59, mio::abm::VaccinationState::Vaccinated}] =
-        0.141;
-    infection_params.get<mio::abm::InfectedSymptomsToSevere<double>>()[{
-        mio::abm::VirusVariant::Wildtype, mio::abm::AgeGroup::Age35to59, mio::abm::VaccinationState::Vaccinated}] =
-        0.003;
-    infection_params.get<mio::abm::SevereToRecovered<double>>()[{
-        mio::abm::VirusVariant::Wildtype, mio::abm::AgeGroup::Age35to59, mio::abm::VaccinationState::Vaccinated}] =
-        0.113;
-    infection_params.get<mio::abm::SevereToCritical<double>>()[{mio::abm::VirusVariant::Wildtype, mio::abm::AgeGroup::Age35to59,
-                                                        mio::abm::VaccinationState::Vaccinated}] = 0.02;
-    infection_params.get<mio::abm::CriticalToRecovered<double>>()[{
-        mio::abm::VirusVariant::Wildtype, mio::abm::AgeGroup::Age35to59, mio::abm::VaccinationState::Vaccinated}] =
-        0.05;
-    infection_params.get<mio::abm::CriticalToDead<double>>()[{mio::abm::VirusVariant::Wildtype, mio::abm::AgeGroup::Age35to59,
-                                                      mio::abm::VaccinationState::Vaccinated}] = 0.008;
-    infection_params.get<mio::abm::RecoveredToSusceptible<double>>()[{
-        mio::abm::VirusVariant::Wildtype, mio::abm::AgeGroup::Age35to59, mio::abm::VaccinationState::Vaccinated}] = 0.0;
-
-    //60-79
-    infection_params.get<mio::abm::SusceptibleToExposedByInfectedNoSymptoms<double>>()[{
-        mio::abm::VirusVariant::Wildtype, mio::abm::AgeGroup::Age60to79, mio::abm::VaccinationState::Vaccinated}] =
-        0.01;
-    infection_params.get<mio::abm::SusceptibleToExposedByInfectedSymptoms<double>>()[{
-        mio::abm::VirusVariant::Wildtype, mio::abm::AgeGroup::Age60to79, mio::abm::VaccinationState::Vaccinated}] =
-        0.01;
-    infection_params.get<mio::abm::InfectedNoSymptomsToSymptoms<double>>()[{
-        mio::abm::VirusVariant::Wildtype, mio::abm::AgeGroup::Age60to79, mio::abm::VaccinationState::Vaccinated}] =
-        0.179;
-    infection_params.get<mio::abm::InfectedNoSymptomsToRecovered<double>>()[{
-        mio::abm::VirusVariant::Wildtype, mio::abm::AgeGroup::Age60to79, mio::abm::VaccinationState::Vaccinated}] =
-        0.126;
-    infection_params.get<mio::abm::InfectedSymptomsToRecovered<double>>()[{
-        mio::abm::VirusVariant::Wildtype, mio::abm::AgeGroup::Age60to79, mio::abm::VaccinationState::Vaccinated}] =
-        0.136;
-    infection_params.get<mio::abm::InfectedSymptomsToSevere<double>>()[{
-        mio::abm::VirusVariant::Wildtype, mio::abm::AgeGroup::Age60to79, mio::abm::VaccinationState::Vaccinated}] =
-        0.009;
-    infection_params.get<mio::abm::SevereToRecovered<double>>()[{
-        mio::abm::VirusVariant::Wildtype, mio::abm::AgeGroup::Age60to79, mio::abm::VaccinationState::Vaccinated}] =
-        0.083;
-    infection_params.get<mio::abm::SevereToCritical<double>>()[{mio::abm::VirusVariant::Wildtype, mio::abm::AgeGroup::Age60to79,
-                                                        mio::abm::VaccinationState::Vaccinated}] = 0.035;
-    infection_params.get<mio::abm::CriticalToRecovered<double>>()[{
-        mio::abm::VirusVariant::Wildtype, mio::abm::AgeGroup::Age60to79, mio::abm::VaccinationState::Vaccinated}] =
-        0.035;
-    infection_params.get<mio::abm::CriticalToDead<double>>()[{mio::abm::VirusVariant::Wildtype, mio::abm::AgeGroup::Age60to79,
-                                                      mio::abm::VaccinationState::Vaccinated}] = 0.023;
-    infection_params.get<mio::abm::RecoveredToSusceptible<double>>()[{
-        mio::abm::VirusVariant::Wildtype, mio::abm::AgeGroup::Age60to79, mio::abm::VaccinationState::Vaccinated}] = 0.0;
-
-    //80+
-    infection_params.get<mio::abm::SusceptibleToExposedByInfectedNoSymptoms<double>>()[{
-        mio::abm::VirusVariant::Wildtype, mio::abm::AgeGroup::Age80plus, mio::abm::VaccinationState::Vaccinated}] =
-        0.02;
-    infection_params.get<mio::abm::SusceptibleToExposedByInfectedSymptoms<double>>()[{
-        mio::abm::VirusVariant::Wildtype, mio::abm::AgeGroup::Age80plus, mio::abm::VaccinationState::Vaccinated}] =
-        0.02;
-    infection_params.get<mio::abm::InfectedNoSymptomsToSymptoms<double>>()[{
-        mio::abm::VirusVariant::Wildtype, mio::abm::AgeGroup::Age80plus, mio::abm::VaccinationState::Vaccinated}] =
-        0.179;
-    infection_params.get<mio::abm::InfectedNoSymptomsToRecovered<double>>()[{
-        mio::abm::VirusVariant::Wildtype, mio::abm::AgeGroup::Age80plus, mio::abm::VaccinationState::Vaccinated}] =
-        0.126;
-    infection_params.get<mio::abm::InfectedSymptomsToRecovered<double>>()[{
-        mio::abm::VirusVariant::Wildtype, mio::abm::AgeGroup::Age80plus, mio::abm::VaccinationState::Vaccinated}] =
-        0.133;
-    infection_params.get<mio::abm::InfectedSymptomsToSevere<double>>()[{
-        mio::abm::VirusVariant::Wildtype, mio::abm::AgeGroup::Age80plus, mio::abm::VaccinationState::Vaccinated}] =
-        0.012;
-    infection_params.get<mio::abm::SevereToRecovered<double>>()[{
-        mio::abm::VirusVariant::Wildtype, mio::abm::AgeGroup::Age80plus, mio::abm::VaccinationState::Vaccinated}] =
-        0.055;
-    infection_params.get<mio::abm::SevereToCritical<double>>()[{mio::abm::VirusVariant::Wildtype, mio::abm::AgeGroup::Age80plus,
-                                                        mio::abm::VaccinationState::Vaccinated}] = 0.036;
-    infection_params.get<mio::abm::CriticalToRecovered<double>>()[{
-        mio::abm::VirusVariant::Wildtype, mio::abm::AgeGroup::Age80plus, mio::abm::VaccinationState::Vaccinated}] =
-        0.035;
-    infection_params.get<mio::abm::CriticalToDead<double>>()[{mio::abm::VirusVariant::Wildtype, mio::abm::AgeGroup::Age80plus,
-                                                      mio::abm::VaccinationState::Vaccinated}] = 0.052;
-    infection_params.get<mio::abm::RecoveredToSusceptible<double>>()[{
-        mio::abm::VirusVariant::Wildtype, mio::abm::AgeGroup::Age80plus, mio::abm::VaccinationState::Vaccinated}] = 0.0;
-=======
-    infection_params.get<mio::abm::InfectedNoSymptomsToSymptoms>()[{mio::abm::VirusVariant::Wildtype,
-                                                                    mio::abm::AgeGroup::Age0to4}]  = 0.161;
-    infection_params.get<mio::abm::InfectedNoSymptomsToRecovered>()[{mio::abm::VirusVariant::Wildtype,
-                                                                     mio::abm::AgeGroup::Age0to4}] = 0.132;
-    infection_params
-        .get<mio::abm::InfectedSymptomsToRecovered>()[{mio::abm::VirusVariant::Wildtype, mio::abm::AgeGroup::Age0to4}] =
-        0.143;
-    infection_params
-        .get<mio::abm::InfectedSymptomsToSevere>()[{mio::abm::VirusVariant::Wildtype, mio::abm::AgeGroup::Age0to4}] =
-        0.001;
-    infection_params
-        .get<mio::abm::SevereToRecovered>()[{mio::abm::VirusVariant::Wildtype, mio::abm::AgeGroup::Age0to4}] = 0.186;
-    infection_params
-        .get<mio::abm::SevereToCritical>()[{mio::abm::VirusVariant::Wildtype, mio::abm::AgeGroup::Age0to4}] = 0.015;
-    infection_params
-        .get<mio::abm::CriticalToRecovered>()[{mio::abm::VirusVariant::Wildtype, mio::abm::AgeGroup::Age0to4}] = 0.143;
-    infection_params.get<mio::abm::CriticalToDead>()[{mio::abm::VirusVariant::Wildtype, mio::abm::AgeGroup::Age0to4}] =
-        0.001;
-    infection_params
-        .get<mio::abm::RecoveredToSusceptible>()[{mio::abm::VirusVariant::Wildtype, mio::abm::AgeGroup::Age0to4}] = 0.0;
+    infection_params
+        .get<mio::abm::RecoveredToSusceptible<double>>()[{mio::abm::VirusVariant::Wildtype, mio::abm::AgeGroup::Age0to4}] = 0.0;
     // Protection of reinfection is the same for all age-groups, based on:
     // https://doi.org/10.1016/S0140-6736(22)02465-5, https://doi.org/10.1038/s41591-021-01377-8
     infection_params.get<mio::abm::InfectionProtectionFactor>()[{
@@ -1050,25 +669,25 @@
     };
 
     //5-14
-    infection_params.get<mio::abm::InfectedNoSymptomsToSymptoms>()[{mio::abm::VirusVariant::Wildtype,
+    infection_params.get<mio::abm::InfectedNoSymptomsToSymptoms<double>>()[{mio::abm::VirusVariant::Wildtype,
                                                                     mio::abm::AgeGroup::Age5to14}]  = 0.161;
-    infection_params.get<mio::abm::InfectedNoSymptomsToRecovered>()[{mio::abm::VirusVariant::Wildtype,
+    infection_params.get<mio::abm::InfectedNoSymptomsToRecovered<double>>()[{mio::abm::VirusVariant::Wildtype,
                                                                      mio::abm::AgeGroup::Age5to14}] = 0.132;
-    infection_params.get<mio::abm::InfectedSymptomsToRecovered>()[{mio::abm::VirusVariant::Wildtype,
+    infection_params.get<mio::abm::InfectedSymptomsToRecovered<double>>()[{mio::abm::VirusVariant::Wildtype,
                                                                    mio::abm::AgeGroup::Age5to14}]   = 0.143;
     infection_params
-        .get<mio::abm::InfectedSymptomsToSevere>()[{mio::abm::VirusVariant::Wildtype, mio::abm::AgeGroup::Age5to14}] =
+        .get<mio::abm::InfectedSymptomsToSevere<double>>()[{mio::abm::VirusVariant::Wildtype, mio::abm::AgeGroup::Age5to14}] =
         0.001;
     infection_params
-        .get<mio::abm::SevereToRecovered>()[{mio::abm::VirusVariant::Wildtype, mio::abm::AgeGroup::Age5to14}] = 0.186;
-    infection_params
-        .get<mio::abm::SevereToCritical>()[{mio::abm::VirusVariant::Wildtype, mio::abm::AgeGroup::Age5to14}] = 0.015;
-    infection_params
-        .get<mio::abm::CriticalToRecovered>()[{mio::abm::VirusVariant::Wildtype, mio::abm::AgeGroup::Age5to14}] = 0.143;
-    infection_params.get<mio::abm::CriticalToDead>()[{mio::abm::VirusVariant::Wildtype, mio::abm::AgeGroup::Age5to14}] =
+        .get<mio::abm::SevereToRecovered<double>>()[{mio::abm::VirusVariant::Wildtype, mio::abm::AgeGroup::Age5to14}] = 0.186;
+    infection_params
+        .get<mio::abm::SevereToCritical<double>>()[{mio::abm::VirusVariant::Wildtype, mio::abm::AgeGroup::Age5to14}] = 0.015;
+    infection_params
+        .get<mio::abm::CriticalToRecovered<double>>()[{mio::abm::VirusVariant::Wildtype, mio::abm::AgeGroup::Age5to14}] = 0.143;
+    infection_params.get<mio::abm::CriticalToDead<double>>()[{mio::abm::VirusVariant::Wildtype, mio::abm::AgeGroup::Age5to14}] =
         0.001;
     infection_params
-        .get<mio::abm::RecoveredToSusceptible>()[{mio::abm::VirusVariant::Wildtype, mio::abm::AgeGroup::Age5to14}] =
+        .get<mio::abm::RecoveredToSusceptible<double>>()[{mio::abm::VirusVariant::Wildtype, mio::abm::AgeGroup::Age5to14}] =
         0.0;
     // Protection of reinfection is the same for all age-groups, based on:
     // https://doi.org/10.1016/S0140-6736(22)02465-5, https://doi.org/10.1038/s41591-021-01377-8
@@ -1126,26 +745,26 @@
     };
 
     //15-34
-    infection_params.get<mio::abm::InfectedNoSymptomsToSymptoms>()[{mio::abm::VirusVariant::Wildtype,
+    infection_params.get<mio::abm::InfectedNoSymptomsToSymptoms<double>>()[{mio::abm::VirusVariant::Wildtype,
                                                                     mio::abm::AgeGroup::Age15to34}]  = 0.179;
-    infection_params.get<mio::abm::InfectedNoSymptomsToRecovered>()[{mio::abm::VirusVariant::Wildtype,
+    infection_params.get<mio::abm::InfectedNoSymptomsToRecovered<double>>()[{mio::abm::VirusVariant::Wildtype,
                                                                      mio::abm::AgeGroup::Age15to34}] = 0.126;
-    infection_params.get<mio::abm::InfectedSymptomsToRecovered>()[{mio::abm::VirusVariant::Wildtype,
+    infection_params.get<mio::abm::InfectedSymptomsToRecovered<double>>()[{mio::abm::VirusVariant::Wildtype,
                                                                    mio::abm::AgeGroup::Age15to34}]   = 0.142;
     infection_params
-        .get<mio::abm::InfectedSymptomsToSevere>()[{mio::abm::VirusVariant::Wildtype, mio::abm::AgeGroup::Age15to34}] =
+        .get<mio::abm::InfectedSymptomsToSevere<double>>()[{mio::abm::VirusVariant::Wildtype, mio::abm::AgeGroup::Age15to34}] =
         0.001;
     infection_params
-        .get<mio::abm::SevereToRecovered>()[{mio::abm::VirusVariant::Wildtype, mio::abm::AgeGroup::Age15to34}] = 0.157;
-    infection_params
-        .get<mio::abm::SevereToCritical>()[{mio::abm::VirusVariant::Wildtype, mio::abm::AgeGroup::Age15to34}] = 0.013;
-    infection_params
-        .get<mio::abm::CriticalToRecovered>()[{mio::abm::VirusVariant::Wildtype, mio::abm::AgeGroup::Age15to34}] =
+        .get<mio::abm::SevereToRecovered<double>>()[{mio::abm::VirusVariant::Wildtype, mio::abm::AgeGroup::Age15to34}] = 0.157;
+    infection_params
+        .get<mio::abm::SevereToCritical<double>>()[{mio::abm::VirusVariant::Wildtype, mio::abm::AgeGroup::Age15to34}] = 0.013;
+    infection_params
+        .get<mio::abm::CriticalToRecovered<double>>()[{mio::abm::VirusVariant::Wildtype, mio::abm::AgeGroup::Age15to34}] =
         0.126;
     infection_params
-        .get<mio::abm::CriticalToDead>()[{mio::abm::VirusVariant::Wildtype, mio::abm::AgeGroup::Age15to34}] = 0.021;
-    infection_params
-        .get<mio::abm::RecoveredToSusceptible>()[{mio::abm::VirusVariant::Wildtype, mio::abm::AgeGroup::Age15to34}] =
+        .get<mio::abm::CriticalToDead<double>>()[{mio::abm::VirusVariant::Wildtype, mio::abm::AgeGroup::Age15to34}] = 0.021;
+    infection_params
+        .get<mio::abm::RecoveredToSusceptible<double>>()[{mio::abm::VirusVariant::Wildtype, mio::abm::AgeGroup::Age15to34}] =
         0.0;
     // Set up personal infection and vaccine protection levels, based on: https://doi.org/10.1038/s41577-021-00550-x, https://doi.org/10.1038/s41591-021-01377-8
     infection_params.get<mio::abm::InfectionProtectionFactor>()[{
@@ -1202,25 +821,25 @@
     };
 
     //35-59
-    infection_params.get<mio::abm::InfectedNoSymptomsToSymptoms>()[{mio::abm::VirusVariant::Wildtype,
+    infection_params.get<mio::abm::InfectedNoSymptomsToSymptoms<double>>()[{mio::abm::VirusVariant::Wildtype,
                                                                     mio::abm::AgeGroup::Age35to59}]  = 0.179;
-    infection_params.get<mio::abm::InfectedNoSymptomsToRecovered>()[{mio::abm::VirusVariant::Wildtype,
+    infection_params.get<mio::abm::InfectedNoSymptomsToRecovered<double>>()[{mio::abm::VirusVariant::Wildtype,
                                                                      mio::abm::AgeGroup::Age35to59}] = 0.126;
-    infection_params.get<mio::abm::InfectedSymptomsToRecovered>()[{mio::abm::VirusVariant::Wildtype,
+    infection_params.get<mio::abm::InfectedSymptomsToRecovered<double>>()[{mio::abm::VirusVariant::Wildtype,
                                                                    mio::abm::AgeGroup::Age35to59}]   = 0.141;
     infection_params
-        .get<mio::abm::InfectedSymptomsToSevere>()[{mio::abm::VirusVariant::Wildtype, mio::abm::AgeGroup::Age35to59}] =
+        .get<mio::abm::InfectedSymptomsToSevere<double>>()[{mio::abm::VirusVariant::Wildtype, mio::abm::AgeGroup::Age35to59}] =
         0.003;
     infection_params
-        .get<mio::abm::SevereToRecovered>()[{mio::abm::VirusVariant::Wildtype, mio::abm::AgeGroup::Age35to59}] = 0.113;
-    infection_params
-        .get<mio::abm::SevereToCritical>()[{mio::abm::VirusVariant::Wildtype, mio::abm::AgeGroup::Age35to59}] = 0.02;
-    infection_params
-        .get<mio::abm::CriticalToRecovered>()[{mio::abm::VirusVariant::Wildtype, mio::abm::AgeGroup::Age35to59}] = 0.05;
-    infection_params
-        .get<mio::abm::CriticalToDead>()[{mio::abm::VirusVariant::Wildtype, mio::abm::AgeGroup::Age35to59}] = 0.008;
-    infection_params
-        .get<mio::abm::RecoveredToSusceptible>()[{mio::abm::VirusVariant::Wildtype, mio::abm::AgeGroup::Age35to59}] =
+        .get<mio::abm::SevereToRecovered<double>>()[{mio::abm::VirusVariant::Wildtype, mio::abm::AgeGroup::Age35to59}] = 0.113;
+    infection_params
+        .get<mio::abm::SevereToCritical<double>>()[{mio::abm::VirusVariant::Wildtype, mio::abm::AgeGroup::Age35to59}] = 0.02;
+    infection_params
+        .get<mio::abm::CriticalToRecovered<double>>()[{mio::abm::VirusVariant::Wildtype, mio::abm::AgeGroup::Age35to59}] = 0.05;
+    infection_params
+        .get<mio::abm::CriticalToDead<double>>()[{mio::abm::VirusVariant::Wildtype, mio::abm::AgeGroup::Age35to59}] = 0.008;
+    infection_params
+        .get<mio::abm::RecoveredToSusceptible<double>>()[{mio::abm::VirusVariant::Wildtype, mio::abm::AgeGroup::Age35to59}] =
         0.0;
     // Protection of reinfection is the same for all age-groups, based on:
     // https://doi.org/10.1016/S0140-6736(22)02465-5, https://doi.org/10.1038/s41591-021-01377-8
@@ -1278,26 +897,26 @@
     };
 
     //60-79
-    infection_params.get<mio::abm::InfectedNoSymptomsToSymptoms>()[{mio::abm::VirusVariant::Wildtype,
+    infection_params.get<mio::abm::InfectedNoSymptomsToSymptoms<double>>()[{mio::abm::VirusVariant::Wildtype,
                                                                     mio::abm::AgeGroup::Age60to79}]  = 0.179;
-    infection_params.get<mio::abm::InfectedNoSymptomsToRecovered>()[{mio::abm::VirusVariant::Wildtype,
+    infection_params.get<mio::abm::InfectedNoSymptomsToRecovered<double>>()[{mio::abm::VirusVariant::Wildtype,
                                                                      mio::abm::AgeGroup::Age60to79}] = 0.126;
-    infection_params.get<mio::abm::InfectedSymptomsToRecovered>()[{mio::abm::VirusVariant::Wildtype,
+    infection_params.get<mio::abm::InfectedSymptomsToRecovered<double>>()[{mio::abm::VirusVariant::Wildtype,
                                                                    mio::abm::AgeGroup::Age60to79}]   = 0.136;
     infection_params
-        .get<mio::abm::InfectedSymptomsToSevere>()[{mio::abm::VirusVariant::Wildtype, mio::abm::AgeGroup::Age60to79}] =
+        .get<mio::abm::InfectedSymptomsToSevere<double>>()[{mio::abm::VirusVariant::Wildtype, mio::abm::AgeGroup::Age60to79}] =
         0.009;
     infection_params
-        .get<mio::abm::SevereToRecovered>()[{mio::abm::VirusVariant::Wildtype, mio::abm::AgeGroup::Age60to79}] = 0.083;
-    infection_params
-        .get<mio::abm::SevereToCritical>()[{mio::abm::VirusVariant::Wildtype, mio::abm::AgeGroup::Age60to79}] = 0.035;
-    infection_params
-        .get<mio::abm::CriticalToRecovered>()[{mio::abm::VirusVariant::Wildtype, mio::abm::AgeGroup::Age60to79}] =
+        .get<mio::abm::SevereToRecovered<double>>()[{mio::abm::VirusVariant::Wildtype, mio::abm::AgeGroup::Age60to79}] = 0.083;
+    infection_params
+        .get<mio::abm::SevereToCritical<double>>()[{mio::abm::VirusVariant::Wildtype, mio::abm::AgeGroup::Age60to79}] = 0.035;
+    infection_params
+        .get<mio::abm::CriticalToRecovered<double>>()[{mio::abm::VirusVariant::Wildtype, mio::abm::AgeGroup::Age60to79}] =
         0.035;
     infection_params
-        .get<mio::abm::CriticalToDead>()[{mio::abm::VirusVariant::Wildtype, mio::abm::AgeGroup::Age60to79}] = 0.023;
-    infection_params
-        .get<mio::abm::RecoveredToSusceptible>()[{mio::abm::VirusVariant::Wildtype, mio::abm::AgeGroup::Age60to79}] =
+        .get<mio::abm::CriticalToDead<double>>()[{mio::abm::VirusVariant::Wildtype, mio::abm::AgeGroup::Age60to79}] = 0.023;
+    infection_params
+        .get<mio::abm::RecoveredToSusceptible<double>>()[{mio::abm::VirusVariant::Wildtype, mio::abm::AgeGroup::Age60to79}] =
         0.0;
     // Protection of reinfection is the same for all age-groups, based on:
     // https://doi.org/10.1016/S0140-6736(22)02465-5, https://doi.org/10.1038/s41591-021-01377-8
@@ -1355,26 +974,26 @@
     };
 
     //80+
-    infection_params.get<mio::abm::InfectedNoSymptomsToSymptoms>()[{mio::abm::VirusVariant::Wildtype,
+    infection_params.get<mio::abm::InfectedNoSymptomsToSymptoms<double>>()[{mio::abm::VirusVariant::Wildtype,
                                                                     mio::abm::AgeGroup::Age80plus}]  = 0.179;
-    infection_params.get<mio::abm::InfectedNoSymptomsToRecovered>()[{mio::abm::VirusVariant::Wildtype,
+    infection_params.get<mio::abm::InfectedNoSymptomsToRecovered<double>>()[{mio::abm::VirusVariant::Wildtype,
                                                                      mio::abm::AgeGroup::Age80plus}] = 0.126;
-    infection_params.get<mio::abm::InfectedSymptomsToRecovered>()[{mio::abm::VirusVariant::Wildtype,
+    infection_params.get<mio::abm::InfectedSymptomsToRecovered<double>>()[{mio::abm::VirusVariant::Wildtype,
                                                                    mio::abm::AgeGroup::Age80plus}]   = 0.133;
     infection_params
-        .get<mio::abm::InfectedSymptomsToSevere>()[{mio::abm::VirusVariant::Wildtype, mio::abm::AgeGroup::Age80plus}] =
+        .get<mio::abm::InfectedSymptomsToSevere<double>>()[{mio::abm::VirusVariant::Wildtype, mio::abm::AgeGroup::Age80plus}] =
         0.012;
     infection_params
-        .get<mio::abm::SevereToRecovered>()[{mio::abm::VirusVariant::Wildtype, mio::abm::AgeGroup::Age80plus}] = 0.055;
-    infection_params
-        .get<mio::abm::SevereToCritical>()[{mio::abm::VirusVariant::Wildtype, mio::abm::AgeGroup::Age80plus}] = 0.036;
-    infection_params
-        .get<mio::abm::CriticalToRecovered>()[{mio::abm::VirusVariant::Wildtype, mio::abm::AgeGroup::Age80plus}] =
+        .get<mio::abm::SevereToRecovered<double>>()[{mio::abm::VirusVariant::Wildtype, mio::abm::AgeGroup::Age80plus}] = 0.055;
+    infection_params
+        .get<mio::abm::SevereToCritical<double>>()[{mio::abm::VirusVariant::Wildtype, mio::abm::AgeGroup::Age80plus}] = 0.036;
+    infection_params
+        .get<mio::abm::CriticalToRecovered<double>>()[{mio::abm::VirusVariant::Wildtype, mio::abm::AgeGroup::Age80plus}] =
         0.035;
     infection_params
-        .get<mio::abm::CriticalToDead>()[{mio::abm::VirusVariant::Wildtype, mio::abm::AgeGroup::Age80plus}] = 0.052;
-    infection_params
-        .get<mio::abm::RecoveredToSusceptible>()[{mio::abm::VirusVariant::Wildtype, mio::abm::AgeGroup::Age80plus}] =
+        .get<mio::abm::CriticalToDead<double>>()[{mio::abm::VirusVariant::Wildtype, mio::abm::AgeGroup::Age80plus}] = 0.052;
+    infection_params
+        .get<mio::abm::RecoveredToSusceptible<double>>()[{mio::abm::VirusVariant::Wildtype, mio::abm::AgeGroup::Age80plus}] =
         0.0;
     // Protection of reinfection is the same for all age-groups, based on:
     // https://doi.org/10.1016/S0140-6736(22)02465-5, https://doi.org/10.1038/s41591-021-01377-8
@@ -1431,7 +1050,6 @@
         return mio::linear_interpolation_of_data_set<ScalarType, ScalarType>(
             {{0, 0.5}, {30, 0.84}, {60, 0.88}, {90, 0.89}, {120, 0.86}, {150, 0.85}, {180, 0.83}, {450, 0.5}}, days);
     };
->>>>>>> 23a49e53
 }
 
 /**

/*
* Copyright (C) 2020-2024 MEmilio
*
* Authors: Daniel Abele, Wadim Koslow, Martin Kühn
*
* Contact: Martin J. Kuehn <Martin.Kuehn@DLR.de>
*
* Licensed under the Apache License, Version 2.0 (the "License");
* you may not use this file except in compliance with the License.
* You may obtain a copy of the License at
*
*     http://www.apache.org/licenses/LICENSE-2.0
*
* Unless required by applicable law or agreed to in writing, software
* distributed under the License is distributed on an "AS IS" BASIS,
* WITHOUT WARRANTIES OR CONDITIONS OF ANY KIND, either express or implied.
* See the License for the specific language governing permissions and
* limitations under the License.
*/

#include "memilio/compartments/parameter_studies.h"
#include "memilio/geography/regions.h"
#include "memilio/io/epi_data.h"
#include "memilio/io/result_io.h"
#include "memilio/io/mobility_io.h"
#include "memilio/utils/date.h"
#include "memilio/utils/miompi.h"
#include "memilio/utils/random_number_generator.h"
#include "ode_secirvvs/parameters_io.h"
#include "ode_secirvvs/parameter_space.h"
#include "memilio/mobility/metapopulation_mobility_instant.h"
#include "memilio/utils/stl_util.h"
#include "boost/filesystem.hpp"
#include <cstdio>
#include <iomanip>

namespace fs = boost::filesystem;

/**
 * indices of contact matrix corresponding to locations where contacts occur.
 */
enum class ContactLocation
{
    Home = 0,
    School,
    Work,
    Other,
    Count,
};

/**
 * different types of NPI, used as DampingType.
 */
enum class Intervention
{
    Home,
    SchoolClosure,
    HomeOffice,
    GatheringBanFacilitiesClosure,
    PhysicalDistanceAndMasks,
    SeniorAwareness,
};

/**
 * different level of NPI, used as DampingLevel.
 */
enum class InterventionLevel
{
    Main,
    PhysicalDistanceAndMasks,
    SeniorAwareness,
    Holidays,
};

/**
 * Set a value and distribution of an UncertainValue.
 * Assigns average of min and max as a value and UNIFORM(min, max) as a distribution.
 * @param p uncertain value to set.
 * @param min minimum of distribution.
 * @param max minimum of distribution.
 */
void assign_uniform_distribution(mio::UncertainValue<double>& p, double min, double max)
{
    p = mio::UncertainValue<double>(0.5 * (max + min));
    p.set_distribution(mio::ParameterDistributionUniform(min, max));
}

/**
 * Set a value and distribution of an array of UncertainValues.
 * Assigns average of min[i] and max[i] as a value and UNIFORM(min[i], max[i]) as a distribution for
 * each element i of the array.
 * @param array array of UncertainValues to set.
 * @param min minimum of distribution for each element of array.
 * @param max minimum of distribution for each element of array.
 */
template <size_t N>
void array_assign_uniform_distribution(mio::CustomIndexArray<mio::UncertainValue<double>, mio::AgeGroup>& array,
                                       const double (&min)[N], const double (&max)[N])
{
    assert(N == array.numel());
    for (auto i = mio::AgeGroup(0); i < mio::AgeGroup(N); ++i) {
        assign_uniform_distribution(array[i], min[size_t(i)], max[size_t(i)]);
    }
}

/**
 * Set a value and distribution of an array of UncertainValues.
 * Assigns average of min and max as a value and UNIFORM(min, max) as a distribution to every element of the array.
 * @param array array of UncertainValues to set.
 * @param min minimum of distribution.
 * @param max minimum of distribution.
 */
void array_assign_uniform_distribution(mio::CustomIndexArray<mio::UncertainValue<double>, mio::AgeGroup>& array,
                                       double min, double max)
{
    for (auto i = mio::AgeGroup(0); i < array.size<mio::AgeGroup>(); ++i) {
        assign_uniform_distribution(array[i], min, max);
    }
}

/**
 * Set epidemiological parameters of Covid19.
 * @param params Object that the parameters will be added to.
 * @returns Currently generates no errors.
 */
mio::IOResult<void> set_covid_parameters(mio::osecirvvs::Parameters<double>& params, bool long_time)
{
    //times
    // TimeExposed and TimeInfectedNoSymptoms are calculated as described in
    // Khailaie et al. (https://doi.org/10.1186/s12916-020-01884-4)
    // given SI_min = 3.935, SI_max = 4.6, INC = 5.2
    const double timeExposedMin            = 2.67;
    const double timeExposedMax            = 4.;
    const double timeInfectedNoSymptomsMin = 1.2;
    const double timeInfectedNoSymptomsMax = 2.53;

    const double timeInfectedSymptomsMin[] = {5.6255, 5.6255, 5.6646, 5.5631, 5.501, 5.465};
    const double timeInfectedSymptomsMax[] = {8.427, 8.427, 8.4684, 8.3139, 8.169, 8.085};
    const double timeInfectedSevereMin[]   = {3.925, 3.925, 4.85, 6.4, 7.2, 9.};
    const double timeInfectedSevereMax[]   = {6.075, 6.075, 7., 8.7, 9.8, 13.};
    const double timeInfectedCriticalMin[] = {4.95, 4.95, 4.86, 14.14, 14.4, 10.};
    const double timeInfectedCriticalMax[] = {8.95, 8.95, 8.86, 20.58, 19.8, 13.2};

    array_assign_uniform_distribution(params.get<mio::osecirvvs::TimeExposed<double>>(), timeExposedMin,
                                      timeExposedMax);
    array_assign_uniform_distribution(params.get<mio::osecirvvs::TimeInfectedNoSymptoms<double>>(),
                                      timeInfectedNoSymptomsMin, timeInfectedNoSymptomsMax);
    array_assign_uniform_distribution(params.get<mio::osecirvvs::TimeInfectedSymptoms<double>>(),
                                      timeInfectedSymptomsMin, timeInfectedSymptomsMax);
    array_assign_uniform_distribution(params.get<mio::osecirvvs::TimeInfectedSevere<double>>(), timeInfectedSevereMin,
                                      timeInfectedSevereMax);
    array_assign_uniform_distribution(params.get<mio::osecirvvs::TimeInfectedCritical<double>>(),
                                      timeInfectedCriticalMin, timeInfectedCriticalMax);

    //probabilities
    double fac_variant                                 = 1.4;
    const double transmissionProbabilityOnContactMin[] = {0.02 * fac_variant, 0.05 * fac_variant, 0.05 * fac_variant,
                                                          0.05 * fac_variant, 0.08 * fac_variant, 0.1 * fac_variant};

    const double transmissionProbabilityOnContactMax[] = {0.04 * fac_variant, 0.07 * fac_variant, 0.07 * fac_variant,
                                                          0.07 * fac_variant, 0.10 * fac_variant, 0.15 * fac_variant};
    const double relativeTransmissionNoSymptomsMin     = 0.5;
    const double relativeTransmissionNoSymptomsMax     = 0.5;
    // The precise value between Risk* (situation under control) and MaxRisk* (situation not under control)
    // depends on incidence and test and trace capacity
    const double riskOfInfectionFromSymptomaticMin    = 0.0;
    const double riskOfInfectionFromSymptomaticMax    = 0.2;
    const double maxRiskOfInfectionFromSymptomaticMin = 0.4;
    const double maxRiskOfInfectionFromSymptomaticMax = 0.5;
    const double recoveredPerInfectedNoSymptomsMin[]  = {0.2, 0.2, 0.15, 0.15, 0.15, 0.15};
    const double recoveredPerInfectedNoSymptomsMax[]  = {0.3, 0.3, 0.25, 0.25, 0.25, 0.25};
    const double severePerInfectedSymptomsMin[]       = {0.006, 0.006, 0.015, 0.049, 0.15, 0.20};
    const double severePerInfectedSymptomsMax[]       = {0.009, 0.009, 0.023, 0.074, 0.18, 0.25};
    const double criticalPerSevereMin[]               = {0.05, 0.05, 0.05, 0.10, 0.25, 0.35};
    const double criticalPerSevereMax[]               = {0.10, 0.10, 0.10, 0.20, 0.35, 0.45};
    const double deathsPerCriticalMin[]               = {0.00, 0.00, 0.10, 0.10, 0.30, 0.5};
    const double deathsPerCriticalMax[]               = {0.10, 0.10, 0.18, 0.18, 0.50, 0.7};

    const double reducExposedPartialImmunityMin                     = 0.75;
    const double reducExposedPartialImmunityMax                     = 0.85;
    const double reducExposedImprovedImmunityMin                    = 0.281;
    const double reducExposedImprovedImmunityMax                    = 0.381;
    const double reducInfectedSymptomsPartialImmunityMin            = 0.6;
    const double reducInfectedSymptomsPartialImmunityMax            = 0.7;
    const double reducInfectedSymptomsImprovedImmunityMin           = 0.193;
    const double reducInfectedSymptomsImprovedImmunityMax           = 0.293;
    const double reducInfectedSevereCriticalDeadPartialImmunityMin  = 0.05;
    const double reducInfectedSevereCriticalDeadPartialImmunityMax  = 0.15;
    const double reducInfectedSevereCriticalDeadImprovedImmunityMin = 0.041;
    const double reducInfectedSevereCriticalDeadImprovedImmunityMax = 0.141;

    double temp_reducTimeInfectedMild;
    if (long_time) {
        temp_reducTimeInfectedMild = 1.0;
    }
    else {
        temp_reducTimeInfectedMild = 0.5;
    }
    const double reducTimeInfectedMild = temp_reducTimeInfectedMild;

    array_assign_uniform_distribution(params.get<mio::osecirvvs::TransmissionProbabilityOnContact<double>>(),
                                      transmissionProbabilityOnContactMin, transmissionProbabilityOnContactMax);
    array_assign_uniform_distribution(params.get<mio::osecirvvs::RelativeTransmissionNoSymptoms<double>>(),
                                      relativeTransmissionNoSymptomsMin, relativeTransmissionNoSymptomsMax);
    array_assign_uniform_distribution(params.get<mio::osecirvvs::RiskOfInfectionFromSymptomatic<double>>(),
                                      riskOfInfectionFromSymptomaticMin, riskOfInfectionFromSymptomaticMax);
    array_assign_uniform_distribution(params.get<mio::osecirvvs::MaxRiskOfInfectionFromSymptomatic<double>>(),
                                      maxRiskOfInfectionFromSymptomaticMin, maxRiskOfInfectionFromSymptomaticMax);
    array_assign_uniform_distribution(params.get<mio::osecirvvs::RecoveredPerInfectedNoSymptoms<double>>(),
                                      recoveredPerInfectedNoSymptomsMin, recoveredPerInfectedNoSymptomsMax);
    array_assign_uniform_distribution(params.get<mio::osecirvvs::SeverePerInfectedSymptoms<double>>(),
                                      severePerInfectedSymptomsMin, severePerInfectedSymptomsMax);
    array_assign_uniform_distribution(params.get<mio::osecirvvs::CriticalPerSevere<double>>(), criticalPerSevereMin,
                                      criticalPerSevereMax);
    array_assign_uniform_distribution(params.get<mio::osecirvvs::DeathsPerCritical<double>>(), deathsPerCriticalMin,
                                      deathsPerCriticalMax);

    array_assign_uniform_distribution(params.get<mio::osecirvvs::ReducExposedPartialImmunity<double>>(),
                                      reducExposedPartialImmunityMin, reducExposedPartialImmunityMax);
    array_assign_uniform_distribution(params.get<mio::osecirvvs::ReducExposedImprovedImmunity<double>>(),
                                      reducExposedImprovedImmunityMin, reducExposedImprovedImmunityMax);
    array_assign_uniform_distribution(params.get<mio::osecirvvs::ReducInfectedSymptomsPartialImmunity<double>>(),
                                      reducInfectedSymptomsPartialImmunityMin, reducInfectedSymptomsPartialImmunityMax);
    array_assign_uniform_distribution(params.get<mio::osecirvvs::ReducInfectedSymptomsImprovedImmunity<double>>(),
                                      reducInfectedSymptomsImprovedImmunityMin,
                                      reducInfectedSymptomsImprovedImmunityMax);
    array_assign_uniform_distribution(
        params.get<mio::osecirvvs::ReducInfectedSevereCriticalDeadPartialImmunity<double>>(),
        reducInfectedSevereCriticalDeadPartialImmunityMin, reducInfectedSevereCriticalDeadPartialImmunityMax);
    array_assign_uniform_distribution(
        params.get<mio::osecirvvs::ReducInfectedSevereCriticalDeadImprovedImmunity<double>>(),
        reducInfectedSevereCriticalDeadImprovedImmunityMin, reducInfectedSevereCriticalDeadImprovedImmunityMax);
    array_assign_uniform_distribution(params.get<mio::osecirvvs::ReducTimeInfectedMild<double>>(),
                                      reducTimeInfectedMild, reducTimeInfectedMild);

    //sasonality
    const double seasonality_min = 0.1;
    const double seasonality_max = 0.3;

    assign_uniform_distribution(params.get<mio::osecirvvs::Seasonality<double>>(), seasonality_min, seasonality_max);

    // Delta specific parameter
    params.get<mio::osecirvvs::StartDayNewVariant>() = mio::get_day_in_year(mio::Date(2021, 6, 6));

    return mio::success();
}

static const std::map<ContactLocation, std::string> contact_locations = {{ContactLocation::Home, "home"},
                                                                         {ContactLocation::School, "school_pf_eig"},
                                                                         {ContactLocation::Work, "work"},
                                                                         {ContactLocation::Other, "other"}};

/**
 * Set contact matrices.
 * Reads contact matrices from files in the data directory.
 * @param data_dir data directory.
 * @param params Object that the contact matrices will be added to.
 * @returns any io errors that happen during reading of the files.
 */
mio::IOResult<void> set_contact_matrices(const fs::path& data_dir, mio::osecirvvs::Parameters<double>& params)
{
    //TODO: io error handling
    auto contact_matrices = mio::ContactMatrixGroup(contact_locations.size(), size_t(params.get_num_groups()));
    for (auto&& contact_location : contact_locations) {
        BOOST_OUTCOME_TRY(auto&& baseline,
                          mio::read_mobility_plain(
                              (data_dir / "contacts" / ("baseline_" + contact_location.second + ".txt")).string()));

        contact_matrices[size_t(contact_location.first)].get_baseline() = baseline;
        contact_matrices[size_t(contact_location.first)].get_minimum()  = Eigen::MatrixXd::Zero(6, 6);
    }
    params.get<mio::osecirvvs::ContactPatterns<double>>() = mio::UncertainContactMatrix<double>(contact_matrices);

    return mio::success();
}

/**
 * Set NPIs.
 * @param start_date start date of the simulation.
 * @param end_date end date of the simulation.
 * @param params Object that the NPIs will be added to.
 * @returns Currently generates no errors.
 */
mio::IOResult<void> set_npis(mio::Date start_date, mio::Date end_date, mio::osecirvvs::Parameters<double>& params,
                             bool late, bool masks, bool test)
{
    auto& contacts         = params.get<mio::osecirvvs::ContactPatterns<double>>();
    auto& contact_dampings = contacts.get_dampings();

    if (test) {
        params.get_commuter_nondetection() = 0.85;
    }
    else {
        params.get_commuter_nondetection() = 1.0;
    }

    //weights for age groups affected by an NPI
    auto group_weights_all     = Eigen::VectorXd::Constant(size_t(params.get_num_groups()), 1.0);
    auto group_weights_seniors = Eigen::VectorXd::NullaryExpr(size_t(params.get_num_groups()), [](auto&& i) {
        return i == 5 ? 1.0 : i == 4 ? 0.5 : 0.0; //65-80 only partially
    });

    //helper functions that create dampings for specific NPIs
    auto contacts_at_home = [=](auto t, auto min, auto max) {
        auto v = mio::UncertainValue<double>();
        assign_uniform_distribution(v, min, max);
        return mio::DampingSampling<double>(v, mio::DampingLevel(int(InterventionLevel::Main)),
                                            mio::DampingType(int(Intervention::Home)), t,
                                            {size_t(ContactLocation::Home)}, group_weights_all);
    };
    auto school_closure = [=](auto t, auto min, auto max) {
        auto v = mio::UncertainValue<double>();
        assign_uniform_distribution(v, min, max);
        return mio::DampingSampling<double>(v, mio::DampingLevel(int(InterventionLevel::Main)),
                                            mio::DampingType(int(Intervention::SchoolClosure)), t,
                                            {size_t(ContactLocation::School)}, group_weights_all);
    };
    auto home_office = [=](auto t, auto min, auto max) {
        auto v = mio::UncertainValue<double>();
        assign_uniform_distribution(v, min, max);
        return mio::DampingSampling<double>(v, mio::DampingLevel(int(InterventionLevel::Main)),
                                            mio::DampingType(int(Intervention::HomeOffice)), t,
                                            {size_t(ContactLocation::Work)}, group_weights_all);
    };
    auto social_events = [=](auto t, auto min, auto max) {
        auto v = mio::UncertainValue<double>();
        assign_uniform_distribution(v, min, max);
        return mio::DampingSampling<double>(v, mio::DampingLevel(int(InterventionLevel::Main)),
                                            mio::DampingType(int(Intervention::GatheringBanFacilitiesClosure)), t,
                                            {size_t(ContactLocation::Other)}, group_weights_all);
    };
    auto social_events_work = [=](auto t, auto min, auto max) {
        auto v = mio::UncertainValue<double>();
        assign_uniform_distribution(v, min, max);
        return mio::DampingSampling<double>(v, mio::DampingLevel(int(InterventionLevel::Main)),
                                            mio::DampingType(int(Intervention::GatheringBanFacilitiesClosure)), t,
                                            {size_t(ContactLocation::Work)}, group_weights_all);
    };
    auto physical_distancing_home = [=](auto t, auto min, auto max) {
        auto v = mio::UncertainValue<double>();
        assign_uniform_distribution(v, min, max);
        return mio::DampingSampling<double>(v, mio::DampingLevel(int(InterventionLevel::PhysicalDistanceAndMasks)),
                                            mio::DampingType(int(Intervention::PhysicalDistanceAndMasks)), t,
                                            {size_t(ContactLocation::Home)}, group_weights_all);
    };
    auto physical_distancing_school = [=](auto t, auto min, auto max) {
        auto v = mio::UncertainValue<double>();
        assign_uniform_distribution(v, min, max);
        return mio::DampingSampling<double>(v, mio::DampingLevel(int(InterventionLevel::PhysicalDistanceAndMasks)),
                                            mio::DampingType(int(Intervention::PhysicalDistanceAndMasks)), t,
                                            {size_t(ContactLocation::School)}, group_weights_all);
    };
    auto physical_distancing_work = [=](auto t, auto min, auto max) {
        auto v = mio::UncertainValue<double>();
        assign_uniform_distribution(v, min, max);
        return mio::DampingSampling<double>(v, mio::DampingLevel(int(InterventionLevel::PhysicalDistanceAndMasks)),
                                            mio::DampingType(int(Intervention::PhysicalDistanceAndMasks)), t,
                                            {size_t(ContactLocation::Work)}, group_weights_all);
    };
    auto physical_distancing_other = [=](auto t, auto min, auto max) {
        auto v = mio::UncertainValue<double>();
        assign_uniform_distribution(v, min, max);
        return mio::DampingSampling<double>(v, mio::DampingLevel(int(InterventionLevel::PhysicalDistanceAndMasks)),
                                            mio::DampingType(int(Intervention::PhysicalDistanceAndMasks)), t,
                                            {size_t(ContactLocation::Other)}, group_weights_all);
    };
    auto senior_awareness = [=](auto t, auto min, auto max) {
        auto v = mio::UncertainValue<double>();
        assign_uniform_distribution(v, min, max);
        return mio::DampingSampling<double>(v, mio::DampingLevel(int(InterventionLevel::SeniorAwareness)),
                                            mio::DampingType(int(Intervention::SeniorAwareness)), t,
                                            {size_t(ContactLocation::Home), size_t(ContactLocation::Other)},
                                            group_weights_seniors);
    };

    //OPEN SCENARIO SPRING
    auto start_year = mio::Date(2021, 1, 1);
    double narrow   = 0.05;
    if (start_year < end_date) {
        auto static_open_scenario_spring = mio::SimulationTime(mio::get_offset_in_days(start_year, start_date));
        contact_dampings.push_back(contacts_at_home(static_open_scenario_spring, 0.0, 0.0));
        contact_dampings.push_back(school_closure(static_open_scenario_spring, 0.0, 0.0));
        contact_dampings.push_back(home_office(static_open_scenario_spring, 0.0, 0.0));
        contact_dampings.push_back(social_events(static_open_scenario_spring, 0.0, 0.0));
        contact_dampings.push_back(social_events_work(static_open_scenario_spring, 0.0, 0.0));
        contact_dampings.push_back(physical_distancing_home(static_open_scenario_spring, 0.0, 0.0));
        contact_dampings.push_back(physical_distancing_school(static_open_scenario_spring, 0.2 + narrow, 0.4 - narrow));
        contact_dampings.push_back(physical_distancing_work(static_open_scenario_spring, 0.2 + narrow, 0.4 - narrow));
        contact_dampings.push_back(physical_distancing_other(static_open_scenario_spring, 0.2 + narrow, 0.4 - narrow));
        contact_dampings.push_back(senior_awareness(static_open_scenario_spring, 0.0, 0.0));
    }

    //OPEN SCENARIO
    int month_open;
    if (late) {
        month_open = 8;
    }
    else {
        month_open = 7;
    }
    double masks_low, masks_high, masks_low_school, masks_high_school, masks_narrow;
    if (masks) {
        masks_low_school  = 0.2;
        masks_high_school = 0.4;
        masks_low         = 0.2;
        masks_high        = 0.4;
        masks_narrow      = narrow;
    }
    else {

        masks_low_school  = 0.0;
        masks_high_school = 0.0;
        masks_low         = 0.0;
        masks_high        = 0.0;
        masks_narrow      = 0.0;
    }
    auto start_open = mio::Date(2021, month_open, 1);
    if (start_open < end_date) {
        auto start_summer = mio::SimulationTime(mio::get_offset_in_days(start_open, start_date));
        contact_dampings.push_back(contacts_at_home(start_summer, 0.0, 0.0));
        contact_dampings.push_back(school_closure(start_summer, 0.0, 0.0));
        contact_dampings.push_back(home_office(start_summer, 0.0, 0.0));
        contact_dampings.push_back(social_events(start_summer, 0.0, 0.0));
        contact_dampings.push_back(social_events_work(start_summer, 0.0, 0.0));
        contact_dampings.push_back(physical_distancing_home(start_summer, 0.0, 0.0));
        contact_dampings.push_back(physical_distancing_school(start_summer, masks_low_school + masks_narrow,
                                                              masks_high_school - masks_narrow));
        contact_dampings.push_back(
            physical_distancing_work(start_summer, masks_low + masks_narrow, masks_high - masks_narrow));
        contact_dampings.push_back(
            physical_distancing_other(start_summer, masks_low + masks_narrow, masks_high - masks_narrow));
        contact_dampings.push_back(senior_awareness(start_summer, 0.0, 0.0));
    }

    auto start_autumn = mio::SimulationTime(mio::get_offset_in_days(mio::Date(2021, 10, 1), start_date));
    contact_dampings.push_back(contacts_at_home(start_autumn, 0.0, 0.0));
    contact_dampings.push_back(school_closure(start_autumn, 0.3 + narrow, 0.5 - narrow));
    // contact_dampings.push_back(home_office(start_autumn, 0.3 + narrow, 0.5 - narrow)); // S3F only
    contact_dampings.push_back(social_events(start_autumn, 0.3 + narrow, 0.5 - narrow));
    contact_dampings.push_back(social_events_work(start_autumn, 0.0, 0.0));

    contact_dampings.push_back(home_office(start_autumn, 0.0 + narrow, 0.2 - narrow)); // S2F

    //contact_dampings.push_back(school_closure(start_autumn, 0.0 + narrow, 0.2 - narrow)); // S1F
    //contact_dampings.push_back(home_office(start_autumn, 0.0 + narrow, 0.2 - narrow)); // S1F
    //contact_dampings.push_back(social_events(start_autumn,  0.0 + narrow, 0.2 - narrow)); // S1F

    narrow = 0.0;
    //local dynamic NPIs
    params.get<mio::osecirvvs::DynamicNPIsImplementationDelay<double>>() = 7;
    auto& dynamic_npis        = params.get<mio::osecirvvs::DynamicNPIsInfectedSymptoms<double>>();
    auto dynamic_npi_dampings = std::vector<mio::DampingSampling<double>>();

    dynamic_npi_dampings.push_back(contacts_at_home(mio::SimulationTime(0), 0.1 + narrow, 0.3 - narrow));
    dynamic_npi_dampings.push_back(school_closure(mio::SimulationTime(0), 0.2 + narrow,
                                                  0.4 - narrow)); //0.25 - 0.25 in autumn
    dynamic_npi_dampings.push_back(home_office(mio::SimulationTime(0), 0.1 + narrow, 0.3 - narrow));
    dynamic_npi_dampings.push_back(social_events(mio::SimulationTime(0), 0.2 + narrow, 0.4 - narrow));
    dynamic_npi_dampings.push_back(social_events_work(mio::SimulationTime(0), 0.0, 0.0));
    dynamic_npi_dampings.push_back(physical_distancing_home(mio::SimulationTime(0), 0.0, 0.0));
    dynamic_npi_dampings.push_back(physical_distancing_school(mio::SimulationTime(0), 0.2 + narrow, 0.4 - narrow));
    dynamic_npi_dampings.push_back(physical_distancing_work(mio::SimulationTime(0), 0.2 + narrow, 0.4 - narrow));
    dynamic_npi_dampings.push_back(physical_distancing_other(mio::SimulationTime(0), 0.2 + narrow, 0.4 - narrow));
    dynamic_npi_dampings.push_back(senior_awareness(mio::SimulationTime(0), 0.0, 0.0));

    auto dynamic_npi_dampings2 = std::vector<mio::DampingSampling<double>>();
    dynamic_npi_dampings2.push_back(contacts_at_home(mio::SimulationTime(0), 0.5 + narrow, 0.7 - narrow));
    dynamic_npi_dampings2.push_back(school_closure(mio::SimulationTime(0), 0.4 + narrow,
                                                   0.6 - narrow)); //0.25 - 0.25 in autumn
    dynamic_npi_dampings2.push_back(home_office(mio::SimulationTime(0), 0.2 + narrow, 0.4 - narrow));
    dynamic_npi_dampings2.push_back(social_events(mio::SimulationTime(0), 0.7 + narrow, 0.9 - narrow));
    dynamic_npi_dampings2.push_back(social_events_work(mio::SimulationTime(0), 0.0, 0.0));
    dynamic_npi_dampings2.push_back(physical_distancing_home(mio::SimulationTime(0), 0.0 + narrow, 0.2 - narrow));
    dynamic_npi_dampings2.push_back(physical_distancing_school(mio::SimulationTime(0), 0.2 + narrow, 0.4 - narrow));
    dynamic_npi_dampings2.push_back(physical_distancing_work(mio::SimulationTime(0), 0.2 + narrow, 0.4 - narrow));
    dynamic_npi_dampings2.push_back(physical_distancing_other(mio::SimulationTime(0), 0.2 + narrow, 0.4 - narrow));
    dynamic_npi_dampings2.push_back(senior_awareness(mio::SimulationTime(0), 0.0, 0.0));

    dynamic_npis.set_interval(mio::SimulationTime(1.0));
    dynamic_npis.set_duration(mio::SimulationTime(14.0));
    dynamic_npis.set_base_value(100'000);
    dynamic_npis.set_threshold(35.0, dynamic_npi_dampings);
    dynamic_npis.set_threshold(100.0, dynamic_npi_dampings2);

    //school holidays (holiday periods are set per node, see set_nodes)
    auto school_holiday_value = mio::UncertainValue<double>();
    assign_uniform_distribution(school_holiday_value, 1.0, 1.0);
    contacts.get_school_holiday_damping() =
        mio::DampingSampling<double>(school_holiday_value, mio::DampingLevel(int(InterventionLevel::Holidays)),
                                     mio::DampingType(int(Intervention::SchoolClosure)), mio::SimulationTime(0.0),
                                     {size_t(ContactLocation::School)}, group_weights_all);

    return mio::success();
}

/**
 * Set synthetic population data for testing.
 * Only sets immune-naive part of the population. The remaining part is zero.
 * Same total populaton but different spread of infection in each county.
 * @param counties parameters for each county.
 */
void set_synthetic_population_data(std::vector<mio::osecirvvs::Model<double>>& counties)
{
    for (size_t county_idx = 0; county_idx < counties.size(); ++county_idx) {
        double nb_total_t0 = 10000, nb_exp_t0 = 2, nb_inf_t0 = 0, nb_car_t0 = 0, nb_hosp_t0 = 0, nb_icu_t0 = 0,
               nb_rec_t0 = 0, nb_dead_t0 = 0;

        nb_exp_t0 = (double)((county_idx % 10 + 1) * 3);

        for (mio::AgeGroup i = 0; i < counties[county_idx].parameters.get_num_groups(); i++) {
            counties[county_idx].populations[{i, mio::osecirvvs::InfectionState::ExposedNaive}]            = nb_exp_t0;
            counties[county_idx].populations[{i, mio::osecirvvs::InfectionState::InfectedNoSymptomsNaive}] = nb_car_t0;
            counties[county_idx].populations[{i, mio::osecirvvs::InfectionState::InfectedSymptomsNaive}]   = nb_inf_t0;
            counties[county_idx].populations[{i, mio::osecirvvs::InfectionState::InfectedSevereNaive}]     = nb_hosp_t0;
            counties[county_idx].populations[{i, mio::osecirvvs::InfectionState::InfectedCriticalNaive}]   = nb_icu_t0;
            counties[county_idx].populations[{i, mio::osecirvvs::InfectionState::SusceptibleImprovedImmunity}] =
                nb_rec_t0;
            counties[county_idx].populations[{i, mio::osecirvvs::InfectionState::DeadNaive}] = nb_dead_t0;
            counties[county_idx].populations.set_difference_from_group_total<mio::AgeGroup>(
                {i, mio::osecirvvs::InfectionState::SusceptibleNaive}, nb_total_t0);
        }
    }
}

/**
 * Create the input graph for the parameter study.
 * Reads files from the data directory.
 * @param start_date start date of the simulation.
 * @param end_date end date of the simulation.
 * @param data_dir data directory.
 * @returns created graph or any io errors that happen during reading of the files.
 */
mio::IOResult<mio::Graph<mio::osecirvvs::Model<double>, mio::MobilityParameters<double>>>
get_graph(mio::Date start_date, mio::Date end_date, const fs::path& data_dir, bool late, bool masks, bool test,
          bool long_time)
{
    const auto summer_date = late ? mio::Date(2021, 8, 1) : mio::Date(2021, 7, 1);

    // global parameters
    const int num_age_groups = 6;
    mio::osecirvvs::Parameters<double> params(num_age_groups);
    params.get<mio::osecirvvs::StartDay>() = mio::get_day_in_year(start_date);
    params.get_end_dynamic_npis()          = mio::get_offset_in_days(start_date, summer_date);
    BOOST_OUTCOME_TRY(set_covid_parameters(params, long_time));
    BOOST_OUTCOME_TRY(set_contact_matrices(data_dir, params));
    BOOST_OUTCOME_TRY(set_npis(start_date, end_date, params, late, masks, test));

    auto scaling_factor_infected = std::vector<double>(size_t(params.get_num_groups()), 1.0);
    auto scaling_factor_icu      = 1.0;
    auto tnt_capacity_factor     = 1.43 / 100000.;
<<<<<<< HEAD
    auto migrating_compartments  = {mio::osecirvvs::InfectionState::SusceptibleNaive,
                                   mio::osecirvvs::InfectionState::ExposedNaive,
                                   mio::osecirvvs::InfectionState::InfectedNoSymptomsNaive,
                                   mio::osecirvvs::InfectionState::InfectedSymptomsNaive,
                                   mio::osecirvvs::InfectionState::SusceptibleImprovedImmunity,
                                   mio::osecirvvs::InfectionState::SusceptiblePartialImmunity,
                                   mio::osecirvvs::InfectionState::ExposedPartialImmunity,
                                   mio::osecirvvs::InfectionState::InfectedNoSymptomsPartialImmunity,
                                   mio::osecirvvs::InfectionState::InfectedSymptomsPartialImmunity,
                                   mio::osecirvvs::InfectionState::ExposedImprovedImmunity,
                                   mio::osecirvvs::InfectionState::InfectedNoSymptomsImprovedImmunity,
                                   mio::osecirvvs::InfectionState::InfectedSymptomsImprovedImmunity};
=======
    auto mobile_compartments     = {mio::osecirvvs::InfectionState::SusceptibleNaive,
                                    mio::osecirvvs::InfectionState::ExposedNaive,
                                    mio::osecirvvs::InfectionState::InfectedNoSymptomsNaive,
                                    mio::osecirvvs::InfectionState::InfectedSymptomsNaive,
                                    mio::osecirvvs::InfectionState::SusceptibleImprovedImmunity,
                                    mio::osecirvvs::InfectionState::SusceptiblePartialImmunity,
                                    mio::osecirvvs::InfectionState::ExposedPartialImmunity,
                                    mio::osecirvvs::InfectionState::InfectedNoSymptomsPartialImmunity,
                                    mio::osecirvvs::InfectionState::InfectedSymptomsPartialImmunity,
                                    mio::osecirvvs::InfectionState::ExposedImprovedImmunity,
                                    mio::osecirvvs::InfectionState::InfectedNoSymptomsImprovedImmunity,
                                    mio::osecirvvs::InfectionState::InfectedSymptomsImprovedImmunity};
>>>>>>> d4ed9679

    // graph of counties with populations and local parameters
    // and mobility between counties
    mio::Graph<mio::osecirvvs::Model<double>, mio::MobilityParameters<double>> params_graph;
    const auto& read_function_nodes = mio::osecirvvs::read_input_data_county<mio::osecirvvs::Model<double>>;
    const auto& read_function_edges = mio::read_mobility_plain;
    const auto& node_id_function    = mio::get_node_ids;

    const auto& set_node_function =
        mio::set_nodes<mio::osecirvvs::TestAndTraceCapacity<double>, mio::osecirvvs::ContactPatterns<double>,
                       mio::osecirvvs::Model<double>, mio::MobilityParameters<double>,
                       mio::osecirvvs::Parameters<double>, decltype(read_function_nodes), decltype(node_id_function)>;
    const auto& set_edge_function =
        mio::set_edges<ContactLocation, mio::osecirvvs::Model<double>, mio::MobilityParameters<double>,
                       mio::MobilityCoefficientGroup, mio::osecirvvs::InfectionState, decltype(read_function_edges)>;
    BOOST_OUTCOME_TRY(set_node_function(
        params, start_date, end_date, data_dir,
        mio::path_join((data_dir / "pydata" / "Germany").string(), "county_current_population.json"), true,
        params_graph, read_function_nodes, node_id_function, scaling_factor_infected, scaling_factor_icu,
        tnt_capacity_factor, mio::get_offset_in_days(end_date, start_date), false, true));
    BOOST_OUTCOME_TRY(set_edge_function(data_dir, params_graph, mobile_compartments, contact_locations.size(),
                                        read_function_edges, std::vector<ScalarType>{0., 0., 1.0, 1.0, 0.33, 0., 0.}));

    return mio::success(params_graph);
}

/**
 * Different modes for running the parameter study.
 */
enum class RunMode
{
    Load,
    Save,
};

/**
 * Run the parameter study.
 * Load a previously stored graph or create a new one from data. 
 * The graph is the input for the parameter study.
 * A newly created graph is saved and can be reused.
 * @param mode Mode for running the parameter study.
 * @param data_dir data directory. Not used if mode is RunMode::Load.
 * @param save_dir directory where the graph is loaded from if mode is RunMOde::Load or save to if mode is RunMode::Save.
 * @param result_dir directory where all results of the parameter study will be stored.
 * @param save_single_runs [Default: true] Defines if single run results are written to the disk. 
 * @returns any io error that occurs during reading or writing of files.
 */
mio::IOResult<void> run(RunMode mode, const fs::path& data_dir, const fs::path& save_dir, const fs::path& result_dir,
                        bool save_single_runs, bool late, bool masks, bool test, bool high, bool long_time, bool future)
{
    mio::Date temp_date;
    if (future) {
        temp_date = mio::Date(2021, 10, 15);
    }
    else {
        temp_date = mio::Date(2021, 6, 6);
    }
    const auto start_date   = temp_date;
    const auto num_days_sim = 90.0;
    const auto end_date     = mio::offset_date_by_days(start_date, int(std::ceil(num_days_sim)));
    const auto num_runs     = 500;

    //create or load graph
    mio::Graph<mio::osecirvvs::Model<double>, mio::MobilityParameters<double>> params_graph;
    if (mode == RunMode::Save) {
        BOOST_OUTCOME_TRY(auto&& created, get_graph(start_date, end_date, data_dir, late, masks, test, long_time));
        BOOST_OUTCOME_TRY(write_graph(created, save_dir.string()));
        params_graph = created;
    }
    else {
        BOOST_OUTCOME_TRY(auto&& loaded, mio::read_graph<double, mio::osecirvvs::Model<double>>(save_dir.string()));
        params_graph = loaded;
    }

    std::vector<int> county_ids(params_graph.nodes().size());
    std::transform(params_graph.nodes().begin(), params_graph.nodes().end(), county_ids.begin(), [](auto& n) {
        return n.id;
    });

    //run parameter study
    auto parameter_study =
        mio::ParameterStudy<mio::osecirvvs::Simulation<>>{params_graph, 0.0, num_days_sim, 0.5, num_runs};

    // parameter_study.get_rng().seed(
    //    {114381446, 2427727386, 806223567, 832414962, 4121923627, 1581162203}); //set seeds, e.g., for debugging
    if (mio::mpi::is_root()) {
        printf("Seeds: ");
        for (auto s : parameter_study.get_rng().get_seeds()) {
            printf("%u, ", s);
        }
        printf("\n");
    }

    auto save_single_run_result = mio::IOResult<void>(mio::success());
    auto ensemble               = parameter_study.run(
        [&](auto&& graph) {
            return draw_sample(graph, high);
        },
        [&](auto results_graph, auto&& run_idx) {
            auto interpolated_result = mio::interpolate_simulation_result(results_graph);
            auto params              = std::vector<mio::osecirvvs::Model<double>>();
            params.reserve(results_graph.nodes().size());
            std::transform(results_graph.nodes().begin(), results_graph.nodes().end(), std::back_inserter(params),
                           [](auto&& node) {
                               return node.property.get_simulation().get_model();
                           });

            if (save_single_run_result && save_single_runs) {
                save_single_run_result =
                    save_result_with_params(interpolated_result, params, county_ids, result_dir, run_idx);
            }
            std::cout << "run " << run_idx << " complete." << std::endl;
            return std::make_pair(interpolated_result, params);
        });

    if (ensemble.size() > 0) {
        auto ensemble_results = std::vector<std::vector<mio::TimeSeries<double>>>{};
        ensemble_results.reserve(ensemble.size());
        auto ensemble_params = std::vector<std::vector<mio::osecirvvs::Model<double>>>{};
        ensemble_params.reserve(ensemble.size());
        for (auto&& run : ensemble) {
            ensemble_results.emplace_back(std::move(run.first));
            ensemble_params.emplace_back(std::move(run.second));
        }

        BOOST_OUTCOME_TRY(save_single_run_result);
        BOOST_OUTCOME_TRY(save_results(ensemble_results, ensemble_params, county_ids, result_dir, save_single_runs));
    }

    return mio::success();
}

int main(int argc, char** argv)
{
    //TODO: proper command line interface to set:
    //- number of runs
    //- start and end date (may be incompatible with runmode::load)
    //- seeds
    //- log level
    //- ...

    mio::set_log_level(mio::LogLevel::warn);
    mio::mpi::init();

    bool late      = false;
    bool masks     = true;
    bool test      = true;
    bool high      = false;
    bool long_time = false;
    bool future    = false;

    RunMode mode;
    std::string save_dir;
    std::string data_dir;
    std::string result_dir;
    bool save_single_runs = true;
    if (argc == 10) {
        mode       = RunMode::Save;
        data_dir   = argv[1];
        save_dir   = argv[2];
        result_dir = argv[3];
        if (atoi(argv[4]) == 0) {
            save_single_runs = false;
        }
        if (atoi(argv[5]) == 1) {
            high = true;
        }
        else {
            high = false;
        }
        if (atoi(argv[6]) == 1) {
            late = true;
        }
        else {
            late = false;
        }
        if (atoi(argv[7]) == 1) {
            masks = true;
            test  = true;
        }
        else {
            masks = false;
            test  = false;
        }
        if (atoi(argv[8]) == 1) {
            long_time = true;
        }
        else {
            long_time = false;
        }
        if (atoi(argv[9]) == 1) {
            future = true;
        }
        else {
            future = false;
        }
        if (mio::mpi::is_root()) {
            printf("Options: masks set to: %d, late set to: %d, high set to: %d, long set to: %d, future set to: %d\n",
                   (int)masks, (int)late, (int)high, (int)long_time, (int)future);
            printf("Reading data from \"%s\", saving graph to \"%s\".\n", data_dir.c_str(), save_dir.c_str());
            printf("Exporting single run results and parameters: %d.\n", (int)save_single_runs);
        }
    }
    else if (argc == 4) {
        mode       = RunMode::Load;
        save_dir   = argv[1];
        result_dir = argv[2];
        data_dir   = "";
        if (mio::mpi::is_root()) {
            printf("Loading graph from \"%s\".\n", save_dir.c_str());
            printf("Exporting single run results and parameters: %d.\n", (int)save_single_runs);
        }
    }
    else if (argc == 5) {
        mode       = RunMode::Save;
        data_dir   = argv[1];
        save_dir   = argv[2];
        result_dir = argv[3];
        if (atoi(argv[4]) == 0) {
            save_single_runs = false;
        }
        if (mio::mpi::is_root()) {
            printf("Options: masks set to: %d, late set to: %d, high set to: %d, long set to: %d, future set to: %d\n",
                   (int)masks, (int)late, (int)high, (int)long_time, (int)future);
            printf("Reading data from \"%s\", saving graph to \"%s\".\n", data_dir.c_str(), save_dir.c_str());
            printf("Exporting single run results and parameters: %d.\n", (int)save_single_runs);
        }
    }
    else {
        if (mio::mpi::is_root()) {
            printf("Usage:\n");
            printf("2021_vaccination_delta <data_dir> <save_dir> <result_dir> <high> <late> <masks> <long> <future>\n");
            printf("\tMake graph with data from <data_dir> and save at <save_dir>, then run the simulation.\n");
            printf("\tStore the results in <result_dir>\n");
            printf("\t<high> <late> <masks> <long> <future> are either 0 or 1 to define a particular scenario\n");
            printf("2021_vaccination_delta <load_dir> <result_dir>\n");
            printf("\tLoad graph from <load_dir>, then run the simulation.\n");
        }
        mio::mpi::finalize();
        return 0;
    }

    if (future) {
        result_dir += "_future";
    }
    if (long_time) {
        result_dir += "_long";
    }
    if (high) {
        result_dir += "_high";
    }
    if (late) {
        result_dir += "_late";
    }
    if (masks) {
        result_dir += "_mask";
    }
    if (test) {
        result_dir += "_test";
    }
    if (mio::mpi::is_root()) {
        boost::filesystem::path dir(result_dir);
        bool created = boost::filesystem::create_directories(dir);

        if (created) {
            mio::log_info("Directory '{:s}' was created.", dir.string());
        }
        printf("Saving results to \"%s\".\n", result_dir.c_str());
    }

    auto result =
        run(mode, data_dir, save_dir, result_dir, save_single_runs, late, masks, test, high, long_time, future);
    if (!result) {
        printf("%s\n", result.error().formatted_message().c_str());
        mio::mpi::finalize();
        return -1;
    }
    mio::mpi::finalize();
    return 0;
}<|MERGE_RESOLUTION|>--- conflicted
+++ resolved
@@ -548,33 +548,18 @@
     auto scaling_factor_infected = std::vector<double>(size_t(params.get_num_groups()), 1.0);
     auto scaling_factor_icu      = 1.0;
     auto tnt_capacity_factor     = 1.43 / 100000.;
-<<<<<<< HEAD
-    auto migrating_compartments  = {mio::osecirvvs::InfectionState::SusceptibleNaive,
-                                   mio::osecirvvs::InfectionState::ExposedNaive,
-                                   mio::osecirvvs::InfectionState::InfectedNoSymptomsNaive,
-                                   mio::osecirvvs::InfectionState::InfectedSymptomsNaive,
-                                   mio::osecirvvs::InfectionState::SusceptibleImprovedImmunity,
-                                   mio::osecirvvs::InfectionState::SusceptiblePartialImmunity,
-                                   mio::osecirvvs::InfectionState::ExposedPartialImmunity,
-                                   mio::osecirvvs::InfectionState::InfectedNoSymptomsPartialImmunity,
-                                   mio::osecirvvs::InfectionState::InfectedSymptomsPartialImmunity,
-                                   mio::osecirvvs::InfectionState::ExposedImprovedImmunity,
-                                   mio::osecirvvs::InfectionState::InfectedNoSymptomsImprovedImmunity,
-                                   mio::osecirvvs::InfectionState::InfectedSymptomsImprovedImmunity};
-=======
     auto mobile_compartments     = {mio::osecirvvs::InfectionState::SusceptibleNaive,
-                                    mio::osecirvvs::InfectionState::ExposedNaive,
-                                    mio::osecirvvs::InfectionState::InfectedNoSymptomsNaive,
-                                    mio::osecirvvs::InfectionState::InfectedSymptomsNaive,
-                                    mio::osecirvvs::InfectionState::SusceptibleImprovedImmunity,
-                                    mio::osecirvvs::InfectionState::SusceptiblePartialImmunity,
-                                    mio::osecirvvs::InfectionState::ExposedPartialImmunity,
-                                    mio::osecirvvs::InfectionState::InfectedNoSymptomsPartialImmunity,
-                                    mio::osecirvvs::InfectionState::InfectedSymptomsPartialImmunity,
-                                    mio::osecirvvs::InfectionState::ExposedImprovedImmunity,
-                                    mio::osecirvvs::InfectionState::InfectedNoSymptomsImprovedImmunity,
-                                    mio::osecirvvs::InfectionState::InfectedSymptomsImprovedImmunity};
->>>>>>> d4ed9679
+                                mio::osecirvvs::InfectionState::ExposedNaive,
+                                mio::osecirvvs::InfectionState::InfectedNoSymptomsNaive,
+                                mio::osecirvvs::InfectionState::InfectedSymptomsNaive,
+                                mio::osecirvvs::InfectionState::SusceptibleImprovedImmunity,
+                                mio::osecirvvs::InfectionState::SusceptiblePartialImmunity,
+                                mio::osecirvvs::InfectionState::ExposedPartialImmunity,
+                                mio::osecirvvs::InfectionState::InfectedNoSymptomsPartialImmunity,
+                                mio::osecirvvs::InfectionState::InfectedSymptomsPartialImmunity,
+                                mio::osecirvvs::InfectionState::ExposedImprovedImmunity,
+                                mio::osecirvvs::InfectionState::InfectedNoSymptomsImprovedImmunity,
+                                mio::osecirvvs::InfectionState::InfectedSymptomsImprovedImmunity};
 
     // graph of counties with populations and local parameters
     // and mobility between counties

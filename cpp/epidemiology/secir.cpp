#include <epidemiology/secir.h>

// #include <epidemiology/euler.h>
#include <epidemiology/adapt_rk.h>
#include <epidemiology/eigen_util.h>

#include <cmath>
#include <cassert>
#include <cstdio>
#include <algorithm>

namespace epi
{

void print_secir_params(std::vector<SecirParams> const& params)
{
    // alpha = alpha_in; // percentage of asymptomatic cases
    // beta  = beta_in; // risk of infection from the infected symptomatic patients
    // rho   = rho_in; // hospitalized per infected
    // theta = theta_in; // icu per hospitalized
    // delta = delta_in; // deaths per ICUs
    if (params.size() == 1) {
        printf("\n SECIR (SECIHURD) model set.\n Parameters:\n\t Time incubation:\t %.4f \n\t Time infectious "
               "(mild):\t %.4f \n\t Serial interval:\t %.4f \n\t Time hosp.->home:\t %.4f \n\t Time home->hosp.:\t "
               "%.4f \n\t Time hosp.->icu:\t %.4f \n\t Time infectious (asymp.):\t %.4f \n\t Time icu->death:\t\t "
               "%.4f\n\t alpha:\t %.4f \n\t beta:\t %.4f \n\t delta:\t %.4f \n\t rho:\t "
               "%.4f \n\t theta:\t %.4f \n\t Total at t0:\t %d \n\t Exposed at t0:\t %d \n\t Carrier at t0:\t %d\n\t "
               "Infectious at t0:\t %d \n\t Hospitalized at t0:\t %d \n\t "
               "ICU at t0:\t %d \n\t Recovered at t0:\t %d \n\t Dead at t0:\t %d\n",
               1.0 / params[0].times.get_incubation_inv(), 1.0 / params[0].times.get_infectious_mild_inv(),
               1.0 / params[0].times.get_serialinterval_inv(), 1.0 / params[0].times.get_hospitalized_to_home_inv(),
               1.0 / params[0].times.get_home_to_hospitalized_inv(),
               1.0 / params[0].times.get_hospitalized_to_icu_inv(), 1.0 / params[0].times.get_infectious_asymp_inv(),
               1.0 / params[0].times.get_icu_to_dead_inv(), params[0].probabilities.get_asymp_per_infectious(),
               params[0].probabilities.get_risk_from_symptomatic(), params[0].probabilities.get_dead_per_icu(),
               params[0].probabilities.get_hospitalized_per_infectious(),
               params[0].probabilities.get_icu_per_hospitalized(), (int)params[0].populations.get_total_t0(),
               (int)params[0].populations.get_exposed_t0(), (int)params[0].populations.get_carrier_t0(),
               (int)params[0].populations.get_infectious_t0(), (int)params[0].populations.get_hospitalized_t0(),
               (int)params[0].populations.get_icu_t0(), (int)params[0].populations.get_recovered_t0(),
               (int)params[0].populations.get_dead_t0());
    }
    else {
        printf("\n More than a single class used; no output to console.");
    }
}

/**
 * @brief Initializes a time parameters' struct of the SECIR model
 */
SecirParams::StageTimes::StageTimes()
{
    m_tinc_inv       = 1.0;
    m_tinfmild_inv   = 1.0;
    m_tserint_inv    = 1.0;
    m_thosp2home_inv = 1.0;
    m_thome2hosp_inv = 1.0;
    m_thosp2icu_inv  = 1.0;
    m_ticu2home_inv  = 1.0;
    m_tinfasy_inv    = 1.0;
    m_ticu2death_inv = 1.0;
}

void SecirParams::StageTimes::set_incubation(double const& tinc)
{
    m_tinc_inv = 1.0 / tinc;
}

void SecirParams::StageTimes::set_infectious_mild(double const& tinfmild)
{
    m_tinfmild_inv = 1.0 / tinfmild;
}

void SecirParams::StageTimes::set_serialinterval(double const& tserint)
{
    m_tserint_inv = 1.0 / tserint;
}

void SecirParams::StageTimes::set_hospitalized_to_home(double const& thosp2home)
{
    m_thosp2home_inv = 1.0 / thosp2home;
}

void SecirParams::StageTimes::set_home_to_hospitalized(double const& thome2hosp)
{
    m_thome2hosp_inv = 1.0 / thome2hosp;
}

void SecirParams::StageTimes::set_hospitalized_to_icu(double const& thosp2icu)
{
    m_thosp2icu_inv = 1.0 / thosp2icu;
}

void SecirParams::StageTimes::set_icu_to_home(double const& ticu2home)
{
    m_ticu2home_inv = 1.0 / ticu2home;
}

void SecirParams::StageTimes::set_infectious_asymp(double const& tinfasy)
{
    m_tinfasy_inv = 1.0 / tinfasy;
}

void SecirParams::StageTimes::set_icu_to_death(double const& ticu2death)
{
    m_ticu2death_inv = 1.0 / ticu2death;
}

double SecirParams::StageTimes::get_incubation_inv() const
{
    return m_tinc_inv;
}

double SecirParams::StageTimes::get_infectious_mild_inv() const
{
    return m_tinfmild_inv;
}

double SecirParams::StageTimes::get_serialinterval_inv() const
{
    return m_tserint_inv;
}

double SecirParams::StageTimes::get_hospitalized_to_home_inv() const
{
    return m_thosp2home_inv;
}

double SecirParams::StageTimes::get_home_to_hospitalized_inv() const
{
    return m_thome2hosp_inv;
}

double SecirParams::StageTimes::get_hospitalized_to_icu_inv() const
{
    return m_thosp2icu_inv;
}

double SecirParams::StageTimes::get_icu_to_home_inv() const
{
    return m_ticu2home_inv;
}

double SecirParams::StageTimes::get_infectious_asymp_inv() const
{
    return m_tinfasy_inv;
}

double SecirParams::StageTimes::get_icu_to_dead_inv() const
{
    return m_ticu2death_inv;
}

SecirParams::Populations::Populations()
{
    m_nb_total_t0 = 0;
    m_nb_exp_t0   = 0;
    m_nb_car_t0   = 0;
    m_nb_inf_t0   = 0;
    m_nb_hosp_t0  = 0;
    m_nb_icu_t0   = 0;
    m_nb_rec_t0   = 0;
    m_nb_dead_t0  = 0;
    m_nb_sus_t0   = 0;
}

void SecirParams::Populations::set_total_t0(double nb_total_t0)
{
    m_nb_total_t0 = nb_total_t0;
    SecirParams::Populations::set_suscetible_t0();
}

void SecirParams::Populations::set_exposed_t0(double nb_exp_t0)
{
    m_nb_exp_t0 = nb_exp_t0;
    SecirParams::Populations::set_suscetible_t0();
}

void SecirParams::Populations::set_carrier_t0(double nb_car_t0)
{
    m_nb_car_t0 = nb_car_t0;
    SecirParams::Populations::set_suscetible_t0();
}

void SecirParams::Populations::set_infectious_t0(double nb_inf_t0)
{
    m_nb_inf_t0 = nb_inf_t0;
    SecirParams::Populations::set_suscetible_t0();
}

void SecirParams::Populations::set_hospital_t0(double nb_hosp_t0)
{
    m_nb_hosp_t0 = nb_hosp_t0;
    SecirParams::Populations::set_suscetible_t0();
}

void SecirParams::Populations::set_icu_t0(double nb_icu_t0)
{
    m_nb_icu_t0 = nb_icu_t0;
    SecirParams::Populations::set_suscetible_t0();
}

void SecirParams::Populations::set_recovered_t0(double nb_rec_t0)
{
    m_nb_rec_t0 = nb_rec_t0;
    SecirParams::Populations::set_suscetible_t0();
}

void SecirParams::Populations::set_dead_t0(double nb_dead_t0)
{
    m_nb_dead_t0 = nb_dead_t0;
    SecirParams::Populations::set_suscetible_t0();
}

void SecirParams::Populations::set_suscetible_t0()
{
    m_nb_sus_t0 = m_nb_total_t0 - m_nb_exp_t0 - m_nb_car_t0 - m_nb_inf_t0 - m_nb_hosp_t0 - m_nb_icu_t0 - m_nb_rec_t0 -
                  m_nb_dead_t0;
}

double SecirParams::Populations::get_total_t0() const
{
    return m_nb_total_t0;
}

double SecirParams::Populations::get_exposed_t0() const
{
    return m_nb_exp_t0;
}

double SecirParams::Populations::get_carrier_t0() const
{
    return m_nb_car_t0;
}

double SecirParams::Populations::get_infectious_t0() const
{
    return m_nb_inf_t0;
}

double SecirParams::Populations::get_hospitalized_t0() const
{
    return m_nb_hosp_t0;
}

double SecirParams::Populations::get_icu_t0() const
{
    return m_nb_icu_t0;
}

double SecirParams::Populations::get_recovered_t0() const
{
    return m_nb_rec_t0;
}

double SecirParams::Populations::get_dead_t0() const
{
    return m_nb_dead_t0;
}

double SecirParams::Populations::get_suscetible_t0() const
{
    return m_nb_sus_t0;
}

SecirParams::Probabilities::Probabilities()
{
    m_alpha = 0;
    m_beta  = 0;
    m_rho   = 0;
    m_theta = 0;
    m_delta = 0;
}

void SecirParams::Probabilities::set_asymp_per_infectious(double const& alpha)
{
    m_alpha = alpha;
}

void SecirParams::Probabilities::set_risk_from_symptomatic(double const& beta)
{
    m_beta = beta;
}

void SecirParams::Probabilities::set_hospitalized_per_infectious(double const& rho)
{
    m_rho = rho;
}

void SecirParams::Probabilities::set_icu_per_hospitalized(double const& theta)
{
    m_theta = theta;
}

void SecirParams::Probabilities::set_dead_per_icu(double const& delta)
{
    m_delta = delta;
}

double SecirParams::Probabilities::get_asymp_per_infectious() const
{
    return m_alpha;
}

double SecirParams::Probabilities::get_risk_from_symptomatic() const
{
    return m_beta;
}

double SecirParams::Probabilities::get_hospitalized_per_infectious() const
{
    return m_rho;
}

double SecirParams::Probabilities::get_icu_per_hospitalized() const
{
    return m_theta;
}

double SecirParams::Probabilities::get_dead_per_icu() const
{
    return m_delta;
}

ContactFrequencyMatrix::ContactFrequencyMatrix()
    : m_cont_freq{{1.0}}
    , dampings{{Dampings{}}}
{
}

ContactFrequencyMatrix::ContactFrequencyMatrix(size_t const nb_groups)
    : m_cont_freq{nb_groups, std::vector<double>(nb_groups, 0)}
    , dampings{nb_groups, std::vector<Dampings>(nb_groups, Dampings{})}
{
    // m_cont_freq.resize(nb_groups);
    // for (size_t i = 0; i < nb_groups; i++) {
    //     m_cont_freq[i] = std::vector<double>(8, 0);
    // }
}

void ContactFrequencyMatrix::set_cont_freq(double const cont_freq, int const self_group, int const contact_group)
{
    if (self_group <= contact_group) {
        m_cont_freq[self_group][contact_group] = cont_freq;
    }
    else {
        m_cont_freq[contact_group][self_group] = cont_freq;
    }
}

double ContactFrequencyMatrix::get_cont_freq(int self_group, int contact_group) const
{
    // prevent erroneous nonsymmetry
    return self_group <= contact_group ? m_cont_freq[self_group][contact_group]
                                       : m_cont_freq[contact_group][self_group];
}

void ContactFrequencyMatrix::set_dampings(Dampings const& damping, int self_group, int contact_group)
{
    if (self_group <= contact_group) {
        dampings[self_group][contact_group] = damping;
    }
    else {
        dampings[contact_group][self_group] = damping;
    }
}

Dampings ContactFrequencyMatrix::get_dampings(int self_group, int contact_group) const
{
    // prevent erroneous nonsymmetry
    return self_group <= contact_group ? dampings[self_group][contact_group] : dampings[contact_group][self_group];
}

void ContactFrequencyMatrix::add_damping(Damping const& damping, int self_group, int contact_group)
{
    if (self_group <= contact_group) {
        dampings[self_group][contact_group].add(damping);
    }
    else {
        dampings[contact_group][self_group].add(damping);
    }
}

SecirParams::SecirParams()
    : times{}
    , populations{}
    , probabilities{}
{
}

double get_reprod_rate(ContactFrequencyMatrix const& cont_freq_matrix, std::vector<SecirParams> const& params,
                       double const t, std::vector<double> const& yt)
{
    if (params.size() == 1) {
        // (base_)reprod has to be computed time dependently !
        auto dummy_R3 =
            0.5 / (1.0 / params[0].times.get_infectious_mild_inv() - 1.0 / params[0].times.get_serialinterval_inv());

        double cont_freq_eff = cont_freq_matrix.get_cont_freq(0, 0) * cont_freq_matrix.get_dampings(0, 0).get_factor(t);

        double nb_total = 0;
        for (size_t i = 0; i < yt.size(); i++) {
            nb_total += yt[0];
        }

        double reprod_rate =
            cont_freq_eff *
            ((1 - params[0].probabilities.get_hospitalized_per_infectious()) *
                 params[0].times.get_infectious_mild_inv() +
             dummy_R3 * params[0].probabilities.get_risk_from_symptomatic() *
                 (1 - params[0].probabilities.get_asymp_per_infectious()) +
             params[0].probabilities.get_hospitalized_per_infectious() *
                 params[0].times.get_home_to_hospitalized_inv()) /
            ((dummy_R3 * (1 - params[0].probabilities.get_asymp_per_infectious()) +
              params[0].probabilities.get_asymp_per_infectious() * params[0].times.get_infectious_asymp_inv()) *
             (params[0].times.get_infectious_mild_inv() *
                  (1 - params[0].probabilities.get_hospitalized_per_infectious()) +
              params[0].probabilities.get_hospitalized_per_infectious() *
                  params[0].times.get_home_to_hospitalized_inv())) *
            yt[0] / nb_total;

        return reprod_rate;
    }
    else {
        return -1;
    }
}

void secir_get_derivatives(ContactFrequencyMatrix const& cont_freq_matrix, std::vector<SecirParams> const& params,
                           const Eigen::VectorXd& y, double t, Eigen::VectorXd& dydt)
{
    // alpha  // percentage of asymptomatic cases
    // beta // risk of infection from the infected symptomatic patients
    // rho   // hospitalized per infectious
    // theta // icu per hospitalized
    // delta  // deaths per ICUs
    // 0: S,      1: E,     2: C,     3: I,     4: H,     5: U,     6: R,     7: D
<<<<<<< HEAD
    double cont_freq_eff = params.times.get_cont_freq() * params.dampings.get_factor(t);
    double divN          = 1.0 / params.populations.get_total_t0();

    double dummy_S = cont_freq_eff * y[0] * divN * (y[2] + params.probabilities.get_risk_from_symptomatic() * y[3]);

    double dummy_R2 = 1.0 / (2 * (1.0 / params.times.get_serialinterval_inv()) -
                             (1.0 / params.times.get_infectious_mild_inv())); // R2 = 1/(2SI-IP)
    double dummy_R3 = 0.5 / ((1.0 / params.times.get_infectious_mild_inv()) -
                             (1.0 / params.times.get_serialinterval_inv())); // R3 = 1/(2(IP-SI))

    dydt[0] = -dummy_S; // -R1*(C+beta*I)*S/N0
    dydt[1] = dummy_S - dummy_R2 * y[1]; // R1*(C+beta*I)*S/N0-R2*E - R2*E
    dydt[2] =
        dummy_R2 * y[1] - ((1 - params.probabilities.get_asymp_per_infectious()) * dummy_R3 +
                           params.probabilities.get_asymp_per_infectious() * params.times.get_infectious_asymp_inv()) *
                              y[2];
    dydt[3] = (1 - params.probabilities.get_asymp_per_infectious()) * dummy_R3 * y[2] -
              ((1 - params.probabilities.get_hospitalized_per_infectious()) * params.times.get_infectious_mild_inv() +
               params.probabilities.get_hospitalized_per_infectious() * params.times.get_home_to_hospitalized_inv()) *
                  y[3];
    dydt[4] =
        params.probabilities.get_hospitalized_per_infectious() * params.times.get_home_to_hospitalized_inv() * y[3] -
        ((1 - params.probabilities.get_icu_per_hospitalized()) * params.times.get_hospitalized_to_home_inv() +
         params.probabilities.get_icu_per_hospitalized() * params.times.get_hospitalized_to_icu_inv()) *
            y[4];
    dydt[5] = params.probabilities.get_icu_per_hospitalized() * params.times.get_hospitalized_to_icu_inv() * y[4] -
              ((1 - params.probabilities.get_dead_per_icu()) * params.times.get_icu_to_home_inv() +
               params.probabilities.get_dead_per_icu() * params.times.get_icu_to_dead_inv()) *
                  y[5];
    dydt[6] =
        params.probabilities.get_asymp_per_infectious() * params.times.get_infectious_asymp_inv() * y[2] +
        (1 - params.probabilities.get_hospitalized_per_infectious()) * params.times.get_infectious_mild_inv() * y[3] +
        (1 - params.probabilities.get_icu_per_hospitalized()) * params.times.get_hospitalized_to_home_inv() * y[4] +
        (1 - params.probabilities.get_dead_per_icu()) * params.times.get_icu_to_home_inv() * y[5];
    dydt[7] = params.probabilities.get_dead_per_icu() * params.times.get_icu_to_dead_inv() * y[5];
}

namespace
{
    void secir_get_initial_values(const SecirParams& params, Eigen::VectorXd& y)
    {
        y[0] = params.populations.get_suscetible_t0();
        y[1] = params.populations.get_exposed_t0();
        y[2] = params.populations.get_carrier_t0();
        y[3] = params.populations.get_infectious_t0();
        y[4] = params.populations.get_hospitalized_t0();
        y[5] = params.populations.get_icu_t0();
        y[6] = params.populations.get_recovered_t0();
        y[7] = params.populations.get_dead_t0();
    }
} // namespace

std::vector<double> simulate(double t0, double tmax, double dt, const SecirParams& params,
                             std::vector<Eigen::VectorXd>& secir)
{
    size_t n_params = 8;
    secir           = std::vector<Eigen::VectorXd>(1, Eigen::VectorXd::Constant(n_params, 0.));
    secir_get_initial_values(params, secir[0]);

    auto secir_fun = [&params](Eigen::VectorXd const& y, const double t, Eigen::VectorXd& dydt) {
        return secir_get_derivatives(params, y, t, dydt);
=======
    size_t n_agegroups = params.size();

    for (size_t i = 0; i < n_agegroups; i++) {
        dydt[0 + 8 * i] = 0;
        dydt[1 + 8 * i] = 0;
        for (size_t j = 0; j < n_agegroups; j++) {
            // effective contact rate by contact rate between groups i and j and damping j
            double cont_freq_eff =
                cont_freq_matrix.get_cont_freq(i, j) *
                cont_freq_matrix.get_dampings(i, j).get_factor(t); // get effective contact rate between i and j
            double divN    = 1.0 / params[j].populations.get_total_t0(); // precompute 1.0/Nj
            double dummy_S = y[0 + 8 * i] * cont_freq_eff * divN *
                             (y[2 + 8 * j] + params[j].probabilities.get_risk_from_symptomatic() * y[3 + 8 * j]);

            dydt[0 + 8 * i] -= dummy_S; // -R1*(C+beta*I)*S/N0
            dydt[1 + 8 * i] += dummy_S; // R1*(C+beta*I)*S/N0-R2*E
        }

        double dummy_R2 = 1.0 / (2 * (1.0 / params[i].times.get_serialinterval_inv()) -
                                 (1.0 / params[i].times.get_infectious_mild_inv())); // R2 = 1/(2SI-IP)
        double dummy_R3 = 0.5 / ((1.0 / params[i].times.get_infectious_mild_inv()) -
                                 (1.0 / params[i].times.get_serialinterval_inv())); // R3 = 1/(2(IP-SI))

        dydt[1 + 8 * i] -= dummy_R2 * y[1 + 8 * i]; // only exchange of E and C done here
        dydt[2 + 8 * i] =
            dummy_R2 * y[1 + 8 * i] -
            ((1 - params[i].probabilities.get_asymp_per_infectious()) * dummy_R3 +
             params[i].probabilities.get_asymp_per_infectious() * params[i].times.get_infectious_asymp_inv()) *
                y[2 + 8 * i];
        dydt[3 + 8 * i] = (1 - params[i].probabilities.get_asymp_per_infectious()) * dummy_R3 * y[2 + 8 * i] -
                          ((1 - params[i].probabilities.get_hospitalized_per_infectious()) *
                               params[i].times.get_infectious_mild_inv() +
                           params[i].probabilities.get_hospitalized_per_infectious() *
                               params[i].times.get_home_to_hospitalized_inv()) *
                              y[3 + 8 * i];
        dydt[4 + 8 * i] =
            params[i].probabilities.get_hospitalized_per_infectious() * params[i].times.get_home_to_hospitalized_inv() *
                y[3 + 8 * i] -
            ((1 - params[i].probabilities.get_icu_per_hospitalized()) * params[i].times.get_hospitalized_to_home_inv() +
             params[i].probabilities.get_icu_per_hospitalized() * params[i].times.get_hospitalized_to_icu_inv()) *
                y[4 + 8 * i];
        dydt[5 + 8 * i] = params[i].probabilities.get_icu_per_hospitalized() *
                              params[i].times.get_hospitalized_to_icu_inv() * y[4 + 8 * i] -
                          ((1 - params[i].probabilities.get_dead_per_icu()) * params[i].times.get_icu_to_home_inv() +
                           params[i].probabilities.get_dead_per_icu() * params[i].times.get_icu_to_dead_inv()) *
                              y[5 + 8 * i];
        dydt[6 + 8 * i] =
            params[i].probabilities.get_asymp_per_infectious() * params[i].times.get_infectious_asymp_inv() *
                y[2 + 8 * i] +
            (1 - params[i].probabilities.get_hospitalized_per_infectious()) *
                params[i].times.get_infectious_mild_inv() * y[3 + 8 * i] +
            (1 - params[i].probabilities.get_icu_per_hospitalized()) * params[i].times.get_hospitalized_to_home_inv() *
                y[4 + 8 * i] +
            (1 - params[i].probabilities.get_dead_per_icu()) * params[i].times.get_icu_to_home_inv() * y[5 + 8 * i];
        dydt[7 + 8 * i] =
            params[i].probabilities.get_dead_per_icu() * params[i].times.get_icu_to_dead_inv() * y[5 + 8 * i];
    }
}

std::vector<double> simulate(double t0, double tmax, double dt, ContactFrequencyMatrix const& cont_freq_matrix,
                             std::vector<SecirParams> const& params, std::vector<Eigen::VectorXd>& secir)
{
    size_t n_agegroups = params.size();
    secir              = std::vector<Eigen::VectorXd>(1, Eigen::VectorXd::Constant(n_agegroups * 8, 0.));

    //initial conditions
    for (size_t i = 0; i < n_agegroups; i++) {
        secir[0][0 + i * 8] = params[i].populations.get_suscetible_t0();
        secir[0][1 + i * 8] = params[i].populations.get_exposed_t0();
        secir[0][2 + i * 8] = params[i].populations.get_carrier_t0();
        secir[0][3 + i * 8] = params[i].populations.get_infectious_t0();
        secir[0][4 + i * 8] = params[i].populations.get_hospitalized_t0();
        secir[0][5 + i * 8] = params[i].populations.get_icu_t0();
        secir[0][6 + i * 8] = params[i].populations.get_recovered_t0();
        secir[0][7 + i * 8] = params[i].populations.get_dead_t0();
    }

    auto secir_fun = [&cont_freq_matrix, &params](Eigen::VectorXd const& y, const double t, Eigen::VectorXd& dydt) {
        return secir_get_derivatives(cont_freq_matrix, params, y, t, dydt);
>>>>>>> 7db1ffa8
    };

#ifdef ARK_H
    double dtmin = 1e-3;
    double dtmax = 1.;
    RKIntegrator integrator(secir_fun, dtmin, dtmax);
    integrator.set_abs_tolerance(1e-1);
    integrator.set_rel_tolerance(1e-4);
#endif
#ifdef EULER_H
    double dtmin = dt;
    double dtmax = dt;
    EulerIntegrator integrator(secir_fun);
#endif

    return ode_integrate(t0, tmax, dt, integrator, secir);
}

std::vector<double> simulate_groups(double t0, double tmax, double dt, const std::vector<SecirParams>& group_params,
                             MigrationFunction migration_function, std::vector<Eigen::VectorXd>& group_secir)
{
    auto num_groups     = group_params.size();
    auto num_vars       = 4;
    auto num_vars_total = 4 * num_groups;
    group_secir         = std::vector<Eigen::VectorXd>(1, Eigen::VectorXd(num_vars_total));
    auto integrators    = std::vector<std::unique_ptr<IntegratorBase>>(num_groups);

    Eigen::VectorXd init_single(num_vars);
    for (size_t i = 0; i < num_groups; i++) {
        secir_get_initial_values(group_params[i], init_single);
        slice(group_secir[0], { Eigen::Index(i), Eigen::Index(num_vars), Eigen::Index(num_groups) }) = init_single;

        auto secir_fun = [params = group_params[i]](Eigen::VectorXd const& y, const double t, Eigen::VectorXd& dydt) {
            return secir_get_derivatives(params, y, t, dydt);
        };
        double dtmin    = 1e-5;
        double dtmax    = 1.;
        auto integrator = std::make_unique<RKIntegrator>(secir_fun, dtmin, dtmax);
        integrator->set_rel_tolerance(1e-6);
        integrator->set_abs_tolerance(0);
        integrators[i] = std::move(integrator);
    }

    return ode_integrate_with_migration(t0, tmax, dt, integrators, migration_function, group_secir);
}

} // namespace epi
<|MERGE_RESOLUTION|>--- conflicted
+++ resolved
@@ -1,627 +1,577 @@
-#include <epidemiology/secir.h>
-
-// #include <epidemiology/euler.h>
-#include <epidemiology/adapt_rk.h>
-#include <epidemiology/eigen_util.h>
-
-#include <cmath>
-#include <cassert>
-#include <cstdio>
-#include <algorithm>
-
-namespace epi
-{
-
-void print_secir_params(std::vector<SecirParams> const& params)
-{
-    // alpha = alpha_in; // percentage of asymptomatic cases
-    // beta  = beta_in; // risk of infection from the infected symptomatic patients
-    // rho   = rho_in; // hospitalized per infected
-    // theta = theta_in; // icu per hospitalized
-    // delta = delta_in; // deaths per ICUs
-    if (params.size() == 1) {
-        printf("\n SECIR (SECIHURD) model set.\n Parameters:\n\t Time incubation:\t %.4f \n\t Time infectious "
-               "(mild):\t %.4f \n\t Serial interval:\t %.4f \n\t Time hosp.->home:\t %.4f \n\t Time home->hosp.:\t "
-               "%.4f \n\t Time hosp.->icu:\t %.4f \n\t Time infectious (asymp.):\t %.4f \n\t Time icu->death:\t\t "
-               "%.4f\n\t alpha:\t %.4f \n\t beta:\t %.4f \n\t delta:\t %.4f \n\t rho:\t "
-               "%.4f \n\t theta:\t %.4f \n\t Total at t0:\t %d \n\t Exposed at t0:\t %d \n\t Carrier at t0:\t %d\n\t "
-               "Infectious at t0:\t %d \n\t Hospitalized at t0:\t %d \n\t "
-               "ICU at t0:\t %d \n\t Recovered at t0:\t %d \n\t Dead at t0:\t %d\n",
-               1.0 / params[0].times.get_incubation_inv(), 1.0 / params[0].times.get_infectious_mild_inv(),
-               1.0 / params[0].times.get_serialinterval_inv(), 1.0 / params[0].times.get_hospitalized_to_home_inv(),
-               1.0 / params[0].times.get_home_to_hospitalized_inv(),
-               1.0 / params[0].times.get_hospitalized_to_icu_inv(), 1.0 / params[0].times.get_infectious_asymp_inv(),
-               1.0 / params[0].times.get_icu_to_dead_inv(), params[0].probabilities.get_asymp_per_infectious(),
-               params[0].probabilities.get_risk_from_symptomatic(), params[0].probabilities.get_dead_per_icu(),
-               params[0].probabilities.get_hospitalized_per_infectious(),
-               params[0].probabilities.get_icu_per_hospitalized(), (int)params[0].populations.get_total_t0(),
-               (int)params[0].populations.get_exposed_t0(), (int)params[0].populations.get_carrier_t0(),
-               (int)params[0].populations.get_infectious_t0(), (int)params[0].populations.get_hospitalized_t0(),
-               (int)params[0].populations.get_icu_t0(), (int)params[0].populations.get_recovered_t0(),
-               (int)params[0].populations.get_dead_t0());
-    }
-    else {
-        printf("\n More than a single class used; no output to console.");
-    }
-}
-
-/**
- * @brief Initializes a time parameters' struct of the SECIR model
- */
-SecirParams::StageTimes::StageTimes()
-{
-    m_tinc_inv       = 1.0;
-    m_tinfmild_inv   = 1.0;
-    m_tserint_inv    = 1.0;
-    m_thosp2home_inv = 1.0;
-    m_thome2hosp_inv = 1.0;
-    m_thosp2icu_inv  = 1.0;
-    m_ticu2home_inv  = 1.0;
-    m_tinfasy_inv    = 1.0;
-    m_ticu2death_inv = 1.0;
-}
-
-void SecirParams::StageTimes::set_incubation(double const& tinc)
-{
-    m_tinc_inv = 1.0 / tinc;
-}
-
-void SecirParams::StageTimes::set_infectious_mild(double const& tinfmild)
-{
-    m_tinfmild_inv = 1.0 / tinfmild;
-}
-
-void SecirParams::StageTimes::set_serialinterval(double const& tserint)
-{
-    m_tserint_inv = 1.0 / tserint;
-}
-
-void SecirParams::StageTimes::set_hospitalized_to_home(double const& thosp2home)
-{
-    m_thosp2home_inv = 1.0 / thosp2home;
-}
-
-void SecirParams::StageTimes::set_home_to_hospitalized(double const& thome2hosp)
-{
-    m_thome2hosp_inv = 1.0 / thome2hosp;
-}
-
-void SecirParams::StageTimes::set_hospitalized_to_icu(double const& thosp2icu)
-{
-    m_thosp2icu_inv = 1.0 / thosp2icu;
-}
-
-void SecirParams::StageTimes::set_icu_to_home(double const& ticu2home)
-{
-    m_ticu2home_inv = 1.0 / ticu2home;
-}
-
-void SecirParams::StageTimes::set_infectious_asymp(double const& tinfasy)
-{
-    m_tinfasy_inv = 1.0 / tinfasy;
-}
-
-void SecirParams::StageTimes::set_icu_to_death(double const& ticu2death)
-{
-    m_ticu2death_inv = 1.0 / ticu2death;
-}
-
-double SecirParams::StageTimes::get_incubation_inv() const
-{
-    return m_tinc_inv;
-}
-
-double SecirParams::StageTimes::get_infectious_mild_inv() const
-{
-    return m_tinfmild_inv;
-}
-
-double SecirParams::StageTimes::get_serialinterval_inv() const
-{
-    return m_tserint_inv;
-}
-
-double SecirParams::StageTimes::get_hospitalized_to_home_inv() const
-{
-    return m_thosp2home_inv;
-}
-
-double SecirParams::StageTimes::get_home_to_hospitalized_inv() const
-{
-    return m_thome2hosp_inv;
-}
-
-double SecirParams::StageTimes::get_hospitalized_to_icu_inv() const
-{
-    return m_thosp2icu_inv;
-}
-
-double SecirParams::StageTimes::get_icu_to_home_inv() const
-{
-    return m_ticu2home_inv;
-}
-
-double SecirParams::StageTimes::get_infectious_asymp_inv() const
-{
-    return m_tinfasy_inv;
-}
-
-double SecirParams::StageTimes::get_icu_to_dead_inv() const
-{
-    return m_ticu2death_inv;
-}
-
-SecirParams::Populations::Populations()
-{
-    m_nb_total_t0 = 0;
-    m_nb_exp_t0   = 0;
-    m_nb_car_t0   = 0;
-    m_nb_inf_t0   = 0;
-    m_nb_hosp_t0  = 0;
-    m_nb_icu_t0   = 0;
-    m_nb_rec_t0   = 0;
-    m_nb_dead_t0  = 0;
-    m_nb_sus_t0   = 0;
-}
-
-void SecirParams::Populations::set_total_t0(double nb_total_t0)
-{
-    m_nb_total_t0 = nb_total_t0;
-    SecirParams::Populations::set_suscetible_t0();
-}
-
-void SecirParams::Populations::set_exposed_t0(double nb_exp_t0)
-{
-    m_nb_exp_t0 = nb_exp_t0;
-    SecirParams::Populations::set_suscetible_t0();
-}
-
-void SecirParams::Populations::set_carrier_t0(double nb_car_t0)
-{
-    m_nb_car_t0 = nb_car_t0;
-    SecirParams::Populations::set_suscetible_t0();
-}
-
-void SecirParams::Populations::set_infectious_t0(double nb_inf_t0)
-{
-    m_nb_inf_t0 = nb_inf_t0;
-    SecirParams::Populations::set_suscetible_t0();
-}
-
-void SecirParams::Populations::set_hospital_t0(double nb_hosp_t0)
-{
-    m_nb_hosp_t0 = nb_hosp_t0;
-    SecirParams::Populations::set_suscetible_t0();
-}
-
-void SecirParams::Populations::set_icu_t0(double nb_icu_t0)
-{
-    m_nb_icu_t0 = nb_icu_t0;
-    SecirParams::Populations::set_suscetible_t0();
-}
-
-void SecirParams::Populations::set_recovered_t0(double nb_rec_t0)
-{
-    m_nb_rec_t0 = nb_rec_t0;
-    SecirParams::Populations::set_suscetible_t0();
-}
-
-void SecirParams::Populations::set_dead_t0(double nb_dead_t0)
-{
-    m_nb_dead_t0 = nb_dead_t0;
-    SecirParams::Populations::set_suscetible_t0();
-}
-
-void SecirParams::Populations::set_suscetible_t0()
-{
-    m_nb_sus_t0 = m_nb_total_t0 - m_nb_exp_t0 - m_nb_car_t0 - m_nb_inf_t0 - m_nb_hosp_t0 - m_nb_icu_t0 - m_nb_rec_t0 -
-                  m_nb_dead_t0;
-}
-
-double SecirParams::Populations::get_total_t0() const
-{
-    return m_nb_total_t0;
-}
-
-double SecirParams::Populations::get_exposed_t0() const
-{
-    return m_nb_exp_t0;
-}
-
-double SecirParams::Populations::get_carrier_t0() const
-{
-    return m_nb_car_t0;
-}
-
-double SecirParams::Populations::get_infectious_t0() const
-{
-    return m_nb_inf_t0;
-}
-
-double SecirParams::Populations::get_hospitalized_t0() const
-{
-    return m_nb_hosp_t0;
-}
-
-double SecirParams::Populations::get_icu_t0() const
-{
-    return m_nb_icu_t0;
-}
-
-double SecirParams::Populations::get_recovered_t0() const
-{
-    return m_nb_rec_t0;
-}
-
-double SecirParams::Populations::get_dead_t0() const
-{
-    return m_nb_dead_t0;
-}
-
-double SecirParams::Populations::get_suscetible_t0() const
-{
-    return m_nb_sus_t0;
-}
-
-SecirParams::Probabilities::Probabilities()
-{
-    m_alpha = 0;
-    m_beta  = 0;
-    m_rho   = 0;
-    m_theta = 0;
-    m_delta = 0;
-}
-
-void SecirParams::Probabilities::set_asymp_per_infectious(double const& alpha)
-{
-    m_alpha = alpha;
-}
-
-void SecirParams::Probabilities::set_risk_from_symptomatic(double const& beta)
-{
-    m_beta = beta;
-}
-
-void SecirParams::Probabilities::set_hospitalized_per_infectious(double const& rho)
-{
-    m_rho = rho;
-}
-
-void SecirParams::Probabilities::set_icu_per_hospitalized(double const& theta)
-{
-    m_theta = theta;
-}
-
-void SecirParams::Probabilities::set_dead_per_icu(double const& delta)
-{
-    m_delta = delta;
-}
-
-double SecirParams::Probabilities::get_asymp_per_infectious() const
-{
-    return m_alpha;
-}
-
-double SecirParams::Probabilities::get_risk_from_symptomatic() const
-{
-    return m_beta;
-}
-
-double SecirParams::Probabilities::get_hospitalized_per_infectious() const
-{
-    return m_rho;
-}
-
-double SecirParams::Probabilities::get_icu_per_hospitalized() const
-{
-    return m_theta;
-}
-
-double SecirParams::Probabilities::get_dead_per_icu() const
-{
-    return m_delta;
-}
-
-ContactFrequencyMatrix::ContactFrequencyMatrix()
-    : m_cont_freq{{1.0}}
-    , dampings{{Dampings{}}}
-{
-}
-
-ContactFrequencyMatrix::ContactFrequencyMatrix(size_t const nb_groups)
-    : m_cont_freq{nb_groups, std::vector<double>(nb_groups, 0)}
-    , dampings{nb_groups, std::vector<Dampings>(nb_groups, Dampings{})}
-{
-    // m_cont_freq.resize(nb_groups);
-    // for (size_t i = 0; i < nb_groups; i++) {
-    //     m_cont_freq[i] = std::vector<double>(8, 0);
-    // }
-}
-
-void ContactFrequencyMatrix::set_cont_freq(double const cont_freq, int const self_group, int const contact_group)
-{
-    if (self_group <= contact_group) {
-        m_cont_freq[self_group][contact_group] = cont_freq;
-    }
-    else {
-        m_cont_freq[contact_group][self_group] = cont_freq;
-    }
-}
-
-double ContactFrequencyMatrix::get_cont_freq(int self_group, int contact_group) const
-{
-    // prevent erroneous nonsymmetry
-    return self_group <= contact_group ? m_cont_freq[self_group][contact_group]
-                                       : m_cont_freq[contact_group][self_group];
-}
-
-void ContactFrequencyMatrix::set_dampings(Dampings const& damping, int self_group, int contact_group)
-{
-    if (self_group <= contact_group) {
-        dampings[self_group][contact_group] = damping;
-    }
-    else {
-        dampings[contact_group][self_group] = damping;
-    }
-}
-
-Dampings ContactFrequencyMatrix::get_dampings(int self_group, int contact_group) const
-{
-    // prevent erroneous nonsymmetry
-    return self_group <= contact_group ? dampings[self_group][contact_group] : dampings[contact_group][self_group];
-}
-
-void ContactFrequencyMatrix::add_damping(Damping const& damping, int self_group, int contact_group)
-{
-    if (self_group <= contact_group) {
-        dampings[self_group][contact_group].add(damping);
-    }
-    else {
-        dampings[contact_group][self_group].add(damping);
-    }
-}
-
-SecirParams::SecirParams()
-    : times{}
-    , populations{}
-    , probabilities{}
-{
-}
-
-double get_reprod_rate(ContactFrequencyMatrix const& cont_freq_matrix, std::vector<SecirParams> const& params,
-                       double const t, std::vector<double> const& yt)
-{
-    if (params.size() == 1) {
-        // (base_)reprod has to be computed time dependently !
-        auto dummy_R3 =
-            0.5 / (1.0 / params[0].times.get_infectious_mild_inv() - 1.0 / params[0].times.get_serialinterval_inv());
-
-        double cont_freq_eff = cont_freq_matrix.get_cont_freq(0, 0) * cont_freq_matrix.get_dampings(0, 0).get_factor(t);
-
-        double nb_total = 0;
-        for (size_t i = 0; i < yt.size(); i++) {
-            nb_total += yt[0];
-        }
-
-        double reprod_rate =
-            cont_freq_eff *
-            ((1 - params[0].probabilities.get_hospitalized_per_infectious()) *
-                 params[0].times.get_infectious_mild_inv() +
-             dummy_R3 * params[0].probabilities.get_risk_from_symptomatic() *
-                 (1 - params[0].probabilities.get_asymp_per_infectious()) +
-             params[0].probabilities.get_hospitalized_per_infectious() *
-                 params[0].times.get_home_to_hospitalized_inv()) /
-            ((dummy_R3 * (1 - params[0].probabilities.get_asymp_per_infectious()) +
-              params[0].probabilities.get_asymp_per_infectious() * params[0].times.get_infectious_asymp_inv()) *
-             (params[0].times.get_infectious_mild_inv() *
-                  (1 - params[0].probabilities.get_hospitalized_per_infectious()) +
-              params[0].probabilities.get_hospitalized_per_infectious() *
-                  params[0].times.get_home_to_hospitalized_inv())) *
-            yt[0] / nb_total;
-
-        return reprod_rate;
-    }
-    else {
-        return -1;
-    }
-}
-
-void secir_get_derivatives(ContactFrequencyMatrix const& cont_freq_matrix, std::vector<SecirParams> const& params,
-                           const Eigen::VectorXd& y, double t, Eigen::VectorXd& dydt)
-{
-    // alpha  // percentage of asymptomatic cases
-    // beta // risk of infection from the infected symptomatic patients
-    // rho   // hospitalized per infectious
-    // theta // icu per hospitalized
-    // delta  // deaths per ICUs
-    // 0: S,      1: E,     2: C,     3: I,     4: H,     5: U,     6: R,     7: D
-<<<<<<< HEAD
-    double cont_freq_eff = params.times.get_cont_freq() * params.dampings.get_factor(t);
-    double divN          = 1.0 / params.populations.get_total_t0();
-
-    double dummy_S = cont_freq_eff * y[0] * divN * (y[2] + params.probabilities.get_risk_from_symptomatic() * y[3]);
-
-    double dummy_R2 = 1.0 / (2 * (1.0 / params.times.get_serialinterval_inv()) -
-                             (1.0 / params.times.get_infectious_mild_inv())); // R2 = 1/(2SI-IP)
-    double dummy_R3 = 0.5 / ((1.0 / params.times.get_infectious_mild_inv()) -
-                             (1.0 / params.times.get_serialinterval_inv())); // R3 = 1/(2(IP-SI))
-
-    dydt[0] = -dummy_S; // -R1*(C+beta*I)*S/N0
-    dydt[1] = dummy_S - dummy_R2 * y[1]; // R1*(C+beta*I)*S/N0-R2*E - R2*E
-    dydt[2] =
-        dummy_R2 * y[1] - ((1 - params.probabilities.get_asymp_per_infectious()) * dummy_R3 +
-                           params.probabilities.get_asymp_per_infectious() * params.times.get_infectious_asymp_inv()) *
-                              y[2];
-    dydt[3] = (1 - params.probabilities.get_asymp_per_infectious()) * dummy_R3 * y[2] -
-              ((1 - params.probabilities.get_hospitalized_per_infectious()) * params.times.get_infectious_mild_inv() +
-               params.probabilities.get_hospitalized_per_infectious() * params.times.get_home_to_hospitalized_inv()) *
-                  y[3];
-    dydt[4] =
-        params.probabilities.get_hospitalized_per_infectious() * params.times.get_home_to_hospitalized_inv() * y[3] -
-        ((1 - params.probabilities.get_icu_per_hospitalized()) * params.times.get_hospitalized_to_home_inv() +
-         params.probabilities.get_icu_per_hospitalized() * params.times.get_hospitalized_to_icu_inv()) *
-            y[4];
-    dydt[5] = params.probabilities.get_icu_per_hospitalized() * params.times.get_hospitalized_to_icu_inv() * y[4] -
-              ((1 - params.probabilities.get_dead_per_icu()) * params.times.get_icu_to_home_inv() +
-               params.probabilities.get_dead_per_icu() * params.times.get_icu_to_dead_inv()) *
-                  y[5];
-    dydt[6] =
-        params.probabilities.get_asymp_per_infectious() * params.times.get_infectious_asymp_inv() * y[2] +
-        (1 - params.probabilities.get_hospitalized_per_infectious()) * params.times.get_infectious_mild_inv() * y[3] +
-        (1 - params.probabilities.get_icu_per_hospitalized()) * params.times.get_hospitalized_to_home_inv() * y[4] +
-        (1 - params.probabilities.get_dead_per_icu()) * params.times.get_icu_to_home_inv() * y[5];
-    dydt[7] = params.probabilities.get_dead_per_icu() * params.times.get_icu_to_dead_inv() * y[5];
-}
-
-namespace
-{
-    void secir_get_initial_values(const SecirParams& params, Eigen::VectorXd& y)
-    {
-        y[0] = params.populations.get_suscetible_t0();
-        y[1] = params.populations.get_exposed_t0();
-        y[2] = params.populations.get_carrier_t0();
-        y[3] = params.populations.get_infectious_t0();
-        y[4] = params.populations.get_hospitalized_t0();
-        y[5] = params.populations.get_icu_t0();
-        y[6] = params.populations.get_recovered_t0();
-        y[7] = params.populations.get_dead_t0();
-    }
-} // namespace
-
-std::vector<double> simulate(double t0, double tmax, double dt, const SecirParams& params,
-                             std::vector<Eigen::VectorXd>& secir)
-{
-    size_t n_params = 8;
-    secir           = std::vector<Eigen::VectorXd>(1, Eigen::VectorXd::Constant(n_params, 0.));
-    secir_get_initial_values(params, secir[0]);
-
-    auto secir_fun = [&params](Eigen::VectorXd const& y, const double t, Eigen::VectorXd& dydt) {
-        return secir_get_derivatives(params, y, t, dydt);
-=======
-    size_t n_agegroups = params.size();
-
-    for (size_t i = 0; i < n_agegroups; i++) {
-        dydt[0 + 8 * i] = 0;
-        dydt[1 + 8 * i] = 0;
-        for (size_t j = 0; j < n_agegroups; j++) {
-            // effective contact rate by contact rate between groups i and j and damping j
-            double cont_freq_eff =
-                cont_freq_matrix.get_cont_freq(i, j) *
-                cont_freq_matrix.get_dampings(i, j).get_factor(t); // get effective contact rate between i and j
-            double divN    = 1.0 / params[j].populations.get_total_t0(); // precompute 1.0/Nj
-            double dummy_S = y[0 + 8 * i] * cont_freq_eff * divN *
-                             (y[2 + 8 * j] + params[j].probabilities.get_risk_from_symptomatic() * y[3 + 8 * j]);
-
-            dydt[0 + 8 * i] -= dummy_S; // -R1*(C+beta*I)*S/N0
-            dydt[1 + 8 * i] += dummy_S; // R1*(C+beta*I)*S/N0-R2*E
-        }
-
-        double dummy_R2 = 1.0 / (2 * (1.0 / params[i].times.get_serialinterval_inv()) -
-                                 (1.0 / params[i].times.get_infectious_mild_inv())); // R2 = 1/(2SI-IP)
-        double dummy_R3 = 0.5 / ((1.0 / params[i].times.get_infectious_mild_inv()) -
-                                 (1.0 / params[i].times.get_serialinterval_inv())); // R3 = 1/(2(IP-SI))
-
-        dydt[1 + 8 * i] -= dummy_R2 * y[1 + 8 * i]; // only exchange of E and C done here
-        dydt[2 + 8 * i] =
-            dummy_R2 * y[1 + 8 * i] -
-            ((1 - params[i].probabilities.get_asymp_per_infectious()) * dummy_R3 +
-             params[i].probabilities.get_asymp_per_infectious() * params[i].times.get_infectious_asymp_inv()) *
-                y[2 + 8 * i];
-        dydt[3 + 8 * i] = (1 - params[i].probabilities.get_asymp_per_infectious()) * dummy_R3 * y[2 + 8 * i] -
-                          ((1 - params[i].probabilities.get_hospitalized_per_infectious()) *
-                               params[i].times.get_infectious_mild_inv() +
-                           params[i].probabilities.get_hospitalized_per_infectious() *
-                               params[i].times.get_home_to_hospitalized_inv()) *
-                              y[3 + 8 * i];
-        dydt[4 + 8 * i] =
-            params[i].probabilities.get_hospitalized_per_infectious() * params[i].times.get_home_to_hospitalized_inv() *
-                y[3 + 8 * i] -
-            ((1 - params[i].probabilities.get_icu_per_hospitalized()) * params[i].times.get_hospitalized_to_home_inv() +
-             params[i].probabilities.get_icu_per_hospitalized() * params[i].times.get_hospitalized_to_icu_inv()) *
-                y[4 + 8 * i];
-        dydt[5 + 8 * i] = params[i].probabilities.get_icu_per_hospitalized() *
-                              params[i].times.get_hospitalized_to_icu_inv() * y[4 + 8 * i] -
-                          ((1 - params[i].probabilities.get_dead_per_icu()) * params[i].times.get_icu_to_home_inv() +
-                           params[i].probabilities.get_dead_per_icu() * params[i].times.get_icu_to_dead_inv()) *
-                              y[5 + 8 * i];
-        dydt[6 + 8 * i] =
-            params[i].probabilities.get_asymp_per_infectious() * params[i].times.get_infectious_asymp_inv() *
-                y[2 + 8 * i] +
-            (1 - params[i].probabilities.get_hospitalized_per_infectious()) *
-                params[i].times.get_infectious_mild_inv() * y[3 + 8 * i] +
-            (1 - params[i].probabilities.get_icu_per_hospitalized()) * params[i].times.get_hospitalized_to_home_inv() *
-                y[4 + 8 * i] +
-            (1 - params[i].probabilities.get_dead_per_icu()) * params[i].times.get_icu_to_home_inv() * y[5 + 8 * i];
-        dydt[7 + 8 * i] =
-            params[i].probabilities.get_dead_per_icu() * params[i].times.get_icu_to_dead_inv() * y[5 + 8 * i];
-    }
-}
-
-std::vector<double> simulate(double t0, double tmax, double dt, ContactFrequencyMatrix const& cont_freq_matrix,
-                             std::vector<SecirParams> const& params, std::vector<Eigen::VectorXd>& secir)
-{
-    size_t n_agegroups = params.size();
-    secir              = std::vector<Eigen::VectorXd>(1, Eigen::VectorXd::Constant(n_agegroups * 8, 0.));
-
-    //initial conditions
-    for (size_t i = 0; i < n_agegroups; i++) {
-        secir[0][0 + i * 8] = params[i].populations.get_suscetible_t0();
-        secir[0][1 + i * 8] = params[i].populations.get_exposed_t0();
-        secir[0][2 + i * 8] = params[i].populations.get_carrier_t0();
-        secir[0][3 + i * 8] = params[i].populations.get_infectious_t0();
-        secir[0][4 + i * 8] = params[i].populations.get_hospitalized_t0();
-        secir[0][5 + i * 8] = params[i].populations.get_icu_t0();
-        secir[0][6 + i * 8] = params[i].populations.get_recovered_t0();
-        secir[0][7 + i * 8] = params[i].populations.get_dead_t0();
-    }
-
-    auto secir_fun = [&cont_freq_matrix, &params](Eigen::VectorXd const& y, const double t, Eigen::VectorXd& dydt) {
-        return secir_get_derivatives(cont_freq_matrix, params, y, t, dydt);
->>>>>>> 7db1ffa8
-    };
-
-#ifdef ARK_H
-    double dtmin = 1e-3;
-    double dtmax = 1.;
-    RKIntegrator integrator(secir_fun, dtmin, dtmax);
-    integrator.set_abs_tolerance(1e-1);
-    integrator.set_rel_tolerance(1e-4);
-#endif
-#ifdef EULER_H
-    double dtmin = dt;
-    double dtmax = dt;
-    EulerIntegrator integrator(secir_fun);
-#endif
-
-    return ode_integrate(t0, tmax, dt, integrator, secir);
-}
-
-std::vector<double> simulate_groups(double t0, double tmax, double dt, const std::vector<SecirParams>& group_params,
-                             MigrationFunction migration_function, std::vector<Eigen::VectorXd>& group_secir)
-{
-    auto num_groups     = group_params.size();
-    auto num_vars       = 4;
-    auto num_vars_total = 4 * num_groups;
-    group_secir         = std::vector<Eigen::VectorXd>(1, Eigen::VectorXd(num_vars_total));
-    auto integrators    = std::vector<std::unique_ptr<IntegratorBase>>(num_groups);
-
-    Eigen::VectorXd init_single(num_vars);
-    for (size_t i = 0; i < num_groups; i++) {
-        secir_get_initial_values(group_params[i], init_single);
-        slice(group_secir[0], { Eigen::Index(i), Eigen::Index(num_vars), Eigen::Index(num_groups) }) = init_single;
-
-        auto secir_fun = [params = group_params[i]](Eigen::VectorXd const& y, const double t, Eigen::VectorXd& dydt) {
-            return secir_get_derivatives(params, y, t, dydt);
-        };
-        double dtmin    = 1e-5;
-        double dtmax    = 1.;
-        auto integrator = std::make_unique<RKIntegrator>(secir_fun, dtmin, dtmax);
-        integrator->set_rel_tolerance(1e-6);
-        integrator->set_abs_tolerance(0);
-        integrators[i] = std::move(integrator);
-    }
-
-    return ode_integrate_with_migration(t0, tmax, dt, integrators, migration_function, group_secir);
-}
-
-} // namespace epi
+#include <epidemiology/secir.h>
+
+// #include <epidemiology/euler.h>
+#include <epidemiology/adapt_rk.h>
+#include <epidemiology/eigen_util.h>
+
+#include <cmath>
+#include <cassert>
+#include <cstdio>
+#include <algorithm>
+
+namespace epi
+{
+
+void print_secir_params(std::vector<SecirParams> const& params)
+{
+    // alpha = alpha_in; // percentage of asymptomatic cases
+    // beta  = beta_in; // risk of infection from the infected symptomatic patients
+    // rho   = rho_in; // hospitalized per infected
+    // theta = theta_in; // icu per hospitalized
+    // delta = delta_in; // deaths per ICUs
+    if (params.size() == 1) {
+        printf("\n SECIR (SECIHURD) model set.\n Parameters:\n\t Time incubation:\t %.4f \n\t Time infectious "
+               "(mild):\t %.4f \n\t Serial interval:\t %.4f \n\t Time hosp.->home:\t %.4f \n\t Time home->hosp.:\t "
+               "%.4f \n\t Time hosp.->icu:\t %.4f \n\t Time infectious (asymp.):\t %.4f \n\t Time icu->death:\t\t "
+               "%.4f\n\t alpha:\t %.4f \n\t beta:\t %.4f \n\t delta:\t %.4f \n\t rho:\t "
+               "%.4f \n\t theta:\t %.4f \n\t Total at t0:\t %d \n\t Exposed at t0:\t %d \n\t Carrier at t0:\t %d\n\t "
+               "Infectious at t0:\t %d \n\t Hospitalized at t0:\t %d \n\t "
+               "ICU at t0:\t %d \n\t Recovered at t0:\t %d \n\t Dead at t0:\t %d\n",
+               1.0 / params[0].times.get_incubation_inv(), 1.0 / params[0].times.get_infectious_mild_inv(),
+               1.0 / params[0].times.get_serialinterval_inv(), 1.0 / params[0].times.get_hospitalized_to_home_inv(),
+               1.0 / params[0].times.get_home_to_hospitalized_inv(),
+               1.0 / params[0].times.get_hospitalized_to_icu_inv(), 1.0 / params[0].times.get_infectious_asymp_inv(),
+               1.0 / params[0].times.get_icu_to_dead_inv(), params[0].probabilities.get_asymp_per_infectious(),
+               params[0].probabilities.get_risk_from_symptomatic(), params[0].probabilities.get_dead_per_icu(),
+               params[0].probabilities.get_hospitalized_per_infectious(),
+               params[0].probabilities.get_icu_per_hospitalized(), (int)params[0].populations.get_total_t0(),
+               (int)params[0].populations.get_exposed_t0(), (int)params[0].populations.get_carrier_t0(),
+               (int)params[0].populations.get_infectious_t0(), (int)params[0].populations.get_hospitalized_t0(),
+               (int)params[0].populations.get_icu_t0(), (int)params[0].populations.get_recovered_t0(),
+               (int)params[0].populations.get_dead_t0());
+    }
+    else {
+        printf("\n More than a single class used; no output to console.");
+    }
+}
+
+/**
+ * @brief Initializes a time parameters' struct of the SECIR model
+ */
+SecirParams::StageTimes::StageTimes()
+{
+    m_tinc_inv       = 1.0;
+    m_tinfmild_inv   = 1.0;
+    m_tserint_inv    = 1.0;
+    m_thosp2home_inv = 1.0;
+    m_thome2hosp_inv = 1.0;
+    m_thosp2icu_inv  = 1.0;
+    m_ticu2home_inv  = 1.0;
+    m_tinfasy_inv    = 1.0;
+    m_ticu2death_inv = 1.0;
+}
+
+void SecirParams::StageTimes::set_incubation(double const& tinc)
+{
+    m_tinc_inv = 1.0 / tinc;
+}
+
+void SecirParams::StageTimes::set_infectious_mild(double const& tinfmild)
+{
+    m_tinfmild_inv = 1.0 / tinfmild;
+}
+
+void SecirParams::StageTimes::set_serialinterval(double const& tserint)
+{
+    m_tserint_inv = 1.0 / tserint;
+}
+
+void SecirParams::StageTimes::set_hospitalized_to_home(double const& thosp2home)
+{
+    m_thosp2home_inv = 1.0 / thosp2home;
+}
+
+void SecirParams::StageTimes::set_home_to_hospitalized(double const& thome2hosp)
+{
+    m_thome2hosp_inv = 1.0 / thome2hosp;
+}
+
+void SecirParams::StageTimes::set_hospitalized_to_icu(double const& thosp2icu)
+{
+    m_thosp2icu_inv = 1.0 / thosp2icu;
+}
+
+void SecirParams::StageTimes::set_icu_to_home(double const& ticu2home)
+{
+    m_ticu2home_inv = 1.0 / ticu2home;
+}
+
+void SecirParams::StageTimes::set_infectious_asymp(double const& tinfasy)
+{
+    m_tinfasy_inv = 1.0 / tinfasy;
+}
+
+void SecirParams::StageTimes::set_icu_to_death(double const& ticu2death)
+{
+    m_ticu2death_inv = 1.0 / ticu2death;
+}
+
+double SecirParams::StageTimes::get_incubation_inv() const
+{
+    return m_tinc_inv;
+}
+
+double SecirParams::StageTimes::get_infectious_mild_inv() const
+{
+    return m_tinfmild_inv;
+}
+
+double SecirParams::StageTimes::get_serialinterval_inv() const
+{
+    return m_tserint_inv;
+}
+
+double SecirParams::StageTimes::get_hospitalized_to_home_inv() const
+{
+    return m_thosp2home_inv;
+}
+
+double SecirParams::StageTimes::get_home_to_hospitalized_inv() const
+{
+    return m_thome2hosp_inv;
+}
+
+double SecirParams::StageTimes::get_hospitalized_to_icu_inv() const
+{
+    return m_thosp2icu_inv;
+}
+
+double SecirParams::StageTimes::get_icu_to_home_inv() const
+{
+    return m_ticu2home_inv;
+}
+
+double SecirParams::StageTimes::get_infectious_asymp_inv() const
+{
+    return m_tinfasy_inv;
+}
+
+double SecirParams::StageTimes::get_icu_to_dead_inv() const
+{
+    return m_ticu2death_inv;
+}
+
+SecirParams::Populations::Populations()
+{
+    m_nb_total_t0 = 0;
+    m_nb_exp_t0   = 0;
+    m_nb_car_t0   = 0;
+    m_nb_inf_t0   = 0;
+    m_nb_hosp_t0  = 0;
+    m_nb_icu_t0   = 0;
+    m_nb_rec_t0   = 0;
+    m_nb_dead_t0  = 0;
+    m_nb_sus_t0   = 0;
+}
+
+void SecirParams::Populations::set_total_t0(double nb_total_t0)
+{
+    m_nb_total_t0 = nb_total_t0;
+    SecirParams::Populations::set_suscetible_t0();
+}
+
+void SecirParams::Populations::set_exposed_t0(double nb_exp_t0)
+{
+    m_nb_exp_t0 = nb_exp_t0;
+    SecirParams::Populations::set_suscetible_t0();
+}
+
+void SecirParams::Populations::set_carrier_t0(double nb_car_t0)
+{
+    m_nb_car_t0 = nb_car_t0;
+    SecirParams::Populations::set_suscetible_t0();
+}
+
+void SecirParams::Populations::set_infectious_t0(double nb_inf_t0)
+{
+    m_nb_inf_t0 = nb_inf_t0;
+    SecirParams::Populations::set_suscetible_t0();
+}
+
+void SecirParams::Populations::set_hospital_t0(double nb_hosp_t0)
+{
+    m_nb_hosp_t0 = nb_hosp_t0;
+    SecirParams::Populations::set_suscetible_t0();
+}
+
+void SecirParams::Populations::set_icu_t0(double nb_icu_t0)
+{
+    m_nb_icu_t0 = nb_icu_t0;
+    SecirParams::Populations::set_suscetible_t0();
+}
+
+void SecirParams::Populations::set_recovered_t0(double nb_rec_t0)
+{
+    m_nb_rec_t0 = nb_rec_t0;
+    SecirParams::Populations::set_suscetible_t0();
+}
+
+void SecirParams::Populations::set_dead_t0(double nb_dead_t0)
+{
+    m_nb_dead_t0 = nb_dead_t0;
+    SecirParams::Populations::set_suscetible_t0();
+}
+
+void SecirParams::Populations::set_suscetible_t0()
+{
+    m_nb_sus_t0 = m_nb_total_t0 - m_nb_exp_t0 - m_nb_car_t0 - m_nb_inf_t0 - m_nb_hosp_t0 - m_nb_icu_t0 - m_nb_rec_t0 -
+                  m_nb_dead_t0;
+}
+
+double SecirParams::Populations::get_total_t0() const
+{
+    return m_nb_total_t0;
+}
+
+double SecirParams::Populations::get_exposed_t0() const
+{
+    return m_nb_exp_t0;
+}
+
+double SecirParams::Populations::get_carrier_t0() const
+{
+    return m_nb_car_t0;
+}
+
+double SecirParams::Populations::get_infectious_t0() const
+{
+    return m_nb_inf_t0;
+}
+
+double SecirParams::Populations::get_hospitalized_t0() const
+{
+    return m_nb_hosp_t0;
+}
+
+double SecirParams::Populations::get_icu_t0() const
+{
+    return m_nb_icu_t0;
+}
+
+double SecirParams::Populations::get_recovered_t0() const
+{
+    return m_nb_rec_t0;
+}
+
+double SecirParams::Populations::get_dead_t0() const
+{
+    return m_nb_dead_t0;
+}
+
+double SecirParams::Populations::get_suscetible_t0() const
+{
+    return m_nb_sus_t0;
+}
+
+SecirParams::Probabilities::Probabilities()
+{
+    m_alpha = 0;
+    m_beta  = 0;
+    m_rho   = 0;
+    m_theta = 0;
+    m_delta = 0;
+}
+
+void SecirParams::Probabilities::set_asymp_per_infectious(double const& alpha)
+{
+    m_alpha = alpha;
+}
+
+void SecirParams::Probabilities::set_risk_from_symptomatic(double const& beta)
+{
+    m_beta = beta;
+}
+
+void SecirParams::Probabilities::set_hospitalized_per_infectious(double const& rho)
+{
+    m_rho = rho;
+}
+
+void SecirParams::Probabilities::set_icu_per_hospitalized(double const& theta)
+{
+    m_theta = theta;
+}
+
+void SecirParams::Probabilities::set_dead_per_icu(double const& delta)
+{
+    m_delta = delta;
+}
+
+double SecirParams::Probabilities::get_asymp_per_infectious() const
+{
+    return m_alpha;
+}
+
+double SecirParams::Probabilities::get_risk_from_symptomatic() const
+{
+    return m_beta;
+}
+
+double SecirParams::Probabilities::get_hospitalized_per_infectious() const
+{
+    return m_rho;
+}
+
+double SecirParams::Probabilities::get_icu_per_hospitalized() const
+{
+    return m_theta;
+}
+
+double SecirParams::Probabilities::get_dead_per_icu() const
+{
+    return m_delta;
+}
+
+ContactFrequencyMatrix::ContactFrequencyMatrix()
+    : m_cont_freq{{1.0}}
+    , dampings{{Dampings{}}}
+{
+}
+
+ContactFrequencyMatrix::ContactFrequencyMatrix(size_t const nb_groups)
+    : m_cont_freq{nb_groups, std::vector<double>(nb_groups, 0)}
+    , dampings{nb_groups, std::vector<Dampings>(nb_groups, Dampings{})}
+{
+    // m_cont_freq.resize(nb_groups);
+    // for (size_t i = 0; i < nb_groups; i++) {
+    //     m_cont_freq[i] = std::vector<double>(8, 0);
+    // }
+}
+
+void ContactFrequencyMatrix::set_cont_freq(double const cont_freq, int const self_group, int const contact_group)
+{
+    if (self_group <= contact_group) {
+        m_cont_freq[self_group][contact_group] = cont_freq;
+    }
+    else {
+        m_cont_freq[contact_group][self_group] = cont_freq;
+    }
+}
+
+double ContactFrequencyMatrix::get_cont_freq(int self_group, int contact_group) const
+{
+    // prevent erroneous nonsymmetry
+    return self_group <= contact_group ? m_cont_freq[self_group][contact_group]
+                                       : m_cont_freq[contact_group][self_group];
+}
+
+void ContactFrequencyMatrix::set_dampings(Dampings const& damping, int self_group, int contact_group)
+{
+    if (self_group <= contact_group) {
+        dampings[self_group][contact_group] = damping;
+    }
+    else {
+        dampings[contact_group][self_group] = damping;
+    }
+}
+
+Dampings ContactFrequencyMatrix::get_dampings(int self_group, int contact_group) const
+{
+    // prevent erroneous nonsymmetry
+    return self_group <= contact_group ? dampings[self_group][contact_group] : dampings[contact_group][self_group];
+}
+
+void ContactFrequencyMatrix::add_damping(Damping const& damping, int self_group, int contact_group)
+{
+    if (self_group <= contact_group) {
+        dampings[self_group][contact_group].add(damping);
+    }
+    else {
+        dampings[contact_group][self_group].add(damping);
+    }
+}
+
+SecirParams::SecirParams()
+    : times{}
+    , populations{}
+    , probabilities{}
+{
+}
+
+double get_reprod_rate(ContactFrequencyMatrix const& cont_freq_matrix, std::vector<SecirParams> const& params,
+                       double const t, std::vector<double> const& yt)
+{
+    if (params.size() == 1) {
+        // (base_)reprod has to be computed time dependently !
+        auto dummy_R3 =
+            0.5 / (1.0 / params[0].times.get_infectious_mild_inv() - 1.0 / params[0].times.get_serialinterval_inv());
+
+        double cont_freq_eff = cont_freq_matrix.get_cont_freq(0, 0) * cont_freq_matrix.get_dampings(0, 0).get_factor(t);
+
+        double nb_total = 0;
+        for (size_t i = 0; i < yt.size(); i++) {
+            nb_total += yt[0];
+        }
+
+        double reprod_rate =
+            cont_freq_eff *
+            ((1 - params[0].probabilities.get_hospitalized_per_infectious()) *
+                 params[0].times.get_infectious_mild_inv() +
+             dummy_R3 * params[0].probabilities.get_risk_from_symptomatic() *
+                 (1 - params[0].probabilities.get_asymp_per_infectious()) +
+             params[0].probabilities.get_hospitalized_per_infectious() *
+                 params[0].times.get_home_to_hospitalized_inv()) /
+            ((dummy_R3 * (1 - params[0].probabilities.get_asymp_per_infectious()) +
+              params[0].probabilities.get_asymp_per_infectious() * params[0].times.get_infectious_asymp_inv()) *
+             (params[0].times.get_infectious_mild_inv() *
+                  (1 - params[0].probabilities.get_hospitalized_per_infectious()) +
+              params[0].probabilities.get_hospitalized_per_infectious() *
+                  params[0].times.get_home_to_hospitalized_inv())) *
+            yt[0] / nb_total;
+
+        return reprod_rate;
+    }
+    else {
+        return -1;
+    }
+}
+
+void secir_get_derivatives(ContactFrequencyMatrix const& cont_freq_matrix, std::vector<SecirParams> const& params,
+                           const Eigen::VectorXd& y, double t, Eigen::VectorXd& dydt)
+{
+    // alpha  // percentage of asymptomatic cases
+    // beta // risk of infection from the infected symptomatic patients
+    // rho   // hospitalized per infectious
+    // theta // icu per hospitalized
+    // delta  // deaths per ICUs
+    // 0: S,      1: E,     2: C,     3: I,     4: H,     5: U,     6: R,     7: D
+    size_t n_agegroups = params.size();
+
+    for (size_t i = 0; i < n_agegroups; i++) {
+        dydt[0 + 8 * i] = 0;
+        dydt[1 + 8 * i] = 0;
+        for (size_t j = 0; j < n_agegroups; j++) {
+            // effective contact rate by contact rate between groups i and j and damping j
+            double cont_freq_eff =
+                cont_freq_matrix.get_cont_freq(i, j) *
+                cont_freq_matrix.get_dampings(i, j).get_factor(t); // get effective contact rate between i and j
+            double divN    = 1.0 / params[j].populations.get_total_t0(); // precompute 1.0/Nj
+            double dummy_S = y[0 + 8 * i] * cont_freq_eff * divN *
+                             (y[2 + 8 * j] + params[j].probabilities.get_risk_from_symptomatic() * y[3 + 8 * j]);
+
+            dydt[0 + 8 * i] -= dummy_S; // -R1*(C+beta*I)*S/N0
+            dydt[1 + 8 * i] += dummy_S; // R1*(C+beta*I)*S/N0-R2*E
+        }
+
+        double dummy_R2 = 1.0 / (2 * (1.0 / params[i].times.get_serialinterval_inv()) -
+                                 (1.0 / params[i].times.get_infectious_mild_inv())); // R2 = 1/(2SI-IP)
+        double dummy_R3 = 0.5 / ((1.0 / params[i].times.get_infectious_mild_inv()) -
+                                 (1.0 / params[i].times.get_serialinterval_inv())); // R3 = 1/(2(IP-SI))
+
+        dydt[1 + 8 * i] -= dummy_R2 * y[1 + 8 * i]; // only exchange of E and C done here
+        dydt[2 + 8 * i] =
+            dummy_R2 * y[1 + 8 * i] -
+            ((1 - params[i].probabilities.get_asymp_per_infectious()) * dummy_R3 +
+             params[i].probabilities.get_asymp_per_infectious() * params[i].times.get_infectious_asymp_inv()) *
+                y[2 + 8 * i];
+        dydt[3 + 8 * i] = (1 - params[i].probabilities.get_asymp_per_infectious()) * dummy_R3 * y[2 + 8 * i] -
+                          ((1 - params[i].probabilities.get_hospitalized_per_infectious()) *
+                               params[i].times.get_infectious_mild_inv() +
+                           params[i].probabilities.get_hospitalized_per_infectious() *
+                               params[i].times.get_home_to_hospitalized_inv()) *
+                              y[3 + 8 * i];
+        dydt[4 + 8 * i] =
+            params[i].probabilities.get_hospitalized_per_infectious() * params[i].times.get_home_to_hospitalized_inv() *
+                y[3 + 8 * i] -
+            ((1 - params[i].probabilities.get_icu_per_hospitalized()) * params[i].times.get_hospitalized_to_home_inv() +
+             params[i].probabilities.get_icu_per_hospitalized() * params[i].times.get_hospitalized_to_icu_inv()) *
+                y[4 + 8 * i];
+        dydt[5 + 8 * i] = params[i].probabilities.get_icu_per_hospitalized() *
+                              params[i].times.get_hospitalized_to_icu_inv() * y[4 + 8 * i] -
+                          ((1 - params[i].probabilities.get_dead_per_icu()) * params[i].times.get_icu_to_home_inv() +
+                           params[i].probabilities.get_dead_per_icu() * params[i].times.get_icu_to_dead_inv()) *
+                              y[5 + 8 * i];
+        dydt[6 + 8 * i] =
+            params[i].probabilities.get_asymp_per_infectious() * params[i].times.get_infectious_asymp_inv() *
+                y[2 + 8 * i] +
+            (1 - params[i].probabilities.get_hospitalized_per_infectious()) *
+                params[i].times.get_infectious_mild_inv() * y[3 + 8 * i] +
+            (1 - params[i].probabilities.get_icu_per_hospitalized()) * params[i].times.get_hospitalized_to_home_inv() *
+                y[4 + 8 * i] +
+            (1 - params[i].probabilities.get_dead_per_icu()) * params[i].times.get_icu_to_home_inv() * y[5 + 8 * i];
+        dydt[7 + 8 * i] =
+            params[i].probabilities.get_dead_per_icu() * params[i].times.get_icu_to_dead_inv() * y[5 + 8 * i];
+    }
+}
+
+namespace
+{
+    template<class Vector>
+    void secir_get_initial_values(const SecirParams& params, Vector&& y)
+    {
+        y[0] = params.populations.get_suscetible_t0();
+        y[1] = params.populations.get_exposed_t0();
+        y[2] = params.populations.get_carrier_t0();
+        y[3] = params.populations.get_infectious_t0();
+        y[4] = params.populations.get_hospitalized_t0();
+        y[5] = params.populations.get_icu_t0();
+        y[6] = params.populations.get_recovered_t0();
+        y[7] = params.populations.get_dead_t0();
+    }
+} // namespace
+
+std::vector<double> simulate(double t0, double tmax, double dt, ContactFrequencyMatrix const& cont_freq_matrix,
+                             std::vector<SecirParams> const& params, std::vector<Eigen::VectorXd>& secir)
+{
+    size_t n_agegroups = params.size();
+    secir              = std::vector<Eigen::VectorXd>(1, Eigen::VectorXd::Constant(n_agegroups * 8, 0.));
+
+    //initial conditions
+    for (size_t i = 0; i < n_agegroups; i++) {
+        secir_get_initial_values(params[i], slice(secir[0], { (Eigen::Index)i * 8, 8 }));
+    }
+
+    auto secir_fun = [&cont_freq_matrix, &params](Eigen::VectorXd const& y, const double t, Eigen::VectorXd& dydt) {
+        return secir_get_derivatives(cont_freq_matrix, params, y, t, dydt);
+    };
+
+#ifdef ARK_H
+    double dtmin = 1e-3;
+    double dtmax = 1.;
+    RKIntegrator integrator(secir_fun, dtmin, dtmax);
+    integrator.set_abs_tolerance(1e-1);
+    integrator.set_rel_tolerance(1e-4);
+#endif
+#ifdef EULER_H
+    double dtmin = dt;
+    double dtmax = dt;
+    EulerIntegrator integrator(secir_fun);
+#endif
+
+    return ode_integrate(t0, tmax, dt, integrator, secir);
+}
+
+std::vector<double> simulate_groups(double t0, double tmax, double dt,
+                                    const std::vector<ContactFrequencyMatrix>& group_cont_freqs,
+                                    const std::vector<SecirParams>& group_params, MigrationFunction migration_function,
+                                    std::vector<Eigen::VectorXd>& group_secir)
+{
+    assert(group_params.size() == group_cont_freqs.size());
+
+    auto num_groups     = group_params.size();
+    auto num_vars       = 4;
+    auto num_vars_total = 4 * num_groups;
+    group_secir         = std::vector<Eigen::VectorXd>(1, Eigen::VectorXd(num_vars_total));
+    auto integrators    = std::vector<std::unique_ptr<IntegratorBase>>(num_groups);
+
+    Eigen::VectorXd init_single(num_vars);
+    for (size_t i = 0; i < num_groups; i++) {
+        secir_get_initial_values(group_params[i], init_single);
+        slice(group_secir[0], {Eigen::Index(i), Eigen::Index(num_vars), Eigen::Index(num_groups)}) = init_single;
+
+        auto secir_fun = [cont_freq = group_cont_freqs[i],
+                          params = group_params[i]](Eigen::VectorXd const& y, const double t, Eigen::VectorXd& dydt) {
+            return secir_get_derivatives(cont_freq, {1, params}, y, t, dydt);
+        };
+        double dtmin    = 1e-5;
+        double dtmax    = 1.;
+        auto integrator = std::make_unique<RKIntegrator>(secir_fun, dtmin, dtmax);
+        integrator->set_rel_tolerance(1e-6);
+        integrator->set_abs_tolerance(0);
+        integrators[i] = std::move(integrator);
+    }
+
+    return ode_integrate_with_migration(t0, tmax, dt, integrators, migration_function, group_secir);
+}
+
+} // namespace epi
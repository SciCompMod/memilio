--- conflicted
+++ resolved
@@ -765,15 +765,9 @@
                 (1 + params.get_seasonality() *
                          sin(3.141592653589793 * (std::fmod((params.get_start_day() + t), 365.0) / 182.5 + 0.5)));
             double cont_freq_eff = // get effective contact rate between i and j
-<<<<<<< HEAD
-                cont_freq_matrix.get_cont_freq(static_cast<int>(i), static_cast<int>(j)) *
+                season_val * cont_freq_matrix.get_cont_freq(static_cast<int>(i), static_cast<int>(j)) *
                 cont_freq_matrix.get_dampings(static_cast<int>(i), static_cast<int>(j)).get_factor(t); 
             double Nj      = pop[Sj] + pop[Ej] + pop[Cj] + pop[Ij] + pop[Hj] + pop[Uj] + pop[Rj]; // without died people
-=======
-                season_val * cont_freq_matrix.get_cont_freq(static_cast<int>(i), static_cast<int>(j)) *
-                cont_freq_matrix.get_dampings(static_cast<int>(i), static_cast<int>(j)).get_factor(t);
-            double Nj      = y[Sj] + y[Ej] + y[Cj] + y[Ij] + y[Hj] + y[Uj] + y[Rj]; // without died people
->>>>>>> 371eeea5
             double divNj   = 1.0 / Nj; // precompute 1.0/Nj
             double dummy_S = y[Si] * cont_freq_eff * divNj * params.probabilities[i].get_infection_from_contact() *
                              (params.probabilities[j].get_carrier_infectability() * pop[Cj] +

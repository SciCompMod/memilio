/* 
* Copyright (C) 2020-2021 German Aerospace Center (DLR-SC)
*
* Authors: Daniel Abele
*
* Contact: Martin J. Kuehn <Martin.Kuehn@DLR.de>
*
* Licensed under the Apache License, Version 2.0 (the "License");
* you may not use this file except in compliance with the License.
* You may obtain a copy of the License at
*
*     http://www.apache.org/licenses/LICENSE-2.0
*
* Unless required by applicable law or agreed to in writing, software
* distributed under the License is distributed on an "AS IS" BASIS,
* WITHOUT WARRANTIES OR CONDITIONS OF ANY KIND, either express or implied.
* See the License for the specific language governing permissions and
* limitations under the License.
*/
#ifndef EPI_ABM_LOCATION_H
#define EPI_ABM_LOCATION_H

#include "epidemiology/abm/parameters.h"
#include "epidemiology/abm/testing_scheme.h"
#include "epidemiology/abm/state.h"
#include "epidemiology/abm/location_type.h"

#include "epidemiology/utils/eigen.h"
#include <array>
#include <random>

namespace epi
{
class Person;

/**
 * LocationId identifies a Location uniquely. It consists of the LocationType of the Location and an Index.
 * The index corresponds to the index into the structure m_locations from world, where all Locations are saved.
 */
struct LocationId
{
    uint32_t index;
    LocationType type;
};

/**
 * all locations in the simulated world where persons gather.
 */
class Location
{
public:
   /**
     * construct a Location of a certain type.
     * @param type the type of the location
     * @param index the index of the location
     */
    Location(LocationType type, uint32_t index);

    /**
     * get the type of this location.
     */
    LocationType get_type() const 
    {
        return m_type;
    }

    /**
     *get the index of this location.
     */
    unsigned get_index() const
    {
        return m_index;
    }

    /** 
     * a person interacts with the population at this location, may change infection state.
     * @param person the person that interacts with the population
     * @param dt length of the current simulation time step
     * @param global_params global infection parameters
     * @return new infection state of the person
     */
    InfectionState interact(const Person& person, TimeSpan dt, const GlobalInfectionParameters& global_params) const;

    /** 
     * add a person to the population at this location.
     * @param person the person arriving
    */
    void add_person(const Person& person);

    /** 
     * remove a person from the population of this location.
     * @param person the person leaving
     */
    void remove_person(const Person& person);

    /** 
     * notification that one person in this location changed infection state.
     * @param person the person that changed infection state
     * @param old_state the previous infection state of the person
     */
    void changed_state(const Person& person, InfectionState old_infection_state);

    /** 
     * prepare the location for the next simulation step.
     * @param dt the duration of the simulation step
     * @param global_params global infection parameters
     */
    void begin_step(TimeSpan dt, const GlobalInfectionParameters& global_params);

    /** 
     * number of persons at this location in one infection state.
     * @return number of persons at this location that are in the specified infection state
     */
    int get_subpopulation(InfectionState s) const;

    /** 
     * number of persons at this location for all infection states.
     * vector is indexed by InfectionState.
     * @return number of persons in all infection states.
     * */
    Eigen::Ref<const Eigen::VectorXi> get_subpopulations() const;

    /**
     * @return parameters of the infection that are specific to this location
     */
    LocalInfectionParameters& get_infection_parameters()
    {
        return m_parameters;
    }
    
    const LocalInfectionParameters& get_infection_parameters() const
    {
        return m_parameters;
    }

    void set_testing_scheme (TimeSpan interval, double probability)
    {
        m_testing_scheme = TestingScheme(interval, probability);
    }

    const TestingScheme& get_testing_scheme() const
    {
        return m_testing_scheme;
    }

private:
    void change_subpopulation(InfectionState s, int delta);

private: 
    LocationType m_type;
    uint32_t m_index;
    int m_num_persons = 0;
    std::array<int, size_t(InfectionState::Count)> m_subpopulations;
    LocalInfectionParameters m_parameters;
<<<<<<< HEAD
    CustomIndexArray<double, AbmAgeGroup, epi::VaccinationState> m_cached_exposure_rate;
=======
    CustomIndexArray<double, AbmAgeGroup> m_cached_exposure_rate;
    TestingScheme m_testing_scheme;
>>>>>>> 64706d3b
};
} // namespace epi

#endif<|MERGE_RESOLUTION|>--- conflicted
+++ resolved
@@ -152,12 +152,8 @@
     int m_num_persons = 0;
     std::array<int, size_t(InfectionState::Count)> m_subpopulations;
     LocalInfectionParameters m_parameters;
-<<<<<<< HEAD
     CustomIndexArray<double, AbmAgeGroup, epi::VaccinationState> m_cached_exposure_rate;
-=======
-    CustomIndexArray<double, AbmAgeGroup> m_cached_exposure_rate;
     TestingScheme m_testing_scheme;
->>>>>>> 64706d3b
 };
 } // namespace epi
 

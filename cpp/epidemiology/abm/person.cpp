--- conflicted
+++ resolved
@@ -122,16 +122,12 @@
     m_assigned_locations[(uint32_t)id.type] = id.index;
 }
 
-<<<<<<< HEAD
 void Person::set_infection_state(InfectionState inf_state)
 {
     m_state = inf_state;
 }
 
-uint32_t Person::get_assigned_location_index (LocationType type) const
-=======
 uint32_t Person::get_assigned_location_index(LocationType type) const
->>>>>>> d3ee2ca9
 {
     return m_assigned_locations[(uint32_t)type];
 }

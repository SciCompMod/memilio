--- conflicted
+++ resolved
@@ -25,19 +25,11 @@
 namespace epi
 {
 
-<<<<<<< HEAD
-Person::Person(LocationId id, InfectionState infection_state, VaccinationState vaccination_state, AbmAgeGroup age, const GlobalInfectionParameters& global_params)
+Person::Person(LocationId id, InfectionProperties infection_properties, VaccinationState vaccination_state, AbmAgeGroup age, const GlobalInfectionParameters& global_params)
     : m_location_id(id)
     , m_assigned_locations((uint32_t)LocationType::Count, INVALID_LOCATION_INDEX)
-    , m_infection_state(infection_state)
+    , m_infection_state(infection_properties.state)
     , m_vaccination_state(vaccination_state)
-=======
-Person::Person(LocationId id, InfectionProperties infection_properties, AbmAgeGroup age,
-               const GlobalInfectionParameters& global_params)
-    : m_location_id(id)
-    , m_assigned_locations((uint32_t)LocationType::Count, INVALID_LOCATION_INDEX)
-    , m_state(infection_properties.state)
->>>>>>> 64706d3b
     , m_quarantine(false)
     , m_age(age)
     , m_time_at_location(std::numeric_limits<int>::max() / 2) //avoid overflow on next steps
@@ -45,42 +37,28 @@
 {
     m_random_workgroup   = UniformDistribution<double>::get_instance()();
     m_random_schoolgroup = UniformDistribution<double>::get_instance()();
-<<<<<<< HEAD
-    if (m_infection_state == InfectionState::Infected_Detected) {
-        m_quarantine = true;
-    }
-    if (m_infection_state == InfectionState::Exposed){
-        m_time_until_carrier = hours(UniformIntDistribution<int>::get_instance()(0, int(global_params.get<IncubationPeriod>()[{m_age,m_vaccination_state}] * 24)));
-    }
-}
-
-
-Person::Person(LocationId id, InfectionState infection_state, AbmAgeGroup age, const GlobalInfectionParameters& global_params)
-    :  Person(id, infection_state, VaccinationState::Unvaccinated, age, global_params)
-{
-}
-
-Person::Person(Location& location, InfectionState infection_state, AbmAgeGroup age, const GlobalInfectionParameters& global_params)
-    : Person({location.get_index(), location.get_type()}, infection_state, VaccinationState::Unvaccinated, age, global_params)
-{
-}
-
-Person::Person(Location& location, InfectionState infection_state, VaccinationState vaccination_state, AbmAgeGroup age, const GlobalInfectionParameters& global_params)
-    : Person({location.get_index(), location.get_type()}, infection_state, vaccination_state, age, global_params)
-=======
     if (infection_properties.state == InfectionState::Infected && infection_properties.detected) {
         m_quarantine = true;
     }
     if (infection_properties.state == InfectionState::Exposed) {
         m_time_until_carrier = hours(
-            UniformIntDistribution<int>::get_instance()(0, int(global_params.get<IncubationPeriod>()[m_age] * 24)));
+            UniformIntDistribution<int>::get_instance()(0, int(global_params.get<IncubationPeriod>()[m_age, m_vaccination_state] * 24)));
     }
 }
 
-Person::Person(Location& location, InfectionProperties infection_properties, AbmAgeGroup age,
-               const GlobalInfectionParameters& global_params)
-    : Person({location.get_index(), location.get_type()}, infection_properties, age, global_params)
->>>>>>> 64706d3b
+
+Person::Person(LocationId id, InfectionProperties infection_properties, AbmAgeGroup age, const GlobalInfectionParameters& global_params)
+    :  Person(id, infection_properties, VaccinationState::Unvaccinated, age, global_params)
+{
+}
+
+Person::Person(Location& location, InfectionProperties infection_properties, AbmAgeGroup age, const GlobalInfectionParameters& global_params)
+    : Person({location.get_index(), location.get_type()}, infection_properties, VaccinationState::Unvaccinated, age, global_params)
+{
+}
+
+Person::Person(Location& location, InfectionProperties infection_properties, VaccinationState vaccination_state, AbmAgeGroup age, const GlobalInfectionParameters& global_params)
+    : Person({location.get_index(), location.get_type()}, infection_properties, vaccination_state, age, global_params)
 {
 }
 
@@ -103,11 +81,7 @@
         }
     }
 
-<<<<<<< HEAD
-    if (new_infection_state == InfectionState::Infected_Detected || new_infection_state == InfectionState::Infected_Severe || new_infection_state == InfectionState::Infected_Critical) {
-=======
-    if (new_state == InfectionState::Infected_Severe || new_state == InfectionState::Infected_Critical) {
->>>>>>> 64706d3b
+    if (new_infection_state == InfectionState::Infected || new_infection_state == InfectionState::Infected_Severe || new_infection_state == InfectionState::Infected_Critical) {
         m_quarantine = true;
     }
     else if (new_state == InfectionState::Infected) {

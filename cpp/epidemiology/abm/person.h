--- conflicted
+++ resolved
@@ -63,16 +63,15 @@
      * @param age the age group of the person
      * @param global_params the global infection parameters
      */
-    Person(LocationId id, InfectionState infection_state, VaccinationState vaccination_state, AbmAgeGroup age, const GlobalInfectionParameters& global_params);
+    Person(LocationId id, InfectionProperties infection_properties, VaccinationState vaccination_state, AbmAgeGroup age, const GlobalInfectionParameters& global_params);
     /**
      * create a Person.
      * @param id index and type of the initial location of the person
-<<<<<<< HEAD
-     * @param infection_state the initial infection state of the person
-     * @param age the age group of the person
-     * @param global_params the global infection parameters
-     */
-    Person(LocationId id, InfectionState infection_state, AbmAgeGroup age, const GlobalInfectionParameters& global_params);
+     * @param infection_state the initial infection state of the person
+     * @param age the age group of the person
+     * @param global_params the global infection parameters
+     */
+    Person(LocationId id, InfectionProperties infection_properties, AbmAgeGroup age, const GlobalInfectionParameters& global_params);
     
     /**
      * create a Person.
@@ -81,7 +80,7 @@
      * @param age the age group of the person
      * @param global_params the global infection parameters
      */
-    Person(Location& location, InfectionState infection_state, AbmAgeGroup age, const GlobalInfectionParameters& global_params);
+    Person(Location& location, InfectionProperties infection_properties, AbmAgeGroup age, const GlobalInfectionParameters& global_params);
     
     /**
      * create a Person.
@@ -90,25 +89,7 @@
      * @param age the age group of the person
      * @param global_params the global infection parameters
      */
-    Person(Location& location, InfectionState infection_state, VaccinationState vaccination_state, AbmAgeGroup age, const GlobalInfectionParameters& global_params);
-=======
-     * @param infection_properties the initial infection state of the person and if infection is detected
-     * @param age the age group of the person
-     * @param global_params the global infection parameters
-     */
-    Person(LocationId id, InfectionProperties infection_properties, AbmAgeGroup age,
-           const GlobalInfectionParameters& global_params);
-
-    /**
-     * create a Person.
-     * @param location the initial location of the person
-     * @param infection_properties the initial infection state of the person and if infection is detected
-     * @param age the age group of the person
-     * @param global_params the global infection parameters
-     */
-    Person(Location& location, InfectionProperties infection_properties, AbmAgeGroup age,
-           const GlobalInfectionParameters& global_params);
->>>>>>> 64706d3b
+    Person(Location& location, InfectionProperties infection_properties, VaccinationState vaccination_state, AbmAgeGroup age, const GlobalInfectionParameters& global_params);
 
     /** 
      * Time passes and the person interacts with the population at its current location.

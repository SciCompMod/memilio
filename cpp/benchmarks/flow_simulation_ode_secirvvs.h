--- conflicted
+++ resolved
@@ -67,16 +67,9 @@
         auto icu_occupancy           = 0.0;
         auto test_and_trace_required = 0.0;
         for (auto i = AgeGroup(0); i < n_agegroups; ++i) {
-<<<<<<< HEAD
-            auto rateINS = 0.5 / (params.get<osecirvvs::IncubationTime<ScalarType>>()[i] -
-                                  params.get<osecirvvs::SerialInterval<ScalarType>>()[i]);
             test_and_trace_required +=
-                (1 - params.get<osecirvvs::RecoveredPerInfectedNoSymptoms<ScalarType>>()[i]) * rateINS *
-=======
-            test_and_trace_required +=
-                (1 - params.get<osecirvvs::RecoveredPerInfectedNoSymptoms>()[i]) /
-                params.get<osecirvvs::TimeInfectedNoSymptoms>()[i] *
->>>>>>> d829c0f7
+                (1 - params.get<osecirvvs::RecoveredPerInfectedNoSymptoms<ScalarType>>()[i]) /
+                params.get<osecirvvs::TimeInfectedNoSymptoms<ScalarType>>()[i] *
                 (this->populations.get_from(pop, {i, InfectionState::InfectedNoSymptomsNaive}) +
                  this->populations.get_from(pop, {i, InfectionState::InfectedNoSymptomsPartialImmunity}) +
                  this->populations.get_from(pop, {i, InfectionState::InfectedNoSymptomsImprovedImmunity}) +
@@ -137,18 +130,8 @@
             dydt[SIIi] = 0;
             dydt[EIIi] = 0;
 
-<<<<<<< HEAD
-            double rateE   = 1.0 / (2 * params.get<osecirvvs::SerialInterval<ScalarType>>()[i] -
-                                  params.get<osecirvvs::IncubationTime<ScalarType>>()[i]);
-            double rateINS = 0.5 / (params.get<osecirvvs::IncubationTime<ScalarType>>()[i] -
-                                    params.get<osecirvvs::SerialInterval<ScalarType>>()[i]);
-
-            double reducExposedPartialImmunity  = params.get<osecirvvs::ReducExposedPartialImmunity<ScalarType>>()[i];
-            double reducExposedImprovedImmunity = params.get<osecirvvs::ReducExposedImprovedImmunity<ScalarType>>()[i];
-=======
-            double reducExposedPartialImmunity  = params.get<osecirvvs::ReducExposedPartialImmunity>()[i];
-            double reducExposedImprovedImmunity = params.get<osecirvvs::ReducExposedImprovedImmunity>()[i];
->>>>>>> d829c0f7
+            double reducExposedPartialImmunity  = params.get<osecirvvs::ReducExposedPartialImmunity<double>>()[i];
+            double reducExposedImprovedImmunity = params.get<osecirvvs::ReducExposedImprovedImmunity<double>>()[i];
             double reducInfectedSymptomsPartialImmunity =
                 params.get<osecirvvs::ReducInfectedSymptomsPartialImmunity<ScalarType>>()[i];
             double reducInfectedSymptomsImprovedImmunity =
@@ -261,73 +244,50 @@
             /**** path of immune-naive ***/
 
             dydt[ENi] -=
-                y[ENi] / params.get<osecirvvs::TimeExposed>()[i]; // only exchange of E and InfectedNoSymptoms done here
-            dydt[INSNi] = y[ENi] / params.get<osecirvvs::TimeExposed>()[i] -
-                          y[INSNi] / params.get<osecirvvs::TimeInfectedNoSymptoms>()[i];
-            dydt[INSNCi] = -y[INSNCi] / params.get<osecirvvs::TimeInfectedNoSymptoms>()[i];
-
-<<<<<<< HEAD
-            dydt[ISyNi] =
-                (1 - params.get<osecirvvs::RecoveredPerInfectedNoSymptoms<ScalarType>>()[i]) * rateINS * y[INSNi] -
-                (y[ISyNi] / params.get<osecirvvs::TimeInfectedSymptoms<ScalarType>>()[i]);
-            dydt[ISyNCi] =
-                (1 - params.get<osecirvvs::RecoveredPerInfectedNoSymptoms<ScalarType>>()[i]) * rateINS * y[INSNCi] -
-                (y[ISyNCi] / params.get<osecirvvs::TimeInfectedSymptoms<ScalarType>>()[i]);
+                y[ENi] /
+                params.get<
+                    osecirvvs::TimeExposed<ScalarType>>()[i]; // only exchange of E and InfectedNoSymptoms done here
+            dydt[INSNi] = y[ENi] / params.get<osecirvvs::TimeExposed<ScalarType>>()[i] -
+                          y[INSNi] / params.get<osecirvvs::TimeInfectedNoSymptoms<ScalarType>>()[i];
+            dydt[INSNCi] = -y[INSNCi] / params.get<osecirvvs::TimeInfectedNoSymptoms<ScalarType>>()[i];
+
+            dydt[ISyNi] = (1 - params.get<osecirvvs::RecoveredPerInfectedNoSymptoms<ScalarType>>()[i]) /
+                              params.get<osecirvvs::TimeInfectedNoSymptoms<ScalarType>>()[i] * y[INSNi] -
+                          (y[ISyNi] / params.get<osecirvvs::TimeInfectedSymptoms<ScalarType>>()[i]);
+            dydt[ISyNCi] = (1 - params.get<osecirvvs::RecoveredPerInfectedNoSymptoms<ScalarType>>()[i]) /
+                               params.get<osecirvvs::TimeInfectedNoSymptoms<ScalarType>>()[i] * y[INSNCi] -
+                           (y[ISyNCi] / params.get<osecirvvs::TimeInfectedSymptoms<ScalarType>>()[i]);
 
             dydt[ISevNi] = params.get<osecirvvs::SeverePerInfectedSymptoms<ScalarType>>()[i] /
                                params.get<osecirvvs::TimeInfectedSymptoms<ScalarType>>()[i] * (y[ISyNi] + y[ISyNCi]) -
                            (1 / params.get<osecirvvs::TimeInfectedSevere<ScalarType>>()[i]) * y[ISevNi];
             dydt[ICrNi] = -y[ICrNi] / params.get<osecirvvs::TimeInfectedCritical<ScalarType>>()[i];
-=======
-            dydt[ISyNi] = (1 - params.get<osecirvvs::RecoveredPerInfectedNoSymptoms>()[i]) /
-                              params.get<osecirvvs::TimeInfectedNoSymptoms>()[i] * y[INSNi] -
-                          (y[ISyNi] / params.get<osecirvvs::TimeInfectedSymptoms>()[i]);
-            dydt[ISyNCi] = (1 - params.get<osecirvvs::RecoveredPerInfectedNoSymptoms>()[i]) /
-                               params.get<osecirvvs::TimeInfectedNoSymptoms>()[i] * y[INSNCi] -
-                           (y[ISyNCi] / params.get<osecirvvs::TimeInfectedSymptoms>()[i]);
-
-            dydt[ISevNi] = params.get<osecirvvs::SeverePerInfectedSymptoms>()[i] /
-                               params.get<osecirvvs::TimeInfectedSymptoms>()[i] * (y[ISyNi] + y[ISyNCi]) -
-                           (1 / params.get<osecirvvs::TimeInfectedSevere>()[i]) * y[ISevNi];
-            dydt[ICrNi] = -y[ICrNi] / params.get<osecirvvs::TimeInfectedCritical>()[i];
->>>>>>> d829c0f7
             // add flow from hosp to icu according to potentially adjusted probability due to ICU limits
             dydt[ICrNi] +=
                 criticalPerSevereAdjusted / params.get<osecirvvs::TimeInfectedSevere<ScalarType>>()[i] * y[ISevNi];
 
             /**** path of partially immune (e.g., one dose of vaccination) ***/
 
-<<<<<<< HEAD
-            dydt[EPIi] -= rateE * y[EPIi]; // only exchange of E and InfectedNoSymptoms done here
-            dydt[INSPIi]  = rateE * y[EPIi] - (rateINS / reducTimeInfectedMild) * y[INSPIi];
-            dydt[INSPICi] = -(rateINS / reducTimeInfectedMild) * y[INSPICi];
+            dydt[EPIi] -=
+                y[EPIi] /
+                params.get<
+                    osecirvvs::TimeExposed<ScalarType>>()[i]; // only exchange of E and InfectedNoSymptoms done here
+            dydt[INSPIi] =
+                y[EPIi] / params.get<osecirvvs::TimeExposed<ScalarType>>()[i] -
+                y[INSPIi] / (params.get<osecirvvs::TimeInfectedNoSymptoms<ScalarType>>()[i] * reducTimeInfectedMild);
+            dydt[INSPICi] =
+                -y[INSPICi] / (params.get<osecirvvs::TimeInfectedNoSymptoms<ScalarType>>()[i] * reducTimeInfectedMild);
             dydt[ISyPIi] =
                 (reducInfectedSymptomsPartialImmunity / reducExposedPartialImmunity) *
-                    (1 - params.get<osecirvvs::RecoveredPerInfectedNoSymptoms<ScalarType>>()[i]) *
-                    (rateINS / reducTimeInfectedMild) * y[INSPIi] -
+                    (1 - params.get<osecirvvs::RecoveredPerInfectedNoSymptoms<ScalarType>>()[i]) * y[INSPIi] /
+                    (params.get<osecirvvs::TimeInfectedNoSymptoms<ScalarType>>()[i] * reducTimeInfectedMild) -
                 (y[ISyPIi] / (params.get<osecirvvs::TimeInfectedSymptoms<ScalarType>>()[i] * reducTimeInfectedMild));
             dydt[ISyPICi] =
                 (reducInfectedSymptomsPartialImmunity / reducExposedPartialImmunity) *
-                    (1 - params.get<osecirvvs::RecoveredPerInfectedNoSymptoms<ScalarType>>()[i]) *
-                    (rateINS / reducTimeInfectedMild) * y[INSPICi] -
+                    (1 - params.get<osecirvvs::RecoveredPerInfectedNoSymptoms<ScalarType>>()[i]) /
+                    (params.get<osecirvvs::TimeInfectedNoSymptoms<ScalarType>>()[i] * reducTimeInfectedMild) *
+                    y[INSPICi] -
                 (y[ISyPICi] / (params.get<osecirvvs::TimeInfectedSymptoms<ScalarType>>()[i] * reducTimeInfectedMild));
-=======
-            dydt[EPIi] -=
-                y[EPIi] /
-                params.get<osecirvvs::TimeExposed>()[i]; // only exchange of E and InfectedNoSymptoms done here
-            dydt[INSPIi] = y[EPIi] / params.get<osecirvvs::TimeExposed>()[i] -
-                           y[INSPIi] / (params.get<osecirvvs::TimeInfectedNoSymptoms>()[i] * reducTimeInfectedMild);
-            dydt[INSPICi] = -y[INSPICi] / (params.get<osecirvvs::TimeInfectedNoSymptoms>()[i] * reducTimeInfectedMild);
-            dydt[ISyPIi]  = (reducInfectedSymptomsPartialImmunity / reducExposedPartialImmunity) *
-                               (1 - params.get<osecirvvs::RecoveredPerInfectedNoSymptoms>()[i]) * y[INSPIi] /
-                               (params.get<osecirvvs::TimeInfectedNoSymptoms>()[i] * reducTimeInfectedMild) -
-                           (y[ISyPIi] / (params.get<osecirvvs::TimeInfectedSymptoms>()[i] * reducTimeInfectedMild));
-            dydt[ISyPICi] = (reducInfectedSymptomsPartialImmunity / reducExposedPartialImmunity) *
-                                (1 - params.get<osecirvvs::RecoveredPerInfectedNoSymptoms>()[i]) /
-                                (params.get<osecirvvs::TimeInfectedNoSymptoms>()[i] * reducTimeInfectedMild) *
-                                y[INSPICi] -
-                            (y[ISyPICi] / (params.get<osecirvvs::TimeInfectedSymptoms>()[i] * reducTimeInfectedMild));
->>>>>>> d829c0f7
             dydt[ISevPIi] = reducInfectedSevereCriticalDeadPartialImmunity / reducInfectedSymptomsPartialImmunity *
                                 params.get<osecirvvs::SeverePerInfectedSymptoms<ScalarType>>()[i] /
                                 (params.get<osecirvvs::TimeInfectedSymptoms<ScalarType>>()[i] * reducTimeInfectedMild) *
@@ -341,36 +301,27 @@
 
             /**** path of twice vaccinated, here called immune although reinfection is possible now ***/
 
-            dydt[EIIi] -= y[EIIi] / params.get<osecirvvs::TimeExposed>()[i]; // only exchange of E and C done here
-
-            dydt[INSIIi] = y[EIIi] / params.get<osecirvvs::TimeExposed>()[i] -
-                           y[INSIIi] / (params.get<osecirvvs::TimeInfectedNoSymptoms>()[i] * reducTimeInfectedMild);
-            dydt[INSIICi] = -y[INSIICi] / (params.get<osecirvvs::TimeInfectedNoSymptoms>()[i] * reducTimeInfectedMild);
-
-<<<<<<< HEAD
+            dydt[EIIi] -=
+                y[EIIi] / params.get<osecirvvs::TimeExposed<ScalarType>>()[i]; // only exchange of E and C done here
+
+            dydt[INSIIi] =
+                y[EIIi] / params.get<osecirvvs::TimeExposed<ScalarType>>()[i] -
+                y[INSIIi] / (params.get<osecirvvs::TimeInfectedNoSymptoms<ScalarType>>()[i] * reducTimeInfectedMild);
+            dydt[INSIICi] =
+                -y[INSIICi] / (params.get<osecirvvs::TimeInfectedNoSymptoms<ScalarType>>()[i] * reducTimeInfectedMild);
+
             dydt[ISyIIi] =
                 (reducInfectedSymptomsImprovedImmunity / reducExposedImprovedImmunity) *
-                    (1 - params.get<osecirvvs::RecoveredPerInfectedNoSymptoms<ScalarType>>()[i]) *
-                    (rateINS / reducTimeInfectedMild) * y[INSIIi] -
+                    (1 - params.get<osecirvvs::RecoveredPerInfectedNoSymptoms<ScalarType>>()[i]) * y[INSIIi] /
+                    (params.get<osecirvvs::TimeInfectedNoSymptoms<ScalarType>>()[i] * reducTimeInfectedMild) -
                 (1 / (params.get<osecirvvs::TimeInfectedSymptoms<ScalarType>>()[i] * reducTimeInfectedMild)) *
                     y[ISyIIi];
             dydt[ISyIICi] =
                 (reducInfectedSymptomsImprovedImmunity / reducExposedImprovedImmunity) *
-                    (1 - params.get<osecirvvs::RecoveredPerInfectedNoSymptoms<ScalarType>>()[i]) *
-                    (rateINS / reducTimeInfectedMild) * y[INSIICi] -
+                    (1 - params.get<osecirvvs::RecoveredPerInfectedNoSymptoms<ScalarType>>()[i]) * y[INSIICi] /
+                    (params.get<osecirvvs::TimeInfectedNoSymptoms<ScalarType>>()[i] * reducTimeInfectedMild) -
                 (1 / (params.get<osecirvvs::TimeInfectedSymptoms<ScalarType>>()[i] * reducTimeInfectedMild)) *
                     y[ISyIICi];
-=======
-            dydt[ISyIIi] = (reducInfectedSymptomsImprovedImmunity / reducExposedImprovedImmunity) *
-                               (1 - params.get<osecirvvs::RecoveredPerInfectedNoSymptoms>()[i]) * y[INSIIi] /
-                               (params.get<osecirvvs::TimeInfectedNoSymptoms>()[i] * reducTimeInfectedMild) -
-                           (1 / (params.get<osecirvvs::TimeInfectedSymptoms>()[i] * reducTimeInfectedMild)) * y[ISyIIi];
-            dydt[ISyIICi] =
-                (reducInfectedSymptomsImprovedImmunity / reducExposedImprovedImmunity) *
-                    (1 - params.get<osecirvvs::RecoveredPerInfectedNoSymptoms>()[i]) * y[INSIICi] /
-                    (params.get<osecirvvs::TimeInfectedNoSymptoms>()[i] * reducTimeInfectedMild) -
-                (1 / (params.get<osecirvvs::TimeInfectedSymptoms>()[i] * reducTimeInfectedMild)) * y[ISyIICi];
->>>>>>> d829c0f7
             dydt[ISevIIi] = reducInfectedSevereCriticalDeadImprovedImmunity / reducInfectedSymptomsImprovedImmunity *
                                 params.get<osecirvvs::SeverePerInfectedSymptoms<ScalarType>>()[i] /
                                 (params.get<osecirvvs::TimeInfectedSymptoms<ScalarType>>()[i] * reducTimeInfectedMild) *
@@ -383,9 +334,8 @@
                             params.get<osecirvvs::TimeInfectedSevere<ScalarType>>()[i] * y[ISevIIi];
 
             // recovered and deaths from all paths
-<<<<<<< HEAD
-            dydt[SIIi] += params.get<osecirvvs::RecoveredPerInfectedNoSymptoms<ScalarType>>()[i] * rateINS *
-                              (y[INSNi] + y[INSNCi]) +
+            dydt[SIIi] += params.get<osecirvvs::RecoveredPerInfectedNoSymptoms<ScalarType>>()[i] /
+                              params.get<osecirvvs::TimeInfectedNoSymptoms<ScalarType>>()[i] * (y[INSNi] + y[INSNCi]) +
                           (1 - params.get<osecirvvs::SeverePerInfectedSymptoms<ScalarType>>()[i]) /
                               params.get<osecirvvs::TimeInfectedSymptoms<ScalarType>>()[i] * (y[ISyNi] + y[ISyNCi]) +
                           (1 - params.get<osecirvvs::CriticalPerSevere<ScalarType>>()[i]) /
@@ -395,24 +345,9 @@
 
             dydt[SIIi] +=
                 (1 - (reducInfectedSymptomsPartialImmunity / reducExposedPartialImmunity) *
-                         (1 - params.get<osecirvvs::RecoveredPerInfectedNoSymptoms<ScalarType>>()[i])) *
-                    rateINS / reducTimeInfectedMild * (y[INSPIi] + y[INSPICi]) +
-=======
-            dydt[SIIi] += params.get<osecirvvs::RecoveredPerInfectedNoSymptoms>()[i] /
-                              params.get<osecirvvs::TimeInfectedNoSymptoms>()[i] * (y[INSNi] + y[INSNCi]) +
-                          (1 - params.get<osecirvvs::SeverePerInfectedSymptoms>()[i]) /
-                              params.get<osecirvvs::TimeInfectedSymptoms>()[i] * (y[ISyNi] + y[ISyNCi]) +
-                          (1 - params.get<osecirvvs::CriticalPerSevere>()[i]) /
-                              params.get<osecirvvs::TimeInfectedSevere>()[i] * y[ISevNi] +
-                          (1 - params.get<osecirvvs::DeathsPerCritical>()[i]) /
-                              params.get<osecirvvs::TimeInfectedCritical>()[i] * y[ICrNi];
-
-            dydt[SIIi] +=
-                (1 - (reducInfectedSymptomsPartialImmunity / reducExposedPartialImmunity) *
-                         (1 - params.get<osecirvvs::RecoveredPerInfectedNoSymptoms>()[i])) /
-                    (params.get<osecirvvs::TimeInfectedNoSymptoms>()[i] * reducTimeInfectedMild) *
+                         (1 - params.get<osecirvvs::RecoveredPerInfectedNoSymptoms<ScalarType>>()[i])) /
+                    (params.get<osecirvvs::TimeInfectedNoSymptoms<ScalarType>>()[i] * reducTimeInfectedMild) *
                     (y[INSPIi] + y[INSPICi]) +
->>>>>>> d829c0f7
                 (1 - (reducInfectedSevereCriticalDeadPartialImmunity / reducInfectedSymptomsPartialImmunity) *
                          params.get<osecirvvs::SeverePerInfectedSymptoms<ScalarType>>()[i]) /
                     (params.get<osecirvvs::TimeInfectedSymptoms<ScalarType>>()[i] * reducTimeInfectedMild) *
@@ -426,14 +361,9 @@
 
             dydt[SIIi] +=
                 (1 - (reducInfectedSymptomsImprovedImmunity / reducExposedImprovedImmunity) *
-<<<<<<< HEAD
                          (1 - params.get<osecirvvs::RecoveredPerInfectedNoSymptoms<ScalarType>>()[i])) *
-                    rateINS / reducTimeInfectedMild * (y[INSIIi] + y[INSIICi]) +
-=======
-                         (1 - params.get<osecirvvs::RecoveredPerInfectedNoSymptoms>()[i])) *
-                    (params.get<osecirvvs::TimeInfectedNoSymptoms>()[i] * reducTimeInfectedMild) *
+                    (params.get<osecirvvs::TimeInfectedNoSymptoms<ScalarType>>()[i] * reducTimeInfectedMild) *
                     (y[INSIIi] + y[INSIICi]) +
->>>>>>> d829c0f7
                 (1 - (reducInfectedSevereCriticalDeadImprovedImmunity / reducInfectedSymptomsImprovedImmunity) *
                          params.get<osecirvvs::SeverePerInfectedSymptoms<ScalarType>>()[i]) /
                     (params.get<osecirvvs::TimeInfectedSymptoms<ScalarType>>()[i] * reducTimeInfectedMild) *
@@ -749,19 +679,11 @@
     contact_matrix[0].add_damping(0.3, SimulationTime(5.0));
 
     //times
-<<<<<<< HEAD
-    model.parameters.template get<osecirvvs::IncubationTime<ScalarType>>()[AgeGroup(0)]       = 5.2;
-    model.parameters.template get<osecirvvs::SerialInterval<ScalarType>>()[AgeGroup(0)]       = 0.5 * 3.33 + 0.5 * 5.2;
-    model.parameters.template get<osecirvvs::TimeInfectedSymptoms<ScalarType>>()[AgeGroup(0)] = 7;
-    model.parameters.template get<osecirvvs::TimeInfectedSevere<ScalarType>>()[AgeGroup(0)]   = 6;
-    model.parameters.template get<osecirvvs::TimeInfectedCritical<ScalarType>>()[AgeGroup(0)] = 7;
-=======
-    model.parameters.template get<osecirvvs::TimeExposed>()[AgeGroup(0)]            = 3.33;
-    model.parameters.template get<osecirvvs::TimeInfectedNoSymptoms>()[AgeGroup(0)] = 1.87;
-    model.parameters.template get<osecirvvs::TimeInfectedSymptoms>()[AgeGroup(0)]   = 7;
-    model.parameters.template get<osecirvvs::TimeInfectedSevere>()[AgeGroup(0)]     = 6;
-    model.parameters.template get<osecirvvs::TimeInfectedCritical>()[AgeGroup(0)]   = 7;
->>>>>>> d829c0f7
+    model.parameters.template get<osecirvvs::TimeExposed<ScalarType>>()[AgeGroup(0)]            = 3.33;
+    model.parameters.template get<osecirvvs::TimeInfectedNoSymptoms<ScalarType>>()[AgeGroup(0)] = 1.87;
+    model.parameters.template get<osecirvvs::TimeInfectedSymptoms<ScalarType>>()[AgeGroup(0)]   = 7;
+    model.parameters.template get<osecirvvs::TimeInfectedSevere<ScalarType>>()[AgeGroup(0)]     = 6;
+    model.parameters.template get<osecirvvs::TimeInfectedCritical<ScalarType>>()[AgeGroup(0)]   = 7;
 
     //probabilities
     model.parameters.template get<osecirvvs::TransmissionProbabilityOnContact<ScalarType>>()[AgeGroup(0)] = 0.15;

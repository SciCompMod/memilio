/*
* Copyright (C) 2020-2025 MEmilio
*
* Authors: Rene Schmieding, Daniel Abele, Martin J. Kuehn
*
* Contact: Martin J. Kuehn <Martin.Kuehn@DLR.de>
*
* Licensed under the Apache License, Version 2.0 (the "License");
* you may not use this file except in compliance with the License.
* You may obtain a copy of the License at
*
*     http://www.apache.org/licenses/LICENSE-2.0
*
* Unless required by applicable law or agreed to in writing, software
* distributed under the License is distributed on an "AS IS" BASIS,
* WITHOUT WARRANTIES OR CONDITIONS OF ANY KIND, either express or implied.
* See the License for the specific language governing permissions and
* limitations under the License.
*/
#include "benchmarks/simulation.h"
#include "memilio/compartments/flow_simulation.h"
#include "ode_seir/model.h"
#include <string>

const std::string config_path = "../../benchmarks/simulation.config";

#include "memilio/compartments/simulation.h"
#include "models/ode_seir/model.h"

namespace mio
{
namespace benchmark
{

using FlowModel = ::mio::oseir::Model<double>;

using namespace oseir;

// For comparison benchmarks, the ODE-SEIR model has been adapted into
// a compartmental model that does not rely on flows.
class FlowlessModel
    : public CompartmentalModel<double, oseir::InfectionState, Populations<double, AgeGroup, oseir::InfectionState>,
                                oseir::Parameters<double>>
{
    using Base =
        CompartmentalModel<double, oseir::InfectionState, mio::Populations<double, AgeGroup, oseir::InfectionState>,
                           oseir::Parameters<double>>;

public:
    FlowlessModel(int num_agegroups)
        : Base(Populations({AgeGroup(num_agegroups), InfectionState::Count}), ParameterSet(AgeGroup(num_agegroups)))
    {
    }

    void get_derivatives(Eigen::Ref<const Eigen::VectorXd> pop, Eigen::Ref<const Eigen::VectorXd> y, double t,
                         Eigen::Ref<Eigen::VectorXd> dydt) const override
    {
        auto& params                     = this->parameters;
        const Index<AgeGroup> age_groups = reduce_index<Index<AgeGroup>>(this->populations.size());

        for (auto i : mio::make_index_range(age_groups)) {
            size_t Si = this->populations.get_flat_index({i, InfectionState::Susceptible});
            size_t Ei = this->populations.get_flat_index({i, InfectionState::Exposed});
            size_t Ii = this->populations.get_flat_index({i, InfectionState::Infected});
            size_t Ri = this->populations.get_flat_index({i, InfectionState::Recovered});

            for (auto j : make_index_range(age_groups)) {

                size_t Sj = this->populations.get_flat_index({j, InfectionState::Susceptible});
                size_t Ej = this->populations.get_flat_index({j, InfectionState::Exposed});
                size_t Ij = this->populations.get_flat_index({j, InfectionState::Infected});
                size_t Rj = this->populations.get_flat_index({j, InfectionState::Recovered});

                const double Nj_inv = 1.0 / (pop[Sj] + pop[Ej] + pop[Ij] + pop[Rj]);
                const double coeffStoE =
                    params.template get<ContactPatterns<double>>().get_cont_freq_mat().get_matrix_at(
                        SimulationTime<double>(t))(i.get(), j.get()) *
                    params.template get<TransmissionProbabilityOnContact<double>>()[i] * Nj_inv;

                dydt[Si] -= y[Si] * pop[Ij] * coeffStoE;
                dydt[Ei] += y[Si] * pop[Ij] * coeffStoE;
            }

            dydt[Ii] += (1.0 / params.get<TimeExposed<double>>()[i]) * y[Ei];
            dydt[Ii] -= (1.0 / params.get<TimeInfected<double>>()[i]) * y[Ii];
            dydt[Ri] = (1.0 / params.get<TimeInfected<double>>()[i]) * y[Ii];
        }
    }
};

template <class Model>
void setup_model(Model& model)
{
    const double total_population = 10000.0;
    const auto num_groups         = model.parameters.get_num_groups();
    for (AgeGroup i = 0; i < num_groups; i++) {
        model.populations[{i, oseir::InfectionState::Exposed}]   = 100.0 / static_cast<size_t>(num_groups);
        model.populations[{i, oseir::InfectionState::Infected}]  = 100.0 / static_cast<size_t>(num_groups);
        model.populations[{i, oseir::InfectionState::Recovered}] = 100.0 / static_cast<size_t>(num_groups);
        model.populations[{i, oseir::InfectionState::Susceptible}] =
            total_population / static_cast<size_t>(num_groups) -
            model.populations[{i, oseir::InfectionState::Exposed}] -
            model.populations[{i, oseir::InfectionState::Infected}] -
            model.populations[{i, oseir::InfectionState::Recovered}];
    }
    model.parameters.template set<mio::oseir::TimeExposed<double>>(5.2);
    model.parameters.template set<mio::oseir::TimeInfected<double>>(6);
    model.parameters.template set<mio::oseir::TransmissionProbabilityOnContact<double>>(0.04);
    mio::ContactMatrixGroup<double>& contact_matrix =
        model.parameters.template get<mio::oseir::ContactPatterns<double>>();
    contact_matrix[0].get_baseline().setConstant(10.0);
}

} // namespace benchmark
} // namespace mio

// simulation without flows (not in Model definition and not calculated by Simulation)
void flowless_sim(::benchmark::State& state)
{
    using Model = mio::benchmark::FlowlessModel;
    // suppress non-critical messages
    mio::set_log_level(mio::LogLevel::critical);
    // load config
    auto cfg = mio::benchmark::SimulationConfig::initialize(config_path);
    // create model
    Model model(cfg.num_agegroups);
    mio::benchmark::setup_model(model);
    // create simulation
<<<<<<< HEAD
    std::shared_ptr<mio::IntegratorCore<double>> I =
        std::make_shared<mio::ControlledStepperWrapper<double, boost::numeric::odeint::runge_kutta_cash_karp54>>(
=======
    std::shared_ptr<mio::OdeIntegratorCore<ScalarType>> I =
        std::make_shared<mio::ControlledStepperWrapper<ScalarType, boost::numeric::odeint::runge_kutta_cash_karp54>>(
>>>>>>> 2defe8b8
            cfg.abs_tol, cfg.rel_tol, cfg.dt_min, cfg.dt_max);
    mio::TimeSeries<double> results(static_cast<size_t>(Model::Compartments::Count));
    // run benchmark
    for (auto _ : state) {
        // This code gets timed
        results = mio::simulate(cfg.t0, cfg.t_max, cfg.dt, model, I);
    }
}

// simulation with flows (in Model definition, but NOT calculated by Simulation)
void flow_sim_comp_only(::benchmark::State& state)
{
    using Model = mio::benchmark::FlowModel;
    // suppress non-critical messages
    mio::set_log_level(mio::LogLevel::critical);
    // load config
    auto cfg = mio::benchmark::SimulationConfig::initialize(config_path);
    // create model
    Model model(cfg.num_agegroups);
    mio::benchmark::setup_model(model);
    // create simulation
<<<<<<< HEAD
    std::shared_ptr<mio::IntegratorCore<double>> I =
        std::make_shared<mio::ControlledStepperWrapper<double, boost::numeric::odeint::runge_kutta_cash_karp54>>(
=======
    std::shared_ptr<mio::OdeIntegratorCore<ScalarType>> I =
        std::make_shared<mio::ControlledStepperWrapper<ScalarType, boost::numeric::odeint::runge_kutta_cash_karp54>>(
>>>>>>> 2defe8b8
            cfg.abs_tol, cfg.rel_tol, cfg.dt_min, cfg.dt_max);
    mio::TimeSeries<double> results(static_cast<size_t>(Model::Compartments::Count));
    // run benchmark
    for (auto _ : state) {
        // This code gets timed
        results = mio::simulate(cfg.t0, cfg.t_max, cfg.dt, model, I);
    }
}

// simulation with flows (in Model definition and calculated by Simulation)
void flow_sim(::benchmark::State& state)
{
    using Model = mio::benchmark::FlowModel;
    // suppress non-critical messages
    mio::set_log_level(mio::LogLevel::critical);
    // load config
    auto cfg = mio::benchmark::SimulationConfig::initialize(config_path);
    // create model
    Model model(cfg.num_agegroups);
    mio::benchmark::setup_model(model);
    // create simulation
<<<<<<< HEAD
    std::shared_ptr<mio::IntegratorCore<double>> I =
        std::make_shared<mio::ControlledStepperWrapper<double, boost::numeric::odeint::runge_kutta_cash_karp54>>(
=======
    std::shared_ptr<mio::OdeIntegratorCore<ScalarType>> I =
        std::make_shared<mio::ControlledStepperWrapper<ScalarType, boost::numeric::odeint::runge_kutta_cash_karp54>>(
>>>>>>> 2defe8b8
            cfg.abs_tol, cfg.rel_tol, cfg.dt_min, cfg.dt_max);
    mio::TimeSeries<double> results(static_cast<size_t>(Model::Compartments::Count));
    // run benchmark
    for (auto _ : state) {
        // This code gets timed
        results = mio::simulate_flows(cfg.t0, cfg.t_max, cfg.dt, model, I)[0];
    }
}

// register functions as a benchmarks and set a name
// mitigate influence of cpu scaling
BENCHMARK(flowless_sim)->Name("Dummy 1/3");
BENCHMARK(flowless_sim)->Name("Dummy 2/3");
BENCHMARK(flowless_sim)->Name("Dummy 3/3");
// actual benchmarks
BENCHMARK(flowless_sim)->Name("mio::Simulation on oseir::Model (pre 511 branch) without flows");
BENCHMARK(flow_sim_comp_only)->Name("mio::Simulation on oseir::Model with flows");
BENCHMARK(flow_sim)->Name("mio::FlowSimulation on oseir::Model with flows");
// run all benchmarks
BENCHMARK_MAIN();<|MERGE_RESOLUTION|>--- conflicted
+++ resolved
@@ -126,13 +126,8 @@
     Model model(cfg.num_agegroups);
     mio::benchmark::setup_model(model);
     // create simulation
-<<<<<<< HEAD
-    std::shared_ptr<mio::IntegratorCore<double>> I =
+    std::shared_ptr<mio::OdeIntegratorCore<double>> I =
         std::make_shared<mio::ControlledStepperWrapper<double, boost::numeric::odeint::runge_kutta_cash_karp54>>(
-=======
-    std::shared_ptr<mio::OdeIntegratorCore<ScalarType>> I =
-        std::make_shared<mio::ControlledStepperWrapper<ScalarType, boost::numeric::odeint::runge_kutta_cash_karp54>>(
->>>>>>> 2defe8b8
             cfg.abs_tol, cfg.rel_tol, cfg.dt_min, cfg.dt_max);
     mio::TimeSeries<double> results(static_cast<size_t>(Model::Compartments::Count));
     // run benchmark
@@ -154,13 +149,8 @@
     Model model(cfg.num_agegroups);
     mio::benchmark::setup_model(model);
     // create simulation
-<<<<<<< HEAD
-    std::shared_ptr<mio::IntegratorCore<double>> I =
+    std::shared_ptr<mio::OdeIntegratorCore<double>> I =
         std::make_shared<mio::ControlledStepperWrapper<double, boost::numeric::odeint::runge_kutta_cash_karp54>>(
-=======
-    std::shared_ptr<mio::OdeIntegratorCore<ScalarType>> I =
-        std::make_shared<mio::ControlledStepperWrapper<ScalarType, boost::numeric::odeint::runge_kutta_cash_karp54>>(
->>>>>>> 2defe8b8
             cfg.abs_tol, cfg.rel_tol, cfg.dt_min, cfg.dt_max);
     mio::TimeSeries<double> results(static_cast<size_t>(Model::Compartments::Count));
     // run benchmark
@@ -182,13 +172,8 @@
     Model model(cfg.num_agegroups);
     mio::benchmark::setup_model(model);
     // create simulation
-<<<<<<< HEAD
-    std::shared_ptr<mio::IntegratorCore<double>> I =
+    std::shared_ptr<mio::OdeIntegratorCore<double>> I =
         std::make_shared<mio::ControlledStepperWrapper<double, boost::numeric::odeint::runge_kutta_cash_karp54>>(
-=======
-    std::shared_ptr<mio::OdeIntegratorCore<ScalarType>> I =
-        std::make_shared<mio::ControlledStepperWrapper<ScalarType, boost::numeric::odeint::runge_kutta_cash_karp54>>(
->>>>>>> 2defe8b8
             cfg.abs_tol, cfg.rel_tol, cfg.dt_min, cfg.dt_max);
     mio::TimeSeries<double> results(static_cast<size_t>(Model::Compartments::Count));
     // run benchmark

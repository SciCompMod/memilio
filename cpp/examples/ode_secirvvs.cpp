/* 
* Copyright (C) 2020-2023 German Aerospace Center (DLR-SC)
*
* Authors: Martin J. Kuehn
*
* Contact: Martin J. Kuehn <Martin.Kuehn@DLR.de>
*
* Licensed under the Apache License, Version 2.0 (the "License");
* you may not use this file except in compliance with the License.
* You may obtain a copy of the License at
*
*     http://www.apache.org/licenses/LICENSE-2.0
*
* Unless required by applicable law or agreed to in writing, software
* distributed under the License is distributed on an "AS IS" BASIS,
* WITHOUT WARRANTIES OR CONDITIONS OF ANY KIND, either express or implied.
* See the License for the specific language governing permissions and
* limitations under the License.
*/
#include "ode_secirvvs/model.h"
#include "memilio/compartments/simulation.h"
#include "memilio/utils/logging.h"
<<<<<<< HEAD
#include <likwid-marker.h>
=======
>>>>>>> 86601cc4

int main()
{

<<<<<<< HEAD
    for (int iter = 0; iter < 10000; iter++) {

        mio::set_log_level(mio::LogLevel::debug);

        double t0   = 0;
        double tmax = 30;
        double dt   = 0.1;

        //mio::log_info("Simulating SECIRVVS; t={} ... {} with dt = {}.", t0, tmax, dt);

        mio::osecirvvs::Model model(1);

        for (mio::AgeGroup i = 0; i < model.parameters.get_num_groups(); i++) {
            model.populations[{i, mio::osecirvvs::InfectionState::ExposedNaive}]                                = 10;
            model.populations[{i, mio::osecirvvs::InfectionState::ExposedImprovedImmunity}]                     = 11;
            model.populations[{i, mio::osecirvvs::InfectionState::ExposedPartialImmunity}]                      = 12;
            model.populations[{i, mio::osecirvvs::InfectionState::InfectedNoSymptomsNaive}]                     = 13;
            model.populations[{i, mio::osecirvvs::InfectionState::InfectedNoSymptomsNaiveConfirmed}]            = 13;
            model.populations[{i, mio::osecirvvs::InfectionState::InfectedNoSymptomsPartialImmunity}]           = 14;
            model.populations[{i, mio::osecirvvs::InfectionState::InfectedNoSymptomsPartialImmunityConfirmed}]  = 14;
            model.populations[{i, mio::osecirvvs::InfectionState::InfectedNoSymptomsImprovedImmunity}]          = 15;
            model.populations[{i, mio::osecirvvs::InfectionState::InfectedNoSymptomsImprovedImmunityConfirmed}] = 15;
            model.populations[{i, mio::osecirvvs::InfectionState::InfectedSymptomsNaive}]                       = 5;
            model.populations[{i, mio::osecirvvs::InfectionState::InfectedSymptomsNaiveConfirmed}]              = 5;
            model.populations[{i, mio::osecirvvs::InfectionState::InfectedSymptomsPartialImmunity}]             = 6;
            model.populations[{i, mio::osecirvvs::InfectionState::InfectedSymptomsPartialImmunityConfirmed}]    = 6;
            model.populations[{i, mio::osecirvvs::InfectionState::InfectedSymptomsImprovedImmunity}]            = 7;
            model.populations[{i, mio::osecirvvs::InfectionState::InfectedSymptomsImprovedImmunityConfirmed}]   = 7;
            model.populations[{i, mio::osecirvvs::InfectionState::InfectedSevereNaive}]                         = 8;
            model.populations[{i, mio::osecirvvs::InfectionState::InfectedSevereImprovedImmunity}]              = 1;
            model.populations[{i, mio::osecirvvs::InfectionState::InfectedSeverePartialImmunity}]               = 2;
            model.populations[{i, mio::osecirvvs::InfectionState::InfectedCriticalNaive}]                       = 3;
            model.populations[{i, mio::osecirvvs::InfectionState::InfectedCriticalPartialImmunity}]             = 4;
            model.populations[{i, mio::osecirvvs::InfectionState::InfectedCriticalImprovedImmunity}]            = 5;
            model.populations[{i, mio::osecirvvs::InfectionState::SusceptibleImprovedImmunity}]                 = 6;
            model.populations[{i, mio::osecirvvs::InfectionState::SusceptiblePartialImmunity}]                  = 7;
            model.populations[{(mio::AgeGroup)0, mio::osecirvvs::InfectionState::DeadNaive}]                    = 0;
            model.populations[{(mio::AgeGroup)0, mio::osecirvvs::InfectionState::DeadPartialImmunity}]          = 0;
            model.populations[{(mio::AgeGroup)0, mio::osecirvvs::InfectionState::DeadImprovedImmunity}]         = 0;
            model.populations.set_difference_from_group_total<mio::AgeGroup>(
                {i, mio::osecirvvs::InfectionState::SusceptibleNaive}, 1000);
=======
    for(int iter=0; iter < 100000; iter++) {

    mio::set_log_level(mio::LogLevel::debug);

    double t0   = 0;
    double tmax = 30;
    double dt   = 0.1;

    mio::log_info("Simulating SECIRVVS; t={} ... {} with dt = {}.", t0, tmax, dt);

    mio::osecirvvs::Model model(1);

    for (mio::AgeGroup i = 0; i < model.parameters.get_num_groups(); i++) {
        model.populations[{i, mio::osecirvvs::InfectionState::ExposedNaive}]                                = 10;
        model.populations[{i, mio::osecirvvs::InfectionState::ExposedImprovedImmunity}]                     = 11;
        model.populations[{i, mio::osecirvvs::InfectionState::ExposedPartialImmunity}]                      = 12;
        model.populations[{i, mio::osecirvvs::InfectionState::InfectedNoSymptomsNaive}]                     = 13;
        model.populations[{i, mio::osecirvvs::InfectionState::InfectedNoSymptomsNaiveConfirmed}]            = 13;
        model.populations[{i, mio::osecirvvs::InfectionState::InfectedNoSymptomsPartialImmunity}]           = 14;
        model.populations[{i, mio::osecirvvs::InfectionState::InfectedNoSymptomsPartialImmunityConfirmed}]  = 14;
        model.populations[{i, mio::osecirvvs::InfectionState::InfectedNoSymptomsImprovedImmunity}]          = 15;
        model.populations[{i, mio::osecirvvs::InfectionState::InfectedNoSymptomsImprovedImmunityConfirmed}] = 15;
        model.populations[{i, mio::osecirvvs::InfectionState::InfectedSymptomsNaive}]                       = 5;
        model.populations[{i, mio::osecirvvs::InfectionState::InfectedSymptomsNaiveConfirmed}]              = 5;
        model.populations[{i, mio::osecirvvs::InfectionState::InfectedSymptomsPartialImmunity}]             = 6;
        model.populations[{i, mio::osecirvvs::InfectionState::InfectedSymptomsPartialImmunityConfirmed}]    = 6;
        model.populations[{i, mio::osecirvvs::InfectionState::InfectedSymptomsImprovedImmunity}]            = 7;
        model.populations[{i, mio::osecirvvs::InfectionState::InfectedSymptomsImprovedImmunityConfirmed}]   = 7;
        model.populations[{i, mio::osecirvvs::InfectionState::InfectedSevereNaive}]                         = 8;
        model.populations[{i, mio::osecirvvs::InfectionState::InfectedSevereImprovedImmunity}]              = 1;
        model.populations[{i, mio::osecirvvs::InfectionState::InfectedSeverePartialImmunity}]               = 2;
        model.populations[{i, mio::osecirvvs::InfectionState::InfectedCriticalNaive}]                       = 3;
        model.populations[{i, mio::osecirvvs::InfectionState::InfectedCriticalPartialImmunity}]             = 4;
        model.populations[{i, mio::osecirvvs::InfectionState::InfectedCriticalImprovedImmunity}]            = 5;
        model.populations[{i, mio::osecirvvs::InfectionState::SusceptibleImprovedImmunity}]                 = 6;
        model.populations[{i, mio::osecirvvs::InfectionState::SusceptiblePartialImmunity}]                  = 7;
        model.populations[{(mio::AgeGroup)0, mio::osecirvvs::InfectionState::DeadNaive}]                    = 0;
        model.populations[{(mio::AgeGroup)0, mio::osecirvvs::InfectionState::DeadPartialImmunity}]          = 0;
        model.populations[{(mio::AgeGroup)0, mio::osecirvvs::InfectionState::DeadImprovedImmunity}]         = 0;
        model.populations.set_difference_from_group_total<mio::AgeGroup>(
            {i, mio::osecirvvs::InfectionState::SusceptibleNaive}, 1000);
    }

    model.parameters.get<mio::osecirvvs::ICUCapacity>()          = 100;
    model.parameters.get<mio::osecirvvs::TestAndTraceCapacity>() = 0.0143;
    model.parameters.get<mio::osecirvvs::DailyFirstVaccination>().resize(mio::SimulationDay(size_t(1000)));
    model.parameters.get<mio::osecirvvs::DailyFirstVaccination>().array().setConstant(5);
    model.parameters.get<mio::osecirvvs::DailyFullVaccination>().resize(mio::SimulationDay(size_t(1000)));
    model.parameters.get<mio::osecirvvs::DailyFullVaccination>().array().setConstant(3);

    auto& contacts       = model.parameters.get<mio::osecirvvs::ContactPatterns>();
    auto& contact_matrix = contacts.get_cont_freq_mat();
    contact_matrix[0].get_baseline().setConstant(0.5);
    contact_matrix[0].get_baseline().diagonal().setConstant(5.0);
    contact_matrix[0].add_damping(0.3, mio::SimulationTime(5.0));

    //times
    model.parameters.get<mio::osecirvvs::IncubationTime>()[mio::AgeGroup(0)]       = 5.2;
    model.parameters.get<mio::osecirvvs::SerialInterval>()[mio::AgeGroup(0)]       = 0.5 * 3.33 + 0.5 * 5.2;
    model.parameters.get<mio::osecirvvs::TimeInfectedSymptoms>()[mio::AgeGroup(0)] = 7;
    model.parameters.get<mio::osecirvvs::TimeInfectedSevere>()[mio::AgeGroup(0)]   = 6;
    model.parameters.get<mio::osecirvvs::TimeInfectedCritical>()[mio::AgeGroup(0)] = 7;

    //probabilities
    model.parameters.get<mio::osecirvvs::TransmissionProbabilityOnContact>()[mio::AgeGroup(0)] = 0.15;
    model.parameters.get<mio::osecirvvs::RelativeTransmissionNoSymptoms>()[mio::AgeGroup(0)]   = 0.5;
    // The precise value between Risk* (situation under control) and MaxRisk* (situation not under control)
    // depends on incidence and test and trace capacity
    model.parameters.get<mio::osecirvvs::RiskOfInfectionFromSymptomatic>()[mio::AgeGroup(0)]    = 0.0;
    model.parameters.get<mio::osecirvvs::MaxRiskOfInfectionFromSymptomatic>()[mio::AgeGroup(0)] = 0.4;
    model.parameters.get<mio::osecirvvs::RecoveredPerInfectedNoSymptoms>()[mio::AgeGroup(0)]    = 0.2;
    model.parameters.get<mio::osecirvvs::SeverePerInfectedSymptoms>()[mio::AgeGroup(0)]         = 0.1;
    model.parameters.get<mio::osecirvvs::CriticalPerSevere>()[mio::AgeGroup(0)]                 = 0.1;
    model.parameters.get<mio::osecirvvs::DeathsPerCritical>()[mio::AgeGroup(0)]                 = 0.1;

    model.parameters.get<mio::osecirvvs::ReducExposedPartialImmunity>()[mio::AgeGroup(0)]                     = 0.8;
    model.parameters.get<mio::osecirvvs::ReducExposedImprovedImmunity>()[mio::AgeGroup(0)]                    = 0.331;
    model.parameters.get<mio::osecirvvs::ReducInfectedSymptomsPartialImmunity>()[mio::AgeGroup(0)]            = 0.65;
    model.parameters.get<mio::osecirvvs::ReducInfectedSymptomsImprovedImmunity>()[mio::AgeGroup(0)]           = 0.243;
    model.parameters.get<mio::osecirvvs::ReducInfectedSevereCriticalDeadPartialImmunity>()[mio::AgeGroup(0)]  = 0.1;
    model.parameters.get<mio::osecirvvs::ReducInfectedSevereCriticalDeadImprovedImmunity>()[mio::AgeGroup(0)] = 0.091;
    model.parameters.get<mio::osecirvvs::ReducTimeInfectedMild>()[mio::AgeGroup(0)]                           = 0.9;

    model.parameters.get<mio::osecirvvs::Seasonality>() = 0.2;

    model.apply_constraints();

    // use adaptive Runge-Kutta-Fehlberg45 scheme as integrator
    auto integrator = std::make_shared<mio::EulerIntegratorCore>();
    // integrator->set_dt_min(0.3);
    // integrator->set_dt_max(1.0);
    // integrator->set_rel_tolerance(1e-4);
    // integrator->set_abs_tolerance(1e-1);
    // mio::TimeSeries<double> secir = simulate(t0, tmax, dt, model, integrator);

    // use default Cash-Karp adaptive integrator
    mio::TimeSeries<double> result = simulate(t0, tmax, dt, model, integrator);

    bool print_to_terminal = false;

    if (print_to_terminal) {
        printf("\n%.14f ", result.get_last_time());
        for (size_t j = 0; j < (size_t)mio::osecirvvs::InfectionState::Count; j++) {
            printf("compartment %d: %.14f\n", (int)j, result.get_last_value()[j]);
>>>>>>> 86601cc4
        }

        model.parameters.get<mio::osecirvvs::ICUCapacity>()          = 100;
        model.parameters.get<mio::osecirvvs::TestAndTraceCapacity>() = 0.0143;
        model.parameters.get<mio::osecirvvs::DailyFirstVaccination>().resize(mio::SimulationDay(size_t(1000)));
        model.parameters.get<mio::osecirvvs::DailyFirstVaccination>().array().setConstant(5);
        model.parameters.get<mio::osecirvvs::DailyFullVaccination>().resize(mio::SimulationDay(size_t(1000)));
        model.parameters.get<mio::osecirvvs::DailyFullVaccination>().array().setConstant(3);

        auto& contacts       = model.parameters.get<mio::osecirvvs::ContactPatterns>();
        auto& contact_matrix = contacts.get_cont_freq_mat();
        contact_matrix[0].get_baseline().setConstant(0.5);
        contact_matrix[0].get_baseline().diagonal().setConstant(5.0);
        contact_matrix[0].add_damping(0.3, mio::SimulationTime(5.0));

        //times
        model.parameters.get<mio::osecirvvs::IncubationTime>()[mio::AgeGroup(0)]       = 5.2;
        model.parameters.get<mio::osecirvvs::SerialInterval>()[mio::AgeGroup(0)]       = 0.5 * 3.33 + 0.5 * 5.2;
        model.parameters.get<mio::osecirvvs::TimeInfectedSymptoms>()[mio::AgeGroup(0)] = 7;
        model.parameters.get<mio::osecirvvs::TimeInfectedSevere>()[mio::AgeGroup(0)]   = 6;
        model.parameters.get<mio::osecirvvs::TimeInfectedCritical>()[mio::AgeGroup(0)] = 7;

        //probabilities
        model.parameters.get<mio::osecirvvs::TransmissionProbabilityOnContact>()[mio::AgeGroup(0)] = 0.15;
        model.parameters.get<mio::osecirvvs::RelativeTransmissionNoSymptoms>()[mio::AgeGroup(0)]   = 0.5;
        // The precise value between Risk* (situation under control) and MaxRisk* (situation not under control)
        // depends on incidence and test and trace capacity
        model.parameters.get<mio::osecirvvs::RiskOfInfectionFromSymptomatic>()[mio::AgeGroup(0)]    = 0.0;
        model.parameters.get<mio::osecirvvs::MaxRiskOfInfectionFromSymptomatic>()[mio::AgeGroup(0)] = 0.4;
        model.parameters.get<mio::osecirvvs::RecoveredPerInfectedNoSymptoms>()[mio::AgeGroup(0)]    = 0.2;
        model.parameters.get<mio::osecirvvs::SeverePerInfectedSymptoms>()[mio::AgeGroup(0)]         = 0.1;
        model.parameters.get<mio::osecirvvs::CriticalPerSevere>()[mio::AgeGroup(0)]                 = 0.1;
        model.parameters.get<mio::osecirvvs::DeathsPerCritical>()[mio::AgeGroup(0)]                 = 0.1;

        model.parameters.get<mio::osecirvvs::ReducExposedPartialImmunity>()[mio::AgeGroup(0)]           = 0.8;
        model.parameters.get<mio::osecirvvs::ReducExposedImprovedImmunity>()[mio::AgeGroup(0)]          = 0.331;
        model.parameters.get<mio::osecirvvs::ReducInfectedSymptomsPartialImmunity>()[mio::AgeGroup(0)]  = 0.65;
        model.parameters.get<mio::osecirvvs::ReducInfectedSymptomsImprovedImmunity>()[mio::AgeGroup(0)] = 0.243;
        model.parameters.get<mio::osecirvvs::ReducInfectedSevereCriticalDeadPartialImmunity>()[mio::AgeGroup(0)] = 0.1;
        model.parameters.get<mio::osecirvvs::ReducInfectedSevereCriticalDeadImprovedImmunity>()[mio::AgeGroup(0)] =
            0.091;
        model.parameters.get<mio::osecirvvs::ReducTimeInfectedMild>()[mio::AgeGroup(0)] = 0.9;

        model.parameters.get<mio::osecirvvs::Seasonality>() = 0.2;

        model.apply_constraints();

        // use adaptive Runge-Kutta-Fehlberg45 scheme as integrator
        // auto integrator = std::make_shared<mio::RKIntegratorCore>();
        // integrator->set_dt_min(0.3);
        // integrator->set_dt_max(1.0);
        // integrator->set_rel_tolerance(1e-4);
        // integrator->set_abs_tolerance(1e-1);
        // mio::TimeSeries<double> secir = simulate(t0, tmax, dt, model, integrator);

        // use default Cash-Karp adaptive integrator

        LIKWID_MARKER_STOP("setup");

        LIKWID_MARKER_START("simulation");

        auto integrator = std::make_shared<mio::EulerIntegratorCore>();

        mio::TimeSeries<double> result = simulate(t0, tmax, dt, model, integrator);

        LIKWID_MARKER_STOP("simulation");

        LIKWID_MARKER_CLOSE;

        bool print_to_terminal = false;

        if (print_to_terminal) {
            printf("\n%.14f ", result.get_last_time());
            for (size_t j = 0; j < (size_t)mio::osecirvvs::InfectionState::Count; j++) {
                printf("compartment %d: %.14f\n", (int)j, result.get_last_value()[j]);
            }
        }
    }
}<|MERGE_RESOLUTION|>--- conflicted
+++ resolved
@@ -1,257 +1,135 @@
-/* 
-* Copyright (C) 2020-2023 German Aerospace Center (DLR-SC)
-*
-* Authors: Martin J. Kuehn
-*
-* Contact: Martin J. Kuehn <Martin.Kuehn@DLR.de>
-*
-* Licensed under the Apache License, Version 2.0 (the "License");
-* you may not use this file except in compliance with the License.
-* You may obtain a copy of the License at
-*
-*     http://www.apache.org/licenses/LICENSE-2.0
-*
-* Unless required by applicable law or agreed to in writing, software
-* distributed under the License is distributed on an "AS IS" BASIS,
-* WITHOUT WARRANTIES OR CONDITIONS OF ANY KIND, either express or implied.
-* See the License for the specific language governing permissions and
-* limitations under the License.
-*/
-#include "ode_secirvvs/model.h"
-#include "memilio/compartments/simulation.h"
-#include "memilio/utils/logging.h"
-<<<<<<< HEAD
-#include <likwid-marker.h>
-=======
->>>>>>> 86601cc4
-
-int main()
-{
-
-<<<<<<< HEAD
-    for (int iter = 0; iter < 10000; iter++) {
-
-        mio::set_log_level(mio::LogLevel::debug);
-
-        double t0   = 0;
-        double tmax = 30;
-        double dt   = 0.1;
-
-        //mio::log_info("Simulating SECIRVVS; t={} ... {} with dt = {}.", t0, tmax, dt);
-
-        mio::osecirvvs::Model model(1);
-
-        for (mio::AgeGroup i = 0; i < model.parameters.get_num_groups(); i++) {
-            model.populations[{i, mio::osecirvvs::InfectionState::ExposedNaive}]                                = 10;
-            model.populations[{i, mio::osecirvvs::InfectionState::ExposedImprovedImmunity}]                     = 11;
-            model.populations[{i, mio::osecirvvs::InfectionState::ExposedPartialImmunity}]                      = 12;
-            model.populations[{i, mio::osecirvvs::InfectionState::InfectedNoSymptomsNaive}]                     = 13;
-            model.populations[{i, mio::osecirvvs::InfectionState::InfectedNoSymptomsNaiveConfirmed}]            = 13;
-            model.populations[{i, mio::osecirvvs::InfectionState::InfectedNoSymptomsPartialImmunity}]           = 14;
-            model.populations[{i, mio::osecirvvs::InfectionState::InfectedNoSymptomsPartialImmunityConfirmed}]  = 14;
-            model.populations[{i, mio::osecirvvs::InfectionState::InfectedNoSymptomsImprovedImmunity}]          = 15;
-            model.populations[{i, mio::osecirvvs::InfectionState::InfectedNoSymptomsImprovedImmunityConfirmed}] = 15;
-            model.populations[{i, mio::osecirvvs::InfectionState::InfectedSymptomsNaive}]                       = 5;
-            model.populations[{i, mio::osecirvvs::InfectionState::InfectedSymptomsNaiveConfirmed}]              = 5;
-            model.populations[{i, mio::osecirvvs::InfectionState::InfectedSymptomsPartialImmunity}]             = 6;
-            model.populations[{i, mio::osecirvvs::InfectionState::InfectedSymptomsPartialImmunityConfirmed}]    = 6;
-            model.populations[{i, mio::osecirvvs::InfectionState::InfectedSymptomsImprovedImmunity}]            = 7;
-            model.populations[{i, mio::osecirvvs::InfectionState::InfectedSymptomsImprovedImmunityConfirmed}]   = 7;
-            model.populations[{i, mio::osecirvvs::InfectionState::InfectedSevereNaive}]                         = 8;
-            model.populations[{i, mio::osecirvvs::InfectionState::InfectedSevereImprovedImmunity}]              = 1;
-            model.populations[{i, mio::osecirvvs::InfectionState::InfectedSeverePartialImmunity}]               = 2;
-            model.populations[{i, mio::osecirvvs::InfectionState::InfectedCriticalNaive}]                       = 3;
-            model.populations[{i, mio::osecirvvs::InfectionState::InfectedCriticalPartialImmunity}]             = 4;
-            model.populations[{i, mio::osecirvvs::InfectionState::InfectedCriticalImprovedImmunity}]            = 5;
-            model.populations[{i, mio::osecirvvs::InfectionState::SusceptibleImprovedImmunity}]                 = 6;
-            model.populations[{i, mio::osecirvvs::InfectionState::SusceptiblePartialImmunity}]                  = 7;
-            model.populations[{(mio::AgeGroup)0, mio::osecirvvs::InfectionState::DeadNaive}]                    = 0;
-            model.populations[{(mio::AgeGroup)0, mio::osecirvvs::InfectionState::DeadPartialImmunity}]          = 0;
-            model.populations[{(mio::AgeGroup)0, mio::osecirvvs::InfectionState::DeadImprovedImmunity}]         = 0;
-            model.populations.set_difference_from_group_total<mio::AgeGroup>(
-                {i, mio::osecirvvs::InfectionState::SusceptibleNaive}, 1000);
-=======
-    for(int iter=0; iter < 100000; iter++) {
-
-    mio::set_log_level(mio::LogLevel::debug);
-
-    double t0   = 0;
-    double tmax = 30;
-    double dt   = 0.1;
-
-    mio::log_info("Simulating SECIRVVS; t={} ... {} with dt = {}.", t0, tmax, dt);
-
-    mio::osecirvvs::Model model(1);
-
-    for (mio::AgeGroup i = 0; i < model.parameters.get_num_groups(); i++) {
-        model.populations[{i, mio::osecirvvs::InfectionState::ExposedNaive}]                                = 10;
-        model.populations[{i, mio::osecirvvs::InfectionState::ExposedImprovedImmunity}]                     = 11;
-        model.populations[{i, mio::osecirvvs::InfectionState::ExposedPartialImmunity}]                      = 12;
-        model.populations[{i, mio::osecirvvs::InfectionState::InfectedNoSymptomsNaive}]                     = 13;
-        model.populations[{i, mio::osecirvvs::InfectionState::InfectedNoSymptomsNaiveConfirmed}]            = 13;
-        model.populations[{i, mio::osecirvvs::InfectionState::InfectedNoSymptomsPartialImmunity}]           = 14;
-        model.populations[{i, mio::osecirvvs::InfectionState::InfectedNoSymptomsPartialImmunityConfirmed}]  = 14;
-        model.populations[{i, mio::osecirvvs::InfectionState::InfectedNoSymptomsImprovedImmunity}]          = 15;
-        model.populations[{i, mio::osecirvvs::InfectionState::InfectedNoSymptomsImprovedImmunityConfirmed}] = 15;
-        model.populations[{i, mio::osecirvvs::InfectionState::InfectedSymptomsNaive}]                       = 5;
-        model.populations[{i, mio::osecirvvs::InfectionState::InfectedSymptomsNaiveConfirmed}]              = 5;
-        model.populations[{i, mio::osecirvvs::InfectionState::InfectedSymptomsPartialImmunity}]             = 6;
-        model.populations[{i, mio::osecirvvs::InfectionState::InfectedSymptomsPartialImmunityConfirmed}]    = 6;
-        model.populations[{i, mio::osecirvvs::InfectionState::InfectedSymptomsImprovedImmunity}]            = 7;
-        model.populations[{i, mio::osecirvvs::InfectionState::InfectedSymptomsImprovedImmunityConfirmed}]   = 7;
-        model.populations[{i, mio::osecirvvs::InfectionState::InfectedSevereNaive}]                         = 8;
-        model.populations[{i, mio::osecirvvs::InfectionState::InfectedSevereImprovedImmunity}]              = 1;
-        model.populations[{i, mio::osecirvvs::InfectionState::InfectedSeverePartialImmunity}]               = 2;
-        model.populations[{i, mio::osecirvvs::InfectionState::InfectedCriticalNaive}]                       = 3;
-        model.populations[{i, mio::osecirvvs::InfectionState::InfectedCriticalPartialImmunity}]             = 4;
-        model.populations[{i, mio::osecirvvs::InfectionState::InfectedCriticalImprovedImmunity}]            = 5;
-        model.populations[{i, mio::osecirvvs::InfectionState::SusceptibleImprovedImmunity}]                 = 6;
-        model.populations[{i, mio::osecirvvs::InfectionState::SusceptiblePartialImmunity}]                  = 7;
-        model.populations[{(mio::AgeGroup)0, mio::osecirvvs::InfectionState::DeadNaive}]                    = 0;
-        model.populations[{(mio::AgeGroup)0, mio::osecirvvs::InfectionState::DeadPartialImmunity}]          = 0;
-        model.populations[{(mio::AgeGroup)0, mio::osecirvvs::InfectionState::DeadImprovedImmunity}]         = 0;
-        model.populations.set_difference_from_group_total<mio::AgeGroup>(
-            {i, mio::osecirvvs::InfectionState::SusceptibleNaive}, 1000);
-    }
-
-    model.parameters.get<mio::osecirvvs::ICUCapacity>()          = 100;
-    model.parameters.get<mio::osecirvvs::TestAndTraceCapacity>() = 0.0143;
-    model.parameters.get<mio::osecirvvs::DailyFirstVaccination>().resize(mio::SimulationDay(size_t(1000)));
-    model.parameters.get<mio::osecirvvs::DailyFirstVaccination>().array().setConstant(5);
-    model.parameters.get<mio::osecirvvs::DailyFullVaccination>().resize(mio::SimulationDay(size_t(1000)));
-    model.parameters.get<mio::osecirvvs::DailyFullVaccination>().array().setConstant(3);
-
-    auto& contacts       = model.parameters.get<mio::osecirvvs::ContactPatterns>();
-    auto& contact_matrix = contacts.get_cont_freq_mat();
-    contact_matrix[0].get_baseline().setConstant(0.5);
-    contact_matrix[0].get_baseline().diagonal().setConstant(5.0);
-    contact_matrix[0].add_damping(0.3, mio::SimulationTime(5.0));
-
-    //times
-    model.parameters.get<mio::osecirvvs::IncubationTime>()[mio::AgeGroup(0)]       = 5.2;
-    model.parameters.get<mio::osecirvvs::SerialInterval>()[mio::AgeGroup(0)]       = 0.5 * 3.33 + 0.5 * 5.2;
-    model.parameters.get<mio::osecirvvs::TimeInfectedSymptoms>()[mio::AgeGroup(0)] = 7;
-    model.parameters.get<mio::osecirvvs::TimeInfectedSevere>()[mio::AgeGroup(0)]   = 6;
-    model.parameters.get<mio::osecirvvs::TimeInfectedCritical>()[mio::AgeGroup(0)] = 7;
-
-    //probabilities
-    model.parameters.get<mio::osecirvvs::TransmissionProbabilityOnContact>()[mio::AgeGroup(0)] = 0.15;
-    model.parameters.get<mio::osecirvvs::RelativeTransmissionNoSymptoms>()[mio::AgeGroup(0)]   = 0.5;
-    // The precise value between Risk* (situation under control) and MaxRisk* (situation not under control)
-    // depends on incidence and test and trace capacity
-    model.parameters.get<mio::osecirvvs::RiskOfInfectionFromSymptomatic>()[mio::AgeGroup(0)]    = 0.0;
-    model.parameters.get<mio::osecirvvs::MaxRiskOfInfectionFromSymptomatic>()[mio::AgeGroup(0)] = 0.4;
-    model.parameters.get<mio::osecirvvs::RecoveredPerInfectedNoSymptoms>()[mio::AgeGroup(0)]    = 0.2;
-    model.parameters.get<mio::osecirvvs::SeverePerInfectedSymptoms>()[mio::AgeGroup(0)]         = 0.1;
-    model.parameters.get<mio::osecirvvs::CriticalPerSevere>()[mio::AgeGroup(0)]                 = 0.1;
-    model.parameters.get<mio::osecirvvs::DeathsPerCritical>()[mio::AgeGroup(0)]                 = 0.1;
-
-    model.parameters.get<mio::osecirvvs::ReducExposedPartialImmunity>()[mio::AgeGroup(0)]                     = 0.8;
-    model.parameters.get<mio::osecirvvs::ReducExposedImprovedImmunity>()[mio::AgeGroup(0)]                    = 0.331;
-    model.parameters.get<mio::osecirvvs::ReducInfectedSymptomsPartialImmunity>()[mio::AgeGroup(0)]            = 0.65;
-    model.parameters.get<mio::osecirvvs::ReducInfectedSymptomsImprovedImmunity>()[mio::AgeGroup(0)]           = 0.243;
-    model.parameters.get<mio::osecirvvs::ReducInfectedSevereCriticalDeadPartialImmunity>()[mio::AgeGroup(0)]  = 0.1;
-    model.parameters.get<mio::osecirvvs::ReducInfectedSevereCriticalDeadImprovedImmunity>()[mio::AgeGroup(0)] = 0.091;
-    model.parameters.get<mio::osecirvvs::ReducTimeInfectedMild>()[mio::AgeGroup(0)]                           = 0.9;
-
-    model.parameters.get<mio::osecirvvs::Seasonality>() = 0.2;
-
-    model.apply_constraints();
-
-    // use adaptive Runge-Kutta-Fehlberg45 scheme as integrator
-    auto integrator = std::make_shared<mio::EulerIntegratorCore>();
-    // integrator->set_dt_min(0.3);
-    // integrator->set_dt_max(1.0);
-    // integrator->set_rel_tolerance(1e-4);
-    // integrator->set_abs_tolerance(1e-1);
-    // mio::TimeSeries<double> secir = simulate(t0, tmax, dt, model, integrator);
-
-    // use default Cash-Karp adaptive integrator
-    mio::TimeSeries<double> result = simulate(t0, tmax, dt, model, integrator);
-
-    bool print_to_terminal = false;
-
-    if (print_to_terminal) {
-        printf("\n%.14f ", result.get_last_time());
-        for (size_t j = 0; j < (size_t)mio::osecirvvs::InfectionState::Count; j++) {
-            printf("compartment %d: %.14f\n", (int)j, result.get_last_value()[j]);
->>>>>>> 86601cc4
-        }
-
-        model.parameters.get<mio::osecirvvs::ICUCapacity>()          = 100;
-        model.parameters.get<mio::osecirvvs::TestAndTraceCapacity>() = 0.0143;
-        model.parameters.get<mio::osecirvvs::DailyFirstVaccination>().resize(mio::SimulationDay(size_t(1000)));
-        model.parameters.get<mio::osecirvvs::DailyFirstVaccination>().array().setConstant(5);
-        model.parameters.get<mio::osecirvvs::DailyFullVaccination>().resize(mio::SimulationDay(size_t(1000)));
-        model.parameters.get<mio::osecirvvs::DailyFullVaccination>().array().setConstant(3);
-
-        auto& contacts       = model.parameters.get<mio::osecirvvs::ContactPatterns>();
-        auto& contact_matrix = contacts.get_cont_freq_mat();
-        contact_matrix[0].get_baseline().setConstant(0.5);
-        contact_matrix[0].get_baseline().diagonal().setConstant(5.0);
-        contact_matrix[0].add_damping(0.3, mio::SimulationTime(5.0));
-
-        //times
-        model.parameters.get<mio::osecirvvs::IncubationTime>()[mio::AgeGroup(0)]       = 5.2;
-        model.parameters.get<mio::osecirvvs::SerialInterval>()[mio::AgeGroup(0)]       = 0.5 * 3.33 + 0.5 * 5.2;
-        model.parameters.get<mio::osecirvvs::TimeInfectedSymptoms>()[mio::AgeGroup(0)] = 7;
-        model.parameters.get<mio::osecirvvs::TimeInfectedSevere>()[mio::AgeGroup(0)]   = 6;
-        model.parameters.get<mio::osecirvvs::TimeInfectedCritical>()[mio::AgeGroup(0)] = 7;
-
-        //probabilities
-        model.parameters.get<mio::osecirvvs::TransmissionProbabilityOnContact>()[mio::AgeGroup(0)] = 0.15;
-        model.parameters.get<mio::osecirvvs::RelativeTransmissionNoSymptoms>()[mio::AgeGroup(0)]   = 0.5;
-        // The precise value between Risk* (situation under control) and MaxRisk* (situation not under control)
-        // depends on incidence and test and trace capacity
-        model.parameters.get<mio::osecirvvs::RiskOfInfectionFromSymptomatic>()[mio::AgeGroup(0)]    = 0.0;
-        model.parameters.get<mio::osecirvvs::MaxRiskOfInfectionFromSymptomatic>()[mio::AgeGroup(0)] = 0.4;
-        model.parameters.get<mio::osecirvvs::RecoveredPerInfectedNoSymptoms>()[mio::AgeGroup(0)]    = 0.2;
-        model.parameters.get<mio::osecirvvs::SeverePerInfectedSymptoms>()[mio::AgeGroup(0)]         = 0.1;
-        model.parameters.get<mio::osecirvvs::CriticalPerSevere>()[mio::AgeGroup(0)]                 = 0.1;
-        model.parameters.get<mio::osecirvvs::DeathsPerCritical>()[mio::AgeGroup(0)]                 = 0.1;
-
-        model.parameters.get<mio::osecirvvs::ReducExposedPartialImmunity>()[mio::AgeGroup(0)]           = 0.8;
-        model.parameters.get<mio::osecirvvs::ReducExposedImprovedImmunity>()[mio::AgeGroup(0)]          = 0.331;
-        model.parameters.get<mio::osecirvvs::ReducInfectedSymptomsPartialImmunity>()[mio::AgeGroup(0)]  = 0.65;
-        model.parameters.get<mio::osecirvvs::ReducInfectedSymptomsImprovedImmunity>()[mio::AgeGroup(0)] = 0.243;
-        model.parameters.get<mio::osecirvvs::ReducInfectedSevereCriticalDeadPartialImmunity>()[mio::AgeGroup(0)] = 0.1;
-        model.parameters.get<mio::osecirvvs::ReducInfectedSevereCriticalDeadImprovedImmunity>()[mio::AgeGroup(0)] =
-            0.091;
-        model.parameters.get<mio::osecirvvs::ReducTimeInfectedMild>()[mio::AgeGroup(0)] = 0.9;
-
-        model.parameters.get<mio::osecirvvs::Seasonality>() = 0.2;
-
-        model.apply_constraints();
-
-        // use adaptive Runge-Kutta-Fehlberg45 scheme as integrator
-        // auto integrator = std::make_shared<mio::RKIntegratorCore>();
-        // integrator->set_dt_min(0.3);
-        // integrator->set_dt_max(1.0);
-        // integrator->set_rel_tolerance(1e-4);
-        // integrator->set_abs_tolerance(1e-1);
-        // mio::TimeSeries<double> secir = simulate(t0, tmax, dt, model, integrator);
-
-        // use default Cash-Karp adaptive integrator
-
-        LIKWID_MARKER_STOP("setup");
-
-        LIKWID_MARKER_START("simulation");
-
-        auto integrator = std::make_shared<mio::EulerIntegratorCore>();
-
-        mio::TimeSeries<double> result = simulate(t0, tmax, dt, model, integrator);
-
-        LIKWID_MARKER_STOP("simulation");
-
-        LIKWID_MARKER_CLOSE;
-
-        bool print_to_terminal = false;
-
-        if (print_to_terminal) {
-            printf("\n%.14f ", result.get_last_time());
-            for (size_t j = 0; j < (size_t)mio::osecirvvs::InfectionState::Count; j++) {
-                printf("compartment %d: %.14f\n", (int)j, result.get_last_value()[j]);
-            }
-        }
-    }
+/* 
+* Copyright (C) 2020-2023 German Aerospace Center (DLR-SC)
+*
+* Authors: Martin J. Kuehn
+*
+* Contact: Martin J. Kuehn <Martin.Kuehn@DLR.de>
+*
+* Licensed under the Apache License, Version 2.0 (the "License");
+* you may not use this file except in compliance with the License.
+* You may obtain a copy of the License at
+*
+*     http://www.apache.org/licenses/LICENSE-2.0
+*
+* Unless required by applicable law or agreed to in writing, software
+* distributed under the License is distributed on an "AS IS" BASIS,
+* WITHOUT WARRANTIES OR CONDITIONS OF ANY KIND, either express or implied.
+* See the License for the specific language governing permissions and
+* limitations under the License.
+*/
+#include "ode_secirvvs/model.h"
+#include "memilio/compartments/simulation.h"
+#include "memilio/utils/logging.h"
+
+int main()
+{
+
+    for (int iter = 0; iter < 100000; iter++) {
+
+        mio::set_log_level(mio::LogLevel::debug);
+
+        double t0   = 0;
+        double tmax = 30;
+        double dt   = 0.1;
+
+        mio::log_info("Simulating SECIRVVS; t={} ... {} with dt = {}.", t0, tmax, dt);
+
+        mio::osecirvvs::Model model(1);
+
+        for (mio::AgeGroup i = 0; i < model.parameters.get_num_groups(); i++) {
+            model.populations[{i, mio::osecirvvs::InfectionState::ExposedNaive}]                                = 10;
+            model.populations[{i, mio::osecirvvs::InfectionState::ExposedImprovedImmunity}]                     = 11;
+            model.populations[{i, mio::osecirvvs::InfectionState::ExposedPartialImmunity}]                      = 12;
+            model.populations[{i, mio::osecirvvs::InfectionState::InfectedNoSymptomsNaive}]                     = 13;
+            model.populations[{i, mio::osecirvvs::InfectionState::InfectedNoSymptomsNaiveConfirmed}]            = 13;
+            model.populations[{i, mio::osecirvvs::InfectionState::InfectedNoSymptomsPartialImmunity}]           = 14;
+            model.populations[{i, mio::osecirvvs::InfectionState::InfectedNoSymptomsPartialImmunityConfirmed}]  = 14;
+            model.populations[{i, mio::osecirvvs::InfectionState::InfectedNoSymptomsImprovedImmunity}]          = 15;
+            model.populations[{i, mio::osecirvvs::InfectionState::InfectedNoSymptomsImprovedImmunityConfirmed}] = 15;
+            model.populations[{i, mio::osecirvvs::InfectionState::InfectedSymptomsNaive}]                       = 5;
+            model.populations[{i, mio::osecirvvs::InfectionState::InfectedSymptomsNaiveConfirmed}]              = 5;
+            model.populations[{i, mio::osecirvvs::InfectionState::InfectedSymptomsPartialImmunity}]             = 6;
+            model.populations[{i, mio::osecirvvs::InfectionState::InfectedSymptomsPartialImmunityConfirmed}]    = 6;
+            model.populations[{i, mio::osecirvvs::InfectionState::InfectedSymptomsImprovedImmunity}]            = 7;
+            model.populations[{i, mio::osecirvvs::InfectionState::InfectedSymptomsImprovedImmunityConfirmed}]   = 7;
+            model.populations[{i, mio::osecirvvs::InfectionState::InfectedSevereNaive}]                         = 8;
+            model.populations[{i, mio::osecirvvs::InfectionState::InfectedSevereImprovedImmunity}]              = 1;
+            model.populations[{i, mio::osecirvvs::InfectionState::InfectedSeverePartialImmunity}]               = 2;
+            model.populations[{i, mio::osecirvvs::InfectionState::InfectedCriticalNaive}]                       = 3;
+            model.populations[{i, mio::osecirvvs::InfectionState::InfectedCriticalPartialImmunity}]             = 4;
+            model.populations[{i, mio::osecirvvs::InfectionState::InfectedCriticalImprovedImmunity}]            = 5;
+            model.populations[{i, mio::osecirvvs::InfectionState::SusceptibleImprovedImmunity}]                 = 6;
+            model.populations[{i, mio::osecirvvs::InfectionState::SusceptiblePartialImmunity}]                  = 7;
+            model.populations[{(mio::AgeGroup)0, mio::osecirvvs::InfectionState::DeadNaive}]                    = 0;
+            model.populations[{(mio::AgeGroup)0, mio::osecirvvs::InfectionState::DeadPartialImmunity}]          = 0;
+            model.populations[{(mio::AgeGroup)0, mio::osecirvvs::InfectionState::DeadImprovedImmunity}]         = 0;
+            model.populations.set_difference_from_group_total<mio::AgeGroup>(
+                {i, mio::osecirvvs::InfectionState::SusceptibleNaive}, 1000);
+        }
+
+        model.parameters.get<mio::osecirvvs::ICUCapacity>()          = 100;
+        model.parameters.get<mio::osecirvvs::TestAndTraceCapacity>() = 0.0143;
+        model.parameters.get<mio::osecirvvs::DailyFirstVaccination>().resize(mio::SimulationDay(size_t(1000)));
+        model.parameters.get<mio::osecirvvs::DailyFirstVaccination>().array().setConstant(5);
+        model.parameters.get<mio::osecirvvs::DailyFullVaccination>().resize(mio::SimulationDay(size_t(1000)));
+        model.parameters.get<mio::osecirvvs::DailyFullVaccination>().array().setConstant(3);
+
+        auto& contacts       = model.parameters.get<mio::osecirvvs::ContactPatterns>();
+        auto& contact_matrix = contacts.get_cont_freq_mat();
+        contact_matrix[0].get_baseline().setConstant(0.5);
+        contact_matrix[0].get_baseline().diagonal().setConstant(5.0);
+        contact_matrix[0].add_damping(0.3, mio::SimulationTime(5.0));
+
+        //times
+        model.parameters.get<mio::osecirvvs::IncubationTime>()[mio::AgeGroup(0)]       = 5.2;
+        model.parameters.get<mio::osecirvvs::SerialInterval>()[mio::AgeGroup(0)]       = 0.5 * 3.33 + 0.5 * 5.2;
+        model.parameters.get<mio::osecirvvs::TimeInfectedSymptoms>()[mio::AgeGroup(0)] = 7;
+        model.parameters.get<mio::osecirvvs::TimeInfectedSevere>()[mio::AgeGroup(0)]   = 6;
+        model.parameters.get<mio::osecirvvs::TimeInfectedCritical>()[mio::AgeGroup(0)] = 7;
+
+        //probabilities
+        model.parameters.get<mio::osecirvvs::TransmissionProbabilityOnContact>()[mio::AgeGroup(0)] = 0.15;
+        model.parameters.get<mio::osecirvvs::RelativeTransmissionNoSymptoms>()[mio::AgeGroup(0)]   = 0.5;
+        // The precise value between Risk* (situation under control) and MaxRisk* (situation not under control)
+        // depends on incidence and test and trace capacity
+        model.parameters.get<mio::osecirvvs::RiskOfInfectionFromSymptomatic>()[mio::AgeGroup(0)]    = 0.0;
+        model.parameters.get<mio::osecirvvs::MaxRiskOfInfectionFromSymptomatic>()[mio::AgeGroup(0)] = 0.4;
+        model.parameters.get<mio::osecirvvs::RecoveredPerInfectedNoSymptoms>()[mio::AgeGroup(0)]    = 0.2;
+        model.parameters.get<mio::osecirvvs::SeverePerInfectedSymptoms>()[mio::AgeGroup(0)]         = 0.1;
+        model.parameters.get<mio::osecirvvs::CriticalPerSevere>()[mio::AgeGroup(0)]                 = 0.1;
+        model.parameters.get<mio::osecirvvs::DeathsPerCritical>()[mio::AgeGroup(0)]                 = 0.1;
+
+        model.parameters.get<mio::osecirvvs::ReducExposedPartialImmunity>()[mio::AgeGroup(0)]           = 0.8;
+        model.parameters.get<mio::osecirvvs::ReducExposedImprovedImmunity>()[mio::AgeGroup(0)]          = 0.331;
+        model.parameters.get<mio::osecirvvs::ReducInfectedSymptomsPartialImmunity>()[mio::AgeGroup(0)]  = 0.65;
+        model.parameters.get<mio::osecirvvs::ReducInfectedSymptomsImprovedImmunity>()[mio::AgeGroup(0)] = 0.243;
+        model.parameters.get<mio::osecirvvs::ReducInfectedSevereCriticalDeadPartialImmunity>()[mio::AgeGroup(0)] = 0.1;
+        model.parameters.get<mio::osecirvvs::ReducInfectedSevereCriticalDeadImprovedImmunity>()[mio::AgeGroup(0)] =
+            0.091;
+        model.parameters.get<mio::osecirvvs::ReducTimeInfectedMild>()[mio::AgeGroup(0)] = 0.9;
+
+        model.parameters.get<mio::osecirvvs::Seasonality>() = 0.2;
+
+        model.apply_constraints();
+
+        // use adaptive Runge-Kutta-Fehlberg45 scheme as integrator
+        auto integrator = std::make_shared<mio::EulerIntegratorCore>();
+        // integrator->set_dt_min(0.3);
+        // integrator->set_dt_max(1.0);
+        // integrator->set_rel_tolerance(1e-4);
+        // integrator->set_abs_tolerance(1e-1);
+        // mio::TimeSeries<double> secir = simulate(t0, tmax, dt, model, integrator);
+
+        // use default Cash-Karp adaptive integrator
+        mio::TimeSeries<double> result = simulate(t0, tmax, dt, model, integrator);
+
+        bool print_to_terminal = false;
+
+        if (print_to_terminal) {
+            printf("\n%.14f ", result.get_last_time());
+            for (size_t j = 0; j < (size_t)mio::osecirvvs::InfectionState::Count; j++) {
+                printf("compartment %d: %.14f\n", (int)j, result.get_last_value()[j]);
+            }
+        }
+    }
 }
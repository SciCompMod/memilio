--- conflicted
+++ resolved
@@ -131,15 +131,9 @@
     auto test_type             = mio::abm::TestType::Antigen;
     auto test_parameters       = model.parameters.get<mio::abm::TestData>()[test_type];
     auto testing_criteria_work = mio::abm::TestingCriteria();
-<<<<<<< HEAD
     auto testing_scheme_work =
         mio::abm::TestingScheme(testing_criteria_work, start_date, end_date, test_parameters, probability);
-    world.get_testing_strategy().add_testing_scheme(mio::abm::LocationType::Work, testing_scheme_work);
-=======
-    auto testing_scheme_work   = mio::abm::TestingScheme(testing_criteria_work, testing_min_time, start_date, end_date,
-                                                         test_parameters, probability);
     model.get_testing_strategy().add_testing_scheme(mio::abm::LocationType::Work, testing_scheme_work);
->>>>>>> 8889b817
 
     // Assign infection state to each person.
     // The infection states are chosen randomly.

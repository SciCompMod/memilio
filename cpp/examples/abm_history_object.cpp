--- conflicted
+++ resolved
@@ -137,11 +137,7 @@
     auto testing_criteria_work = mio::abm::TestingCriteria();
     auto testing_scheme_work   = mio::abm::TestingScheme(testing_criteria_work, validity_period, start_date, end_date,
                                                          test_parameters, probability);
-<<<<<<< HEAD
     model.get_testing_strategy().add_testing_scheme_location_type(mio::abm::LocationType::Work, testing_scheme_work);
-=======
-    model.get_testing_strategy().add_testing_scheme(mio::abm::LocationType::Work, testing_scheme_work);
->>>>>>> c7f439de
 
     // Assign infection state to each person.
     // The infection states are chosen randomly.

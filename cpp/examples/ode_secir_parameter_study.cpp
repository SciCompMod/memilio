--- conflicted
+++ resolved
@@ -35,11 +35,7 @@
                         const mio::Graph<mio::SimulationNode<mio::osecir::Simulation<>>, mio::MigrationEdge>& graph)
 {
     std::string abs_path;
-<<<<<<< HEAD
-    BOOST_OUTCOME_TRY(auto created, mio::create_directory("results", abs_path));
-=======
     BOOST_OUTCOME_TRY(auto&& created, mio::create_directory("results", abs_path));
->>>>>>> 79158d1c
 
     if (run == 0) {
         std::cout << "Results are stored in " << abs_path << '\n';
@@ -52,11 +48,7 @@
     //omit edges to save space as they are not sampled
     int inode = 0;
     for (auto&& node : graph.nodes()) {
-<<<<<<< HEAD
-        BOOST_OUTCOME_TRY(auto js_node_model, serialize_json(node.property.get_result(), mio::IOF_OmitDistributions));
-=======
         BOOST_OUTCOME_TRY(auto&& js_node_model, serialize_json(node.property.get_result(), mio::IOF_OmitDistributions));
->>>>>>> 79158d1c
         Json::Value js_node(Json::objectValue);
         js_node["NodeId"]  = node.id;
         js_node["Model"]   = js_node_model;

/*
* Copyright (C) 2020-2025 MEmilio
*
* Authors: Daniel Abele, Martin J. Kuehn
*
* Contact: Martin J. Kuehn <Martin.Kuehn@DLR.de>
*
* Licensed under the Apache License, Version 2.0 (the "License");
* you may not use this file except in compliance with the License.
* You may obtain a copy of the License at
*
*     http://www.apache.org/licenses/LICENSE-2.0
*
* Unless required by applicable law or agreed to in writing, software
* distributed under the License is distributed on an "AS IS" BASIS,
* WITHOUT WARRANTIES OR CONDITIONS OF ANY KIND, either express or implied.
* See the License for the specific language governing permissions and
* limitations under the License.
*/
#include "memilio/config.h"
#include "memilio/utils/base_dir.h"
#include "memilio/utils/miompi.h"
#include "memilio/utils/stl_util.h"
#include "ode_secir/model.h"
#include "ode_secir/parameters_io.h"
#include "ode_secir/parameter_space.h"
#include "memilio/compartments/parameter_studies.h"
#include "memilio/io/result_io.h"

/**
 * @brief creates xml file with a single run parameter study with std 0 (used to save parameters of individual runs)
 * @param filename Name of file
 * @param params Secir parameters used during run
 * @param t0 starting point of simulation
 * @param tmax end point of simulation
 */
mio::IOResult<void> write_single_run_result(const size_t run, const mio::osecir::Simulation<ScalarType>& sim)
{
    std::string abs_path = mio::path_join(mio::base_dir(), "example_results");
    BOOST_OUTCOME_TRY(auto&& created, mio::create_directory(abs_path));

    if (run == 0) {
        std::cout << "Results are stored in " << abs_path << '\n';
        if (!created) {
            std::cout << "Directory already exists, files from previous runs will be overwritten." << '\n';
        }
    }

    //write sampled parameters for this run
    auto node_filename = mio::path_join(abs_path, "Parameters_run" + std::to_string(run) + ".json");
    BOOST_OUTCOME_TRY(mio::write_json(node_filename, sim.get_result()));

    //write results for this run
    std::vector<mio::TimeSeries<ScalarType>> all_results;
    std::vector<int> ids;

    BOOST_OUTCOME_TRY(mio::save_result({sim.get_result()}, {0}, (int)sim.get_model().parameters.get_num_groups().get(),
                                       mio::path_join(abs_path, "Results_run" + std::to_string(run) + ".h5")));

    return mio::success();
}

int main()
{
    mio::mpi::init();
    mio::set_log_level(mio::LogLevel::warn);

    ScalarType t0   = 0;
    ScalarType tmax = 50;
    ScalarType dt   = 0.1;

    // set up model with parameters
    ScalarType cont_freq = 10; // see Polymod study

    ScalarType num_total_t0 = 10000, num_exp_t0 = 100, num_inf_t0 = 50, num_car_t0 = 50, num_hosp_t0 = 20,
               num_icu_t0 = 10, num_rec_t0 = 10, num_dead_t0 = 0;

    mio::osecir::Model<ScalarType> model(1);
    mio::AgeGroup num_groups = model.parameters.get_num_groups();
    ScalarType fact          = 1.0 / (ScalarType)(size_t)num_groups;

    auto& params = model.parameters;

    params.set<mio::osecir::ICUCapacity<ScalarType>>(std::numeric_limits<ScalarType>::max());
    params.set<mio::osecir::StartDay<ScalarType>>(0);
    params.set<mio::osecir::Seasonality<ScalarType>>(0);

    for (auto i = mio::AgeGroup(0); i < num_groups; i++) {
        params.get<mio::osecir::TimeExposed<ScalarType>>()[i]            = 3.2;
        params.get<mio::osecir::TimeInfectedNoSymptoms<ScalarType>>()[i] = 2.;
        params.get<mio::osecir::TimeInfectedSymptoms<ScalarType>>()[i]   = 6.;
        params.get<mio::osecir::TimeInfectedSevere<ScalarType>>()[i]     = 12;
        params.get<mio::osecir::TimeInfectedCritical<ScalarType>>()[i]   = 8;

        model.populations[{i, mio::osecir::InfectionState::Exposed}]            = fact * num_exp_t0;
        model.populations[{i, mio::osecir::InfectionState::InfectedNoSymptoms}] = fact * num_car_t0;
        model.populations[{i, mio::osecir::InfectionState::InfectedSymptoms}]   = fact * num_inf_t0;
        model.populations[{i, mio::osecir::InfectionState::InfectedSevere}]     = fact * num_hosp_t0;
        model.populations[{i, mio::osecir::InfectionState::InfectedCritical}]   = fact * num_icu_t0;
        model.populations[{i, mio::osecir::InfectionState::Recovered}]          = fact * num_rec_t0;
        model.populations[{i, mio::osecir::InfectionState::Dead}]               = fact * num_dead_t0;
        model.populations.set_difference_from_group_total<mio::AgeGroup>({i, mio::osecir::InfectionState::Susceptible},
                                                                         fact * num_total_t0);

        params.get<mio::osecir::TransmissionProbabilityOnContact<ScalarType>>()[i] = 0.05;
        params.get<mio::osecir::RelativeTransmissionNoSymptoms<ScalarType>>()[i]   = 0.67;
        params.get<mio::osecir::RecoveredPerInfectedNoSymptoms<ScalarType>>()[i]   = 0.09;
        params.get<mio::osecir::RiskOfInfectionFromSymptomatic<ScalarType>>()[i]   = 0.25;
        params.get<mio::osecir::SeverePerInfectedSymptoms<ScalarType>>()[i]        = 0.2;
        params.get<mio::osecir::CriticalPerSevere<ScalarType>>()[i]                = 0.25;
        params.get<mio::osecir::DeathsPerCritical<ScalarType>>()[i]                = 0.3;
    }
    // The function apply_constraints() ensures that all parameters are within their defined bounds.
    // Note that negative values are set to zero instead of stopping the simulation.
    params.apply_constraints();

    mio::ContactMatrixGroup<ScalarType>& contact_matrix = params.get<mio::osecir::ContactPatterns<ScalarType>>();
    contact_matrix[0]                                   = mio::ContactMatrix<ScalarType>(
        Eigen::MatrixX<ScalarType>::Constant((size_t)num_groups, (size_t)num_groups, fact * cont_freq));

    mio::osecir::set_params_distributions_normal<ScalarType>(model, t0, tmax, 0.2);

    auto write_parameters_status = mio::write_json("parameters.json", model);
    if (!write_parameters_status) {
        std::cout << "Error writing parameters: " << write_parameters_status.error().formatted_message();
        return -1;
    }

    // create study
    auto num_runs = size_t(3);
    mio::ParameterStudy parameter_study(model, t0, tmax, dt, num_runs);

    // set up for run
    auto sample_graph = [](const auto& model_, ScalarType t0_, ScalarType dt_, size_t) {
        mio::osecir::Model<ScalarType> copy = model_;
        mio::osecir::draw_sample(copy);
        return mio::osecir::Simulation<ScalarType>(std::move(copy), t0_, dt_);
    };
    auto handle_result = [](auto&& sim, auto&& run) {
        auto write_result_status = write_single_run_result(run, sim);
        if (!write_result_status) {
            std::cout << "Error writing result: " << write_result_status.error().formatted_message();
        }
<<<<<<< HEAD
        return 0; // Result handler must return something.
=======
>>>>>>> 7a332d8d
    };

    // Optional: set seeds to get reproducable results
    // parameter_study.get_rng().seed({1456, 157456, 521346, 35345, 6875, 6435});

    // run study
<<<<<<< HEAD
    auto result = parameter_study.run(sample_graph, handle_result);

    mio::mpi::finalize();
=======
    parameter_study.run(sample_graph, handle_result);
>>>>>>> 7a332d8d

    mio::mpi::finalize();

    return 0;
}<|MERGE_RESOLUTION|>--- conflicted
+++ resolved
@@ -141,23 +141,13 @@
         if (!write_result_status) {
             std::cout << "Error writing result: " << write_result_status.error().formatted_message();
         }
-<<<<<<< HEAD
-        return 0; // Result handler must return something.
-=======
->>>>>>> 7a332d8d
     };
 
     // Optional: set seeds to get reproducable results
     // parameter_study.get_rng().seed({1456, 157456, 521346, 35345, 6875, 6435});
 
     // run study
-<<<<<<< HEAD
-    auto result = parameter_study.run(sample_graph, handle_result);
-
-    mio::mpi::finalize();
-=======
     parameter_study.run(sample_graph, handle_result);
->>>>>>> 7a332d8d
 
     mio::mpi::finalize();
 

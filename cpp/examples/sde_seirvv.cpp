/*
* Copyright (C) 2020-2025 MEmilio
*
* Authors: Nils Wassmuth, Rene Schmieding, Martin J. Kuehn
*
* Contact: Martin J. Kuehn <Martin.Kuehn@DLR.de>
*
* Licensed under the Apache License, Version 2.0 (the "License");
* you may not use this file except in compliance with the License.
* You may obtain a copy of the License at
*
*     http://www.apache.org/licenses/LICENSE-2.0
*
* Unless required by applicable law or agreed to in writing, software
* distributed under the License is distributed on an "AS IS" BASIS,
* WITHOUT WARRANTIES OR CONDITIONS OF ANY KIND, either express or implied.
* See the License for the specific language governing permissions and
* limitations under the License.
*/
#include "memilio/compartments/stochastic_simulation.h"
#include "memilio/utils/logging.h"
#include "memilio/utils/uncertain_value.h"
#include "sde_seirvv/model.h"

#include <vector>

int main()
{
    mio::set_log_level(mio::LogLevel::debug);

    ScalarType t0   = 0.;
    ScalarType tmid = 1.;
    ScalarType tmax = 3.;
    ScalarType dt   = 0.1;

    mio::log_info("Simulating SEIRVV; t={} ... {} with dt = {}.", t0, tmax, dt);

    mio::sseirvv::Model<ScalarType> model;

    ScalarType total_population = 180000;

    model.populations[{mio::sseirvv::InfectionState::ExposedV1}]     = 0;
    model.populations[{mio::sseirvv::InfectionState::ExposedV2}]     = 0;
    model.populations[{mio::sseirvv::InfectionState::InfectedV1}]    = 7200;
    model.populations[{mio::sseirvv::InfectionState::InfectedV2}]    = 0;
    model.populations[{mio::sseirvv::InfectionState::RecoveredV1}]   = 0;
    model.populations[{mio::sseirvv::InfectionState::RecoveredV2}]   = 0;
    model.populations[{mio::sseirvv::InfectionState::ExposedV1V2}]   = 0;
    model.populations[{mio::sseirvv::InfectionState::InfectedV1V2}]  = 0;
    model.populations[{mio::sseirvv::InfectionState::RecoveredV1V2}] = 0;
    model.populations[{mio::sseirvv::InfectionState::Susceptible}] =
        total_population - model.populations[{mio::sseirvv::InfectionState::ExposedV1}] -
        model.populations[{mio::sseirvv::InfectionState::ExposedV2}] -
        model.populations[{mio::sseirvv::InfectionState::InfectedV1}] -
        model.populations[{mio::sseirvv::InfectionState::InfectedV2}] -
        model.populations[{mio::sseirvv::InfectionState::RecoveredV1}] -
        model.populations[{mio::sseirvv::InfectionState::RecoveredV2}] -
        model.populations[{mio::sseirvv::InfectionState::ExposedV1V2}] -
        model.populations[{mio::sseirvv::InfectionState::InfectedV1V2}] -
        model.populations[{mio::sseirvv::InfectionState::RecoveredV1V2}];

    // It is assumed that both variants have the same transmission probability
    // on contact and the same time exposed. The time infected is scaled by
    // 1.35 for the second variant.
    model.parameters.get<mio::sseirvv::ContactPatterns<ScalarType>>().get_baseline()(0, 0) = 1;
    model.parameters.set<mio::sseirvv::TransmissionProbabilityOnContactV1<ScalarType>>(0.076);
    model.parameters.set<mio::sseirvv::TransmissionProbabilityOnContactV2<ScalarType>>(0.076);
    model.parameters.set<mio::sseirvv::TimeExposedV1<ScalarType>>(5.33);
    model.parameters.set<mio::sseirvv::TimeExposedV2<ScalarType>>(5.33);
    model.parameters.set<mio::sseirvv::TimeInfectedV1<ScalarType>>(17.2);
    model.parameters.set<mio::sseirvv::TimeInfectedV2<ScalarType>>(17.2 * 1.35);

    model.check_constraints();

    // Simulate the model up until tmid, with only the first variant.
<<<<<<< HEAD
    auto sseirv = mio::sseirvv::simulate<ScalarType>(t0, tmid, dt, model);
=======
    auto sseirv = mio::simulate_stochastic(t0, tmid, dt, model);
>>>>>>> 2defe8b8
    // Set the model population to the simulation result, so it is used as initial value for the second simulation.
    model.populations.array() = sseirv.get_last_value().cast<mio::UncertainValue<ScalarType>>();
    // The second variant enters with 100 individuals. This increases the model population to total_population + 100.
    model.populations[{mio::sseirvv::InfectionState::InfectedV2}] = 100;
    // Simulate the model from tmid to tmax, now with both variants.
<<<<<<< HEAD
    auto sseirv2 = mio::sseirvv::simulate<ScalarType>(tmid, tmax, dt, model);
=======
    auto sseirv2 = mio::simulate_stochastic(tmid, tmax, dt, model);
>>>>>>> 2defe8b8
    sseirv.print_table({"Susceptible", "ExposedV1", "InfectedV1", "RecoveredV1", "ExposedV2", "InfectedV2",
                        "RecoveredV2", "ExposedV1V2", "InfectedV1V2", "RecoveredV1V2"});
    sseirv2.print_table({"Susceptible", "ExposedV1", "InfectedV1", "RecoveredV1", "ExposedV2", "InfectedV2",
                         "RecoveredV2", "ExposedV1V2", "InfectedV1V2", "RecoveredV1V2"});
}<|MERGE_RESOLUTION|>--- conflicted
+++ resolved
@@ -73,21 +73,13 @@
     model.check_constraints();
 
     // Simulate the model up until tmid, with only the first variant.
-<<<<<<< HEAD
-    auto sseirv = mio::sseirvv::simulate<ScalarType>(t0, tmid, dt, model);
-=======
-    auto sseirv = mio::simulate_stochastic(t0, tmid, dt, model);
->>>>>>> 2defe8b8
+    auto sseirv = mio::simulate_stochastic<ScalarType>(t0, tmid, dt, model);
     // Set the model population to the simulation result, so it is used as initial value for the second simulation.
     model.populations.array() = sseirv.get_last_value().cast<mio::UncertainValue<ScalarType>>();
     // The second variant enters with 100 individuals. This increases the model population to total_population + 100.
     model.populations[{mio::sseirvv::InfectionState::InfectedV2}] = 100;
     // Simulate the model from tmid to tmax, now with both variants.
-<<<<<<< HEAD
-    auto sseirv2 = mio::sseirvv::simulate<ScalarType>(tmid, tmax, dt, model);
-=======
-    auto sseirv2 = mio::simulate_stochastic(tmid, tmax, dt, model);
->>>>>>> 2defe8b8
+    auto sseirv2 = mio::simulate_stochastic<ScalarType>(tmid, tmax, dt, model);
     sseirv.print_table({"Susceptible", "ExposedV1", "InfectedV1", "RecoveredV1", "ExposedV2", "InfectedV2",
                         "RecoveredV2", "ExposedV1V2", "InfectedV1V2", "RecoveredV1V2"});
     sseirv2.print_table({"Susceptible", "ExposedV1", "InfectedV1", "RecoveredV1", "ExposedV2", "InfectedV2",

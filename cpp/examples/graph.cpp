#include <epidemiology/migration/migration.h>
#include <epidemiology/secir/seir.h>
#include <epidemiology/model/simulation.h>

#include <iostream>

int main(int argc, char** argv)
{
    const auto t0   = 0.;
    const auto tmax = 10.;
    const auto dt   = 0.5; //time step of migration, daily migration every second step

<<<<<<< HEAD
    epi::SeirModel model;
    model.populations.set(10000, epi::SeirInfType::S);
    model.parameters.times.set_incubation(1);
    model.parameters.times.set_cont_freq(2.7);
    model.parameters.times.set_infectious(1);
=======
    epi::SeirParams params;
    params.populations.set({epi::SeirCompartments::SeirS}, 10000);
    params.times.set_incubation(1);
    params.contact_frequency.get_baseline()(0, 0) = 2.7;
    params.times.set_infectious(1);
>>>>>>> 81cf39ef

    //two mostly identical groups
    auto model_group1 = model;
    auto model_group2 = model;
    //some contact restrictions in group 1
<<<<<<< HEAD
    model_group1.parameters.dampings.add({5, 0.5});
    //infection starts in group 1
    model_group1.populations.set(9990, epi::SeirInfType::S);
    model_group1.populations.set(10, epi::SeirInfType::E);

    epi::Graph<epi::ModelNode<epi::Simulation<epi::SeirModel>>, epi::MigrationEdge> g;
    g.add_node(model_group1, t0);
    g.add_node(model_group2, t0);
    g.add_edge(0, 1, Eigen::VectorXd::Constant((size_t)epi::SeirInfType::Count, 0.01));
    g.add_edge(1, 0, Eigen::VectorXd::Constant((size_t)epi::SeirInfType::Count, 0.01));
=======
    params_group1.contact_frequency.add_damping(0.5, epi::SimulationTime(5));
    //infection starts in group 1
    params_group1.populations.set({epi::SeirCompartments::SeirS}, 9990);
    params_group1.populations.set({epi::SeirCompartments::SeirE}, 10);

    epi::Graph<epi::ModelNode<epi::SeirSimulation>, epi::MigrationEdge> g;
    g.add_node(1001, params_group1, t0);
    g.add_node(1002, params_group2, t0);
    g.add_edge(0, 1, Eigen::VectorXd::Constant(epi::SeirCompartments::SeirCount, 0.01));
    g.add_edge(1, 0, Eigen::VectorXd::Constant(epi::SeirCompartments::SeirCount, 0.01));
>>>>>>> 81cf39ef

    auto sim = epi::make_migration_sim(t0, dt, g);

    sim.advance(10);

    return 0;
}<|MERGE_RESOLUTION|>--- conflicted
+++ resolved
@@ -10,51 +10,30 @@
     const auto tmax = 10.;
     const auto dt   = 0.5; //time step of migration, daily migration every second step
 
-<<<<<<< HEAD
     epi::SeirModel model;
     model.populations.set(10000, epi::SeirInfType::S);
     model.parameters.times.set_incubation(1);
-    model.parameters.times.set_cont_freq(2.7);
+    model.parameters.contact_frequency.get_baseline()(0, 0) = 2.7;
     model.parameters.times.set_infectious(1);
-=======
-    epi::SeirParams params;
-    params.populations.set({epi::SeirCompartments::SeirS}, 10000);
-    params.times.set_incubation(1);
-    params.contact_frequency.get_baseline()(0, 0) = 2.7;
-    params.times.set_infectious(1);
->>>>>>> 81cf39ef
 
     //two mostly identical groups
     auto model_group1 = model;
     auto model_group2 = model;
     //some contact restrictions in group 1
-<<<<<<< HEAD
-    model_group1.parameters.dampings.add({5, 0.5});
+    model_group1.parameters.contact_frequency.add_damping(0.5, epi::SimulationTime(5));
     //infection starts in group 1
     model_group1.populations.set(9990, epi::SeirInfType::S);
     model_group1.populations.set(10, epi::SeirInfType::E);
 
     epi::Graph<epi::ModelNode<epi::Simulation<epi::SeirModel>>, epi::MigrationEdge> g;
-    g.add_node(model_group1, t0);
-    g.add_node(model_group2, t0);
+    g.add_node(1001, model_group1, t0);
+    g.add_node(1002, model_group2, t0);
     g.add_edge(0, 1, Eigen::VectorXd::Constant((size_t)epi::SeirInfType::Count, 0.01));
     g.add_edge(1, 0, Eigen::VectorXd::Constant((size_t)epi::SeirInfType::Count, 0.01));
-=======
-    params_group1.contact_frequency.add_damping(0.5, epi::SimulationTime(5));
-    //infection starts in group 1
-    params_group1.populations.set({epi::SeirCompartments::SeirS}, 9990);
-    params_group1.populations.set({epi::SeirCompartments::SeirE}, 10);
-
-    epi::Graph<epi::ModelNode<epi::SeirSimulation>, epi::MigrationEdge> g;
-    g.add_node(1001, params_group1, t0);
-    g.add_node(1002, params_group2, t0);
-    g.add_edge(0, 1, Eigen::VectorXd::Constant(epi::SeirCompartments::SeirCount, 0.01));
-    g.add_edge(1, 0, Eigen::VectorXd::Constant(epi::SeirCompartments::SeirCount, 0.01));
->>>>>>> 81cf39ef
 
     auto sim = epi::make_migration_sim(t0, dt, g);
 
-    sim.advance(10);
+    sim.advance(tmax);
 
     return 0;
 }
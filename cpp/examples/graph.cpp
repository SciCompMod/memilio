/* 
* Copyright (C) 2020-2024 MEmilio
*
* Authors: Daniel Abele
*
* Contact: Martin J. Kuehn <Martin.Kuehn@DLR.de>
*
* Licensed under the Apache License, Version 2.0 (the "License");
* you may not use this file except in compliance with the License.
* You may obtain a copy of the License at
*
*     http://www.apache.org/licenses/LICENSE-2.0
*
* Unless required by applicable law or agreed to in writing, software
* distributed under the License is distributed on an "AS IS" BASIS,
* WITHOUT WARRANTIES OR CONDITIONS OF ANY KIND, either express or implied.
* See the License for the specific language governing permissions and
* limitations under the License.
*/
#include "ode_seir/model.h"
#include "ode_seir/infection_state.h"
#include "ode_seir/parameters.h"
#include "memilio/mobility/metapopulation_mobility_instant.h"
#include "memilio/compartments/simulation.h"
#include "memilio/io/result_io.h"

int main()
{
    const auto t0   = 0.;
<<<<<<< HEAD
    const auto tmax = 15.;
    const auto dt   = 0.5; //time step of migration, daily migration every second step
=======
    const auto tmax = 10.;
    const auto dt   = 0.5; //time step of mobility, daily mobility every second step
>>>>>>> 32cd8362

    mio::oseir::Model<> model(1);

    // set population
    model.populations[{mio::AgeGroup(0), mio::oseir::InfectionState::Susceptible}] = 10000;

    model.parameters.set<mio::oseir::TransmissionProbabilityOnContact<>>(1.);

    // set transition times
    model.parameters.set<mio::oseir::TimeExposed<>>(3.);
    model.parameters.set<mio::oseir::TimeInfected<>>(5.);

    // set contact matrix
    mio::ContactMatrixGroup& contact_matrix = model.parameters.get<mio::oseir::ContactPatterns<>>().get_cont_freq_mat();
    contact_matrix[0].get_baseline().setConstant(2.7);

    //two mostly identical groups
    auto model_group1 = model;
    auto model_group2 = model;

    //some contact restrictions in group 1
    // mio::ContactMatrixGroup& contact_matrix1 =
    //     model_group1.parameters.get<mio::oseir::ContactPatterns<>>().get_cont_freq_mat();
    // contact_matrix1[0].add_damping(0.5, mio::SimulationTime(5));

    //infection starts in group 1
    model_group1.populations[{mio::AgeGroup(0), mio::oseir::InfectionState::Susceptible}] = 9990;
    model_group1.populations[{mio::AgeGroup(0), mio::oseir::InfectionState::Exposed}]     = 10;

    mio::Graph<mio::SimulationNode<mio::Simulation<ScalarType, mio::oseir::Model<>>>, mio::MobilityEdge<>> g;
    g.add_node(1001, model_group1, t0);
    g.add_node(1002, model_group2, t0);
    g.add_edge(0, 1, Eigen::VectorXd::Constant((size_t)mio::oseir::InfectionState::Count, 0.05));
    g.add_edge(1, 0, Eigen::VectorXd::Constant((size_t)mio::oseir::InfectionState::Count, 0.01));

    auto sim = mio::make_mobility_sim(t0, dt, std::move(g));

    sim.advance(tmax);

    auto result_graph = std::move(sim).get_graph();
    auto result       = mio::interpolate_simulation_result(result_graph);

    std::vector<int> county_ids(result_graph.nodes().size());
    std::transform(result_graph.nodes().begin(), result_graph.nodes().end(), county_ids.begin(), [](auto& n) {
        return n.id;
    });

    auto save_result_status = save_result(result, county_ids, 1, "graph_result.h5");

    for (auto&& node : result_graph.nodes()) {
        node.property.get_result().print_table();
    }

    return 0;
}<|MERGE_RESOLUTION|>--- conflicted
+++ resolved
@@ -27,13 +27,8 @@
 int main()
 {
     const auto t0   = 0.;
-<<<<<<< HEAD
     const auto tmax = 15.;
     const auto dt   = 0.5; //time step of migration, daily migration every second step
-=======
-    const auto tmax = 10.;
-    const auto dt   = 0.5; //time step of mobility, daily mobility every second step
->>>>>>> 32cd8362
 
     mio::oseir::Model<> model(1);
 

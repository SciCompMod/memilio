/*
* Copyright (C) 2020-2023 German Aerospace Center (DLR-SC)
*
* Authors: Khoa Nguyen
*
* Contact: Martin J. Kuehn <Martin.Kuehn@DLR.de>
*
* Licensed under the Apache License, Version 2.0 (the "License");
* you may not use this file except in compliance with the License.
* You may obtain a copy of the License at
*
*     http://www.apache.org/licenses/LICENSE-2.0
*
* Unless required by applicable law or agreed to in writing, software
* distributed under the License is distributed on an "AS IS" BASIS,
* WITHOUT WARRANTIES OR CONDITIONS OF ANY KIND, either express or implied.
* See the License for the specific language governing permissions and
* limitations under the License.
*/
#include "abm/abm.h"
#include "abm/household.h"
#include <cstdio>
#include <fstream>
#include <string>
#include <iostream>

void write_results_to_file(const mio::abm::Simulation& sim)
{
    // The results are saved in a table with 9 rows.
    // The first row is t = time, the others correspond to the number of people with a certain infection state at this time:
    // S = Susceptible, E = Exposed, I_NS = InfectedNoSymptoms, I_Sy = InfectedSymptoms, I_Sev = InfectedSevere,
    // I_Crit = InfectedCritical, R = Recovered, D = Dead
    std::ofstream myfile("abm_minimal.txt", std::ios::out);
    myfile << "# t S E I_NS I_Sy I_Sev I_Crit R D\n";
    for (auto i = 0; i < sim.get_result().get_num_time_points(); ++i) {
        myfile << sim.get_result().get_time(i);
        auto v = sim.get_result().get_value(i);
        for (auto j = 0; j < v.size(); ++j) {
            myfile << v[j];
            if (j < v.size() - 1) {
                myfile << " ";
            }
        }
        if (i < sim.get_result().get_num_time_points() - 1) {
            myfile << "\n";
        }
    }
    std::cout << "Results written to abm_minimal.txt" << std::endl;
}

int main()
{
    // Set global infection parameters (similar to infection parameters in SECIR model) and initialize the world
    mio::abm::GlobalInfectionParameters infection_params;

    // Set same infection parameter for all age groups. For example, the incubation period is 4 days.
    infection_params.get<mio::abm::IncubationPeriod>() = 4.;

    // Create the world with infection parameters.
    auto world = mio::abm::World(infection_params);

    // There are 3 households for each household group.
    int n_households = 3;

    // For more than 1 family households we need families. These are parents and children and randoms (which are distributed like the data we have for these households).
    auto child = mio::abm::HouseholdMember(); // A child is 50/50% 0-4 or 5-14.
    child.set_age_weight(mio::abm::AgeGroup::Age0to4, 1);
    child.set_age_weight(mio::abm::AgeGroup::Age5to14, 1);

    auto parent = mio::abm::HouseholdMember(); // A parent is 50/50% 15-34 or 35-59.
    parent.set_age_weight(mio::abm::AgeGroup::Age15to34, 1);
    parent.set_age_weight(mio::abm::AgeGroup::Age35to59, 1);

    // Two-person household with one parent and one child.
    auto twoPersonHousehold_group = mio::abm::HouseholdGroup();
    auto twoPersonHousehold_full  = mio::abm::Household();
    twoPersonHousehold_full.add_members(child, 1);
    twoPersonHousehold_full.add_members(parent, 1);
    twoPersonHousehold_group.add_households(twoPersonHousehold_full, n_households);
    add_household_group_to_world(world, twoPersonHousehold_group);

    // Three-person household with two parent and one child.
    auto threePersonHousehold_group = mio::abm::HouseholdGroup();
    auto threePersonHousehold_full  = mio::abm::Household();
    threePersonHousehold_full.add_members(child, 1);
    threePersonHousehold_full.add_members(parent, 2);
    threePersonHousehold_group.add_households(threePersonHousehold_full, n_households);
    add_household_group_to_world(world, threePersonHousehold_group);

    // Add one social event with 5 maximum contacts.
    // Maximum contacs limit the number of people that a person can infect while being at this location.
    auto event = world.add_location(mio::abm::LocationType::SocialEvent);
    world.get_individualized_location(event).get_infection_parameters().set<mio::abm::MaximumContacts>(5);
    // Add hospital and ICU with 5 maximum contacs.
    auto hospital = world.add_location(mio::abm::LocationType::Hospital);
    world.get_individualized_location(hospital).get_infection_parameters().set<mio::abm::MaximumContacts>(5);
    auto icu = world.add_location(mio::abm::LocationType::ICU);
    world.get_individualized_location(icu).get_infection_parameters().set<mio::abm::MaximumContacts>(5);
    // Add one supermarket, maximum constacts are assumed to be 20.
    auto shop = world.add_location(mio::abm::LocationType::BasicsShop);
    world.get_individualized_location(shop).get_infection_parameters().set<mio::abm::MaximumContacts>(20);
    // At every school, the maximum contacts are 20.
    auto school = world.add_location(mio::abm::LocationType::School);
    world.get_individualized_location(school).get_infection_parameters().set<mio::abm::MaximumContacts>(20);
    // At every workplace, maximum contacts are 10.
    auto work = world.add_location(mio::abm::LocationType::Work);
    world.get_individualized_location(work).get_infection_parameters().set<mio::abm::MaximumContacts>(10);

    // People can get tested at work (and do this with 0.5 probability) from time point 0 to day 30.
    auto testing_min_time = mio::abm::days(1);
    auto probability      = 0.5;
    auto start_date       = mio::abm::TimePoint(0);
    auto end_date         = mio::abm::TimePoint(0) + mio::abm::days(30);
    auto test_type        = mio::abm::AntigenTest();
    auto test_at_work     = std::vector<mio::abm::LocationType>{mio::abm::LocationType::Work};
    auto testing_criteria_work =
        std::vector<mio::abm::TestingCriteria>{mio::abm::TestingCriteria({}, test_at_work, {})};
    auto testing_scheme_work =
        mio::abm::TestingScheme(testing_criteria_work, testing_min_time, start_date, end_date, test_type, probability);
    world.get_testing_strategy().add_testing_scheme(testing_scheme_work);

    // Assign infection state to each person.
    // The infection states are chosen randomly.
    auto persons = world.get_persons();
    for (auto& person : persons) {
        mio::abm::InfectionState infection_state =
            (mio::abm::InfectionState)(rand() % ((uint32_t)mio::abm::InfectionState::Count - 1));
<<<<<<< HEAD
        auto rng = mio::abm::Person::RandomNumberGenerator(world.get_rng(), person);
        if (infection_state != mio::abm::InfectionState::Susceptible)
            person.add_new_infection(mio::abm::Infection(rng, mio::abm::VirusVariant::Wildtype, person.get_age(),
=======
        if (infection_state != mio::abm::InfectionState::Susceptible) {
            person.add_new_infection(mio::abm::Infection(mio::abm::VirusVariant::Wildtype, person.get_age(),
>>>>>>> 388dfffd
                                                         world.get_global_infection_parameters(), start_date,
                                                         infection_state));
        }
    }

    // Assign locations to the people
    for (auto& person : persons) {
        //assign shop and event
        person.set_assigned_location(event);
        person.set_assigned_location(shop);
        //assign hospital and ICU
        person.set_assigned_location(hospital);
        person.set_assigned_location(icu);
        //assign work/school to people depending on their age
        if (person.get_age() == mio::abm::AgeGroup::Age5to14) {
            person.set_assigned_location(school);
        }
        if (person.get_age() == mio::abm::AgeGroup::Age15to34 || person.get_age() == mio::abm::AgeGroup::Age35to59) {
            person.set_assigned_location(work);
        }
    }

    // During the lockdown, social events are closed for 90% of people.
    auto t_lockdown = mio::abm::TimePoint(0) + mio::abm::days(10);
    mio::abm::close_social_events(t_lockdown, 0.9, world.get_migration_parameters());

    auto t0   = mio::abm::TimePoint(0);
    auto tmax = mio::abm::TimePoint(0) + mio::abm::days(30);
    auto sim  = mio::abm::Simulation(t0, std::move(world));

    sim.advance(tmax);

    write_results_to_file(sim);
}<|MERGE_RESOLUTION|>--- conflicted
+++ resolved
@@ -125,14 +125,9 @@
     for (auto& person : persons) {
         mio::abm::InfectionState infection_state =
             (mio::abm::InfectionState)(rand() % ((uint32_t)mio::abm::InfectionState::Count - 1));
-<<<<<<< HEAD
         auto rng = mio::abm::Person::RandomNumberGenerator(world.get_rng(), person);
         if (infection_state != mio::abm::InfectionState::Susceptible)
             person.add_new_infection(mio::abm::Infection(rng, mio::abm::VirusVariant::Wildtype, person.get_age(),
-=======
-        if (infection_state != mio::abm::InfectionState::Susceptible) {
-            person.add_new_infection(mio::abm::Infection(mio::abm::VirusVariant::Wildtype, person.get_age(),
->>>>>>> 388dfffd
                                                          world.get_global_infection_parameters(), start_date,
                                                          infection_state));
         }

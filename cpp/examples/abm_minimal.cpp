/*
* Copyright (C) 2020-2025 MEmilio
*
* Authors: Khoa Nguyen
*
* Contact: Martin J. Kuehn <Martin.Kuehn@DLR.de>
*
* Licensed under the Apache License, Version 2.0 (the "License");
* you may not use this file except in compliance with the License.
* You may obtain a copy of the License at
*
*     http://www.apache.org/licenses/LICENSE-2.0
*
* Unless required by applicable law or agreed to in writing, software
* distributed under the License is distributed on an "AS IS" BASIS,
* WITHOUT WARRANTIES OR CONDITIONS OF ANY KIND, either express or implied.
* See the License for the specific language governing permissions and
* limitations under the License.
*/
#include "abm/household.h"
#include "abm/lockdown_rules.h"
#include "abm/model.h"
#include "abm/common_abm_loggers.h"
#include "memilio/utils/abstract_parameter_distribution.h"

#include <fstream>

int main()
{
    // This is a minimal example with children and adults < 60 year old.
    // We divided them into 4 different age groups, which are defined as follows:
    mio::set_log_level(mio::LogLevel::warn);
    size_t num_age_groups         = 4;
    const auto age_group_0_to_4   = mio::AgeGroup(0);
    const auto age_group_5_to_14  = mio::AgeGroup(1);
    const auto age_group_15_to_34 = mio::AgeGroup(2);
    const auto age_group_35_to_59 = mio::AgeGroup(3);

    // Create the model with 4 age groups.
    auto model = mio::abm::Model(num_age_groups);
    // Set same infection parameter for all age groups. For example, the incubation period is log normally distributed with parameters 4 and 1.
    model.parameters.get<mio::abm::TimeExposedToNoSymptoms>() = mio::ParameterDistributionLogNormal(4., 1.);

    // Set the age group the can go to school is AgeGroup(1) (i.e. 5-14)
    model.parameters.get<mio::abm::AgeGroupGotoSchool>()                    = false;
    model.parameters.get<mio::abm::AgeGroupGotoSchool>()[age_group_5_to_14] = true;
    // Set the age group the can go to work is AgeGroup(2) and AgeGroup(3) (i.e. 15-34 and 35-59)
    model.parameters.get<mio::abm::AgeGroupGotoWork>().set_multiple({age_group_15_to_34, age_group_35_to_59}, true);

    // Check if the parameters satisfy their contraints.
    model.parameters.check_constraints();

    // There are 10 households for each household group.
    int n_households = 10;

    // For more than 1 family households we need families. These are parents and children and randoms (which are distributed like the data we have for these households).
    auto child = mio::abm::HouseholdMember(num_age_groups); // A child is 50/50% 0-4 or 5-14.
    child.set_age_weight(age_group_0_to_4, 1);
    child.set_age_weight(age_group_5_to_14, 1);

    auto parent = mio::abm::HouseholdMember(num_age_groups); // A parent is 50/50% 15-34 or 35-59.
    parent.set_age_weight(age_group_15_to_34, 1);
    parent.set_age_weight(age_group_35_to_59, 1);

    // Two-person household with one parent and one child.
    auto twoPersonHousehold_group = mio::abm::HouseholdGroup();
    auto twoPersonHousehold_full  = mio::abm::Household();
    twoPersonHousehold_full.add_members(child, 1);
    twoPersonHousehold_full.add_members(parent, 1);
    twoPersonHousehold_group.add_households(twoPersonHousehold_full, n_households);
    add_household_group_to_model(model, twoPersonHousehold_group);

    // Three-person household with two parent and one child.
    auto threePersonHousehold_group = mio::abm::HouseholdGroup();
    auto threePersonHousehold_full  = mio::abm::Household();
    threePersonHousehold_full.add_members(child, 1);
    threePersonHousehold_full.add_members(parent, 2);
    threePersonHousehold_group.add_households(threePersonHousehold_full, n_households);
    add_household_group_to_model(model, threePersonHousehold_group);

    // Add one social event with 5 maximum contacts.
    // Maximum contacs limit the number of people that a person can infect while being at this location.
    auto event = model.add_location(mio::abm::LocationType::SocialEvent);
    model.get_location(event).get_infection_parameters().set<mio::abm::MaximumContacts>(5);
    // Add hospital and ICU with 5 maximum contacs.
    auto hospital = model.add_location(mio::abm::LocationType::Hospital);
    model.get_location(hospital).get_infection_parameters().set<mio::abm::MaximumContacts>(5);
    auto icu = model.add_location(mio::abm::LocationType::ICU);
    model.get_location(icu).get_infection_parameters().set<mio::abm::MaximumContacts>(5);
    // Add one supermarket, maximum constacts are assumed to be 20.
    auto shop = model.add_location(mio::abm::LocationType::BasicsShop);
    model.get_location(shop).get_infection_parameters().set<mio::abm::MaximumContacts>(20);
    // At every school, the maximum contacts are 20.
    auto school = model.add_location(mio::abm::LocationType::School);
    model.get_location(school).get_infection_parameters().set<mio::abm::MaximumContacts>(20);
    // At every workplace, maximum contacts are 20.
    auto work = model.add_location(mio::abm::LocationType::Work);
    model.get_location(work).get_infection_parameters().set<mio::abm::MaximumContacts>(20);

    // Increase aerosol transmission for all locations
    model.parameters.get<mio::abm::AerosolTransmissionRates>() = 10.0;
    // Increase contact rate for all people between 15 and 34 (i.e. people meet more often in the same location)
    model.get_location(work)
        .get_infection_parameters()
        .get<mio::abm::ContactRates>()[{age_group_15_to_34, age_group_15_to_34}] = 10.0;

    // People can get tested at work (and do this with 0.5 probability) from time point 0 to day 10.
    auto validity_period       = mio::abm::days(1);
    auto probability           = 0.5;
    auto start_date            = mio::abm::TimePoint(0);
    auto end_date              = mio::abm::TimePoint(0) + mio::abm::days(10);
    auto test_type             = mio::abm::TestType::Antigen;
    auto test_parameters       = model.parameters.get<mio::abm::TestData>()[test_type];
    auto testing_criteria_work = mio::abm::TestingCriteria();
    auto testing_scheme_work   = mio::abm::TestingScheme(testing_criteria_work, validity_period, start_date, end_date,
<<<<<<< HEAD
                                                         test_parameters, probability);
    model.get_testing_strategy().add_scheme(mio::abm::LocationType::Work, testing_scheme_work);
=======
                                                       test_parameters, probability);
    model.get_testing_strategy().add_testing_scheme(mio::abm::LocationType::Work, testing_scheme_work);
>>>>>>> b6f044d6

    // Assign infection state to each person.
    // The infection states are chosen randomly with the following distribution
    std::vector<double> infection_distribution{0.5, 0.3, 0.05, 0.05, 0.05, 0.05, 0.0, 0.0};
    for (auto& person : model.get_persons()) {
        mio::abm::InfectionState infection_state = mio::abm::InfectionState(
            mio::DiscreteDistribution<size_t>::get_instance()(mio::thread_local_rng(), infection_distribution));
        auto rng = mio::abm::PersonalRandomNumberGenerator(person);
        if (infection_state != mio::abm::InfectionState::Susceptible) {
            person.add_new_infection(mio::abm::Infection(rng, mio::abm::VirusVariant::Wildtype, person.get_age(),
                                                         model.parameters, start_date, infection_state));
        }
    }

    // Assign locations to the people
    for (auto& person : model.get_persons()) {
        const auto id = person.get_id();
        //assign shop and event
        model.assign_location(id, event);
        model.assign_location(id, shop);
        //assign hospital and ICU
        model.assign_location(id, hospital);
        model.assign_location(id, icu);
        //assign work/school to people depending on their age
        if (person.get_age() == age_group_5_to_14) {
            model.assign_location(id, school);
        }
        if (person.get_age() == age_group_15_to_34 || person.get_age() == age_group_35_to_59) {
            model.assign_location(id, work);
        }
    }

    // During the lockdown, social events are closed for 90% of people.
    auto t_lockdown = mio::abm::TimePoint(0) + mio::abm::days(10);
    mio::abm::close_social_events(t_lockdown, 0.9, model.parameters);

    // Set start and end time for the simulation.
    auto t0   = mio::abm::TimePoint(0);
    auto tmax = t0 + mio::abm::days(10);
    auto sim  = mio::abm::Simulation(t0, std::move(model));

    // Create a history object to store the time series of the infection states.
    mio::History<mio::abm::TimeSeriesWriter, mio::abm::LogInfectionState> historyTimeSeries{
        Eigen::Index(mio::abm::InfectionState::Count)};

    // Run the simulation until tmax with the history object.
    sim.advance(tmax, historyTimeSeries);

    // The results are written into the file "abm_minimal.txt" as a table with 9 columns.
    // The first column is Time. The other columns correspond to the number of people with a certain infection state at this Time:
    // Time = Time in days, S = Susceptible, E = Exposed, I_NS = InfectedNoSymptoms, I_Sy = InfectedSymptoms, I_Sev = InfectedSevere,
    // I_Crit = InfectedCritical, R = Recovered, D = Dead
    std::ofstream outfile("abm_minimal.txt");
    std::get<0>(historyTimeSeries.get_log())
        .print_table(outfile, {"S", "E", "I_NS", "I_Sy", "I_Sev", "I_Crit", "R", "D"}, 7, 4);
    std::cout << "Results written to abm_minimal.txt" << std::endl;

    return 0;
}<|MERGE_RESOLUTION|>--- conflicted
+++ resolved
@@ -113,13 +113,8 @@
     auto test_parameters       = model.parameters.get<mio::abm::TestData>()[test_type];
     auto testing_criteria_work = mio::abm::TestingCriteria();
     auto testing_scheme_work   = mio::abm::TestingScheme(testing_criteria_work, validity_period, start_date, end_date,
-<<<<<<< HEAD
                                                          test_parameters, probability);
     model.get_testing_strategy().add_scheme(mio::abm::LocationType::Work, testing_scheme_work);
-=======
-                                                       test_parameters, probability);
-    model.get_testing_strategy().add_testing_scheme(mio::abm::LocationType::Work, testing_scheme_work);
->>>>>>> b6f044d6
 
     // Assign infection state to each person.
     // The infection states are chosen randomly with the following distribution

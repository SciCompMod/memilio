#include <epidemiology/secir/secir.h>
#include <epidemiology/utils/time_series.h>
#include <epidemiology/utils/logging.h>
#include <epidemiology/model/simulation.h>

#ifdef HAVE_EPI_IO
#include <epidemiology_io/secir_result_io.h>
#include <epidemiology_io/secir_parameters_io.h>
#endif

int main()
{

    epi::set_log_level(epi::LogLevel::debug);

    double t0   = 0;
    double tmax = 50;
    double dt   = 0.1;

    epi::log_info("Simulating SECIR; t={} ... {} with dt = {}.", t0, tmax, dt);

    double tinc    = 5.2, // R_2^(-1)+R_3^(-1)
        tinfmild   = 6, // 4-14  (=R4^(-1))
        tserint    = 4.2, // 4-4.4 // R_2^(-1)+0.5*R_3^(-1)
        thosp2home = 12, // 7-16 (=R5^(-1))
        thome2hosp = 5, // 2.5-7 (=R6^(-1))
        thosp2icu  = 2, // 1-3.5 (=R7^(-1))
        ticu2home  = 8, // 5-16 (=R8^(-1))
        // tinfasy    = 6.2, // (=R9^(-1)=R_3^(-1)+0.5*R_4^(-1))
        ticu2death = 5; // 3.5-7 (=R5^(-1))

    double cont_freq = 10, // see Polymod study
        inf_prob = 0.05, carr_infec = 0.67,
           alpha = 0.09, // 0.01-0.16
        beta     = 0.25, // 0.05-0.5
        delta    = 0.3, // 0.15-0.77
        rho      = 0.2, // 0.1-0.35
        theta    = 0.25; // 0.15-0.4

    double nb_total_t0 = 10000, nb_exp_t0 = 100, nb_inf_t0 = 50, nb_car_t0 = 50, nb_hosp_t0 = 20, nb_icu_t0 = 10,
           nb_rec_t0 = 10, nb_dead_t0 = 0;

    // alpha = alpha_in; // percentage of asymptomatic cases
    // beta  = beta_in; // risk of infection from the infected symptomatic patients
    // rho   = rho_in; // hospitalized per infected
    // theta = theta_in; // icu per hospitalized
    // delta = delta_in; // deaths per ICUs

    epi::SecirModel<epi::AgeGroup3> model;
    auto nb_groups = model.parameters.get_num_groups();
    double fact   = 1.0 / (double)nb_groups;

    auto& params = model.parameters;

    params.set_icu_capacity(std::numeric_limits<double>::max());
    params.set_start_day(0);
    params.set_seasonality(0);

    for (size_t i = 0; i < nb_groups; i++) {
        params.times[i].set_incubation(tinc);
        params.times[i].set_infectious_mild(tinfmild);
        params.times[i].set_serialinterval(tserint);
        params.times[i].set_hospitalized_to_home(thosp2home);
        params.times[i].set_home_to_hospitalized(thome2hosp);
        params.times[i].set_hospitalized_to_icu(thosp2icu);
        params.times[i].set_icu_to_home(ticu2home);
        params.times[i].set_icu_to_death(ticu2death);

        model.populations.set(fact * nb_exp_t0, (epi::AgeGroup3)i, epi::InfectionType::E);
        model.populations.set(fact * nb_car_t0, (epi::AgeGroup3)i, epi::InfectionType::C);
        model.populations.set(fact * nb_inf_t0, (epi::AgeGroup3)i, epi::InfectionType::I);
        model.populations.set(fact * nb_hosp_t0, (epi::AgeGroup3)i, epi::InfectionType::H);
        model.populations.set(fact * nb_icu_t0, (epi::AgeGroup3)i, epi::InfectionType::U);
        model.populations.set(fact * nb_rec_t0, (epi::AgeGroup3)i, epi::InfectionType::R);
        model.populations.set(fact * nb_dead_t0, (epi::AgeGroup3)i, epi::InfectionType::D);
        model.populations.set_difference_from_group_total(fact * nb_total_t0, (epi::AgeGroup3)i, (epi::AgeGroup3)i,
                                                          epi::InfectionType::S);

        params.probabilities[i].set_infection_from_contact(inf_prob);
        params.probabilities[i].set_carrier_infectability(carr_infec);
        params.probabilities[i].set_asymp_per_infectious(alpha);
        params.probabilities[i].set_risk_from_symptomatic(beta);
        params.probabilities[i].set_hospitalized_per_infectious(rho);
        params.probabilities[i].set_icu_per_hospitalized(theta);
        params.probabilities[i].set_dead_per_icu(delta);
    }

    epi::ContactFrequencyMatrix& cont_freq_matrix = params.get_contact_patterns();
    epi::Damping dummy(30., 0.3);
    for (int i = 0; i < nb_groups; i++) {
        for (int j = 0; j < nb_groups; j++) {
            cont_freq_matrix.set_cont_freq(fact * cont_freq, i, j);
            cont_freq_matrix.add_damping(dummy, i, j);
        }
    }

    model.apply_constraints();

<<<<<<< HEAD
    epi::TimeSeries<double> secir = simulate(t0, tmax, dt, model);
=======
    std::string path                 = "../../data/pydata/Germany";
    std::vector<double> param_ranges = {25., 50., 25.};
    epi::read_population_data_state(params, param_ranges, 4, 4, 1, path);

    epi::TimeSeries<double> secir = simulate(t0, tmax, dt, params);
>>>>>>> a1778f69

    char vars[] = {'S', 'E', 'C', 'I', 'H', 'U', 'R', 'D'};
    printf("Number of time points :%d\n", static_cast<int>(secir.get_num_time_points()));
    printf("People in\n");

    for (size_t k = 0; k < (size_t)epi::InfectionType::Count; k++) {
        double dummy = 0;

        for (size_t i = 0; i < params.get_num_groups(); i++) {
            printf("\t %c[%d]: %.0f", vars[k], (int)i,
                   secir.get_last_value()[k + (size_t)epi::InfectionType::Count * (int)i]);
            dummy += secir.get_last_value()[k + (size_t)epi::InfectionType::Count * (int)i];
        }

        printf("\t %c_otal: %.0f\n", vars[k], dummy);
    }
}<|MERGE_RESOLUTION|>--- conflicted
+++ resolved
@@ -96,15 +96,11 @@
 
     model.apply_constraints();
 
-<<<<<<< HEAD
-    epi::TimeSeries<double> secir = simulate(t0, tmax, dt, model);
-=======
     std::string path                 = "../../data/pydata/Germany";
     std::vector<double> param_ranges = {25., 50., 25.};
-    epi::read_population_data_state(params, param_ranges, 4, 4, 1, path);
+    epi::read_population_data_state(model, param_ranges, 4, 4, 1, path);
 
-    epi::TimeSeries<double> secir = simulate(t0, tmax, dt, params);
->>>>>>> a1778f69
+    epi::TimeSeries<double> secir = simulate(t0, tmax, dt, model);
 
     char vars[] = {'S', 'E', 'C', 'I', 'H', 'U', 'R', 'D'};
     printf("Number of time points :%d\n", static_cast<int>(secir.get_num_time_points()));

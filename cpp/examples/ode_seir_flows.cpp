/* 
* Copyright (C) 2020-2024 MEmilio
*
* Authors: Daniel Abele, Martin J. Kuehn, Rene Schmieding, Henrik Zunker
*
* Contact: Martin J. Kuehn <Martin.Kuehn@DLR.de>
*
* Licensed under the Apache License, Version 2.0 (the "License");
* you may not use this file except in compliance with the License.
* You may obtain a copy of the License at
*
*     http://www.apache.org/licenses/LICENSE-2.0
*
* Unless required by applicable law or agreed to in writing, software
* distributed under the License is distributed on an "AS IS" BASIS,
* WITHOUT WARRANTIES OR CONDITIONS OF ANY KIND, either express or implied.
* See the License for the specific language governing permissions and
* limitations under the License.
*/

#include "ode_seir/model.h"
#include "ode_seir/infection_state.h"
#include "ode_seir/parameters.h"
#include "memilio/compartments/flow_simulation.h"
#include "memilio/utils/logging.h"

#include <vector>

int main()
{
    mio::set_log_level(mio::LogLevel::debug);

    double t0   = 0;
    double tmax = 1;
    double dt   = 0.001;

    mio::log_info("Simulating SEIR; t={} ... {} with dt = {}.", t0, tmax, dt);

<<<<<<< HEAD
    mio::oseir::Model<double> model;

    double total_population                                                                            = 10000;
    model.populations[{mio::Index<mio::oseir::InfectionState>(mio::oseir::InfectionState::Exposed)}]   = 100;
    model.populations[{mio::Index<mio::oseir::InfectionState>(mio::oseir::InfectionState::Infected)}]  = 100;
    model.populations[{mio::Index<mio::oseir::InfectionState>(mio::oseir::InfectionState::Recovered)}] = 100;
    model.populations[{mio::Index<mio::oseir::InfectionState>(mio::oseir::InfectionState::Susceptible)}] =
        total_population -
        model.populations[{mio::Index<mio::oseir::InfectionState>(mio::oseir::InfectionState::Exposed)}] -
        model.populations[{mio::Index<mio::oseir::InfectionState>(mio::oseir::InfectionState::Infected)}] -
        model.populations[{mio::Index<mio::oseir::InfectionState>(mio::oseir::InfectionState::Recovered)}];
    // suscetible now set with every other update
    // params.nb_sus_t0   = params.nb_total_t0 - params.nb_exp_t0 - params.nb_inf_t0 - params.nb_rec_t0;
    model.parameters.set<mio::oseir::TimeExposed<double>>(5.2);
    model.parameters.set<mio::oseir::TimeInfected<double>>(6);
    model.parameters.set<mio::oseir::TransmissionProbabilityOnContact<double>>(0.04);
    model.parameters.get<mio::oseir::ContactPatterns>().get_baseline()(0, 0) = 10;
=======
    mio::oseir::Model model(1);

    constexpr double total_population                                            = 10000;
    model.populations[{mio::AgeGroup(0), mio::oseir::InfectionState::Exposed}]   = 100;
    model.populations[{mio::AgeGroup(0), mio::oseir::InfectionState::Infected}]  = 100;
    model.populations[{mio::AgeGroup(0), mio::oseir::InfectionState::Recovered}] = 100;
    model.populations.set_difference_from_group_total<mio::AgeGroup>(
        {mio::AgeGroup(0), mio::oseir::InfectionState::Susceptible}, total_population);

    model.parameters.set<mio::oseir::TimeExposed>(5.2);
    model.parameters.set<mio::oseir::TimeInfected>(6);
    model.parameters.set<mio::oseir::TransmissionProbabilityOnContact>(0.04);

    mio::ContactMatrixGroup& contact_matrix = model.parameters.get<mio::oseir::ContactPatterns>().get_cont_freq_mat();
    contact_matrix[0].get_baseline().setConstant(10);
>>>>>>> f0191b64

    model.check_constraints();

    auto seir = simulate_flows(t0, tmax, dt, model);

    printf("Compartments: \n");
    seir[0].print_table({"S", "E", "I", "R"});

    printf("Flows: \n");
    seir[1].print_table({"S->E", "E->I", "I->R"});

    printf("\n number total: %f\n", seir[0].get_last_value()[0] + seir[0].get_last_value()[1] +
                                        seir[0].get_last_value()[2] + seir[0].get_last_value()[3]);
}<|MERGE_RESOLUTION|>--- conflicted
+++ resolved
@@ -36,26 +36,7 @@
 
     mio::log_info("Simulating SEIR; t={} ... {} with dt = {}.", t0, tmax, dt);
 
-<<<<<<< HEAD
-    mio::oseir::Model<double> model;
-
-    double total_population                                                                            = 10000;
-    model.populations[{mio::Index<mio::oseir::InfectionState>(mio::oseir::InfectionState::Exposed)}]   = 100;
-    model.populations[{mio::Index<mio::oseir::InfectionState>(mio::oseir::InfectionState::Infected)}]  = 100;
-    model.populations[{mio::Index<mio::oseir::InfectionState>(mio::oseir::InfectionState::Recovered)}] = 100;
-    model.populations[{mio::Index<mio::oseir::InfectionState>(mio::oseir::InfectionState::Susceptible)}] =
-        total_population -
-        model.populations[{mio::Index<mio::oseir::InfectionState>(mio::oseir::InfectionState::Exposed)}] -
-        model.populations[{mio::Index<mio::oseir::InfectionState>(mio::oseir::InfectionState::Infected)}] -
-        model.populations[{mio::Index<mio::oseir::InfectionState>(mio::oseir::InfectionState::Recovered)}];
-    // suscetible now set with every other update
-    // params.nb_sus_t0   = params.nb_total_t0 - params.nb_exp_t0 - params.nb_inf_t0 - params.nb_rec_t0;
-    model.parameters.set<mio::oseir::TimeExposed<double>>(5.2);
-    model.parameters.set<mio::oseir::TimeInfected<double>>(6);
-    model.parameters.set<mio::oseir::TransmissionProbabilityOnContact<double>>(0.04);
-    model.parameters.get<mio::oseir::ContactPatterns>().get_baseline()(0, 0) = 10;
-=======
-    mio::oseir::Model model(1);
+    mio::oseir::Model<double> model(1);
 
     constexpr double total_population                                            = 10000;
     model.populations[{mio::AgeGroup(0), mio::oseir::InfectionState::Exposed}]   = 100;
@@ -64,13 +45,13 @@
     model.populations.set_difference_from_group_total<mio::AgeGroup>(
         {mio::AgeGroup(0), mio::oseir::InfectionState::Susceptible}, total_population);
 
-    model.parameters.set<mio::oseir::TimeExposed>(5.2);
-    model.parameters.set<mio::oseir::TimeInfected>(6);
-    model.parameters.set<mio::oseir::TransmissionProbabilityOnContact>(0.04);
+    model.parameters.set<mio::oseir::TimeExposed<double>>(5.2);
+    model.parameters.set<mio::oseir::TimeInfected<double>>(6);
+    model.parameters.set<mio::oseir::TransmissionProbabilityOnContact<double>>(0.04);
 
-    mio::ContactMatrixGroup& contact_matrix = model.parameters.get<mio::oseir::ContactPatterns>().get_cont_freq_mat();
+    mio::ContactMatrixGroup& contact_matrix =
+        model.parameters.get<mio::oseir::ContactPatterns<double>>().get_cont_freq_mat();
     contact_matrix[0].get_baseline().setConstant(10);
->>>>>>> f0191b64
 
     model.check_constraints();
 

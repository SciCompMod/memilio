/*
* Copyright (C) 2020-2025 MEmilio
*
* Authors: Daniel Abele, Jan Kleinert, Martin J. Kuehn
*
* Contact: Martin J. Kuehn <Martin.Kuehn@DLR.de>
*
* Licensed under the Apache License, Version 2.0 (the "License");
* you may not use this file except in compliance with the License.
* You may obtain a copy of the License at
*
*     http://www.apache.org/licenses/LICENSE-2.0
*
* Unless required by applicable law or agreed to in writing, software
* distributed under the License is distributed on an "AS IS" BASIS,
* WITHOUT WARRANTIES OR CONDITIONS OF ANY KIND, either express or implied.
* See the License for the specific language governing permissions and
* limitations under the License.
*/
#include "memilio/data/analyze_result.h"
#include "memilio/compartments/simulation.h"
#include "memilio/config.h"
#include "memilio/math/euler.h"
#include "memilio/math/integrator.h"
#include "memilio/utils/logging.h"
#include "ode_sir/infection_state.h"
#include "ode_sir/model.h"
#include "ode_sir/parameters.h"
#include <memory>

int main()
{
    mio::set_log_level(mio::LogLevel::debug);

    ScalarType t0   = 0.;
    ScalarType tmax = 50.;
    ScalarType dt   = 0.1;

    ScalarType total_population = 1061000;

    mio::log_info("Simulating SIR; t={} ... {} with dt = {}.", t0, tmax, dt);

    mio::osir::Model<ScalarType> model(1);

    model.populations[{mio::AgeGroup(0), mio::osir::InfectionState::Infected}]  = 1000;
    model.populations[{mio::AgeGroup(0), mio::osir::InfectionState::Recovered}] = 1000;
    model.populations[{mio::AgeGroup(0), mio::osir::InfectionState::Susceptible}] =
        total_population - model.populations[{mio::AgeGroup(0), mio::osir::InfectionState::Infected}] -
        model.populations[{mio::AgeGroup(0), mio::osir::InfectionState::Recovered}];
    model.parameters.set<mio::osir::TimeInfected<ScalarType>>(2);
    model.parameters.set<mio::osir::TransmissionProbabilityOnContact<ScalarType>>(0.5);

    mio::ContactMatrixGroup<ScalarType>& contact_matrix =
        model.parameters.get<mio::osir::ContactPatterns<ScalarType>>().get_cont_freq_mat();
    contact_matrix[0].get_baseline().setConstant(2.7);
    contact_matrix[0].add_damping(0.6, mio::SimulationTime<ScalarType>(12.5));
    model.check_constraints();

<<<<<<< HEAD
    std::shared_ptr<mio::OdeIntegratorCore<ScalarType>> integrator =
        std::make_shared<mio::EulerIntegratorCore<ScalarType>>();
    auto sir = mio::simulate<ScalarType>(t0, tmax, dt, model, integrator);
=======
    std::unique_ptr<mio::OdeIntegratorCore<ScalarType>> integrator =
        std::make_unique<mio::EulerIntegratorCore<ScalarType>>();
    auto sir = simulate(t0, tmax, dt, model, std::move(integrator));
>>>>>>> f59a0747

    // interpolate results
    auto interpolated_results = mio::interpolate_simulation_result<ScalarType>(sir);

    interpolated_results.print_table({"S", "I", "R"});
    std::cout << "\nPopulation total: " << sir.get_last_value().sum() << "\n";
}<|MERGE_RESOLUTION|>--- conflicted
+++ resolved
@@ -56,15 +56,9 @@
     contact_matrix[0].add_damping(0.6, mio::SimulationTime<ScalarType>(12.5));
     model.check_constraints();
 
-<<<<<<< HEAD
-    std::shared_ptr<mio::OdeIntegratorCore<ScalarType>> integrator =
-        std::make_shared<mio::EulerIntegratorCore<ScalarType>>();
-    auto sir = mio::simulate<ScalarType>(t0, tmax, dt, model, integrator);
-=======
     std::unique_ptr<mio::OdeIntegratorCore<ScalarType>> integrator =
         std::make_unique<mio::EulerIntegratorCore<ScalarType>>();
-    auto sir = simulate(t0, tmax, dt, model, std::move(integrator));
->>>>>>> f59a0747
+    auto sir = mio::simulate<ScalarType>(t0, tmax, dt, model, std::move(integrator));
 
     // interpolate results
     auto interpolated_results = mio::interpolate_simulation_result<ScalarType>(sir);

/* 
* Copyright (C) 2020-2024 MEmilio
*
* Authors: Lena Ploetzke
*
* Contact: Martin J. Kuehn <Martin.Kuehn@DLR.de>
*
* Licensed under the Apache License, Version 2.0 (the "License");
* you may not use this file except in compliance with the License.
* You may obtain a copy of the License at
*
*     http://www.apache.org/licenses/LICENSE-2.0
*
* Unless required by applicable law or agreed to in writing, software
* distributed under the License is distributed on an "AS IS" BASIS,
* WITHOUT WARRANTIES OR CONDITIONS OF ANY KIND, either express or implied.
* See the License for the specific language governing permissions and
* limitations under the License.
*/

#include "lct_secir/model.h"
#include "lct_secir/infection_state.h"
#include "lct_secir/simulation.h"
#include "lct_secir/initializer_flows.h"
#include "memilio/config.h"
#include "memilio/utils/time_series.h"
#include "memilio/epidemiology/uncertain_matrix.h"
#include "memilio/math/eigen.h"
#include "memilio/utils/logging.h"
#include "memilio/data/analyze_result.h"

#include <vector>

int main()
{
    // Simple example to demonstrate how to run a simulation using an LCT-SECIR model.
    // Parameters, initial values and the number of subcompartments are not meant to represent a realistic scenario.

    using Model    = mio::lsecir::Model<2, 3, 1, 1, 5>;
    using LctState = Model::LctState;

<<<<<<< HEAD
    // Variable defines whether the class Initializer is used to define an initial vector from flows or whether a manually
    // defined initial vector is used to initialize the LCT model.
    bool use_initializer_flows = true;
=======
    ScalarType tmax = 10;
>>>>>>> 6d8f910d

    ScalarType tmax = 20;

    // Initialize a model.
    Model model(std::move(Eigen::VectorXd::Zero(LctState::Count)));

    // Set Parameters.
    model.parameters.get<mio::lsecir::TimeExposed>()            = 3.2;
    model.parameters.get<mio::lsecir::TimeInfectedNoSymptoms>() = 2.;
    model.parameters.get<mio::lsecir::TimeInfectedSymptoms>()   = 5.8;
    model.parameters.get<mio::lsecir::TimeInfectedSevere>()     = 9.5;
    // It is also possible to change values with the set function.
    model.parameters.set<mio::lsecir::TimeInfectedCritical>(7.1);

    model.parameters.get<mio::lsecir::TransmissionProbabilityOnContact>() = 0.05;

    mio::ContactMatrixGroup& contact_matrix = model.parameters.get<mio::lsecir::ContactPatterns>();
    contact_matrix[0]                       = mio::ContactMatrix(Eigen::MatrixXd::Constant(1, 1, 10));
    // From SimulationTime 5, the contact pattern is reduced to 30% of the initial value.
    contact_matrix[0].add_damping(0.7, mio::SimulationTime(5.));

    model.parameters.get<mio::lsecir::RelativeTransmissionNoSymptoms>() = 0.7;
    model.parameters.get<mio::lsecir::RiskOfInfectionFromSymptomatic>() = 0.25;
    model.parameters.get<mio::lsecir::RecoveredPerInfectedNoSymptoms>() = 0.09;
    model.parameters.get<mio::lsecir::SeverePerInfectedSymptoms>()      = 0.2;
    model.parameters.get<mio::lsecir::CriticalPerSevere>()              = 0.25;
    model.parameters.set<mio::lsecir::DeathsPerCritical>(0.3);

    if (use_initializer_flows) {
        // Example how to use the class Initializer for the definition of an initial vector for the LCT model.
        // Create TimeSeries with num_transitions elements.
        int num_transitions = (int)mio::lsecir::InfectionTransition::Count;
        mio::TimeSeries<ScalarType> flows(num_transitions);

        ScalarType dt = 0.1;

        mio::TimeSeries<ScalarType>::Vector vec_flows(num_transitions);
        vec_flows[(int)mio::lsecir::InfectionTransition::SusceptibleToExposed]                 = 2.0;
        vec_flows[(int)mio::lsecir::InfectionTransition::ExposedToInfectedNoSymptoms]          = 1.0;
        vec_flows[(int)mio::lsecir::InfectionTransition::InfectedNoSymptomsToInfectedSymptoms] = 8.0;
        vec_flows[(int)mio::lsecir::InfectionTransition::InfectedNoSymptomsToRecovered]        = 4.0;
        vec_flows[(int)mio::lsecir::InfectionTransition::InfectedSymptomsToInfectedSevere]     = 1.0;
        vec_flows[(int)mio::lsecir::InfectionTransition::InfectedSymptomsToRecovered]          = 4.0;
        vec_flows[(int)mio::lsecir::InfectionTransition::InfectedSevereToInfectedCritical]     = 1.0;
        vec_flows[(int)mio::lsecir::InfectionTransition::InfectedSevereToRecovered]            = 1.0;
        vec_flows[(int)mio::lsecir::InfectionTransition::InfectedCriticalToDead]               = 1.0;
        vec_flows[(int)mio::lsecir::InfectionTransition::InfectedCriticalToRecovered]          = 1.0;
        // Add initial time point to time series.
        flows.add_time_point(-110, vec_flows);
        // Add further time points until time 0.
        while (flows.get_last_time() < -1e-10) {
            flows.add_time_point(flows.get_last_time() + dt, vec_flows);
        }

        // Set initialization vector for the LCT model.
        mio::lsecir::Initializer<Model> initializer(std::move(flows), model);
        initializer.set_tol_for_support_max(1e-6);
        auto status = initializer.compute_initialization_vector(1000000, 10, 16000);
        if (status) {
            return 1;
        }
    }
    else {
        // Simple example how to initialize model without flows.
        // Define the initial value vector init with the distribution of the population into subcompartments.
        // This method of defining the vector using a vector of vectors is a bit of overhead, but should remind you how
        // the entries of the initial value vector relate to the defined template parameters of the model or the number of subcompartments.
        // It is also possible to define the initial value vector directly.
        std::vector<std::vector<ScalarType>> initial_populations = {{750}, {30, 20},          {20, 10, 10}, {50},
                                                                    {50},  {10, 10, 5, 3, 2}, {20},         {10}};

        // Assert that initial_populations has the right shape.
        if (initial_populations.size() != (size_t)LctState::InfectionState::Count) {
            mio::log_error(
                "The number of vectors in initial_populations does not match the number of InfectionStates.");
            return 1;
        }
        if ((initial_populations[(int)LctState::InfectionState::Susceptible].size() !=
             (size_t)LctState::get_num_subcompartments<LctState::InfectionState::Susceptible>()) ||
            (initial_populations[(int)LctState::InfectionState::Exposed].size() !=
             (size_t)LctState::get_num_subcompartments<LctState::InfectionState::Exposed>()) ||
            (initial_populations[(int)LctState::InfectionState::InfectedNoSymptoms].size() !=
             (size_t)LctState::get_num_subcompartments<LctState::InfectionState::InfectedNoSymptoms>()) ||
            (initial_populations[(int)LctState::InfectionState::InfectedSymptoms].size() !=
             (size_t)LctState::get_num_subcompartments<LctState::InfectionState::InfectedSymptoms>()) ||
            (initial_populations[(int)LctState::InfectionState::InfectedSevere].size() !=
             (size_t)LctState::get_num_subcompartments<LctState::InfectionState::InfectedSevere>()) ||
            (initial_populations[(int)LctState::InfectionState::InfectedCritical].size() !=
             (size_t)LctState::get_num_subcompartments<LctState::InfectionState::InfectedCritical>()) ||
            (initial_populations[(int)LctState::InfectionState::Recovered].size() !=
             (size_t)LctState::get_num_subcompartments<LctState::InfectionState::Recovered>()) ||
            (initial_populations[(int)LctState::InfectionState::Dead].size() !=
             (size_t)LctState::get_num_subcompartments<LctState::InfectionState::Dead>())) {
            mio::log_error(
                "The length of at least one vector in initial_populations does not match the related number of "
                "subcompartments.");
            return 1;
        }

        // Transfer the initial values in initial_populations to the vector init.
        Eigen::VectorXd init = Eigen::VectorXd::Zero(LctState::Count);
        init[LctState::get_first_index<LctState::InfectionState::Susceptible>()] =
            initial_populations[(int)LctState::InfectionState::Susceptible][0];
        for (int i = 0; i < LctState::get_num_subcompartments<LctState::InfectionState::Exposed>(); i++) {
            init[LctState::get_first_index<LctState::InfectionState::Exposed>() + i] =
                initial_populations[(int)LctState::InfectionState::Exposed][i];
        }
        for (int i = 0; i < LctState::get_num_subcompartments<LctState::InfectionState::InfectedNoSymptoms>(); i++) {
            init[LctState::get_first_index<LctState::InfectionState::InfectedNoSymptoms>() + i] =
                initial_populations[(int)LctState::InfectionState::InfectedNoSymptoms][i];
        }
        for (int i = 0; i < LctState::get_num_subcompartments<LctState::InfectionState::InfectedSymptoms>(); i++) {
            init[LctState::get_first_index<LctState::InfectionState::InfectedSymptoms>() + i] =
                initial_populations[(int)LctState::InfectionState::InfectedSymptoms][i];
        }
        for (int i = 0; i < LctState::get_num_subcompartments<LctState::InfectionState::InfectedSevere>(); i++) {
            init[LctState::get_first_index<LctState::InfectionState::InfectedSevere>() + i] =
                initial_populations[(int)LctState::InfectionState::InfectedSevere][i];
        }
        for (int i = 0; i < LctState::get_num_subcompartments<LctState::InfectionState::InfectedCritical>(); i++) {
            init[LctState::get_first_index<LctState::InfectionState::InfectedCritical>() + i] =
                initial_populations[(int)LctState::InfectionState::InfectedCritical][i];
        }
        init[LctState::get_first_index<LctState::InfectionState::Recovered>()] =
            initial_populations[(int)LctState::InfectionState::Recovered][0];
        init[LctState::get_first_index<LctState::InfectionState::Dead>()] =
            initial_populations[(int)LctState::InfectionState::Dead][0];
        // Set initial values for the model.
        model.set_initial_values(std::move(init));
    }

    // Perform a simulation.
    mio::TimeSeries<ScalarType> result = mio::lsecir::simulate(0, tmax, 0.5, model);
    // Calculate the distribution in the InfectionState%s without subcompartments of the result and print it.
    mio::TimeSeries<ScalarType> population_no_subcompartments = model.calculate_populations(result);
    auto interpolated_result = mio::interpolate_simulation_result(population_no_subcompartments, 0.1);
    interpolated_result.print_table({"S", "E", "C", "I", "H", "U", "R", "D "}, 16, 8);
}<|MERGE_RESOLUTION|>--- conflicted
+++ resolved
@@ -39,13 +39,9 @@
     using Model    = mio::lsecir::Model<2, 3, 1, 1, 5>;
     using LctState = Model::LctState;
 
-<<<<<<< HEAD
     // Variable defines whether the class Initializer is used to define an initial vector from flows or whether a manually
     // defined initial vector is used to initialize the LCT model.
     bool use_initializer_flows = true;
-=======
-    ScalarType tmax = 10;
->>>>>>> 6d8f910d
 
     ScalarType tmax = 20;
 

--- conflicted
+++ resolved
@@ -21,40 +21,25 @@
 #include "ad/ad.hpp"
 #include "boost/numeric/odeint.hpp"
 
-<<<<<<< HEAD
-/*
- * This program shows that  boost::numeric::odeint::runge_kutta_cash_karp54 can be fully
- * algorithmically diffentiated using the algorithmic differentiation (AD) data types of ad/ad.hpp. 
- * Here, we apply only the forward mode of AD.
- */
-=======
 //This program shows that  boost::numeric::odeint::runge_kutta_cash_karp54 can be fully
 // algorithmically diffentiated using the algorithmic differentiation (AD) data types of ad/ad.hpp.
->>>>>>> 6c3f5ddc
 
-using forward_ad_type = typename ad::gt1s<double>::type; // AD data type for scalar forward mode
+using ad_forward_t = typename ad::gt1s<double>::type; // AD data type for scalar forward mode
 
-<<<<<<< HEAD
-using value_type = forward_ad_type; // The underlying floating point type, normally double, here we choose and AD type
-using time_type  = value_type; // The type of the independent variable
-typedef std::vector<value_type> state_type; // The type of container used to hold the state vector
-=======
 // The type of container used to hold the state vector
 using value_type = ad_forward_t;
 using time_type  = value_type;
 typedef std::vector<value_type> state_type;
->>>>>>> 6c3f5ddc
 
-double damping = 0.15; // damping coefficient for harmonic oscilltor below
+double damping = 0.15;
 
-/* This is the right hand side of an ODE describing a damped harmonic oscillator */
+/* The rhs of x' = f(x) */
 void harmonic_oscillator(const state_type& x, state_type& dxdt, const time_type /* t */)
 {
     dxdt[0] = x[1];
     dxdt[1] = -x[0] - damping * x[1];
 }
 
-/* We use an error controlled stepper of odeint */
 using error_stepper_type =
     boost::numeric::odeint::runge_kutta_cash_karp54<state_type, value_type, state_type, value_type>;
 using controlled_stepper_type = boost::numeric::odeint::controlled_runge_kutta<error_stepper_type>;
@@ -66,8 +51,7 @@
     state_type x(2);
     x[0]                 = 1.0; // start at x=1.0, p=0.0
     x[1]                 = 0.0;
-    ad::derivative(x[0]) =
-        1.0; // compute derivative with respect to first initial value x[0] (scalar tangent-linear mode)
+    ad::derivative(x[0]) = 1.0; // compute derivative with respect to x[0] (scalar tangent-linear mode)
 
     auto t0    = time_type(0.0);
     auto t_end = time_type(10.0);
@@ -83,14 +67,13 @@
 
     // We want to compare AD derivatives with difference quotient
     // To this end, we simulate again with a perturbation of the initial value of x[0]
-    const double h        = sqrt(rel_tol); // we take the square root of the relative tolerance for the perturbation
-    std::vector<double> y = {ad::value(x[0]), ad::value(x[1])}; // Here, we copy the initial values
-    x[0]                  = 1.0 + h; // and we perturb the first initial value
+    const double h        = 1e-3;
+    std::vector<double> y = {ad::value(x[0]), ad::value(x[1])};
+    x[0]                  = 1.0 + h;
     x[1]                  = 0.0;
     boost::numeric::odeint::integrate_adaptive(make_controlled<error_stepper_type>(abs_tol, rel_tol),
                                                harmonic_oscillator, x, t0, t_end, dt);
 
-    // Compute finite difference quotient and print result
     std::cout << "finite differences derivative of x is (" << (ad::value(x[0]) - y[0]) / h << ", "
               << (ad::value(x[1]) - y[1]) / h << ")\n";
 

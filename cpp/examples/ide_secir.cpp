--- conflicted
+++ resolved
@@ -63,11 +63,8 @@
     }
 
     // Initialize model.
-<<<<<<< HEAD
-    mio::isecir::Model<double> model(std::move(init), N, Dead_before);
-=======
-    mio::isecir::Model model(std::move(init), N, deaths);
->>>>>>> 058b3ccb
+
+    mio::isecir::Model<double> model(std::move(init), N, deaths);
 
     // model.m_populations.get_last_value()[(Eigen::Index)mio::isecir::InfectionState::Susceptible] = 1000;
     // model.m_populations.get_last_value()[(Eigen::Index)mio::isecir::InfectionState::Recovered]   = 0;

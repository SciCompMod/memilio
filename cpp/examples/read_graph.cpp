#include <epidemiology/migration/migration.h>
#include <epidemiology_io/secir_parameters_io.h>
#include <epidemiology_io/twitter_migration_io.h>

#include <iostream>

void print_usage()
{
    std::cout << "Usage: read_graph MIGRATION_FILE" << "\n\n";
    std::cout << "This example performs a simulation based on twitter "
                 "migration data." << std::endl;
}

int main(int argc, char** argv)
{
    if (argc != 2) {
        print_usage();
        return -1;
    }

    auto filename = argv[1];

    const auto t0   = 0.;
    const auto tmax = 10.;
    const auto dt   = 1.; //time step of migration, not integration

    double tinc    = 5.2, // R_2^(-1)+R_3^(-1)
        tinfmild   = 6, // 4-14  (=R4^(-1))
        tserint    = 4.2, // 4-4.4 // R_2^(-1)+0.5*R_3^(-1)
        thosp2home = 12, // 7-16 (=R5^(-1))
        thome2hosp = 5, // 2.5-7 (=R6^(-1))
        thosp2icu  = 2, // 1-3.5 (=R7^(-1))
        ticu2home  = 8, // 5-16 (=R8^(-1))
        tinfasy    = 6.2, // (=R9^(-1)=R_3^(-1)+0.5*R_4^(-1))
        ticu2death = 5; // 3.5-7 (=R5^(-1))

    double tinfasy2 = 1.0 / (0.5 / (tinfmild - tserint) + 0.5 / tinfmild);
    if (fabs(tinfasy2 - tinfasy) > 0) {
        epi::log_warning("----> TODO / To consider: In the HZI paper, tinfasy (the asymptomatic infectious time) or "
                         "R9^(-1)=R_3^(-1)+0.5*R_4^(-1) is directly given by R_3 and R_4 and maybe should not be an "
                         "'additional parameter'");
    }

    double cont_freq = 10, // see Polymod study
        inf_prob = 0.05, carr_infec = 0.67,
           alpha = 0.09, // 0.01-0.16
        beta     = 0.25, // 0.05-0.5
        delta    = 0.3, // 0.15-0.77
        rho      = 0.2, // 0.1-0.35
        theta    = 0.25; // 0.15-0.4

    double nb_total_t0 = 10000, nb_exp_t0 = 100, nb_inf_t0 = 50, nb_car_t0 = 50, nb_hosp_t0 = 20, nb_icu_t0 = 10,
           nb_rec_t0 = 10, nb_dead_t0 = 0;

    epi::SecirModel<epi::AgeGroup1> model;
    size_t nb_groups = model.parameters.get_num_groups();
    double fact   = 1.0 / (double)nb_groups;

    auto& params = model.parameters;

    params.set_icu_capacity(std::numeric_limits<double>::max());
    params.set_start_day(0);
    params.set_seasonality(0);

    for (size_t i = 0; i < nb_groups; i++) {
        params.times[i].set_incubation(tinc);
        params.times[i].set_infectious_mild(tinfmild);
        params.times[i].set_serialinterval(tserint);
        params.times[i].set_hospitalized_to_home(thosp2home);
        params.times[i].set_home_to_hospitalized(thome2hosp);
        params.times[i].set_hospitalized_to_icu(thosp2icu);
        params.times[i].set_icu_to_home(ticu2home);
        params.times[i].set_infectious_asymp(tinfasy);
        params.times[i].set_icu_to_death(ticu2death);

        model.populations.set(fact * nb_exp_t0, (epi::AgeGroup1)i, epi::InfectionType::E);
        model.populations.set(fact * nb_car_t0, (epi::AgeGroup1)i, epi::InfectionType::C);
        model.populations.set(fact * nb_inf_t0, (epi::AgeGroup1)i, epi::InfectionType::I);
        model.populations.set(fact * nb_hosp_t0, (epi::AgeGroup1)i, epi::InfectionType::H);
        model.populations.set(fact * nb_icu_t0, (epi::AgeGroup1)i, epi::InfectionType::U);
        model.populations.set(fact * nb_rec_t0, (epi::AgeGroup1)i, epi::InfectionType::R);
        model.populations.set(fact * nb_dead_t0, (epi::AgeGroup1)i, epi::InfectionType::D);
        model.populations.set_difference_from_group_total(fact * nb_total_t0, (epi::AgeGroup1)i, (epi::AgeGroup1)i,
                                                          epi::InfectionType::S);

        params.probabilities[i].set_infection_from_contact(inf_prob);
        params.probabilities[i].set_carrier_infectability(carr_infec);
        params.probabilities[i].set_asymp_per_infectious(alpha);
        params.probabilities[i].set_risk_from_symptomatic(beta);
        params.probabilities[i].set_hospitalized_per_infectious(rho);
        params.probabilities[i].set_icu_per_hospitalized(theta);
        params.probabilities[i].set_dead_per_icu(delta);
    }

    epi::ContactFrequencyMatrix& cont_freq_matrix = params.get_contact_patterns();
    epi::Damping dummy(30., 0.3);
    for (int i = 0; i < nb_groups; i++) {
        for (int j = i; j < nb_groups; j++) {
            cont_freq_matrix.set_cont_freq(fact * cont_freq, i, j);
        }
    }

    epi::set_params_distributions_normal(params, t0, tmax, 0.2);

    std::cout << "Reading Migration File..." << std::flush;
    Eigen::MatrixXi twitter_migration_2018 = epi::read_migration(filename);
    std::cout << "Done" << std::endl;

    std::cout << "Intializing Graph..." << std::flush;
    epi::Graph<epi::SecirModel<epi::AgeGroup1>, epi::MigrationEdge> graph;
    for (int node = 0; node < twitter_migration_2018.rows(); node++) {
        graph.add_node(model);
    }
    for (int row = 0; row < twitter_migration_2018.rows(); row++) {
        for (int col = 0; col < twitter_migration_2018.cols(); col++) {
            graph.add_edge(row, col,
                           Eigen::VectorXd::Constant(8 * nb_groups, twitter_migration_2018(row, col) /
                                                                        graph.nodes()[row].populations.get_total()));
        }
    }
    std::cout << "Done" << std::endl;

    std::cout << "Writing XML Files..." << std::flush;
    epi::write_graph(graph, "graph_parameters");
    std::cout << "Done" << std::endl;

    std::cout << "Reading XML Files..." << std::flush;
<<<<<<< HEAD
    epi::Graph<epi::SecirModel<epi::AgeGroup1>, epi::MigrationEdge> graph_read =
        epi::read_graph<epi::SecirModel<epi::AgeGroup1>>();
=======
    epi::Graph<epi::SecirParams, epi::MigrationEdge> graph_read = epi::read_graph("graph_parameters");
>>>>>>> 1df72598
    std::cout << "Done" << std::endl;

    std::cout << "Running Simulations..." << std::flush;
    auto study = epi::ParameterStudy<epi::SecirModel<epi::AgeGroup1>>(graph_read, t0, tmax, 1.0, 2);
    std::cout << "Done" << std::endl;

    return 0;
}<|MERGE_RESOLUTION|>--- conflicted
+++ resolved
@@ -100,7 +100,7 @@
         }
     }
 
-    epi::set_params_distributions_normal(params, t0, tmax, 0.2);
+    epi::set_params_distributions_normal(model, t0, tmax, 0.2);
 
     std::cout << "Reading Migration File..." << std::flush;
     Eigen::MatrixXi twitter_migration_2018 = epi::read_migration(filename);
@@ -125,12 +125,9 @@
     std::cout << "Done" << std::endl;
 
     std::cout << "Reading XML Files..." << std::flush;
-<<<<<<< HEAD
     epi::Graph<epi::SecirModel<epi::AgeGroup1>, epi::MigrationEdge> graph_read =
-        epi::read_graph<epi::SecirModel<epi::AgeGroup1>>();
-=======
-    epi::Graph<epi::SecirParams, epi::MigrationEdge> graph_read = epi::read_graph("graph_parameters");
->>>>>>> 1df72598
+        epi::read_graph<epi::SecirModel<epi::AgeGroup1>>("graph_parameters");
+
     std::cout << "Done" << std::endl;
 
     std::cout << "Running Simulations..." << std::flush;

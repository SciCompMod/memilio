--- conflicted
+++ resolved
@@ -38,7 +38,6 @@
         else {
             mio::log_warning("No arguments given.");
         }
-<<<<<<< HEAD
         auto mobility_file = "commuter_mobility_2022.txt";
         std::cout << "Using file " << mobility_file << " in data/Germany/mobility." << std::endl;
         std::cout << "Usage: read_graph MOBILITY_FILE"
@@ -47,15 +46,6 @@
             << "This example performs a simulation based on mobility data from the German Federal Employment Agency."
             << std::endl;
         return mio::path_join(data_dir, "Germany", "mobility", mobility_file);
-=======
-        std::cout << "Using default file twitter_scaled_1252 in data/mobility." << std::endl;
-        std::cout << "Usage: read_graph MOBILITY_FILE"
-                  << "\n\n";
-        std::cout << "This example performs a simulation based on twitter "
-                     "mobility data."
-                  << std::endl;
-        return mio::path_join(data_dir, "mobility", "twitter_scaled_1252.txt");
->>>>>>> 35acc291
     }
 }
 

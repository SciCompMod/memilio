/* 
* Copyright (C) 2020-2024 MEmilio
*
* Authors: Daniel Abele, Martin J. Kuehn
*
* Contact: Martin J. Kuehn <Martin.Kuehn@DLR.de>
*
* Licensed under the Apache License, Version 2.0 (the "License");
* you may not use this file except in compliance with the License.
* You may obtain a copy of the License at
*
*     http://www.apache.org/licenses/LICENSE-2.0
*
* Unless required by applicable law or agreed to in writing, software
* distributed under the License is distributed on an "AS IS" BASIS,
* WITHOUT WARRANTIES OR CONDITIONS OF ANY KIND, either express or implied.
* See the License for the specific language governing permissions and
* limitations under the License.
*/
#include "ode_secir/model.h"
#include "memilio/utils/time_series.h"
#include "memilio/utils/logging.h"
#include "memilio/compartments/simulation.h"

int main()
{

    mio::set_log_level(mio::LogLevel::debug);

    double t0   = 0;
    double tmax = 50;
    double dt   = 0.1;

    mio::log_info("Simulating SECIR; t={} ... {} with dt = {}.", t0, tmax, dt);

    double cont_freq = 10; // see Polymod study

    double nb_total_t0 = 10000, nb_exp_t0 = 100, nb_inf_t0 = 50, nb_car_t0 = 50, nb_hosp_t0 = 20, nb_icu_t0 = 10,
           nb_rec_t0 = 10, nb_dead_t0 = 0;

    // alpha = alpha_in; // percentage of asymptomatic cases
    // beta  = beta_in; // risk of infection from the infected symptomatic patients
    // rho   = rho_in; // hospitalized per infected
    // theta = theta_in; // icu per hospitalized
    // delta = delta_in; // deaths per ICUs

    mio::osecir::Model<double> model(3);
    auto nb_groups = model.parameters.get_num_groups();
    double fact    = 1.0 / (double)(size_t)nb_groups;

    auto& params = model.parameters;

    params.set<mio::osecir::StartDay>(60);
    params.set<mio::osecir::Seasonality<double>>(0.2);
    params.get<mio::osecir::TestAndTraceCapacity<double>>() = 35;

    for (auto i = mio::AgeGroup(0); i < nb_groups; i++) {
<<<<<<< HEAD
        params.get<mio::osecir::IncubationTime<double>>()[i]       = 5.2;
        params.get<mio::osecir::TimeInfectedSymptoms<double>>()[i] = 5.8;
        params.get<mio::osecir::SerialInterval<double>>()[i]       = 4.2;
        params.get<mio::osecir::TimeInfectedSevere<double>>()[i]   = 9.5;
        params.get<mio::osecir::TimeInfectedCritical<double>>()[i] = 7.1;
=======
        params.get<mio::osecir::TimeExposed>()[i]            = 3.2;
        params.get<mio::osecir::TimeInfectedNoSymptoms>()[i] = 2.;
        params.get<mio::osecir::TimeInfectedSymptoms>()[i]   = 5.8;
        params.get<mio::osecir::TimeInfectedSevere>()[i]     = 9.5;
        params.get<mio::osecir::TimeInfectedCritical>()[i]   = 7.1;
>>>>>>> d829c0f7

        model.populations[{i, mio::osecir::InfectionState::Exposed}]                     = fact * nb_exp_t0;
        model.populations[{i, mio::osecir::InfectionState::InfectedNoSymptoms}]          = fact * nb_car_t0;
        model.populations[{i, mio::osecir::InfectionState::InfectedNoSymptomsConfirmed}] = 0;
        model.populations[{i, mio::osecir::InfectionState::InfectedSymptoms}]            = fact * nb_inf_t0;
        model.populations[{i, mio::osecir::InfectionState::InfectedSymptomsConfirmed}]   = 0;
        model.populations[{i, mio::osecir::InfectionState::InfectedSevere}]              = fact * nb_hosp_t0;
        model.populations[{i, mio::osecir::InfectionState::InfectedCritical}]            = fact * nb_icu_t0;
        model.populations[{i, mio::osecir::InfectionState::Recovered}]                   = fact * nb_rec_t0;
        model.populations[{i, mio::osecir::InfectionState::Dead}]                        = fact * nb_dead_t0;
        model.populations.set_difference_from_group_total<mio::AgeGroup>({i, mio::osecir::InfectionState::Susceptible},
                                                                         fact * nb_total_t0);

        params.get<mio::osecir::TransmissionProbabilityOnContact<double>>()[i]  = 0.05;
        params.get<mio::osecir::RelativeTransmissionNoSymptoms<double>>()[i]    = 0.7;
        params.get<mio::osecir::RecoveredPerInfectedNoSymptoms<double>>()[i]    = 0.09;
        params.get<mio::osecir::RiskOfInfectionFromSymptomatic<double>>()[i]    = 0.25;
        params.get<mio::osecir::MaxRiskOfInfectionFromSymptomatic<double>>()[i] = 0.45;
        params.get<mio::osecir::SeverePerInfectedSymptoms<double>>()[i]         = 0.2;
        params.get<mio::osecir::CriticalPerSevere<double>>()[i]                 = 0.25;
        params.get<mio::osecir::DeathsPerCritical<double>>()[i]                 = 0.3;
    }

    model.apply_constraints();

    mio::ContactMatrixGroup& contact_matrix = params.get<mio::osecir::ContactPatterns<double>>();
    contact_matrix[0] =
        mio::ContactMatrix(Eigen::MatrixXd::Constant((size_t)nb_groups, (size_t)nb_groups, fact * cont_freq));
    contact_matrix.add_damping(Eigen::MatrixXd::Constant((size_t)nb_groups, (size_t)nb_groups, 0.7),
                               mio::SimulationTime(30.));

    mio::TimeSeries<double> secir = mio::simulate<double, mio::osecir::Model<double>>(t0, tmax, dt, model);
    bool print_to_terminal        = true;

    if (print_to_terminal) {

        std::vector<std::string> vars = {"S", "E", "C", "C_confirmed", "I", "I_confirmed", "H", "U", "R", "D"};
        printf("Number of time points :%d\n", static_cast<int>(secir.get_num_time_points()));
        printf("People in\n");

        for (size_t k = 0; k < (size_t)mio::osecir::InfectionState::Count; k++) {
            double dummy = 0;

            for (size_t i = 0; i < (size_t)params.get_num_groups(); i++) {
                printf("\t %s[%d]: %.0f", vars[k].c_str(), (int)i,
                       secir.get_last_value()[k + (size_t)mio::osecir::InfectionState::Count * (int)i]);
                dummy += secir.get_last_value()[k + (size_t)mio::osecir::InfectionState::Count * (int)i];
            }

            printf("\t %s_otal: %.0f\n", vars[k].c_str(), dummy);
        }
    }
}<|MERGE_RESOLUTION|>--- conflicted
+++ resolved
@@ -55,19 +55,11 @@
     params.get<mio::osecir::TestAndTraceCapacity<double>>() = 35;
 
     for (auto i = mio::AgeGroup(0); i < nb_groups; i++) {
-<<<<<<< HEAD
-        params.get<mio::osecir::IncubationTime<double>>()[i]       = 5.2;
-        params.get<mio::osecir::TimeInfectedSymptoms<double>>()[i] = 5.8;
-        params.get<mio::osecir::SerialInterval<double>>()[i]       = 4.2;
-        params.get<mio::osecir::TimeInfectedSevere<double>>()[i]   = 9.5;
-        params.get<mio::osecir::TimeInfectedCritical<double>>()[i] = 7.1;
-=======
-        params.get<mio::osecir::TimeExposed>()[i]            = 3.2;
-        params.get<mio::osecir::TimeInfectedNoSymptoms>()[i] = 2.;
-        params.get<mio::osecir::TimeInfectedSymptoms>()[i]   = 5.8;
-        params.get<mio::osecir::TimeInfectedSevere>()[i]     = 9.5;
-        params.get<mio::osecir::TimeInfectedCritical>()[i]   = 7.1;
->>>>>>> d829c0f7
+        params.get<mio::osecir::TimeExposed<double>>()[i]            = 3.2;
+        params.get<mio::osecir::TimeInfectedNoSymptoms<double>>()[i] = 2.;
+        params.get<mio::osecir::TimeInfectedSymptoms<double>>()[i]   = 5.8;
+        params.get<mio::osecir::TimeInfectedSevere<double>>()[i]     = 9.5;
+        params.get<mio::osecir::TimeInfectedCritical<double>>()[i]   = 7.1;
 
         model.populations[{i, mio::osecir::InfectionState::Exposed}]                     = fact * nb_exp_t0;
         model.populations[{i, mio::osecir::InfectionState::InfectedNoSymptoms}]          = fact * nb_car_t0;

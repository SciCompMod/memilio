Common data types
-----------------

The following list explains the nonstandard data types that are used throughout MEmilio.

.. list-table::
   :header-rows: 1
   :widths: 20 60

   * - Data type name
     - Description
   * - :code:`FP`
<<<<<<< HEAD
     - A floating point type. Usually :code:`double` is used, but for instance in the optimization using optimal control :code:`FP` is equal to :code:`Ipopt::Number`, see :doc:` <models/oseair>`  and `examples/ode_seair_optimization.cpp <https://github.com/SciCompMod/memilio/blob/main/cpp/examples/ode_seair_optimization.cpp>`_.
=======
     - A floating point type. Usually :code:`double` is used, but for instane in the optimization using optimal control :code:`FP` is equal to :code:`Ipopt::Number`, see :doc:`models/oseair`  and `examples/ode_seair_optimization.cpp <https://github.com/SciCompMod/memilio/blob/main/cpp/examples/ode_seair_optimization.cpp>`_.
>>>>>>> 9e3b7e37
   * - :code:`UncertainValue`
     - This data type describes a value sampled from a given distribution. The value is intialized with a given :code:`FP` and can be (re)sampled with the :code:`draw_sample()` function.
   * - :code:`AgeGroup`
     - A typesafe ``size_t``, i.e. an integer that cannot be confused with other integer types so operations like assignment, addition etc. only work with other :code:`AgeGroup`\s.
   * - :code:`Region`
     - A typesafe ``size_t``.
   * - :code:`CustomIndexArray`
     - An array whose values can be accessed by a multi-index. This data type is for example used in the parameter :code:`mio::abm::TimeExposedToNoSymptoms` making it dependent on :code:`mio::abm::VirusVariant` and :code:`mio::AgeGroup`. Its values can then be set for a specific :code:`virus_variant` and :code:`age_group` using :code:`model.parameters.template get<mio::abm::TimeInfectedSevereToCritical>()[{virus_variant, age_group}]`.
   * - :code:`Populations`
     - Is a :code:`mio::CustomIndexArray` with :code:`mio::UncertainValue<FP>` as values.
   * - :code:`TimeSeries`
     - Stores vectors of values at time points. Each time point has a vector of values of the same size with operations like adding time points, retrieving values, exporting to CSV, etc. It's also used for storing and analyzing simulation results over time.
   * - :code:`Graph`
     - A generic graph structure that represents a network of nodes connected by edges. Each node and edge can have associated properties. The graph is used to model geographical regions connected by mobility patterns (e.g., commuting), where each node is represented by its own epidemiological model.
   * - :code:`Node`
     - Represents a node in a graph with a unique ID and associated properties. 
   * - :code:`Edge`
     - Represents a directed connection between two nodes in a graph with associated properties.
   * - :code:`EdgeBase`, :code:`InEdgeBase`, :code:`OutEdgeBase`
     - Base classes for Edge that define start and end node indices for connections in the graph.
   * - :code:`SimulationNode`
     - Represents a simulation in one node of a mobility graph. Contains a simulation model of any type and keeps track of the last state and time point.
   * - :code:`MobilityCoefficients`
     - Time-dependent mobility coefficients used to model how populations move between nodes in a graph.
   * - :code:`MobilityCoefficientGroup`
     - A collection of time-dependent mobility coefficients that differentiate between various sources of mobility.
   * - :code:`MobilityParameters`
     - Parameters that influence mobility between nodes, including coefficients and dynamic nonpharmaceutical interventions (NPIs).
   * - :code:`MobilityEdge`
     - Represents mobility between two nodes in a graph. Handles the movement of populations between nodes, tracks mobile populations, and applies mobility returns according to epidemiological models.
   * - :code:`DampingMatrixExpression`
     - Represents a coefficient-wise matrix expression :math:`B - D * (B - M)`, where :math:`B` is a baseline matrix, :math:`M` is a minimum matrix, and :math:`D` is a time-dependent complex damping factor. Used as the base for time-dependent contact matrices.
   * - :code:`DampingMatrixExpressionGroup`
     - Represents a collection of ``DampingMatrixExpression``\s that are summed up. Used for representing multiple sources of contacts or mobility.
   * - :code:`ContactMatrix`
     - Time-dependent contact frequencies between groups, derived from ``DampingMatrixExpression``. Models how the contact rates between different age groups change over time due to interventions.
   * - :code:`ContactMatrixGroup`
     - A collection of contact matrices that represent different contexts (e.g., home, school, work) whose sum is the total number of contacts, derived from ``DampingMatrixExpressionGroup``.<|MERGE_RESOLUTION|>--- conflicted
+++ resolved
@@ -10,11 +10,7 @@
    * - Data type name
      - Description
    * - :code:`FP`
-<<<<<<< HEAD
-     - A floating point type. Usually :code:`double` is used, but for instance in the optimization using optimal control :code:`FP` is equal to :code:`Ipopt::Number`, see :doc:` <models/oseair>`  and `examples/ode_seair_optimization.cpp <https://github.com/SciCompMod/memilio/blob/main/cpp/examples/ode_seair_optimization.cpp>`_.
-=======
      - A floating point type. Usually :code:`double` is used, but for instane in the optimization using optimal control :code:`FP` is equal to :code:`Ipopt::Number`, see :doc:`models/oseair`  and `examples/ode_seair_optimization.cpp <https://github.com/SciCompMod/memilio/blob/main/cpp/examples/ode_seair_optimization.cpp>`_.
->>>>>>> 9e3b7e37
    * - :code:`UncertainValue`
      - This data type describes a value sampled from a given distribution. The value is intialized with a given :code:`FP` and can be (re)sampled with the :code:`draw_sample()` function.
    * - :code:`AgeGroup`

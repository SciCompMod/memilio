--- conflicted
+++ resolved
@@ -49,12 +49,7 @@
      - Represents a coefficient-wise matrix expression :math:`B - D \odot (B - M)`, where :math:`B` is a baseline matrix, :math:`M` is a minimum matrix, :math:`D` is a time-dependent complex damping factor, and :math:`\odot` is element wise multiplication. Used as the base for time-dependent contact matrices.
    * - :code:`DampingMatrixExpressionGroup`
      - Represents a collection of ``DampingMatrixExpression``\s that are summed up. Used for representing multiple sources of contacts or mobility.
-<<<<<<< HEAD
-   * - :code:`GeographicLocation`
-     - Stores coordinates in (Latitude, Longitude) format. Allows for comparisons and realtistic distance calculations.
-=======
    * - :code:`GeographicalLocation`
      - Stores coordinates in (Latitude, Longitude) format. Allows for comparisons and realistic distance calculations.
    * - :code:`Distance`
-     - Represents a distance. Internally, all distances are stored in meters. They can be created from meters or kilometers and they can be exported using both units.
->>>>>>> 9da23167
+     - Represents a distance. Internally, all distances are stored in meters. They can be created from meters or kilometers and they can be exported using both units.
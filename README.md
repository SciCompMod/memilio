--- conflicted
+++ resolved
@@ -19,12 +19,8 @@
 - Hybrid agent-metapopulation-based models: Bicker J, Schmieding R, Meyer-Hermann M, Kühn MJ. (2025). *Hybrid metapopulation agent-based epidemiological models for efficient insight on the individual scale: A contribution to green computing*. *Infectious Disease Modelling* 10(2): 571-590. `https://doi.org/10.1016/j.idm.2024.12.015`
 - Graph Neural Networks: Schmidt A, Zunker H, Heinlein A, Kühn MJ. (2025). *Graph Neural Network Surrogates to leverage Mechanistic Expert Knowledge towards Reliable and Immediate Pandemic Response*. Submitted for publication. `arXiv:2411.06500 <https://arxiv.org/abs/2411.06500>`
 - ODE-based models with Linear Chain Trick: Plötzke L, Wendler A, Schmieding R, Kühn MJ. (2024). *Revisiting the Linear Chain Trick in epidemiological models: Implications of underlying assumptions for numerical solutions*. Submitted for publication. `https://doi.org/10.48550/arXiv.2412.09140`
-<<<<<<< HEAD
-- Behavior-based ODE models: Zunker H, Dönges P, Lenz P, Contreras S, Kühn MJ. (2025). *Risk-mediated dynamic regulation of effective contacts de-synchronizes outbreaks in metapopulation epidemic models*. *Chaos, Solitons & Fractals* 199:116782. `https://doi.org/10.1016/j.chaos.2025.116782`
-=======
 - Behavior-based ODE models: Zunker H, Dönges P, Lenz P, Contreras S, Kühn MJ. (2025). *Risk-mediated dynamic regulation of effective contacts de-synchronizes outbreaks in metapopulation epidemic models*. Chaos, Solitons & Fractals. `https://doi.org/10.1016/j.chaos.2025.116782`
 
->>>>>>> 1b251d9e
 
 **Getting started**
 

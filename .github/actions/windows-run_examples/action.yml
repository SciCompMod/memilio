--- conflicted
+++ resolved
@@ -23,11 +23,7 @@
             Write-Output "Running $($_.Name)"
             & $_.FullName
             if ($LASTEXITCODE -ne 0) {
-<<<<<<< HEAD
-              Write-Error "Programm terminated with error, aborting."
-=======
               Write-Error "Programm terminated with error, abort."
->>>>>>> a985af3b
               Exit 1
             }
           }

--- conflicted
+++ resolved
@@ -102,11 +102,7 @@
           exit 1
         fi
         mkdir -p build && cd build
-<<<<<<< HEAD
-        cmake -DCMAKE_C_COMPILER_LAUNCHER=ccache -DCMAKE_CXX_COMPILER_LAUNCHER=ccache -DCMAKE_BUILD_TYPE=${{ inputs.config }} -DMEMILIO_BUILD_TESTS=${{ inputs.build-tests }} -DMEMILIO_BUILD_BENCHMARKS=${{ inputs.build-benchmarks }} -DMEMILIO_TEST_COVERAGE=${{ inputs.coverage }} -DMEMILIO_SANITIZE_ADDRESS=${{ inputs.sanitize-addr }} -DMEMILIO_SANITIZE_UNDEFINED=${{ inputs.sanitize-ub }} -DMEMILIO_USE_BUNDLED_JSONCPP=${{ inputs.optional-dependencies }} -DMEMILIO_ENABLE_OPENMP=${{ inputs.openmp }} ..
-=======
-        cmake -DCMAKE_BUILD_TYPE=${{ inputs.config }} -DMEMILIO_BUILD_TESTS=${{ inputs.build-tests }} -DMEMILIO_BUILD_BENCHMARKS=${{ inputs.build-benchmarks }} -DMEMILIO_ENABLE_IPOPT=${{ inputs.enable-optimization }} -DMEMILIO_TEST_COVERAGE=${{ inputs.coverage }} -DMEMILIO_SANITIZE_ADDRESS=${{ inputs.sanitize-addr }} -DMEMILIO_SANITIZE_UNDEFINED=${{ inputs.sanitize-ub }} -DMEMILIO_USE_BUNDLED_JSONCPP=${{ inputs.optional-dependencies }} -DMEMILIO_ENABLE_OPENMP=${{ inputs.openmp }} ..
->>>>>>> 575a1467
+        cmake -DCMAKE_C_COMPILER_LAUNCHER=ccache -DCMAKE_CXX_COMPILER_LAUNCHER=ccache -DCMAKE_BUILD_TYPE=${{ inputs.config }} -DMEMILIO_BUILD_TESTS=${{ inputs.build-tests }} -DMEMILIO_BUILD_BENCHMARKS=${{ inputs.build-benchmarks }} -DMEMILIO_ENABLE_IPOPT=${{ inputs.enable-optimization }} -DMEMILIO_TEST_COVERAGE=${{ inputs.coverage }} -DMEMILIO_SANITIZE_ADDRESS=${{ inputs.sanitize-addr }} -DMEMILIO_SANITIZE_UNDEFINED=${{ inputs.sanitize-ub }} -DMEMILIO_USE_BUNDLED_JSONCPP=${{ inputs.optional-dependencies }} -DMEMILIO_ENABLE_OPENMP=${{ inputs.openmp }} ..
         make -j4
     - name: create build dir archive
       shell: bash

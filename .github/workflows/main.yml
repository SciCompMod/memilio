name: CI

on:
  schedule:
    - cron: "40 2 * * *"
  push:
    branches:
      - "main"
    tags:
      - version-*
    paths-ignore:
      - "**/memilio-epidata/**"
  pull_request:
    types: [opened, reopened, synchronize, ready_for_review]
    paths-ignore:
      - "**/memilio-epidata/**"
  workflow_dispatch:

jobs:
  pre-commit:
    runs-on: ubuntu-latest
    steps:
      - uses: actions/checkout@v4
      - uses: actions/setup-python@v5
        with:
          python-version: 3.11
      - uses: pre-commit/action@v3.0.1

  build-cpp-gcc_clang:
    if: github.event.pull_request.draft == false
    strategy:
      matrix:
        compiler: ["gcc", "clang"]
        config: ["Debug", "Release"]
        version: ["latest", "min"]
        include:
          - version: "latest"
            os: "ubuntu-latest"
          - version: "min"
            os: "ubuntu-20.04"
    runs-on: ${{ matrix.os }}
    steps:
      - uses: actions/checkout@v4
      - uses: ./.github/actions/linux-build
        with:
          compiler: ${{ matrix.compiler }}
          config: ${{ matrix.config }}
          version: ${{ matrix.version }}
          coverage: ${{ (matrix.compiler == 'gcc' && matrix.config == 'Debug' && matrix.version == 'latest') && 'ON' || 'OFF' }} # `c && t || f` is (usually) equivalent to `c ? t : f`
          sanitize-addr: ${{ (matrix.compiler == 'gcc' && matrix.config == 'Debug' && matrix.version == 'latest') && 'ON' || 'OFF' }}
          sanitize-ub: ${{ (matrix.compiler == 'gcc' && matrix.config == 'Debug' && matrix.version == 'latest') && 'ON' || 'OFF' }}

  build-cpp-gcc-no-optional-deps:
    if: github.event.pull_request.draft == false
    runs-on: ubuntu-latest
    steps:
      - uses: actions/checkout@v4
      - uses: ./.github/actions/linux-build
        with:
          compiler: gcc
          version: latest
          config: Release
          optional-dependencies: OFF

  build-cpp-gcc-openmp:
    if: github.event.pull_request.draft == false
    runs-on: ubuntu-latest
    steps:
      - uses: actions/checkout@v3
      - uses: ./.github/actions/linux-build
        with:
          compiler: gcc
          version: latest
          config: Release
          openmp: ON

  build-cpp-msvc:
    if: github.event.pull_request.draft == false
    strategy:
      matrix:
        config: ["Debug", "Release"]
        version: ["latest", "min"]
        include:
          - version: "latest"
            os: "windows-2022"
          - version: "min"
            os: "windows-2019"
    runs-on: ${{ matrix.os }}
    steps:
      - uses: actions/checkout@v4
      - uses: ./.github/actions/windows-build
        with:
          config: ${{ matrix.config }}
          version: ${{ matrix.version }}

  build-cpp-msvc-no-optional-deps:
    if: github.event.pull_request.draft == false
    runs-on: windows-2022
    steps:
      - uses: actions/checkout@v4
      - uses: ./.github/actions/windows-build
        with:
          config: Release
          version: latest
          optional-dependencies: OFF

  test-cpp-gcc_clang:
    if: github.event.pull_request.draft == false
    needs: build-cpp-gcc_clang
    strategy:
      matrix:
        compiler: ["gcc", "clang"]
        config: ["Debug", "Release"]
        version: ["latest", "min"]
        include:
          - version: "latest"
            os: "ubuntu-latest"
          - version: "min"
            os: "ubuntu-20.04"
    runs-on: ${{ matrix.os }}
    steps:
      - uses: actions/checkout@v4
      - uses: ./.github/actions/linux-test
        with:
<<<<<<< HEAD
          artifact-pattern: ${{ matrix.compiler }}-${{ matrix.version }}-${{ matrix.config }}
=======
          build-artifact: build-cpp-linux-${{ matrix.compiler }}-${{ matrix.version }}-${{ matrix.config }}
>>>>>>> 058b3ccb
          coverage: ${{ (matrix.compiler == 'gcc' && matrix.version == 'latest' && matrix.config == 'Debug') && 'ON' || 'OFF' }}
          compiler: ${ matrix.compiler }
          config: ${ matrix.config }
          version: ${ matrix.version }
      - name: merge-coverage-artifacts
        uses: actions/upload-artifact/merge@v4
        with:
          name: test-cpp-coverage-reports
          pattern: test-cpp-coverage-reports-*
      - name: merge-linux-artifacts
        uses: actions/upload-artifact/merge@v4
        with:
          name: test-cpp-linux-report
          pattern: test-cpp-linux-report-*

  test-cpp-gcc-no-optional-deps:
    if: github.event.pull_request.draft == false
    needs: build-cpp-gcc-no-optional-deps
    runs-on: ubuntu-latest
    steps:
      - uses: actions/checkout@v4
      - uses: ./.github/actions/linux-test
        with:
<<<<<<< HEAD
          artifact-pattern: gcc-latest-Release
          optional-deps: "part"
=======
          build-artifact: build-cpp-linux-gcc-latest-Release-nodep

  test-cpp-gcc-openmp:
    if: github.event.pull_request.draft == false
    needs: build-cpp-gcc-openmp
    runs-on: ubuntu-latest
    timeout-minutes: 30
    env:
      OMP_NUM_THREADS: 4
    steps:
      - uses: actions/checkout@v3
      - uses: ./.github/actions/linux-test
        with:
          build-artifact: build-cpp-linux-gcc-latest-Release-omp
          num-repeat: 10
>>>>>>> 058b3ccb

  test-cpp-msvc:
    if: github.event.pull_request.draft == false
    needs: build-cpp-msvc
    strategy:
      matrix:
        config: ["Debug", "Release"]
        version: ["latest", "min"]
        include:
          - version: "latest"
            os: "windows-2022"
          - version: "min"
            os: "windows-2019"
    runs-on: ${{ matrix.os }}
    steps:
      - uses: actions/checkout@v4
      - uses: ./.github/actions/windows-test
        with:
<<<<<<< HEAD
          build-artifact: ${{ matrix.version }}-${{ matrix.config }}
      - name: merge-windows-artifacts
        uses: actions/upload-artifact/merge@v4
        with:
          name: test-cpp-win-report
          pattern: test-cpp-win-report-*
=======
          build-artifact: build-cpp-windows-msvc-${{ matrix.version }}-${{ matrix.config }}
>>>>>>> 058b3ccb

  test-cpp-msvc-no-optional-deps:
    if: github.event.pull_request.draft == false
    needs: build-cpp-msvc-no-optional-deps
    runs-on: windows-latest
    steps:
      - uses: actions/checkout@v4
      - uses: ./.github/actions/windows-test
        with:
<<<<<<< HEAD
          build-artifact: latest-Release
          optional-deps: "part"
=======
          build-artifact: build-cpp-windows-msvc-latest-Release-nodep
>>>>>>> 058b3ccb

  run_examples-cpp-gcc_clang:
    if: github.event.pull_request.draft == false
    needs: build-cpp-gcc_clang
    strategy:
      matrix:
        compiler: ["gcc", "clang"]
        config: ["Debug", "Release"]
        version: ["latest", "min"]
        include:
          - version: "latest"
            os: "ubuntu-latest"
          - version: "min"
            os: "ubuntu-20.04"
    runs-on: ${{ matrix.os }}
    steps:
      - uses: actions/checkout@v4
      - uses: ./.github/actions/linux-run_examples
        with:
          build-artifact: build-cpp-linux-${{ matrix.compiler }}-${{ matrix.version }}-${{ matrix.config }}

  run_examples-cpp-msvc:
    if: github.event.pull_request.draft == false
    needs: build-cpp-msvc
    strategy:
      matrix:
        config: ["Debug", "Release"]
        version: ["latest", "min"]
        include:
          - version: "latest"
            os: "windows-2022"
          - version: "min"
            os: "windows-2019"
    runs-on: ${{ matrix.os }}
    steps:
      - uses: actions/checkout@v4
      - uses: ./.github/actions/windows-run_examples
        with:
          build-artifact: build-cpp-windows-msvc-${{ matrix.version }}-${{ matrix.config }}

  build-py-generation:
    if: github.event.pull_request.draft == false
    runs-on: ubuntu-latest
    container: quay.io/pypa/manylinux_2_28_x86_64
    steps:
      - uses: actions/checkout@v4
      - uses: ./.github/actions/build-py
        with:
          package: generation

  build-py-simulation:
    if: github.event.pull_request.draft == false
    runs-on: ubuntu-latest
    container: quay.io/pypa/manylinux_2_28_x86_64
    steps:
      - uses: actions/checkout@v4
      - uses: ./.github/actions/build-py
        with:
          package: simulation

  build-py-surrogatemodel:
    if: github.event.pull_request.draft == false
    runs-on: ubuntu-latest
    container: quay.io/pypa/manylinux_2_28_x86_64
    steps:
      - uses: actions/checkout@v4
      - uses: ./.github/actions/build-py
        with:
          package: surrogatemodel

  test-py-generation:
    if: github.event.pull_request.draft == false
    strategy:
      matrix: 
        version: ["3.8", "3.11"]
    needs: build-py-generation
    runs-on: ubuntu-latest
    steps:
      - uses: actions/checkout@v4
      - uses: ./.github/actions/test-py
        with:
          package: generation

  test-py-simulation:
    if: github.event.pull_request.draft == false
    needs: build-py-simulation
    strategy:
      matrix: 
        version: ["3.8", "3.11"]
    runs-on: ubuntu-latest
    steps:
      - uses: actions/checkout@v4
      - uses: ./.github/actions/test-py
        with:
          package: simulation

  test-py-surrogatemodel:
    if: github.event.pull_request.draft == false
    needs: [build-py-surrogatemodel, build-py-simulation]
    strategy:
      matrix: 
        version: ["3.8", "3.11"]
    runs-on: ubuntu-latest
    steps:
      - uses: actions/checkout@v4
      - uses: ./.github/actions/test-py
        with:
          package: surrogatemodel
          coverage: ON
      - name: merge epidata reports
        uses: actions/upload-artifact/merge@v4
        with:
          name: test-py-coverage-reports-surrogatemodel
          pattern: test-py-coverage-reports-surrogatemodel-*

  test-docs:
    if: github.event.pull_request.draft == false
    runs-on: ubuntu-latest
    steps:
      - uses: actions/checkout@v4
      - uses: ./.github/actions/test-docs

  codecov:
    if: github.event.pull_request.draft == false
    needs: [test-cpp-gcc_clang, test-py-surrogatemodel]
    runs-on: ubuntu-latest
    steps:
      - uses: actions/checkout@v4
      - name: Install dependencies
        run: |
          sudo apt-get -qq update
          sudo apt-get -qq -y install git curl
      - name: Download python coverage report
        uses: actions/download-artifact@v4
        with:
          name: test-py-coverage-reports-surrogatemodel
      - name: Download cpp coverage report
        uses: actions/download-artifact@v4
        with:
          name: test-cpp-coverage-reports
      - name: Deploy to codecov.io
        uses: codecov/codecov-action@v3
        with:
          token: ${{ secrets.CODECOV_TOKEN }}
          directory: ./coverage_python
          files: ./coverage_python/**,./coverage.info
          verbose: true

  pages:
    if: github.event.pull_request.draft == false
    permissions:
      contents: write
    needs: [test-cpp-gcc_clang, test-docs, test-py-surrogatemodel]
    runs-on: ubuntu-latest
    steps:
      - uses: actions/checkout@v4
      - name: Install dependencies
        run: |
          sudo apt-get -qq update
          sudo apt-get -qq -y install git
      - name: Download python coverage report
        uses: actions/download-artifact@v4
        with:
          name: test-py-coverage-reports-surrogatemodel
      - name: Download cpp coverage report
        uses: actions/download-artifact@v4
        with:
          name: test-cpp-coverage-reports
      - name: Download pylint report
        #if an error occurs here, the pylint report was not built, probably manually trigger epidata-ci
        uses: dawidd6/action-download-artifact@v2
        with:
            github_token: ${{secrets.GITHUB_TOKEN}}
            workflow: epidata_main.yml
            name: pylint-report-epidata
            path: pycode/build_pylint
      - name: Download documentation
        uses: actions/download-artifact@v4
        with:
          name: documentation
          path: docs/html
      - name: Prepare basic Pages sites
        run: |
          mkdir -p public
          cp docs/style.css public/style.css
          cp docs/index.html public/index.html
      - name: Prepare pylint reports
        run: |
            mkdir -p public/pylint
            cp pycode/build_pylint/pylint.html public/pylint/index.html
      - name: Prepare documentation
        run: |
          mkdir -p public/documentation
          cp -r docs/html/* public/documentation
      - name: Prepare coverage reports
        run: |
          mkdir -p public/coverage
          mkdir -p public/coverage/cpp
          mkdir -p public/coverage/python
          cp -r coverage_python/* public/coverage/python/
          cp -r coverage/* public/coverage/cpp/
      - name: Upload pages as artifact
        uses: actions/upload-artifact@v4
        if: github.event_name == 'pull_request' && github.ref != 'refs/heads/main'
        with:
          name: pages
          path: public
          if-no-files-found: error
          retention-days: 1
      - name: Deploy to gh-pages branch
        uses: peaceiris/actions-gh-pages@v3
        if: github.event_name == 'push' && github.ref == 'refs/heads/main'
        with:
          github_token: ${{ secrets.GITHUB_TOKEN }}
          publish_dir: ./public<|MERGE_RESOLUTION|>--- conflicted
+++ resolved
@@ -122,11 +122,7 @@
       - uses: actions/checkout@v4
       - uses: ./.github/actions/linux-test
         with:
-<<<<<<< HEAD
           artifact-pattern: ${{ matrix.compiler }}-${{ matrix.version }}-${{ matrix.config }}
-=======
-          build-artifact: build-cpp-linux-${{ matrix.compiler }}-${{ matrix.version }}-${{ matrix.config }}
->>>>>>> 058b3ccb
           coverage: ${{ (matrix.compiler == 'gcc' && matrix.version == 'latest' && matrix.config == 'Debug') && 'ON' || 'OFF' }}
           compiler: ${ matrix.compiler }
           config: ${ matrix.config }
@@ -150,10 +146,8 @@
       - uses: actions/checkout@v4
       - uses: ./.github/actions/linux-test
         with:
-<<<<<<< HEAD
           artifact-pattern: gcc-latest-Release
           optional-deps: "part"
-=======
           build-artifact: build-cpp-linux-gcc-latest-Release-nodep
 
   test-cpp-gcc-openmp:
@@ -169,7 +163,6 @@
         with:
           build-artifact: build-cpp-linux-gcc-latest-Release-omp
           num-repeat: 10
->>>>>>> 058b3ccb
 
   test-cpp-msvc:
     if: github.event.pull_request.draft == false
@@ -188,16 +181,12 @@
       - uses: actions/checkout@v4
       - uses: ./.github/actions/windows-test
         with:
-<<<<<<< HEAD
           build-artifact: ${{ matrix.version }}-${{ matrix.config }}
       - name: merge-windows-artifacts
         uses: actions/upload-artifact/merge@v4
         with:
           name: test-cpp-win-report
           pattern: test-cpp-win-report-*
-=======
-          build-artifact: build-cpp-windows-msvc-${{ matrix.version }}-${{ matrix.config }}
->>>>>>> 058b3ccb
 
   test-cpp-msvc-no-optional-deps:
     if: github.event.pull_request.draft == false
@@ -207,12 +196,8 @@
       - uses: actions/checkout@v4
       - uses: ./.github/actions/windows-test
         with:
-<<<<<<< HEAD
           build-artifact: latest-Release
           optional-deps: "part"
-=======
-          build-artifact: build-cpp-windows-msvc-latest-Release-nodep
->>>>>>> 058b3ccb
 
   run_examples-cpp-gcc_clang:
     if: github.event.pull_request.draft == false

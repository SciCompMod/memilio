name: CI


on:
  schedule:
    - cron: "40 2 * * *"
  push:
    branches:
      - "main"
    tags:
      - version-*
    paths-ignore:
      - "**/memilio-epidata/**"
  pull_request:
    types: [opened, reopened, synchronize, ready_for_review]
    paths-ignore:
      - "**/memilio-epidata/**"
  workflow_dispatch:

jobs:
  pre-commit:
    runs-on: ubuntu-latest
    steps:
      - uses: actions/checkout@v4
      - uses: actions/setup-python@v5
        with:
          python-version: 3.11
      - uses: pre-commit/action@v3.0.1

  build-cpp-gcc_clang:
    if: github.event.pull_request.draft == false
    strategy:
      matrix:
        compiler: ["gcc", "clang"]
        config: ["Debug", "Release"]
        version: ["latest", "min"]
        include:
          - version: "latest"
            os: "ubuntu-latest"
          - version: "min"
            os: "ubuntu-22.04"
    runs-on: ${{ matrix.os }}
    steps:
      - uses: actions/checkout@v4
      - uses: ./.github/actions/linux-build
        with:
          compiler: ${{ matrix.compiler }}
          config: ${{ matrix.config }}
          version: ${{ matrix.version }}
          coverage: ${{ (matrix.compiler == 'gcc' && matrix.config == 'Debug' && matrix.version == 'latest') && 'ON' || 'OFF' }} # `c && t || f` is (usually) equivalent to `c ? t : f`
          sanitizers: ${{ (matrix.compiler == 'gcc' && matrix.config == 'Debug' && matrix.version == 'latest') && 'ON' || 'OFF' }}

  # build-cpp-gcc-no-optional-deps:
  #   if: github.event.pull_request.draft == false
  #   runs-on: ubuntu-latest
  #   steps:
  #     - uses: actions/checkout@v4
  #     - uses: ./.github/actions/linux-build
  #       with:
  #         compiler: gcc
  #         version: latest
  #         config: Release
  #         optional-dependencies: OFF

  # build-cpp-gcc-openmp:
  #   if: github.event.pull_request.draft == false
  #   runs-on: ubuntu-latest
  #   steps:
  #     - uses: actions/checkout@v4
  #     - uses: ./.github/actions/linux-build
  #       with:
  #         compiler: gcc
  #         version: latest
  #         config: Release
  #         openmp: ON

<<<<<<< HEAD
  # build-cpp-msvc:
  #   if: github.event.pull_request.draft == false
  #   strategy:
  #     matrix:
  #       config: ["Debug", "Release"]
  #       version: ["latest", "min"]
  #       include:
  #         - version: "latest"
  #           os: "windows-2022"
  #         - version: "min"
  #           os: "windows-2019"
  #   runs-on: ${{ matrix.os }}
  #   steps:
  #     - uses: actions/checkout@v4
  #     - uses: ./.github/actions/windows-build
  #       with:
  #         config: ${{ matrix.config }}
  #         version: ${{ matrix.version }}

  # build-cpp-msvc-no-optional-deps:
  #   if: github.event.pull_request.draft == false
  #   runs-on: windows-2022
  #   steps:
  #     - uses: actions/checkout@v4
  #     - uses: ./.github/actions/windows-build
  #       with:
  #         config: Release
  #         version: latest
  #         optional-dependencies: OFF
=======
  build-cpp-msvc:
    if: github.event.pull_request.draft == false
    strategy:
      matrix:
        config: ["Debug", "Release"]
        version: ["latest", "min"]
        include:
          - version: "latest"
            os: "windows-2025"
          - version: "min"
            os: "windows-2022"
    runs-on: ${{ matrix.os }}
    steps:
      - uses: actions/checkout@v4
      - uses: ./.github/actions/windows-build
        with:
          config: ${{ matrix.config }}
          version: ${{ matrix.version }}

  build-cpp-msvc-no-optional-deps:
    if: github.event.pull_request.draft == false
    runs-on: windows-2025
    steps:
      - uses: actions/checkout@v4
      - uses: ./.github/actions/windows-build
        with:
          config: Release
          version: latest
          optional-dependencies: OFF
>>>>>>> 7f738627

  # test-cpp-gcc_clang:
  #   if: github.event.pull_request.draft == false
  #   needs: build-cpp-gcc_clang
  #   strategy:
  #     matrix:
  #       compiler: ["gcc", "clang"]
  #       config: ["Debug", "Release"]
  #       version: ["latest", "min"]
  #       include:
  #         - version: "latest"
  #           os: "ubuntu-latest"
  #         - version: "min"
  #           os: "ubuntu-22.04"
  #   runs-on: ${{ matrix.os }}
  #   steps:
  #     - uses: actions/checkout@v4
  #     - uses: ./.github/actions/linux-test
  #       with:
  #         artifact-pattern: ${{ matrix.compiler }}-${{ matrix.version }}-${{ matrix.config }}
  #         coverage: ${{ (matrix.compiler == 'gcc' && matrix.version == 'latest' && matrix.config == 'Debug') && 'ON' || 'OFF' }}
 
  test-cpp-gcc-sbml:
      if: github.event.pull_request.draft == false
      needs: build-cpp-gcc_clang
      strategy:
        matrix:
          compiler: ["gcc"]
          config: ["Release"]
          version: ["latest"]
          include:
            - version: "latest"
              os: "ubuntu-latest"
      runs-on: ${{ matrix.os }}
      steps:
        - uses: actions/checkout@v4
        - uses: ./.github/actions/sbml-test
          with:
            artifact-pattern: ${{ matrix.compiler }}-${{ matrix.version }}-${{ matrix.config }}
            coverage: ${{ (matrix.compiler == 'gcc' && matrix.version == 'latest' && matrix.config == 'Debug') && 'ON' || 'OFF' }}
  

  # merge-test-artifacts:
  #   needs: [test-cpp-gcc_clang, test-cpp-msvc, test-py-surrogatemodel]
  #   runs-on: ubuntu-latest
  #   steps:
  #     - name: merge-coverage-artifacts
  #       uses: actions/upload-artifact/merge@v4
  #       with:
  #         name: test-cpp-coverage-reports
  #         pattern: test-cpp-coverage-reports-*
  #     - name: merge-linux-artifacts
  #       uses: actions/upload-artifact/merge@v4
  #       with:
  #         name: test-cpp-linux-report
  #         pattern: test-cpp-linux-report-*
  #     - name: merge-windows-artifacts
  #       uses: actions/upload-artifact/merge@v4
  #       with:
  #         name: test-cpp-win-report
  #         pattern: test-cpp-win-report-*
  #     - name: merge python reports
  #       uses: actions/upload-artifact/merge@v4
  #       with:
  #         name: test-py-coverage-reports-surrogatemodel
  #         pattern: test-py-coverage-reports-surrogatemodel-*

  # test-cpp-gcc-no-optional-deps:
  #   if: github.event.pull_request.draft == false
  #   needs: build-cpp-gcc-no-optional-deps
  #   runs-on: ubuntu-latest
  #   steps:
  #     - uses: actions/checkout@v4
  #     - uses: ./.github/actions/linux-test
  #       with:
  #         artifact-pattern: gcc-latest-Release
  #         optional-deps: OFF

<<<<<<< HEAD
  # test-cpp-gcc-openmp:
  #   if: github.event.pull_request.draft == false
  #   needs: build-cpp-gcc-openmp
  #   runs-on: ubuntu-latest
  #   timeout-minutes: 30
  #   env:
  #     OMP_NUM_THREADS: 4
  #   steps:
  #     - uses: actions/checkout@v4
  #     - uses: ./.github/actions/linux-test
  #       with:
  #         artifact-pattern: gcc-latest-Release
  #         num-repeat: 10
  #         openmp: ON

  # test-cpp-msvc:
  #   if: github.event.pull_request.draft == false
  #   needs: build-cpp-msvc
  #   strategy:
  #     matrix:
  #       config: ["Debug", "Release"]
  #       version: ["latest", "min"]
  #       include:
  #         - version: "latest"
  #           os: "windows-2022"
  #         - version: "min"
  #           os: "windows-2019"
  #   runs-on: ${{ matrix.os }}
  #   steps:
  #     - uses: actions/checkout@v4
  #     - uses: ./.github/actions/windows-test
  #       with:
  #         artifact-pattern: msvc-${{ matrix.version }}-${{ matrix.config }}
=======
  test-cpp-msvc:
    if: github.event.pull_request.draft == false
    needs: build-cpp-msvc
    strategy:
      matrix:
        config: ["Debug", "Release"]
        version: ["latest", "min"]
        include:
          - version: "latest"
            os: "windows-2025"
          - version: "min"
            os: "windows-2022"
    runs-on: ${{ matrix.os }}
    steps:
      - uses: actions/checkout@v4
      - uses: ./.github/actions/windows-test
        with:
          artifact-pattern: msvc-${{ matrix.version }}-${{ matrix.config }}

  test-cpp-msvc-no-optional-deps:
    if: github.event.pull_request.draft == false
    needs: build-cpp-msvc-no-optional-deps
    runs-on: windows-2025
    steps:
      - uses: actions/checkout@v4
      - uses: ./.github/actions/windows-test
        with:
          artifact-pattern: msvc-latest-Release
          optional-deps: OFF
>>>>>>> 7f738627

  # test-cpp-msvc-no-optional-deps:
  #   if: github.event.pull_request.draft == false
  #   needs: build-cpp-msvc-no-optional-deps
  #   runs-on: windows-latest
  #   steps:
  #     - uses: actions/checkout@v4
  #     - uses: ./.github/actions/windows-test
  #       with:
  #         artifact-pattern: msvc-latest-Release
  #         optional-deps: OFF

<<<<<<< HEAD
  # run_examples-cpp-gcc_clang:
  #   if: github.event.pull_request.draft == false
  #   needs: build-cpp-gcc_clang
  #   strategy:
  #     matrix:
  #       compiler: ["gcc", "clang"]
  #       config: ["Debug", "Release"]
  #       version: ["latest", "min"]
  #       include:
  #         - version: "latest"
  #           os: "ubuntu-latest"
  #         - version: "min"
  #           os: "ubuntu-22.04"
  #   runs-on: ${{ matrix.os }}
  #   steps:
  #     - uses: actions/checkout@v4
  #     - uses: ./.github/actions/linux-run_examples
  #       with:
  #         build-artifact: build-cpp-linux-${{ matrix.compiler }}-${{ matrix.version }}-${{ matrix.config }}
=======
  run_examples-cpp-msvc:
    if: github.event.pull_request.draft == false
    needs: build-cpp-msvc
    strategy:
      matrix:
        config: ["Debug", "Release"]
        version: ["latest", "min"]
        include:
          - version: "latest"
            os: "windows-2025"
          - version: "min"
            os: "windows-2022"
    runs-on: ${{ matrix.os }}
    steps:
      - uses: actions/checkout@v4
      - uses: ./.github/actions/windows-run_examples
        with:
          build-artifact: build-cpp-windows-msvc-${{ matrix.version }}-${{ matrix.config }}
>>>>>>> 7f738627

  # run_examples-cpp-msvc:
  #   if: github.event.pull_request.draft == false
  #   needs: build-cpp-msvc
  #   strategy:
  #     matrix:
  #       config: ["Debug", "Release"]
  #       version: ["latest", "min"]
  #       include:
  #         - version: "latest"
  #           os: "windows-2022"
  #         - version: "min"
  #           os: "windows-2019"
  #   runs-on: ${{ matrix.os }}
  #   steps:
  #     - uses: actions/checkout@v4
  #     - uses: ./.github/actions/windows-run_examples
  #       with:
  #         build-artifact: build-cpp-windows-msvc-${{ matrix.version }}-${{ matrix.config }}

  # build-py-generation:
  #   if: github.event.pull_request.draft == false
  #   runs-on: ubuntu-latest
  #   container: quay.io/pypa/manylinux_2_28_x86_64
  #   steps:
  #     - uses: actions/checkout@v4
  #     - uses: ./.github/actions/build-py
  #       with:
  #         package: generation

  # build-py-simulation:
  #   if: github.event.pull_request.draft == false
  #   runs-on: ubuntu-latest
  #   container: quay.io/pypa/manylinux_2_28_x86_64
  #   steps:
  #     - uses: actions/checkout@v4
  #     - uses: ./.github/actions/build-py
  #       with:
  #         package: simulation

  # build-py-surrogatemodel:
  #   if: github.event.pull_request.draft == false
  #   runs-on: ubuntu-latest
  #   container: quay.io/pypa/manylinux_2_28_x86_64
  #   steps:
  #     - uses: actions/checkout@v4
  #     - uses: ./.github/actions/build-py
  #       with:
  #         package: surrogatemodel

  # test-py-generation:
  #   if: github.event.pull_request.draft == false
  #   strategy:
  #     matrix: 
  #       version: ["3.8", "3.11"]
  #   needs: build-py-generation
  #   runs-on: ubuntu-latest
  #   steps:
  #     - uses: actions/checkout@v4
  #     - uses: ./.github/actions/test-py
  #       with:
  #         package: generation

  # test-py-simulation:
  #   if: github.event.pull_request.draft == false
  #   needs: build-py-simulation
  #   strategy:
  #     matrix: 
  #       version: ["3.8", "3.11"]
  #   runs-on: ubuntu-latest
  #   steps:
  #     - uses: actions/checkout@v4
  #     - uses: ./.github/actions/test-py
  #       with:
  #         package: simulation

  # test-py-surrogatemodel:
  #   if: github.event.pull_request.draft == false
  #   needs: [build-py-surrogatemodel, build-py-simulation]
  #   strategy:
  #     matrix: 
  #       version: ["3.8", "3.11"]
  #   runs-on: ubuntu-latest
  #   steps:
  #     - uses: actions/checkout@v4
  #     - uses: ./.github/actions/test-py
  #       with:
  #         version: ${{ matrix.version }}
  #         package: surrogatemodel
  #         coverage: ON

  # codecov:
  #   if: github.event.pull_request.draft == false
  #   needs: merge-test-artifacts
  #   runs-on: ubuntu-latest
  #   steps:
  #     - uses: actions/checkout@v4
  #     - name: Install dependencies
  #       run: |
  #         sudo apt-get -qq update
  #         sudo apt-get -qq -y install git curl
  #     - name: Download python coverage report
  #       uses: actions/download-artifact@v4
  #       with:
  #         name: test-py-coverage-reports-surrogatemodel
  #     - name: Download cpp coverage report
  #       uses: actions/download-artifact@v4
  #       with:
  #         name: test-cpp-coverage-reports
  #     - name: Deploy to codecov.io
  #       uses: codecov/codecov-action@v3
  #       with:
  #         token: ${{ secrets.CODECOV_TOKEN }}
  #         directory: ./coverage_python
  #         files: ./coverage_python/**,./coverage.info
  #         verbose: true<|MERGE_RESOLUTION|>--- conflicted
+++ resolved
@@ -74,37 +74,6 @@
   #         config: Release
   #         openmp: ON
 
-<<<<<<< HEAD
-  # build-cpp-msvc:
-  #   if: github.event.pull_request.draft == false
-  #   strategy:
-  #     matrix:
-  #       config: ["Debug", "Release"]
-  #       version: ["latest", "min"]
-  #       include:
-  #         - version: "latest"
-  #           os: "windows-2022"
-  #         - version: "min"
-  #           os: "windows-2019"
-  #   runs-on: ${{ matrix.os }}
-  #   steps:
-  #     - uses: actions/checkout@v4
-  #     - uses: ./.github/actions/windows-build
-  #       with:
-  #         config: ${{ matrix.config }}
-  #         version: ${{ matrix.version }}
-
-  # build-cpp-msvc-no-optional-deps:
-  #   if: github.event.pull_request.draft == false
-  #   runs-on: windows-2022
-  #   steps:
-  #     - uses: actions/checkout@v4
-  #     - uses: ./.github/actions/windows-build
-  #       with:
-  #         config: Release
-  #         version: latest
-  #         optional-dependencies: OFF
-=======
   build-cpp-msvc:
     if: github.event.pull_request.draft == false
     strategy:
@@ -134,7 +103,6 @@
           config: Release
           version: latest
           optional-dependencies: OFF
->>>>>>> 7f738627
 
   # test-cpp-gcc_clang:
   #   if: github.event.pull_request.draft == false
@@ -213,7 +181,6 @@
   #         artifact-pattern: gcc-latest-Release
   #         optional-deps: OFF
 
-<<<<<<< HEAD
   # test-cpp-gcc-openmp:
   #   if: github.event.pull_request.draft == false
   #   needs: build-cpp-gcc-openmp
@@ -229,25 +196,6 @@
   #         num-repeat: 10
   #         openmp: ON
 
-  # test-cpp-msvc:
-  #   if: github.event.pull_request.draft == false
-  #   needs: build-cpp-msvc
-  #   strategy:
-  #     matrix:
-  #       config: ["Debug", "Release"]
-  #       version: ["latest", "min"]
-  #       include:
-  #         - version: "latest"
-  #           os: "windows-2022"
-  #         - version: "min"
-  #           os: "windows-2019"
-  #   runs-on: ${{ matrix.os }}
-  #   steps:
-  #     - uses: actions/checkout@v4
-  #     - uses: ./.github/actions/windows-test
-  #       with:
-  #         artifact-pattern: msvc-${{ matrix.version }}-${{ matrix.config }}
-=======
   test-cpp-msvc:
     if: github.event.pull_request.draft == false
     needs: build-cpp-msvc
@@ -277,20 +225,7 @@
         with:
           artifact-pattern: msvc-latest-Release
           optional-deps: OFF
->>>>>>> 7f738627
-
-  # test-cpp-msvc-no-optional-deps:
-  #   if: github.event.pull_request.draft == false
-  #   needs: build-cpp-msvc-no-optional-deps
-  #   runs-on: windows-latest
-  #   steps:
-  #     - uses: actions/checkout@v4
-  #     - uses: ./.github/actions/windows-test
-  #       with:
-  #         artifact-pattern: msvc-latest-Release
-  #         optional-deps: OFF
-
-<<<<<<< HEAD
+
   # run_examples-cpp-gcc_clang:
   #   if: github.event.pull_request.draft == false
   #   needs: build-cpp-gcc_clang
@@ -310,7 +245,7 @@
   #     - uses: ./.github/actions/linux-run_examples
   #       with:
   #         build-artifact: build-cpp-linux-${{ matrix.compiler }}-${{ matrix.version }}-${{ matrix.config }}
-=======
+
   run_examples-cpp-msvc:
     if: github.event.pull_request.draft == false
     needs: build-cpp-msvc
@@ -329,26 +264,6 @@
       - uses: ./.github/actions/windows-run_examples
         with:
           build-artifact: build-cpp-windows-msvc-${{ matrix.version }}-${{ matrix.config }}
->>>>>>> 7f738627
-
-  # run_examples-cpp-msvc:
-  #   if: github.event.pull_request.draft == false
-  #   needs: build-cpp-msvc
-  #   strategy:
-  #     matrix:
-  #       config: ["Debug", "Release"]
-  #       version: ["latest", "min"]
-  #       include:
-  #         - version: "latest"
-  #           os: "windows-2022"
-  #         - version: "min"
-  #           os: "windows-2019"
-  #   runs-on: ${{ matrix.os }}
-  #   steps:
-  #     - uses: actions/checkout@v4
-  #     - uses: ./.github/actions/windows-run_examples
-  #       with:
-  #         build-artifact: build-cpp-windows-msvc-${{ matrix.version }}-${{ matrix.config }}
 
   # build-py-generation:
   #   if: github.event.pull_request.draft == false
